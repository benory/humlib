//
// Programmer:    Craig Stuart Sapp <craig@ccrma.stanford.edu>
// Creation Date: Sat Aug  8 12:24:49 PDT 2015
// Last Modified: Sun Aug  9 21:03:12 PDT 2015
// Filename:      HumdrumToken.cpp
// URL:           https://github.com/craigsapp/humlib/blob/master/src/HumdrumToken.cpp
// Syntax:        C++11; humlib
// vim:           syntax=cpp ts=3 noexpandtab nowrap
//
// Description:   Used to work with tokens on a Humdrum line.
//

#include "HumAddress.h"
#include "HumdrumToken.h"
#include "HumdrumLine.h"
#include "HumdrumFile.h"
#include "Convert.h"
#include "HumRegex.h"

#include "string.h"

using namespace std;

namespace hum {

// START_MERGE

// spine mainipulators:
#define SPLIT_TOKEN       "*^"
#define MERGE_TOKEN       "*v"
#define EXCHANGE_TOKEN    "*x"
#define TERMINATE_TOKEN   "*-"
#define ADD_TOKEN         "*+"
// Also exclusive interpretations which start "**" followed by the data type.

// other special tokens:
#define NULL_DATA            "."
#define NULL_INTERPRETATION  "*"
#define NULL_COMMENT_LOCAL   "!"
#define NULL_COMMENT_GLOBAL  "!!"



//////////////////////////////
//
// HumdrumToken::HumdrumToken -- Constructor for HumdrumToken.
//

HumdrumToken::HumdrumToken(void) : string() {
	m_rhycheck = 0;
	setPrefix("!");
	m_strand = -1;
	m_nullresolve = NULL;
}


HumdrumToken::HumdrumToken(const string& aString) : string(aString) {
	m_rhycheck = 0;
	setPrefix("!");
	m_strand = -1;
	m_nullresolve = NULL;
}


HumdrumToken::HumdrumToken(const char* aString) : string(aString) {
	m_rhycheck = 0;
	setPrefix("!");
	m_strand = -1;
	m_nullresolve = NULL;
}


HumdrumToken::HumdrumToken(const HumdrumToken& token) :
		string((string)token), HumHash((HumHash)token) {
	m_address         = token.m_address;
	m_address.m_owner = NULL;
	m_duration        = token.m_duration;
	m_nextTokens      = token.m_nextTokens;
	m_previousTokens.clear();
	m_nextNonNullTokens.clear();
	m_previousNonNullTokens.clear();
	m_rhycheck        = token.m_rhycheck;
	m_strand          = -1;
	m_nullresolve     = NULL;
	setPrefix(token.getPrefix());
}


HumdrumToken::HumdrumToken(HumdrumToken* token) :
		string((string)(*token)), HumHash((HumHash)(*token)) {
	m_address         = token->m_address;
	m_address.m_owner = NULL;
	m_duration        = token->m_duration;
	m_nextTokens      = token->m_nextTokens;
	m_previousTokens.clear();
	m_nextNonNullTokens.clear();
	m_previousNonNullTokens.clear();
	m_rhycheck        = token->m_rhycheck;
	m_strand          = -1;
	m_nullresolve     = NULL;
	setPrefix(token->getPrefix());
}



HumdrumToken::HumdrumToken(const HumdrumToken& token, HLp owner) :
		string((string)token), HumHash((HumHash)token) {
	m_address         = token.m_address;
	m_address.m_owner = owner;
	m_duration        = token.m_duration;
	m_nextTokens      = token.m_nextTokens;
	m_previousTokens.clear();
	m_nextNonNullTokens.clear();
	m_previousNonNullTokens.clear();
	m_rhycheck        = token.m_rhycheck;
	m_strand          = -1;
	m_nullresolve     = NULL;
	setPrefix(token.getPrefix());
}


HumdrumToken::HumdrumToken(HumdrumToken* token, HLp owner) :
		string((string)(*token)), HumHash((HumHash)(*token)) {
	m_address         = token->m_address;
	m_address.m_owner = owner;
	m_duration        = token->m_duration;
	m_nextTokens      = token->m_nextTokens;
	m_previousTokens.clear();
	m_nextNonNullTokens.clear();
	m_previousNonNullTokens.clear();
	m_rhycheck        = token->m_rhycheck;
	m_strand          = -1;
	m_nullresolve     = NULL;
	setPrefix(token->getPrefix());
}



//////////////////////////////
//
// HumdrumToken::operator= -- Copy operator.
//

HumdrumToken& HumdrumToken::operator=(HumdrumToken& token) {
	if (this == &token) {
		return *this;
	}
	(string)(*this)   = (string)token;
	(HumHash)(*this)  = (HumHash)token;

	m_address         = token.m_address;
	m_address.m_owner = NULL;
	m_duration        = token.m_duration;
	m_nextTokens      = token.m_nextTokens;
	m_previousTokens.clear();
	m_nextNonNullTokens.clear();
	m_previousNonNullTokens.clear();
	m_rhycheck        = token.m_rhycheck;
	m_strand          = -1;
	m_nullresolve     = NULL;
	setPrefix(token.getPrefix());

	return *this;
}


HumdrumToken& HumdrumToken::operator=(const string& token) {
	(string)(*this) = token;

	m_address.m_owner = NULL;
	m_duration        = 0;
	m_nextTokens.clear();
	m_previousTokens.clear();
	m_nextNonNullTokens.clear();
	m_previousNonNullTokens.clear();
	m_rhycheck        = -1;
	m_strand          = -1;
	m_nullresolve     = NULL;
	setPrefix("!");

	return *this;
}


HumdrumToken& HumdrumToken::operator=(const char* token) {
	(string)(*this) = token;

	m_address.m_owner = NULL;
	m_duration        = 0;
	m_nextTokens.clear();
	m_previousTokens.clear();
	m_nextNonNullTokens.clear();
	m_previousNonNullTokens.clear();
	m_rhycheck        = -1;
	m_strand          = -1;
	m_nullresolve     = NULL;
	setPrefix("!");

	return *this;
}



//////////////////////////////
//
// HumdrumToken::~HumdrumToken -- Deconstructor for HumdrumToken.
//

HumdrumToken::~HumdrumToken() {
	if (m_parameterSet) {
		delete m_parameterSet;
		m_parameterSet = NULL;
	}
}


//////////////////////////////
//
// HumdrumToken::equalChar -- Returns true if the character at the given
//     index is the given char.
//

bool HumdrumToken::equalChar(int index, char ch) const {
	if ((int)size() <= index) {
		return false;
	}
	if (index < 0) {
		return false;
	}
	if (((string)(*this))[index] == ch) {
		return true;
	} else {
		return false;
	}
}



//////////////////////////////
//
// HumdrumToken::getPreviousNonNullDataTokenCount -- Returns the number of
//   previous tokens in the spine which is not a null token.  For null
//   tokens, this will be a count of the number of non-null tokens which
//   the null represents.
// @SEEALSO: getPreviousNonNullDataToken
//

int HumdrumToken::getPreviousNonNullDataTokenCount(void) {
	return (int)m_previousNonNullTokens.size();
}


//////////////////////////////
//
// HumdrumToken::insertTokenAfter -- Insert the given token after the this token.
//    This will sever the link from this token to its next token.  There is only
//    presumed to be one next token, at least for the moment.
//
//

void HumdrumToken::insertTokenAfter(HTp newtoken) {
	if (m_nextTokens.empty()) {
		m_nextTokens.push_back(newtoken);
	} else {
		HTp oldnexttoken = m_nextTokens[0];
		m_nextTokens[0] = newtoken;
		newtoken->m_previousTokens.clear();
		newtoken->m_previousTokens.push_back(this);
		newtoken->m_nextTokens.clear();
		newtoken->m_nextTokens.push_back(oldnexttoken);
		if (oldnexttoken->m_previousTokens.empty()) {
			oldnexttoken->m_previousTokens.push_back(newtoken);
		} else {
			oldnexttoken->m_previousTokens[0] = newtoken;
		}
	}
}



//////////////////////////////
//
// HumdrumToken::getPreviousNonNullDataToken -- Returns the non-null
//    data token which occurs before this token in the data in the same
//    spine.  The default value is index 0, since mostly there will only
//    be one previous token.
//

HumdrumToken* HumdrumToken::getPreviousNonNullDataToken(int index) {
	if (index < 0) {
		index += (int)m_previousNonNullTokens.size();
	}
	if (index < 0) {
		return NULL;
	}
	if (index >= (int)m_previousNonNullTokens.size()) {
		return NULL;
	}
	return m_previousNonNullTokens[index];
}



//////////////////////////////
//
// HumdrumToken::getNextNonNullDataTokenCount -- Returns the number of non-null
//     data tokens which follow this token in the spine.
//

int HumdrumToken::getNextNonNullDataTokenCount(void) {
	return (int)m_nextNonNullTokens.size();
}



//////////////////////////////
//
// HumdrumToken::getNextNonNullDataToken -- Returns the given next non-null token
//    following this one in the spine.  The default value for index is 0 since
//    the next non-null data token count will typically be 1.
// default value: index = 0
//

HumdrumToken* HumdrumToken::getNextNonNullDataToken(int index) {
	if (index < 0) {
		index += (int)m_nextNonNullTokens.size();
	}
	if (index < 0) {
		return NULL;
	}
	if (index >= (int)m_nextNonNullTokens.size()) {
		return NULL;
	}
	return m_nextNonNullTokens[index];
}



//////////////////////////////
//
// HumdrumToken::getSlurDuration -- If the note has a slur start, then
//    returns the duration until the endpoint; otherwise, returns 0;
//    Expand later to handle slur ends and elided slurs.  The function
//    HumdrumFileContent::analyzeSlurs() should be called before accessing
//    this function.  If the slur duruation was already calculated, return
//    that value; otherwise, calculate from the location of a matching
//    slur end.
//

HumNum HumdrumToken::getSlurDuration(HumNum scale) {
	if (!isDataType("**kern")) {
		return 0;
	}
	if (isDefined("auto", "slurDuration")) {
		return getValueFraction("auto", "slurDuration");
	} else if (isDefined("auto", "slurEnd")) {
		HTp slurend = getValueHTp("auto", "slurEnd");
		return slurend->getDurationFromStart(scale) -
				getDurationFromStart(scale);
	} else {
		return 0;
	}
}



//////////////////////////////
//
// HumdrumToken::getDataType -- Get the exclusive interpretation type for
//     the token.
// @SEEALSO: isDataType
//

const string& HumdrumToken::getDataType(void) const {
	return m_address.getDataType();
}



//////////////////////////////
//
// HumdrumToken::isDataType -- Returns true if the data type of the token
//   matches the test data type.
// @SEEALSO: getDataType getKern
//

bool HumdrumToken::isDataType(const string& dtype) const {
	if (dtype.compare(0, 2, "**") == 0) {
		return dtype == getDataType();
	} else {
		return getDataType().compare(2, string::npos, dtype) == 0;
	}
}



//////////////////////////////
//
// HumdrumToken::isKern -- Returns true if the data type of the token
//    is **kern.
// @SEEALSO: isDataType
//

bool HumdrumToken::isKern(void) const {
	return isDataType("**kern");
}



//////////////////////////////
//
// HumdrumToken::isMens -- Returns true if the data type of the token
//    is **mens.
// @SEEALSO: isDataType
//

bool HumdrumToken::isMens(void) const {
	return isDataType("**mens");
}



//////////////////////////////
//
// HumdrumToken::setSpineInfo -- Sets the spine manipulation history string.
// @SEEALTO: getSpineInfo
//

void HumdrumToken::setSpineInfo(const string& spineinfo) {
	m_address.setSpineInfo(spineinfo);
}



//////////////////////////////
//
// HumdrumToken::getSpineInfo -- Returns the spine split/merge history
//    for the token.
// @SEEALTO: setSpineInfo
//

string HumdrumToken::getSpineInfo(void) const {
	return m_address.getSpineInfo();
}



//////////////////////////////
//
// HumdrumToken::getLineIndex -- Returns the line index of the owning
//    HumdrumLine for this token.
// @SEEALTO: getLineNumber
//

int HumdrumToken::getLineIndex(void) const {
	return m_address.getLineIndex();
}



//////////////////////////////
//
// HumdrumToken::getFieldIndex -- Returns the index of the token the line.
// @SEEALSO: getFieldIndex
//

int HumdrumToken::getFieldIndex(void) const {
	return m_address.getFieldIndex();
}



//////////////////////////////
//
// HumdrumToken::getFieldNumber -- Returns the index of the token the line.
// @SEEALSO: getFieldNumber
//

int HumdrumToken::getFieldNumber(void) const {
	return m_address.getFieldIndex() + 1;
}



//////////////////////////////
//
// HumdrumToken::getTokenIndex -- Returns the index of the token the line.
// @SEEALSO: getTokenIndex
//

int HumdrumToken::getTokenIndex(void) const {
	return m_address.getFieldIndex();
}



//////////////////////////////
//
// HumdrumToken::getTokenNumber -- Returns the index of the token the line.
// @SEEALSO: getFieldNumber
//

int HumdrumToken::getTokenNumber(void) const {
	return m_address.getFieldIndex() + 1;
}



//////////////////////////////
//
// HumdrumToken::getLineNumber -- Returns the line index plus 1.
// @SEEALTO: getLineIndex
//

int HumdrumToken::getLineNumber(void) const {
	return m_address.getLineNumber();
}



//////////////////////////////
//
// HumdrumToken::setFieldIndex -- Sets the field index of the token on the
//   owning HumdrumLine object.
// @SEEALSO: getFieldIndex
//

void HumdrumToken::setFieldIndex(int index) {
	m_address.setFieldIndex(index);
}



//////////////////////////////
//
// HumdrumToken::setTrack -- Sets the track number (similar to a staff in MEI).
//     The two-parameter version will set the track and sub-track at the same
//     time (subtrack is similar to a staff and layer in MEI).
//

void HumdrumToken::setTrack(int aTrack) {
	m_address.setTrack(aTrack);
}


void HumdrumToken::setTrack(int aTrack, int aSubtrack) {
	setTrack(aTrack);
	setSubtrack(aSubtrack);
}



//////////////////////////////
//
// HumdrumToken::getTrack -- Get the track (similar to a staff in MEI).
//

int HumdrumToken::getTrack(void) const {
	return m_address.getTrack();
}



//////////////////////////////
//
// HumdrumToken::setSubtrack -- Sets the subtrack (similar to a layer
//    in MEI).
//

void HumdrumToken::setSubtrack(int aSubtrack) {
	m_address.setSubtrack(aSubtrack);
}



//////////////////////////////
//
// HumdrumToken::setSubtrackCount -- Sets the subtrack count in the
//    HumdrumLine for all tokens in the same track as the current
//    token.
//

void HumdrumToken::setSubtrackCount(int count) {
	m_address.setSubtrackCount(count);
}



//////////////////////////////
//
// HumdrumToken::setPreviousToken --
//

void HumdrumToken::setPreviousToken(HumdrumToken* token) {
	m_previousTokens.resize(1);
	m_previousTokens[0] = token;
}



//////////////////////////////
//
// HumdrumToken::setNextToken --
//

void HumdrumToken::setNextToken(HumdrumToken* token) {
	m_nextTokens.resize(1);
	m_nextTokens[0] = token;
}



//////////////////////////////
//
// HumdrumToken::addNextNonNullToken --
//

void HumdrumToken::addNextNonNullToken(HTp token) {
	if (token == NULL) {
		return;
	}
	for (int i=0; i<(int)m_nextNonNullTokens.size(); i++) {
		if (token == m_nextNonNullTokens[i]) {
			return;
		}
	}
	m_nextNonNullTokens.push_back(token);
	// maybe should sort by track/subspine order...
}



//////////////////////////////
//
// HumdrumToken::getNextToken -- Returns the next token in the
//    spine.  Since the next token count is usually one, the default
//    index value is zero.  When there is no next token (when the current
//    token is a spine terminaor), then NULL will be returned.
// default value: index = 0
// @SEEALSO: getNextTokens, getPreviousToken
//

HTp HumdrumToken::getNextToken(int index) const {
	if ((index >= 0) && (index < (int)m_nextTokens.size())) {
		return m_nextTokens[index];
	} else {
		return NULL;
	}
}



//////////////////////////////
//
// HumdrumToken::getNextTokens -- Returns a list of the next
//   tokens in the spine after this token.
// @SEEALSO: getNextToken
//

vector<HumdrumToken*> HumdrumToken::getNextTokens(void) const {
	return m_nextTokens;
}



//////////////////////////////
//
// HumdrumToken::getPreviousTokens -- Returns a list of the previous
//    tokens in the spine before this token.
//

vector<HumdrumToken*> HumdrumToken::getPreviousTokens(void) const {
	return m_previousTokens;
}



//////////////////////////////
//
// HumdrumToken::getPreviousToken -- Returns the previous token in the
//    spine.  Since the previous token count is usually one, the default
//    index value is zero.
// default value: index = 0
//

HumdrumToken* HumdrumToken::getPreviousToken(int index) const {
	if ((index >= 0) && (index < (int)m_previousTokens.size())) {
		return m_previousTokens[index];
	} else {
		return NULL;
	}
}


//////////////////////////////
//
// HumdrumToken::getNextFieldToken --
//

HTp HumdrumToken::getNextFieldToken(void) const {
	HLp line = getLine();
	if (!line) {
		return NULL;
	}
	int field = getFieldIndex();
	if (field >= line->getFieldCount()  - 1) {
		return NULL;
	}
	return line->token(field+1);
}



//////////////////////////////
//
// HumdrumToken::getPreviousFieldToken --
//

HTp HumdrumToken::getPreviousFieldToken(void) const {
	HLp line = getLine();
	if (!line) {
		return NULL;
	}
	int field = getFieldIndex();
	if (field < 1) {
		return NULL;
	}
	return line->token(field-1);
}



//////////////////////////////
//
// HumdrumToken::analyzeDuration -- Currently reads the duration of
//   **kern and **recip data.  Add more data types here such as **koto.
//

bool HumdrumToken::analyzeDuration(void) {
	m_rhythm_analyzed = true;
	if ((*this) == NULL_DATA) {
		m_duration.setValue(-1);
		return true;
	}
	if (equalChar(0 ,'!')) {
		m_duration.setValue(-1);
		return true;
	}
	if (equalChar(0 ,'*')) {
		m_duration.setValue(-1);
		return true;
	}
	if (equalChar(0 ,'=')) {
		m_duration.setValue(-1);
		return true;
	}
	string dtype = getDataType();
	if (hasRhythm()) {
		if (isData()) {
			if (!isNull()) {
				if (isKern()) {
					if (strchr(this->c_str(), 'q') != NULL) {
						m_duration = 0;
					} else {
						m_duration = Convert::recipToDuration((string)(*this));
					}
				} else if (isMens()) {
					m_duration = Convert::mensToDuration((string)(*this));
				}
			} else {
				m_duration.setValue(-1);
			}
		} else {
			m_duration.setValue(-1);
		}

	} else {
		m_duration.setValue(-1);
	}
	return true;
}



///////////////////////////////
//
// HumdrumToken::isManipulator -- Returns true if token is one of:
//    SPLIT_TOKEN     = "*^"  == spine splitter
//    MERGE_TOKEN     = "*v"  == spine merger
//    EXCHANGE_TOKEN  = "*x"  == spine exchanger
//    ADD_TOKEN       = "*+"  == spine adder
//    TERMINATE_TOKEN = "*-"  == spine terminator
//    **...  == exclusive interpretation
//

bool HumdrumToken::isManipulator(void) const {
	if (isSplitInterpretation())     { return true; }
	if (isMergeInterpretation())     { return true; }
	if (isExchangeInterpretation())  { return true; }
	if (isAddInterpretation())       { return true; }
	if (isTerminateInterpretation()) { return true; }
	if (isExclusiveInterpretation()) { return true; }
	return false;
}



//////////////////////////////
//
// HumdrumToken::getDuration -- Returns the duration of the token.  The token
//    does not necessarily need to have any explicit duration, as the returned
//    value will also include implicit duration calculated in analyzeRhythm
//    in the HumdrumFileStructure class.
//

HumNum HumdrumToken::getDuration(void) {
	if (!m_rhythm_analyzed) {
		analyzeDuration();
	}
	return m_duration;
}


HumNum HumdrumToken::getDuration(HumNum scale) {
	return m_duration * scale;
}



//////////////////////////////
//
// HumdrumToken::getTiedDuration -- Returns the duration of the token and any
//    tied notes attached to it.  Does not work well which chords.  Does
//    not work well with secondary spine splits.
//

HumNum HumdrumToken::getTiedDuration(void) {
	HumNum output = m_duration;
	// start of a tied group so add the durations of the other notes.
	int b40 = Convert::kernToBase40(this);
	HTp note = this;
	HTp nnote = NULL;
	while (note) {
		nnote = note->getNextNNDT();
		if (!nnote) {
			break;
		}
		if (!nnote->isSecondaryTiedNote()) {
			break;
		}
		int nb40 = Convert::kernToBase40(this);
		if (nb40 != b40) {
			break;
		}
		// note is tied to previous one, so add its curation to output.
		output += nnote->getDuration();
		note = nnote;
	}

	return output;
}


HumNum HumdrumToken::getTiedDuration(HumNum scale) {
	return getTiedDuration() * scale;
}



//////////////////////////////
//
// HumdrumToken::getDots -- Count the number of '.' characters in token string.
//    Terminating the count at the first occurrence of the separator character,
//    which is by default a space character.
//

int HumdrumToken::getDots(char separator) const {
	int count = 0;
	for (int i=0; i<(int)this->size()-1; i++) {
		if (this->at(i) == '.') {
			count++;
		}
		if (this->at(i) == separator) {
			break;
		}
	}
	return count;
}



//////////////////////////////
//
// HumdrumToken::getDurationNoDots -- Return the duration of the
//   note excluding any dots.
//

HumNum HumdrumToken::getDurationNoDots(void) {

	int dots = getDots();
	if (dots == 0) {
		return getDuration();
	}
	int bot = (int)pow(2.0, dots + 1) - 1;
	int top = (int)pow(2.0, dots);
	HumNum factor(top, bot);
	return getDuration() * factor;

}


HumNum HumdrumToken::getDurationNoDots(HumNum scale) {
	int dots = getDots();
	if (dots == 0) {
		return getDuration(scale);
	}
	int top = (int)pow(2.0, dots + 1) - 1;
	int bot = (int)pow(2.0, dots);
	HumNum factor(top, bot);
	return getDuration(scale) * factor;
}



//////////////////////////////
//
// HumdrumToken::setDuration -- Sets the duration of the token.  This is done in
//    HumdrumFileStructure::analyzeTokenDurations().
//

void HumdrumToken::setDuration(const HumNum& dur) {
	m_duration = dur;
}



//////////////////////////////
//
// HumdrumToken::getDurationFromStart -- Returns the duration from the
//   start of the owning HumdrumFile to the starting time of the
//   owning HumdrumLine for the token.  The durationFromStart is
//   in reference to the start of the token, not the end of the token,
//   which may be on another HumdrumLine.
//

HumNum HumdrumToken::getDurationFromStart(void) {
	return getLine()->getDurationFromStart();
}


HumNum HumdrumToken::getDurationFromStart(HumNum scale) {
	return getLine()->getDurationFromStart() * scale;
}



//////////////////////////////
//
// HumdrumToken::getDurationToEnd -- Returns the duration from the
//   start of the current line to the start of the last line
//   (the duration of the last line is always zero, so the duration
//   to end is always the duration to the end of the last non-zero
//   duration line.
//

HumNum HumdrumToken::getDurationToEnd(void) {
	return getLine()->getDurationToEnd();
}


HumNum HumdrumToken::getDurationToEnd(HumNum scale) {
	return getLine()->getDurationToEnd() * scale;
}



//////////////////////////////
//
// HumdrumToken::getBarlineDuration -- Returns the duration between
//   the next and previous barline.  If the token is a barline token,
//   then return the duration to the next barline.  The barline duration data
//   is filled in automatically when reading a file with the
//   HumdrumFileStructure::analyzeMeter() function.  The duration
//   will always be non-positive if the file is read with HumdrumFileBase and
//   analyzeMeter() is not run to analyze the data.
//

HumNum HumdrumToken::getBarlineDuration(void) {
	HLp own = getOwner();
	if (own == NULL) {
		return 0;
	}
	return own->getBarlineDuration();
}


HumNum HumdrumToken::getBarlineDuration(HumNum scale) {
	HLp own = getOwner();
	if (own == NULL) {
		return 0;
	}
	return own->getBarlineDuration(scale);
}



//////////////////////////////
//
// HumdrumToken::getDurationToBarline -- Get duration from start of token to
//      the start of the next barline. Units are quarter notes, unless scale
//      is set to a value other than 1.
//

HumNum HumdrumToken::getDurationToBarline(void) {
	HLp own = getOwner();
	if (own == NULL) {
		return 0;
	}
	return own->getDurationToBarline();
}

HumNum HumdrumToken::getDurationToBarline(HumNum scale) {
	HLp own = getOwner();
	if (own == NULL) {
		return 0;
	}
	return own->getDurationToBarline(scale);
}



//////////////////////////////
//
// HumdrumToken::getDurationFromBarline -- Get duration from start of token to
//      the previous barline. Units are quarter notes, unless scale
//      is set to a value other than 1.
//

HumNum HumdrumToken::getDurationFromBarline(void) {
	HLp own = getOwner();
	if (own == NULL) {
		return 0;
	}
	return own->getDurationFromBarline();
}

HumNum HumdrumToken::getDurationFromBarline(HumNum scale) {
	HLp own = getOwner();
	if (own == NULL) {
		return 0;
	}
	return own->getDurationFromBarline(scale);
}



//////////////////////////////
//
// HumdrumToken::hasRhythm -- Returns true if the exclusive interpretation
//    contains rhythmic data which will be used for analyzing the
//    duration of a HumdrumFile, for example.
//

bool HumdrumToken::hasRhythm(void) const {
	string type = getDataType();
	if (type == "**kern") {
		return true;
	}
	if (type == "**recip") {
		return true;
	}
	if (type == "**mens") {
		return true;
	}
	return false;
}



//////////////////////////////
//
// HumdrumToken::hasBeam -- True if **kern has L, J, K, or k.
//

bool HumdrumToken::hasBeam(void) const {
	for (int i=0; i<(int)this->size(); i++) {
		switch (this->at(i)) {
			case 'L':
			case 'J':
			case 'k':
			case 'K':
				return true;
		}
	}
	return false;
}



//////////////////////////////
//
// HumdrumToken::hasFermata --
//

bool HumdrumToken::hasFermata(void) const {
	if (this->find(';') != string::npos) {
		return true;
	} else {
		return false;
	}
}



//////////////////////////////
//
// HumdrumToken::equalTo --
//

bool HumdrumToken::equalTo(const string& pattern) {
	if ((string)(*this) == pattern) {
		return true;
	} else {
		return false;
	}
}



//////////////////////////////
//
// HumdrumToken::isRest -- Returns true if the token is a (kern) rest.
//

bool HumdrumToken::isRest(void) {
	if (isKern()) {
		if (isNull() && Convert::isKernRest((string)(*resolveNull()))) {
			return true;
		} else if (Convert::isKernRest((string)(*this))) {
			return true;
		}
	} else if (isMens()) {
		if (isNull() && Convert::isMensRest((string)(*resolveNull()))) {
			return true;
		} else if (Convert::isMensRest((string)(*this))) {
			return true;
		}
	}
	return false;
}



//////////////////////////////
//
// HumdrumToken::isNote -- Returns true if the token is a (kern) note
//     (possessing a pitch).
//

bool HumdrumToken::isNote(void) {
	if (isKern()) {
		if (Convert::isKernNote((string)(*this))) {
			return true;
		}
	} else if (isMens()) {
		if (Convert::isMensNote((string)(*this))) {
			return true;
		}
	}
	return false;
}



//////////////////////////////
//
// HumdrumToken::isPitched -- True if not a rest or an unpitched note.
//

bool HumdrumToken::isPitched(void) { 
	if (this->isKern()) {
		for (int i=0; i<(int)this->size(); i++) {
			if ((this->at(i) == 'r') || (this->at(i) == 'R')) {
				return false;
			}
		}
		return true;
	}
	// Don't know data type so return false for now:
	return false;
}



//////////////////////////////
//
// HumdrumToken::isPitched -- True if has an unpitched marker (could be a rest)
//

bool HumdrumToken::isUnpitched(void) {
	if (this->isKern()) {
		if (this->find('R') != string::npos) {
			return 1;
		} else {
			return 0;
		}
	}
	// Don't know data type so return false for now:
	return false;
}




//////////////////////////////
//
// HumdrumToken::isSustainedNote -- Returns true if the token represents
//     a sounding note, but not the attack portion.  Should only be
//     applied to **kern data.
//

bool HumdrumToken::isSustainedNote(void) {
	HTp token = this;
	if (isNull()) {
		token = resolveNull();
	}
	return token->isSecondaryTiedNote();
}



//////////////////////////////
//
// HumdrumToken::isNoteAttack -- Returns true if the token represents
//     the attack of a note.  Should only be applied to **kern data.
//

bool HumdrumToken::isNoteAttack(void) {
	HTp token = this;
	if (isNull()) {
		token = resolveNull();
	}
	if (token->isRest()) {
		return false;
	}
	return !token->isSecondaryTiedNote();
}



//////////////////////////////
//
// HumdrumToken::isInvisible -- True if a barline and is invisible (contains
//     a "-" styling), or a note/rest contains the string "yy" which is
//     interpreted as meaning make it invisible.
//
//

bool HumdrumToken::isInvisible(void) {
	if (!isDataType("**kern")) {
			return false;
	}
	if (isBarline()) {
		if (find("-") != string::npos) {
			return true;
		}
	} else if (isData()) {
		if (find("yy") != string::npos) {
			return true;
		}
	}

	return false;
}



//////////////////////////////
//
// HumdrumToken::isGrace -- True if a **kern note has no duration.
//

bool HumdrumToken::isGrace(void) {
	if (!isDataType("**kern")) {
			return false;
	}
	if (!isData()) {
		return false;
	} else if (this->find("q") != string::npos) {
		return true;
	}

	return false;
}



//////////////////////////////
//
// HumdrumToken::isClef -- True if a **kern clef.
//

bool HumdrumToken::isClef(void) {
	if (!(isDataType("**kern") || isDataType("**mens"))) {
			return false;
	}
	if (!isInterpretation()) {
		return false;
	} else if (this->compare(0, 5, "*clef") == 0) {
		return true;
	}

	return false;
}



//////////////////////////////
//
// HumdrumToken::isKeySignature -- True if a **kern key signature.
//

bool HumdrumToken::isKeySignature(void) {
	if (this->compare(0, 3, "*k[") != 0) {
		return false;
	}
	if (this->back() != ']') {
		return false;
	}
	return true;
}



//////////////////////////////
//
// HumdrumToken::isKeyDesignation -- True if a **kern key designation.
//   *C:
//   *A-:
//   *c#:
//   *d:dor
//

bool HumdrumToken::isKeyDesignation(void) {
	if (this->size() < 3) {
		return false;
	}
	if (this->find(":") == string::npos) {
		return false;
	}
	char diatonic = (*this)[1];

	if ((diatonic >= 'A') && (diatonic <= 'G')) {
		return true;
	}
	if ((diatonic >= 'a') && (diatonic <= 'g')) {
		return true;
	}
	return false;
}



//////////////////////////////
//
// HumdrumToken::isTimeSignature -- True if a **kern time signature.
//

bool HumdrumToken::isTimeSignature(void) {
	if (this->size() < 3) {
		return false;
	}
	if (this->compare(0, 2, "*M") != 0) {
		return false;
	}
	if (!isdigit((*this)[2])) {
		return false;
	}
	if (this->find("/") == string::npos) {
		return false;
	}
	return true;
}



//////////////////////////////
//
// HumdrumToken::isTempo -- True if a **kern tempo.
//

bool HumdrumToken::isTempo(void) {
	if (this->size() < 4) {
		return false;
	}
	if (this->compare(0, 3, "*MM") != 0) {
		return false;
	}
	if (!isdigit((*this)[3])) {
		return false;
	}
	return true;
}



//////////////////////////////
//
// HumdrumToken::isMensurationSymbol -- True if a **kern mensuration Symbol.
//

bool HumdrumToken::isMensurationSymbol(void) {
	if (this->compare(0, 5, "*met(") != 0) {
		return false;
	}
	if ((*this)[this->size()-1] != ')') {
		return false;
	}
	return true;
}



//////////////////////////////
//
// HumdrumToken::isInstrumentDesignation -- Such as *Iclars for B-flat clarinet.
//

bool HumdrumToken::isInstrumentDesignation(void) {
	if (this->compare(0, 2, "*I") != 0) {
		return false;
	}
	for (int i=2; i<(int)this->size(); i++) {
		if (!isalpha(this->at(i))) {
			return false;
		}
		if (!islower(this->at(i))) {
			return false;
		}
	}

	return true;
}



//////////////////////////////
//
// HumdrumToken::isInstrumentName -- True if an instrument name token.
//

bool HumdrumToken::isInstrumentName(void) {
	if (this->compare(0, 3, "*I\"") != 0) {
		return false;
	} else {
		return true;
	}
}



//////////////////////////////
//
// HumdrumToken::isInstrumentAbbreviation -- True if an instrument abbreviation token.
//

bool HumdrumToken::isInstrumentAbbreviation(void) {
	if (this->compare(0, 3, "*I'") != 0) {
		return false;
	} else {
		return true;
	}
}



//////////////////////////////
//
// HumdrumToken::getInstrumentName --
//

string HumdrumToken::getInstrumentName(void) {
	if (this->size() < 3) {
		return "";
	} else if (this->compare(0, 3, "*I\"") != 0) {
		return "";
	} else {
		return this->substr(3);
	}
}



//////////////////////////////
//
// HumdrumToken::getInstrumentAbbreviation --
//

string HumdrumToken::getInstrumentAbbreviation(void) {
	if (this->size() < 3) {
		return "";
	} else if (this->compare(0, 3, "*I'") != 0) {
		return "";
	} else {
		return this->substr(3);
	}
}



//////////////////////////////
//
// HumdrumToken::hasSlurStart -- Returns true if the **kern token has
//     a '(' character.
//

bool HumdrumToken::hasSlurStart(void) {
	if (isDataType("**kern")) {
		if (Convert::hasKernSlurStart((string)(*this))) {
			return true;
		}
	}
	return false;
}



//////////////////////////////
//
// HumdrumToken::hasSlurEnd -- Returns true if the **kern token has
//     a ')' character.
//

bool HumdrumToken::hasSlurEnd(void) {
	if (isDataType("**kern")) {
		if (Convert::hasKernSlurEnd((string)(*this))) {
			return true;
		}
	}
	return false;
}



//////////////////////////////
//
// HumdrumToken::hasVisibleAccidental -- Returns true if the accidental
//    of a **kern note is viewable if rendered to graphical notation.
// 	return values:
//      0  = false;
//      1  = true;
//      -1 = undefined;
//

int HumdrumToken::hasVisibleAccidental(int subtokenIndex) const {
	HLp humrec = getOwner();
	if (humrec == NULL) {
		return -1;
	}
	HumdrumFile* humfile = humrec->getOwner();
	if (humfile == NULL) {
		return -1;
	}
	if (!humfile->getValueBool("auto", "accidentalAnalysis")) {
		int status = humfile->analyzeKernAccidentals();
		if (!status) {
			return -1;
		}
	}
	return getValueBool("auto", to_string(subtokenIndex), "visualAccidental");
}



//////////////////////////////
//
// HumdrumToken::hasVisibleAccidental -- Returns true if the accidental
//    of a **kern note is viewable if rendered to graphical notation.
// 	return values:
//      0  = false;
//      1  = true;
//      -1 = undefined;
//

int HumdrumToken::hasCautionaryAccidental(int subtokenIndex) const {
	HLp humrec = getOwner();
	if (humrec == NULL) {
		return -1;
	}
	HumdrumFile* humfile = humrec->getOwner();
	if (humfile == NULL) {
		return -1;
	}
	if (!humfile->getValueBool("auto", "accidentalAnalysis")) {
		int status = humfile->analyzeKernAccidentals();
		if (!status) {
			return -1;
		}
	}
	return getValueBool("auto", to_string(subtokenIndex), "cautionaryAccidental");
}



//////////////////////////////
//
// HumdrumToken::hasLigatureBegin --
//

bool HumdrumToken::hasLigatureBegin(void) {
	if (isMens()) {
		return Convert::hasLigatureBegin(*this);
	} else {
		return false;
	}
}



//////////////////////////////
//
// HumdrumToken::hasRectaLigatureBegin --
//

bool HumdrumToken::hasRectaLigatureBegin(void) {
	if (isMens()) {
		return Convert::hasRectaLigatureBegin(*this);
	} else {
		return false;
	}
}



//////////////////////////////
//
// HumdrumToken::hasObliquaLigatureBegin --
//

bool HumdrumToken::hasObliquaLigatureBegin(void) {
	if (isMens()) {
		return Convert::hasObliquaLigatureBegin(*this);
	} else {
		return false;
	}
}



//////////////////////////////
//
// HumdrumToken::hasStemDirection --
//

char HumdrumToken::hasStemDirection(void) {
	if (isKern()) {
		return Convert::hasKernStemDirection(*this);
	} else {
		// don't know what a stem in this datatype is
		return '\0';
	}
}


//////////////////////////////
//
// HumdrumToken::hasLigatureEnd --
//

bool HumdrumToken::hasLigatureEnd(void) {
	if (isMens()) {
		return Convert::hasLigatureEnd(*this);
	} else {
		return false;
	}
}



//////////////////////////////
//
// HumdrumToken::hasRectaLigatureEnd --
//

bool HumdrumToken::hasRectaLigatureEnd(void) {
	if (isMens()) {
		return Convert::hasRectaLigatureEnd(*this);
	} else {
		return false;
	}
}



//////////////////////////////
//
// HumdrumToken::hasObliquaLigatureEnd --
//

bool HumdrumToken::hasObliquaLigatureEnd(void) {
	if (isMens()) {
		return Convert::hasObliquaLigatureEnd(*this);
	} else {
		return false;
	}
}



//////////////////////////////
//
// HumdrumToken::isSecondaryTiedNote -- Returns true if the token
//     is a (kern) note (possessing a pitch) and has '_' or ']' characters.
//

bool HumdrumToken::isSecondaryTiedNote(void) {
	if (isDataType("**kern")) {
		if (Convert::isKernSecondaryTiedNote((string)(*this))) {
			return true;
		}
	}
	return false;
}



//////////////////////////////
//
// HumdrumToken::isBarline -- Returns true if the first character is an
//   equals sign.
//

bool HumdrumToken::isBarline(void) const {
	if (size() == 0) {
		return false;
	}
	if ((*this)[0] == '=') {
		return true;
	} else {
		return false;
	}
}



//////////////////////////////
//
// HumdrumToken::isCommentGlobal -- Returns true of the token starts with "!!".
//    Currently confused with reference records.
//

bool HumdrumToken::isCommentGlobal(void) const {
	if (size() == 0) {
		return false;
	}
	if ((*this)[0] == '!') {
		if (size() > 1) {
			if ((*this)[1] == '!') {
				// global comment
				return true;
			}
		}
	}
	return false;
}



//////////////////////////////
//
// HumdrumToken::isCommentLocal -- Returns true of the token start with "!",
//   but not "!!" which is for global comments.
//

bool HumdrumToken::isCommentLocal(void) const {
	if (size() == 0) {
		return false;
	}
	if ((*this)[0] == '!') {
		if (size() > 1) {
			if ((*this)[1] == '!') {
				// global comment
				return false;
			}
		}
		return true;
	} else {
		return false;
	}
}



//////////////////////////////
//
// HumdrumToken::isComment -- Returns true of the token start with "!".
//

bool HumdrumToken::isComment(void) const {
	if (size() == 0) {
		return false;
	}
	if ((*this)[0] == '!') {
		return true;
	} else {
		return false;
	}
}



//////////////////////////////
//
// HumdrumToken::isData -- Returns true if not an interpretation, barline
//      or local comment.  This will not work on synthetic tokens generated
//      from an empty line.  So this function should be called only on tokens
//      in lines which pass the HumdrumLine::hasSpines() test.
//

bool HumdrumToken::isData(void) const {
	if (size() == 0) {
		return false;
	}
	int firstchar = (*this)[0];
	if ((firstchar == '*') || (firstchar == '!') || (firstchar == '=')) {
		return false;
	}
	return true;
}



//////////////////////////////
//
// HumdrumToken::isInterpretation -- Returns true if an interpretation.
//

bool HumdrumToken::isInterpretation(void) const {
	if (size() == 0) {
		return false;
	}
	int firstchar = (*this)[0];
	if (firstchar == '*') {
		return true;
	}
	return false;
}



//////////////////////////////
//
// HumdrumToken::isNonNullData -- Returns true if the token is a data token
//    that is not a null token.
//

bool HumdrumToken::isNonNullData(void) const {
	return isData() && !isNull();
}



//////////////////////////////
//
// HumdrumToken::isNullData -- Returns true if the token is a null
//     data token.
//

bool HumdrumToken::isNullData(void) const {
	return isData() && isNull();
}



//////////////////////////////
//
// HumdrumToken::isLabel -- Returns true if a thru label (such as *>A).
//

bool HumdrumToken::isLabel(void) const {
	if (string::compare(0, 2, "*>") != 0) {
		return false;
	}
	if (string::find("[") != string::npos) {
		return false;
	}
	return true;
}



/////////////////////////////
//
// HumdrumToken::isChord -- True if is a chord.  Presuming you know what
//     data type you are accessing.
//     Default value:
//          separate = " "   (**kern note separator)
//

bool HumdrumToken::isChord(const string& separator) {
	return (this->find(separator) != string::npos) ? true : false;
}



//////////////////////////////
//
// HumdrumToken::isExclusiveInterpretation -- Returns true if first two
//     characters are "**".
//

bool HumdrumToken::isExclusiveInterpretation(void) const {
	const string& tok = (string)(*this);
	return tok.substr(0, 2) == "**";
}



//////////////////////////////
//
// HumdrumToken::isSplitInterpretation -- True if the token is "*^".
//

bool HumdrumToken::isSplitInterpretation(void) const {
	return ((string)(*this)) == SPLIT_TOKEN;
}



//////////////////////////////
//
// HumdrumToken::isMergeInterpretation -- True if the token is "*v".
//

bool HumdrumToken::isMergeInterpretation(void) const {
<<<<<<< HEAD
	if (((void*)this) == NULL) {
		// This was added perhaps due to a new bug [20100125] that is checking a null pointer
		return false;
	}
=======
	// [20200331] GCC 6+ will print a compiler warning when checking this against NULL.
	//if ((void*)this == NULL) {
	//	// This was added perhaps due to a new bug [20100125] that is checking a null pointer
	//	return false;
	//}
>>>>>>> 1684e3da
	return ((string)(*this)) == MERGE_TOKEN;
}



//////////////////////////////
//
// HumdrumToken::isExchangeInterpretation -- True if the token is "*x".
//

bool HumdrumToken::isExchangeInterpretation(void) const {
	return ((string)(*this)) == EXCHANGE_TOKEN;
}



//////////////////////////////
//
// HumdrumToken::isTerminateInterpretation -- True if the token is "*-".
//

bool HumdrumToken::isTerminateInterpretation(void) const {
	return ((string)(*this)) == TERMINATE_TOKEN;
}



//////////////////////////////
//
// HumdrumToken::isAddInterpretation -- True if the token is "*+".
//

bool HumdrumToken::isAddInterpretation(void) const {
	return ((string)(*this)) == ADD_TOKEN;
}



//////////////////////////////
//
// HumdrumToken::isNull -- Returns true if the token is a null token,
//   either for data, comments, or interpretations.  Does not consider
//   null global comments since they are not part of the spine structure.
//

bool HumdrumToken::isNull(void) const {
	const string& tok = (string)(*this);
	if (tok == NULL_DATA)           { return true; }
	if (tok == NULL_INTERPRETATION) { return true; }
	if (tok == NULL_COMMENT_LOCAL)  { return true; }
	return false;
}



//////////////////////////////
//
// HumdrumToken::getSubtrack -- Get the subtrack (similar to a layer
//    in MEI).
//

int HumdrumToken::getSubtrack(void) const {
	return m_address.getSubtrack();
}



//////////////////////////////
//
// HumdrumToken::noteInLowerSubtrack -- Return true if the note
//     is attacked or sustained with another note in a lower layer.
//     This is for using in hum2mei conversion to avoid a bug in
//     verovio related to lyrics in layers where the notes are a
//     second apart.
//

bool HumdrumToken::noteInLowerSubtrack(void) {
	int subtrack = this->getSubtrack();
	if (subtrack <= 1) {
		return false;
	}
	int field = this->getFieldIndex();
	int track = this->getTrack();

	HLp owner = this->getOwner();
	if (owner == NULL) {
		return false;
	}

	for (int i=field-1; i>=0; i--) {
		HTp xtoken = owner->token(i);
		int xtrack = xtoken->getTrack();
		if (xtrack != track) {
			return false;
		}
		if (xtoken->isNull()) {
			continue;
		}
		if (xtoken->find("r") != string::npos) {
			continue;
		}
		return true;
	}

	return false;
}



//////////////////////////////
//
// HumdrumToken::getTrackString -- Gets "track.subtrack" as a string.  The
//     track and subtrack are integers.  The getTrackString function will
//     return a string with the track and subtrack separated by an dot.  The
//     Dot is not a decimal point, but if the subtrack count does not exceed
//     9, then the returned string can be treated as a floating-point number
//     where the subtrack is the fractional part.
// @SEEALSO: getTrack, getSubtrack
//

string HumdrumToken::getTrackString(void) const {
	return m_address.getTrackString();
}



/////////////////////////////
//
// HumdrumToken::getSubtokenCount -- Returns the number of sub-tokens in
//     a token.  The input parameter is the sub-token separator.  If the
//     separator comes at the start or end of the token, then there will
//     be empty sub-token(s) included in the count.
// default value: separator = " "
// @SEEALSO: getSubtoken
//

int HumdrumToken::getSubtokenCount(const string& separator) const {
	int count = 0;
	string::size_type start = 0;
	while ((start = string::find(separator, start)) != string::npos) {
		count++;
		start += separator.size();
	}
	return count+1;
}



/////////////////////////////
//
// HumdrumToken::getSubtoken -- Extract the specified sub-token from the token.
//    Tokens usually are separated by spaces in Humdrum files, but this will
//    depened on the data type (so therefore, the tokens are not presplit into
//    sub-tokens when reading in the file).
// default value: separator = " "
// @SEEALSO: getSubtokenCount, getTrackString
//

string HumdrumToken::getSubtoken(int index, const string& separator) const {
	if (index < 0) {
		return "";
	}

	string output;
	const string& token = *this;
	if (separator.size() == 0) {
		output = token[index];
		return output;
	}

	int count = 0;
	for (int i=0; i<(int)size(); i++) {
		if (string::compare(i, separator.size(), separator) == 0) {
			count++;
			if (count > index) {
				break;
			}
			i += (int)separator.size() - 1;
		} else if (count == index) {
			output += token[i];
		}
	}
	return output;
}



//////////////////////////////
//
// HumdrumToken::getSubtokens -- Return the list of subtokens as an array
//     of strings.
//     default value: separator = " "
//

std::vector<std::string> HumdrumToken::getSubtokens (const std::string& separator) const {
	std::vector<std::string> output;
	const string& token = *this;
	HumRegex hre;
	hre.split(output, token, separator);
	return output;
}



//////////////////////////////
//
// HumdrumToken::replaceSubtoken --
//     default value: separator = " "
//

void HumdrumToken::replaceSubtoken(int index, const std::string& newsubtok,
		const std::string& separator) {
	if (index < 0) {
		return;
	}
	std::vector<std::string> subtokens = getSubtokens(separator);
	if (index >= (int)subtokens.size()) {
		return;
	}
	subtokens[index] = newsubtok;
	string output;
	for (int i=0; i<(int)subtokens.size(); i++) {
		output += subtokens[i];
		if (i < (int)subtokens.size() - 1) {
			output += separator;
		}
	}
	this->setText(output);
}



//////////////////////////////
//
// HumdrumToken::setParameters -- Process a local comment with
//     the structure:
//        !NS1:NS2:key1=value1:key2=value2:key3=value3
//     and store the parameter in the HumHash parent class component of the
//     HumdrumToken object.
// default value for 2-parameter version: ptok = NULL
//

void HumdrumToken::setParameters(HumdrumToken* ptok) {
	HumdrumToken& pl = *ptok;
	if (pl.size() <= 1) {
		return;
	}
	string pdata = pl.substr(1, pl.size()-1);
	setParameters(pdata, ptok);
}


void HumdrumToken::setParameters(const string& pdata, HumdrumToken* ptok) {
	vector<string> pieces = Convert::splitString(pdata, ':');
	if (pieces.size() < 3) {
		return;
	}
	string ns1 = pieces[0];
	string ns2 = pieces[1];
	string key;
	string value;
	int loc;
	for (int i=2; i<(int)pieces.size(); i++) {
		Convert::replaceOccurrences(pieces[i], "&colon;", ":");
		loc = (int)pieces[i].find("=");
		if (loc != (int)string::npos) {
			key   = pieces[i].substr(0, loc);
			value = pieces[i].substr(loc+1, pieces[i].size());
		} else {
			key   = pieces[i];
			value = "true";
		}
		setValue(ns1, ns2, key, value);
		setOrigin(ns1, ns2, key, ptok);
	}
}



//////////////////////////////
//
// HumdrumToken::setText --
//

void HumdrumToken::setText(const string& text) {
	string::assign(text);
}



//////////////////////////////
//
// HumdrumToken::getText --
//

string HumdrumToken::getText(void) const {
	return string(*this);
}



//////////////////////////////
//
// HumdrumToken::addLinkedParamter --
//

int HumdrumToken::addLinkedParameterSet(HTp token) {
	if (token->find(":ignore") != string::npos) {
		// Ignore layout command (store layout command but
		// do not use it.  This is particularly for adding
		// layout parameters for notation, but the parameters
		// currently cause problems in verovio (so they should
		// be unignored at a future date when the layout
		// parameter is handled better).  Note that any
		// parameter starting with "ignore" such as "ignored"
		// will also be suppressed by this if statement.
		return -1;
	}
	for (int i=0; i<(int)m_linkedParameterTokens.size(); i++) {
		if (m_linkedParameterTokens[i] == token) {
			return i;
		}
	}

	if (m_linkedParameterTokens.empty()) {
		m_linkedParameterTokens.push_back(token);
	} else {
		int lineindex = token->getLineIndex();
		if (lineindex >= m_linkedParameterTokens.back()->getLineIndex()) {
			m_linkedParameterTokens.push_back(token);
		} else {
			// Store sorted by line number
			for (auto it = m_linkedParameterTokens.begin(); it != m_linkedParameterTokens.end(); it++) {
				if (lineindex < (*it)->getLineIndex()) {
					m_linkedParameterTokens.insert(it, token);
					break;
				}
			}
		}

	}

	return (int)m_linkedParameterTokens.size() - 1;
}



//////////////////////////////
//
// HumdrumToken::linkedParameterIsGlobal --
//

bool HumdrumToken::linkedParameterIsGlobal(int index) {
	return m_linkedParameterTokens.at(index)->isCommentGlobal();
}



//////////////////////////////
//
// HumdrumToken::getLinkedParameterSetCount --
//

int HumdrumToken::getLinkedParameterSetCount(void) {
	return (int)m_linkedParameterTokens.size();
}



//////////////////////////////
//
// HumdrumToken::getParameterSet --
//

HumParamSet* HumdrumToken::getParameterSet(void) {
	return m_parameterSet;
}



//////////////////////////////
//
// HumdrumToken::getLinkedParameterSet --
//

HumParamSet* HumdrumToken::getLinkedParameterSet(int index) {
	return m_linkedParameterTokens.at(index)->getParameterSet();
}



//////////////////////////////
//
// HumdrumToken::storeParameterSet -- Store the contents of the token
//    in the linked parameter storage.  Used for layout parameters.
//

void HumdrumToken::storeParameterSet(void) {
	if (m_parameterSet) {
		delete m_parameterSet;
		m_parameterSet = NULL;
	}
	if (this->isCommentLocal() && (this->find(':') != string::npos)) {
		m_parameterSet = new HumParamSet(*((string*)this));
	} else if (this->isCommentGlobal() && (this->find(':') != string::npos)) {
		m_parameterSet = new HumParamSet(*((string*)this));
	}
}



//////////////////////////////
//
// HumdrumToken::makeForwardLink -- Line a following spine token to this one.
//    Used by the HumdrumFileBase::analyzeLinks function.
//

void HumdrumToken::makeForwardLink(HumdrumToken& nextToken) {
	m_nextTokens.push_back(&nextToken);
	nextToken.m_previousTokens.push_back(this);
}



//////////////////////////////
//
// HumdrumToken::makeBackwarddLink -- Link a previous spine token to this one.
//    Used by the HumdrumFileBase::analyzeLinks function.
//

void HumdrumToken::makeBackwardLink(HumdrumToken& previousToken) {
	m_previousTokens.push_back(&previousToken);
	previousToken.m_nextTokens.push_back(this);
}



//////////////////////////////
//
// HumdrumToken::getVisualDuration -- Returns LO:N:vis parameter if it is attached
//    to a token directly or indirectly through a linked parameter.  Returns empty string
//    if no explicit visual durtation (so the visual duration is same as the logical duration).
//

string HumdrumToken::getVisualDuration(int subtokenindex) {
	// direct storage of the layout parameter is possible, but currently disabled:
	//string parameter = this->getValue("LO", "N", "vis");
	//if (!parameter.empty()) {
	//	return parameter;
	//}
	return this->getLayoutParameter("N", "vis", subtokenindex);
}



//////////////////////////////
//
// HumdrumToken::getVisualDurationChord -- only return the chord-level visual duration
//    parameter (not if it is specific to certain note(s) in the chord).
//

string HumdrumToken::getVisualDurationChord(void) {
	return this->getLayoutParameterChord("N", "vis");
}



//////////////////////////////
//
// HumdrumToken::getVisualDurationNote -- only return the note-level visual duration
//    parameter (not if it is general to the entire chord.
//

string HumdrumToken::getVisualDurationNote(int subtokenindex) {
	return this->getLayoutParameterNote("N", "vis", subtokenindex);
}



//////////////////////////////
//
// HumdrumToken::getLayoutParameter -- Returns requested layout parameter
//     if it is attached to a token directly or indirectly through a linked
//     parameter.  Returns empty string if no explicit visual durtation (so
//     the visual duration is same as the logical duration).  If subtokenindex
//     is less than -1 (the default value for the paramter), then ignore the
//     @n parameter control for indexing the layout parameter to chord notes.
//     The subtokenindex (0 indexed) is converted to note number (1 indexed)
//     for checking @n.  @n is currently only allowed to be a single integer
//     (eventually allow ranges and multiple values).
//

std::string HumdrumToken::getLayoutParameter(const std::string& category,
		const std::string& keyname, int subtokenindex) {

	// First check for any local layout parameter:
	std::string testoutput = this->getValue("LO", category, keyname);
	if (!testoutput.empty()) {
		if (subtokenindex >= 0) {
			int n = this->getValueInt("LO", category, "n");
			if (n == subtokenindex + 1) {
				return testoutput;
			}
		} else {
			return testoutput;
		}
	}

	std::string output;
	int lcount = this->getLinkedParameterSetCount();
	if (lcount == 0) {
		return output;
	}

	std::string nparam;
	for (int p = 0; p < this->getLinkedParameterSetCount(); ++p) {
		hum::HumParamSet *hps = this->getLinkedParameterSet(p);
		if (hps == NULL) {
			continue;
		}
		if (hps->getNamespace1() != "LO") {
			continue;
		}
		if (hps->getNamespace2() != category) {
			continue;
		}

		output = "";
		for (int q = 0; q < hps->getCount(); ++q) {
			string key = hps->getParameterName(q);
			if (key == keyname) {
				output = hps->getParameterValue(q);
				if (subtokenindex < 0) {
					return output;
				}
			}
			if (key == "n") {
				nparam = hps->getParameterValue(q);
			}
		}
		if (nparam.empty()) {
			// No subtoken selection for this parameter,
			// so return if not empty:
			if (!output.empty()) {
				return output;
			}
		} else if (subtokenindex < 0) {
			// No subtoken selection so return output if not empty
			if (!output.empty()) {
				return output;
			}
		} else {
			// There is a subtoken selection number, so
			// return output if n matches it (minus one)

			// currently @n requires a single value
			// (should allow a range or multiple values
			// later).  Also not checking validity of
			// string first (needs to start with a digit);

			int n = stoi(nparam);
			if (n == subtokenindex + 1) {
				return output;
			} else {
				// not the output that is required,
				// so suppress for end of loop:
				output = "";
			}
		}
	}

	return output;
}



//////////////////////////////
//
// HumdrumToken::getSlurLayoutParameter --
//

std::string HumdrumToken::getSlurLayoutParameter(const std::string& keyname,
		int subtokenindex) {
	std::string category = "S";
	std::string output;

	// First check for any local layout parameter:
	std::string testoutput = this->getValue("LO", category, keyname);
	if (!testoutput.empty()) {
		if (subtokenindex >= 0) {
			int s = this->getValueInt("LO", category, "s");
			if (s == subtokenindex + 1) {
				return testoutput;
			}
		} else {
			return testoutput;
		}
	}

	int lcount = this->getLinkedParameterSetCount();
	if (lcount == 0) {
		return output;
	}

	std::string sparam;
	for (int p = 0; p < this->getLinkedParameterSetCount(); ++p) {
		hum::HumParamSet *hps = this->getLinkedParameterSet(p);
		if (hps == NULL) {
			continue;
		}
		if (hps->getNamespace1() != "LO") {
			continue;
		}
		if (hps->getNamespace2() != category) {
			continue;
		}
		for (int q = 0; q < hps->getCount(); ++q) {
			string key = hps->getParameterName(q);
			if (key == "s") {
				sparam = hps->getParameterValue(q);
			}
			if (key == keyname) {
				output = hps->getParameterValue(q);
			}
		}
	}
	if (subtokenindex < 0) {
		// do not filter by s parameter
		return output;
	} else if (sparam.empty()) {
		// parameter is not qualified by a note number, so applies to whole token
		return output;
	}

	// currently @s requires a single value (should allow a range or multiple values later)
	// also not checking validity of string first (needs to start with a digit);
	int s = stoi(sparam);
	if (s == subtokenindex + 1) {
		return output;
	} else {
		return "";
	}
}



//////////////////////////////
//
// HumdrumToken::getPhraseLayoutParameter --
//

std::string HumdrumToken::getPhraseLayoutParameter(const std::string& keyname,
		int subtokenindex) {
	std::string category = "P";
	std::string output;

	// First check for any local layout parameter:
	std::string testoutput = this->getValue("LO", category, keyname);
	if (!testoutput.empty()) {
		if (subtokenindex >= 0) {
			int s = this->getValueInt("LO", category, "s");
			if (s == subtokenindex + 1) {
				return testoutput;
			}
		} else {
			return testoutput;
		}
	}

	int lcount = this->getLinkedParameterSetCount();
	if (lcount == 0) {
		return output;
	}

	std::string sparam;
	for (int p = 0; p < this->getLinkedParameterSetCount(); ++p) {
		hum::HumParamSet *hps = this->getLinkedParameterSet(p);
		if (hps == NULL) {
			continue;
		}
		if (hps->getNamespace1() != "LO") {
			continue;
		}
		if (hps->getNamespace2() != category) {
			continue;
		}
		for (int q = 0; q < hps->getCount(); ++q) {
			string key = hps->getParameterName(q);
			if (key == "s") {
				sparam = hps->getParameterValue(q);
			}
			if (key == keyname) {
				output = hps->getParameterValue(q);
			}
		}
	}
	if (subtokenindex < 0) {
		// do not filter by s parameter
		return output;
	} else if (sparam.empty()) {
		// parameter is not qualified by a note number, so applies to whole token
		return output;
	}

	// currently @s requires a single value (should allow a range or multiple values later)
	// also not checking validity of string first (needs to start with a digit);
	int s = stoi(sparam);
	if (s == subtokenindex + 1) {
		return output;
	} else {
		return "";
	}
}



//////////////////////////////
//
// HumdrumToken::getLayoutParameterChord -- Returns requested layout
// parameter if it is attached to a token directly or indirectly through
// a linked parameter.  The parameter must apply to the entire chord, so
// no @n qualification parameters can be given (even if they include all
// notes in the chord).

std::string HumdrumToken::getLayoutParameterChord(const std::string& category,
		const std::string& keyname) {

	// First check for any local layout parameter:
	std::string testoutput = this->getValue("LO", category, keyname);
	if (!testoutput.empty()) {
		std::string n = this->getValue("LO", category, "n");
		if (n.empty()) {
			return testoutput;
		}
	}

	std::string output;
	int lcount = this->getLinkedParameterSetCount();
	if (lcount == 0) {
		return output;
	}

	std::string nparam;
	for (int p = 0; p < this->getLinkedParameterSetCount(); ++p) {
		hum::HumParamSet *hps = this->getLinkedParameterSet(p);
		if (hps == NULL) {
			continue;
		}
		if (hps->getNamespace1() != "LO") {
			continue;
		}
		if (hps->getNamespace2() != category) {
			continue;
		}
		for (int q = 0; q < hps->getCount(); ++q) {
			string key = hps->getParameterName(q);
			if (key == "n") {
				nparam = hps->getParameterValue(q);
			}
			if (key == keyname) {
				output = hps->getParameterValue(q);
			}
		}
	}

	if (!nparam.empty()) {
		// parameter is qualified by a note number, so does not apply to whole token
		return "";
	} else {
		return output;
	}
}



//////////////////////////////
//
// HumdrumToken::getLayoutParameterNote -- Returns requested layout
//     parameter if it is attached to a token directly or indirectly through a
//     linked parameter.  The parameter must apply to a single note or specific
//     note in a chord.


std::string HumdrumToken::getLayoutParameterNote(const std::string& category,
		const std::string& keyname, int subtokenindex) {

	// First check for any local layout parameter:
	std::string testoutput = this->getValue("LO", category, keyname);
	if (!testoutput.empty()) {
		if (subtokenindex >= 0) {
			int n = this->getValueInt("LO", category, "n");
			if (n == subtokenindex + 1) {
				return testoutput;
			}
		}
	}

	std::string output;
	int lcount = this->getLinkedParameterSetCount();
	if (lcount == 0) {
		return output;
	}

	std::string nparam;
	for (int p = 0; p < this->getLinkedParameterSetCount(); ++p) {
		hum::HumParamSet *hps = this->getLinkedParameterSet(p);
		if (hps == NULL) {
			continue;
		}
		if (hps->getNamespace1() != "LO") {
			continue;
		}
		if (hps->getNamespace2() != category) {
			continue;
		}
		for (int q = 0; q < hps->getCount(); ++q) {
			string key = hps->getParameterName(q);
			if (key == "n") {
				nparam = hps->getParameterValue(q);
			}
			if (key == keyname) {
				output = hps->getParameterValue(q);
			}
		}
	}

	if (!nparam.empty()) {
		// a number number is specified from the parameter(s)
		int n = stoi(nparam);
		if (n == subtokenindex + 1) {
			return output;
		} else {
			// wrong note
			return "";
		}
	}

	if ((subtokenindex < 0) && isChord()) {
		// in chord, and no specific note is selected by @n.
		return "";
	} else {
		// single note, so return parameter:
		return output;
	}
}



//////////////////////////////
//
// HumdrumToken::setOwner -- Sets the HumdrumLine owner of this token.
//

void HumdrumToken::setOwner(HLp aLine) {
	m_address.setOwner(aLine);
}



//////////////////////////////
//
// HumdrumToken::getOwner -- Returns a pointer to the HumdrumLine that
//    owns this token.
//

HLp HumdrumToken::getOwner(void) const {
	return m_address.getOwner();
}



//////////////////////////////
//
// HumdrumToken::getState -- Returns the rhythm state variable.
//

int HumdrumToken::getState(void) const {
	return m_rhycheck;
}



//////////////////////////////
//
// HumdrumToken::getStrandIndex -- Returns the 1-D strand index
//    that the token belongs to in the owning HumdrumFile.
//    Returns -1 if there is no strand assignment.
//

int  HumdrumToken::getStrandIndex(void) const {
	return m_strand;
}



//////////////////////////////
//
// HumdrumToken::getSlurStartElisionLevel -- Returns the count of
//   elision marks ('&') preceding a slur start character '('.
//   Returns -1 if there is no slur start character.
//   Default value: index = 0
//

int HumdrumToken::getSlurStartElisionLevel(int index) const {
	if (isDataType("**kern") || isDataType("**mens")) {
		return Convert::getKernSlurStartElisionLevel((string)(*this), index);
	} else {
		return -1;
	}
}



//////////////////////////////
//
// HumdrumToken::getPhraseStartElisionLevel -- Returns the count of
//   elision marks ('&') preceding a phrase start character '{'.
//   Returns -1 if there is no phrase start character.
//   Default value: index = 0
//

int HumdrumToken::getPhraseStartElisionLevel(int index) const {
	if (isDataType("**kern") || isDataType("**mens")) {
		return Convert::getKernPhraseStartElisionLevel((string)(*this), index);
	} else {
		return -1;
	}
}



//////////////////////////////
//
// HumdrumToken::getSlurEndElisionLevel -- Returns the count of
//   elision marks ('&') preceding a slur end character ')'.
//   Returns -1 if there is no slur end character.
//   Default value: index = 0
//

int HumdrumToken::getSlurEndElisionLevel(int index) const {
	if (isDataType("**kern") || isDataType("**mens")) {
		return Convert::getKernSlurEndElisionLevel((string)(*this), index);
	} else {
		return -1;
	}
}



//////////////////////////////
//
// HumdrumToken::getPhraseEndElisionLevel -- Returns the count of
//   elision marks ('&') preceding a slur end character '}'.
//   Returns -1 if there is no phrase end character.
//   Default value: index = 0
//

int HumdrumToken::getPhraseEndElisionLevel(int index) const {
	if (isDataType("**kern")) {
		return Convert::getKernPhraseEndElisionLevel((string)(*this), index);
	} else {
		return -1;
	}
}



//////////////////////////////
//
// HumdrumToken::setStrandIndex -- Sets the 1-D strand index
//    that the token belongs to in the owning HumdrumFile.
//    By default the strand index is set to -1 when a HumdrumToken
//    is created.
//

void  HumdrumToken::setStrandIndex(int index) {
	m_strand = index;
}



//////////////////////////////
//
// HumdrumToken::incrementState -- update the rhythm analysis state variable.
//    This will prevent redundant recursive analysis in analyzeRhythm of
//    the HumdrumFileStructure class.
//

void HumdrumToken::incrementState(void) {
	m_rhycheck++;
}



//////////////////////////////
//
// HumdrumToken::getNextTokenCount -- Returns the number of tokens in the
//   spine/sub spine which follow this token.  Typically this will be 1,
//   but will be zero for a terminator interpretation (*-), and will be
//   2 for a split interpretation (*^).
//

int HumdrumToken::getNextTokenCount(void) const {
	return (int)m_nextTokens.size();
}



//////////////////////////////
//
// HumdrumToken::getPreviousTokenCount -- Returns the number of tokens
//   in the spine/sub-spine which precede this token.  Typically this will
//   be 1, but will be zero for an exclusive interpretation (starting with
//   "**"), and will be greater than one for a token which follows a
//   spine merger (using *v interpretations).
//

int HumdrumToken::getPreviousTokenCount(void) const {
	return (int)m_previousTokens.size();
}



//////////////////////////////
//
// HumdrumToken::printCsv -- print token in CSV format.
// default value: out = std::cout
//

ostream& HumdrumToken::printCsv(ostream& out) {
	string& value = *this;
	int loc = (int)this->find(",");
	if (loc == (int)string::npos) {
		out << value;
	} else {
		out << '"';
		for (int i=0; i<(int)value.size(); i++) {
		   if (value[i] == '"') {
				out << '"' << '"';
			} else {
				out << value[i];
			}
		}
		out << '"';
	}
	return out;
}



//////////////////////////////
//
// HumdrumToken::printXml -- Print a HumdrumToken in XML format.
// default value: out = cout
// default value: level = 0
// default value: indent = "\t"
//
//

ostream& HumdrumToken::printXml(ostream& out, int level, const string& indent) {

	out << Convert::repeatString(indent, level);
	out << "<field";
	out << " n=\"" << getTokenIndex() << "\"";

	out << " track=\"" << getTrack() << "\"";
	if (getSubtrack() > 0) {
		out << " subtrack=\"" << getSubtrack() << "\"";
	}
	out << " token=\"" << Convert::encodeXml(((string)(*this))) << "\"";
	out << " xml:id=\"" << getXmlId() << "\"";
	out << ">\n";

	printXmlBaseInfo(out, level+1, indent);
	printXmlStructureInfo(out, level+1, indent);

	if (isData()) {
		if (isNote()) {
			out << Convert::repeatString(indent, level+1) << "<pitch";
			out << Convert::getKernPitchAttributes(((string)(*this)));
			out << "/>\n";
		}
	}

	printXmlContentInfo(out, level+1, indent);
	printXmlParameterInfo(out, level+1, indent);
	printXmlLinkedParameterInfo(out, level+1, indent);
	printXmlLinkedParameters(out, level+1, indent);

	out << Convert::repeatString(indent, level) << "</field>\n";
	return out;
}



//////////////////////////////
//
// HumdrumToken::printXmlLinkedParameters --
//

ostream&	HumdrumToken::printXmlLinkedParameters(ostream& out, int level, const string& indent) {
	if (m_parameterSet) {
		m_parameterSet->printXml(out, level, indent);
	}
	return out;
}



//////////////////////////////
//
// HumdrumToken::printXmlLinkedParameterInfo --
//

ostream& HumdrumToken::printXmlLinkedParameterInfo(ostream& out, int level, const string& indent) {
	if (m_linkedParameterTokens.empty()) {
		return out;
	}

	out << Convert::repeatString(indent, level);
	out << "<parameters-linked>\n";

	level++;
	for (int i=0; i<(int)m_linkedParameterTokens.size(); i++) {
		out << Convert::repeatString(indent, level);
		out << "<linked-parameter";
		out << " idref=\"";
		HLp owner = m_linkedParameterTokens[i]->getOwner();
		if (owner && owner->isGlobalComment()) {
			out << owner->getXmlId();
		} else {
			out << m_linkedParameterTokens[i]->getXmlId();
		}
		out << "\"";
		out << ">\n";
	}
	level--;

	out << Convert::repeatString(indent, level);
	out << "</parameters-linked>\n";

	return out;
}



//////////////////////////////
//
// HumdrumToken::printXmlBaseInfo -- print data type and spine info.
// default value: out = cout
// default value: level = 0
// default value: indent = "\t"
//

ostream& HumdrumToken::printXmlBaseInfo(ostream& out, int level,
		const string& indent) {

	// <dataType> redundant with
	// sequence/sequenceInfo/trackInfo/track@dataType
	out << Convert::repeatString(indent, level);
	out << "<dataType>" << getDataType().substr(2) << "</dataType>\n";

	out << Convert::repeatString(indent, level) << "<tokenType>";
	if (isNull()) {
		out << "null";
	} else if (isManipulator()) {
		out << "manipulator";
	} else if (isCommentLocal()) {
		out << "local-comment";
	} else if (isBarline()) {
		out << "barline";
	} else if (isData()) {
		out << "data";
	} else {
		out << "interpretation";
	}
	out << "</tokenType>\n";

	// <tokenFunction>
	if (isDataType("**kern")) {
		if (isNote()) {
			out << Convert::repeatString(indent, level) << "<tokenFunction>";
			out << "note" << "</tokenFunction>\n";
		} else if (isRest()) {
			out << Convert::repeatString(indent, level) << "<tokenFunction>";
			out << "note" << "</tokenFunction>\n";
		}
	}

	if (isNull()) {
		HumdrumToken* previous = getPreviousNonNullDataToken(0);
		if (previous != NULL) {
			out << Convert::repeatString(indent, level) << "<nullResolve";
			out << " text=\"";
			out << Convert::encodeXml(((string)(*previous))) << "\"";
			out << " idref=\"";
			out << previous->getXmlId();
			out << "\"/>\n";
		}
	}

	return out;
}



//////////////////////////////
//
// HumdrumToken::printXmlStructureInfo -- Prints structural information
//    other than spine analysis.
// default value: out = cout
// default value: level = 0
// default value: indent = "\t"
//

ostream& HumdrumToken::printXmlStructureInfo(ostream& out, int level,
		const string& indent) {

	if (getDuration().isNonNegative()) {
		out << Convert::repeatString(indent, level);
		out << "<duration" << Convert::getHumNumAttributes(getDuration());
		out << "/>\n";
	}

	return out;
}



//////////////////////////////
//
// HumdrumToken::printXmlContentInfo -- Print content analysis information.
// default value: out = cout
// default value: level = 0
// default value: indent = "\t"
//

ostream& HumdrumToken::printXmlContentInfo(ostream& out, int level,
		const string& indent) {
	if (hasSlurStart()) {
		out << Convert::repeatString(indent, level) << "<slur";
		if (isDefined("auto", "hangingSlur")) {
			out << " hanging=\"" << getValue("auto", "hangingSlur") << "\"";
		}
		out << ">" << endl;
		out << Convert::repeatString(indent, level+1);
		out << "<duration" << Convert::getHumNumAttributes(getSlurDuration());
		out << "/>\n";
		out << Convert::repeatString(indent, level) << "</slur>" << endl;
	}
	return out;
}



//////////////////////////////
//
// HumdrumToken::printGlobalXmlParameterInfo --
//

ostream& HumdrumToken::printGlobalXmlParameterInfo(ostream& out, int level, const string& indent) {
	((HumHash*)this)->printXmlAsGlobal(out, level, indent);
	return out;
}



//////////////////////////////
//
// HumdrumToken::printXmlParameterInfo -- Print contents of HumHash for token.
// default value: out = cout
// default value: level = 0
// default value: indent = "\t"
//

ostream& HumdrumToken::printXmlParameterInfo(ostream& out, int level,
		const string& indent) {
	((HumHash*)this)->printXml(out, level, indent);
	return out;
}



//////////////////////////////
//
// HumdrumToken::getXmlId -- Returns an XML id attribute based on the line
//     and field index for the location of the token in the HumdrumFile.
//     An optional parameter for a prefix can be given.  If this parameter
//     is an empty string, then the prefix set in the owning HumdrumFile
//     will instead be used.  The prefix cannot start with a digit, and
//     should not include a space charcter.
//

string HumdrumToken::getXmlId(const string& prefix) const {
	string output;
	if (prefix.size() > 0) {
		output = prefix;
	} else {
		output = getXmlIdPrefix();
	}
	output += "loc" + to_string(getLineIndex()) + "_";
	output += to_string(getFieldIndex());
	// subtoken IDS could be added here.
	return output;
}



//////////////////////////////
//
// HumdrumToken::getXmlIdPrefix -- Returns the XML ID prefix from the HumdrumFile
//   structure via the HumdrumLine on which the token resides.
//

string HumdrumToken::getXmlIdPrefix(void) const {
	auto own = getOwner();
	if (own == NULL) {
		return "";
	}
	return own->getXmlIdPrefix();
}



//////////////////////////////
//
// operator<< -- Needed to avoid interaction with the HumHash parent class.
//

ostream& operator<<(ostream& out, const HumdrumToken& token) {
	out << token.c_str();
	return out;
}


ostream& operator<<(ostream& out, HumdrumToken* token) {
	if (token) {
		out << token->c_str();
	} else {
		out << "{NULL}";
	}
	return out;
}



//////////////////////////////
//
// printSequence --
//    default value: out = cout;
//

ostream& printSequence(vector<vector<HTp> >& sequence, ostream& out) {
	for (int i=0; i<(int)sequence.size(); i++) {
		for (int j=0; j<(int)sequence[i].size(); j++) {
			out << sequence[i][j];
			if (j < (int)sequence[i].size() - 1) {
				out << '\t';
			}
		}
		out << endl;
	}
	return out;
}


ostream& printSequence(vector<HTp>& sequence, ostream& out) {
	for (int i=0; i<(int)sequence.size(); i++) {
		out << sequence[i] << endl;
	}
	return out;
}



//////////////////////////////
//
// HumdrumToken::getSlurStartToken -- Return a pointer to the token
//     which starts the given slur.  Returns NULL if no start.  Assumes that
//     HumdrumFileContent::analyzeKernSlurs() has already been run.
//				<parameter key="slurEnd" value="HT_140366146702320" idref=""/>
//

HTp HumdrumToken::getSlurStartToken(int number) {
	string tag = "slurStart";
	if (number > 1) {
		tag += to_string(number);
	}
	return getValueHTp("auto", tag);
}



//////////////////////////////
//
// HumdrumToken::getSlurEndToken -- Return a pointer to the token
//     which ends the given slur.  Returns NULL if no end.  Assumes that
//     HumdrumFileContent::analyzeKernSlurs() has already been run.
//				<parameter key="slurStart" value="HT_140366146702320" idref=""/>
//

HTp HumdrumToken::getSlurEndToken(int number) {
	string tag = "slurEnd";
	if (number > 1) {
		tag += to_string(number);
	}
	return getValueHTp("auto", tag);
}




//////////////////////////////
//
// HumdrumToken::getPhraseStartToken -- Return a pointer to the token
//     which starts the given phrase.  Returns NULL if no start.  Assumes that
//     HumdrumFileContent::analyzeKernPhrasings() has already been run.
//				<parameter key="phraseEnd" value="HT_140366146702320" idref=""/>
//

HTp HumdrumToken::getPhraseStartToken(int number) {
	string tag = "phraseStart";
	if (number > 1) {
		tag += to_string(number);
	}
	return getValueHTp("auto", tag);
}



//////////////////////////////
//
// HumdrumToken::getPhraseEndToken -- Return a pointer to the token
//     which ends the given phrase.  Returns NULL if no end.  Assumes that
//     HumdrumFileContent::analyzeKernPhrasings() has already been run.
//				<parameter key="phraseStart" value="HT_140366146702320" idref=""/>
//

HTp HumdrumToken::getPhraseEndToken(int number) {
	string tag = "phraseEnd";
	if (number > 1) {
		tag += to_string(number);
	}
	return getValueHTp("auto", tag);
}



//////////////////////////////
//
// HumdrumToken::resolveNull --
//

HTp HumdrumToken::resolveNull(void) {
	if (m_nullresolve == NULL) {
		HLp hline = getOwner();
		if (hline) {
			HumdrumFile* infile = hline->getOwner();
			infile->resolveNullTokens();
		}
		if (m_nullresolve == NULL) {
			return this;
		} else {
			return m_nullresolve;
		}
		return this;
	} else {
		return m_nullresolve;
	}
}



//////////////////////////////
//
// HumdrumToken::setNullResolution --
//

void HumdrumToken::setNullResolution(HTp resolution) {
	m_nullresolve = resolution;
}



//////////////////////////////
//
// HumdrumToken::copyStucture --
//

void HumdrumToken::copyStructure(HTp token) {
	m_strand = token->m_strand;
	HLp temp_owner = m_address.m_owner;
	m_address = token->m_address;
	m_address.m_owner = NULL;  // This will in general be different, so do not copy.
	m_address.m_owner = temp_owner; // But preserve in case already set.
	// m_nullresolve: set this?
}



// END_MERGE

} // end namespace hum


<|MERGE_RESOLUTION|>--- conflicted
+++ resolved
@@ -1933,18 +1933,11 @@
 //
 
 bool HumdrumToken::isMergeInterpretation(void) const {
-<<<<<<< HEAD
-	if (((void*)this) == NULL) {
-		// This was added perhaps due to a new bug [20100125] that is checking a null pointer
-		return false;
-	}
-=======
 	// [20200331] GCC 6+ will print a compiler warning when checking this against NULL.
 	//if ((void*)this == NULL) {
 	//	// This was added perhaps due to a new bug [20100125] that is checking a null pointer
 	//	return false;
 	//}
->>>>>>> 1684e3da
 	return ((string)(*this)) == MERGE_TOKEN;
 }
 
