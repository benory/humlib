--- conflicted
+++ resolved
@@ -1,11 +1,7 @@
 //
 // Programmer:    Craig Stuart Sapp <craig@ccrma.stanford.edu>
 // Creation Date: Sat Aug  8 12:24:49 PDT 2015
-<<<<<<< HEAD
-// Last Modified: Mon Aug 26 14:05:47 EDT 2019
-=======
-// Last Modified: Mon Aug 26 18:39:18 PDT 2019
->>>>>>> 0029f847
+// Last Modified: Mon Aug 26 23:24:12 EDT 2019
 // Filename:      humlib.h
 // URL:           https://github.com/craigsapp/humlib/blob/master/include/humlib.h
 // Syntax:        C++11
