--- conflicted
+++ resolved
@@ -1,11 +1,7 @@
 //
 // Programmer:    Craig Stuart Sapp <craig@ccrma.stanford.edu>
 // Creation Date: Sat Aug  8 12:24:49 PDT 2015
-<<<<<<< HEAD
-// Last Modified: Wed Jul 19 15:02:55 CEST 2017
-=======
 // Last Modified: Wed, Jul 19, 2017  1:03:29 PM
->>>>>>> a3c9a348
 // Filename:      humlib.h
 // URL:           https://github.com/craigsapp/humlib/blob/master/include/humlib.h
 // Syntax:        C++11
