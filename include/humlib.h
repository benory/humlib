//
// Programmer:    Craig Stuart Sapp <craig@ccrma.stanford.edu>
// Creation Date: Sat Aug  8 12:24:49 PDT 2015
<<<<<<< HEAD
// Last Modified: Wed Apr 25 07:20:02 PDT 2018
=======
// Last Modified: Mon Apr 16 19:09:46 PDT 2018
>>>>>>> 2828bf64
// Filename:      humlib.h
// URL:           https://github.com/craigsapp/humlib/blob/master/include/humlib.h
// Syntax:        C++11
// vim:           ts=3
//
// Description:   Include file for humlib library.
//
/*
Copyright (c) 2015, 2016, 2017, 2018 Craig Stuart Sapp
All rights reserved.

Redistribution and use in source and binary forms, with or without
modification, are permitted provided that the following conditions are met:

1. Redistributions of source code must retain the above copyright notice, this
   list of conditions and the following disclaimer.
2. Redistributions in binary form must reproduce the above copyright notice,
   and the following disclaimer in the documentation and/or other materials
   provided with the distribution.

THIS SOFTWARE IS PROVIDED BY THE COPYRIGHT HOLDERS AND CONTRIBUTORS "AS IS" AND
ANY EXPRESS OR IMPLIED WARRANTIES, INCLUDING, BUT NOT LIMITED TO, THE IMPLIED
WARRANTIES OF MERCHANTABILITY AND FITNESS FOR A PARTICULAR PURPOSE ARE
DISCLAIMED. IN NO EVENT SHALL THE COPYRIGHT OWNER OR CONTRIBUTORS BE LIABLE FOR
ANY DIRECT, INDIRECT, INCIDENTAL, SPECIAL, EXEMPLARY, OR CONSEQUENTIAL DAMAGES
(INCLUDING, BUT NOT LIMITED TO, PROCUREMENT OF SUBSTITUTE GOODS OR SERVICES;
LOSS OF USE, DATA, OR PROFITS; OR BUSINESS INTERRUPTION) HOWEVER CAUSED AND
ON ANY THEORY OF LIABILITY, WHETHER IN CONTRACT, STRICT LIABILITY, OR TORT
(INCLUDING NEGLIGENCE OR OTHERWISE) ARISING IN ANY WAY OUT OF THE USE OF THIS
SOFTWARE, EVEN IF ADVISED OF THE POSSIBILITY OF SUCH DAMAGE.

*/

#ifndef _HUMLIB_H_INCLUDED
#define _HUMLIB_H_INCLUDED

#include <stdarg.h>
#include <string.h>

#include <algorithm>
#include <cctype>
#include <cmath>
#include <cstring>
#include <fstream>
#include <functional>
#include <iostream>
#include <list>
#include <locale>
#include <map>
#include <regex>
#include <set>
#include <sstream>
#include <string>
#include <utility>
#include <vector>

using std::cerr;
using std::cin;
using std::cout;
using std::endl;
using std::ends;
using std::ifstream;
using std::invalid_argument;
using std::istream;
using std::istreambuf_iterator;
using std::list;
using std::map;
using std::ostream;
using std::pair;
using std::regex;
using std::set;
using std::string;
using std::stringstream;
using std::to_string;
using std::vector;

#ifdef USING_URI
	#include <sys/types.h>   /* socket, connect */
	#include <sys/socket.h>  /* socket, connect */
	#include <netinet/in.h>  /* htons           */
	#include <netdb.h>       /* gethostbyname   */
	#include <unistd.h>      /* read, write     */
	#include <string.h>      /* memcpy          */
   #include <sstream>
#endif

#include "pugiconfig.hpp"
#include "pugixml.hpp"

using pugi::xml_node;
using pugi::xml_attribute;
using pugi::xml_document;
using pugi::xpath_node;

namespace hum {

class Convert;
class HumNum;
class HumAddress;
class HumdrumToken;
typedef HumdrumToken* HTp;
class HumdrumLine;
class HumdrumFileBase;
class HumdrumFileStructure;
class HumdrumFileContent;
class HumdrumFile;
class GridVoice;


class HumParameter : public string {
	public:
		HumParameter(void);
		HumParameter(const string& str);
		HumdrumToken* origin;
};

typedef map<string, map<string, map<string, HumParameter> > > MapNNKV;
typedef map<string, map<string, HumParameter> > MapNKV;
typedef map<string, HumParameter> MapKV;

class HumHash {
	public:
		               HumHash             (void);
		              ~HumHash             ();

		string         getValue            (const string& key) const;
		string         getValue            (const string& ns2,
		                                    const string& key) const;
		string         getValue            (const string& ns1, const string& ns2,
		                                    const string& key) const;
		HTp            getValueHTp         (const string& key) const;
		HTp            getValueHTp         (const string& ns2,
		                                    const string& key) const;
		HTp            getValueHTp         (const string& ns1, const string& ns2,
		                                    const string& key) const;
		int            getValueInt         (const string& key) const;
		int            getValueInt         (const string& ns2,
		                                    const string& key) const;
		int            getValueInt         (const string& ns1, const string& ns2,
		                                    const string& key) const;
		HumNum         getValueFraction    (const string& key) const;
		HumNum         getValueFraction    (const string& ns2,
		                                    const string& key) const;
		HumNum         getValueFraction    (const string& ns1, const string& ns2,
		                                    const string& key)const ;
		double         getValueFloat       (const string& key)const ;
		double         getValueFloat       (const string& ns2,
		                                    const string& key) const;
		double         getValueFloat       (const string& ns1, const string& ns2,
		                                    const string& key) const;
		bool           getValueBool        (const string& key) const;
		bool           getValueBool        (const string& ns2,
		                                    const string& key) const;
		bool           getValueBool        (const string& ns1, const string& ns2,
		                                    const string& key) const;

		void           setValue            (const string& key,
		                                    const string& value);
		void           setValue            (const string& ns2,
		                                    const string& key,
		                                    const string& value);
		void           setValue            (const string& ns1,
		                                    const string& ns2,
		                                    const string& key,
		                                    const string& value);
		void           setValue            (const string& key,
		                                    const char* value);
		void           setValue            (const string& ns2,
		                                    const string& key,
		                                    const char* value);
		void           setValue            (const string& ns1,
		                                    const string& ns2,
		                                    const string& key,
		                                    const char* value);
		void           setValue            (const string& key, int value);
		void           setValue            (const string& ns2, const string& key,
		                                    int value);
		void           setValue            (const string& ns1, const string& ns2,
		                                    const string& key, int value);
		void           setValue            (const string& key, HTp value);
		void           setValue            (const string& ns2, const string& key,
		                                    HTp value);
		void           setValue            (const string& ns1, const string& ns2,
		                                    const string& key, HTp value);
		void           setValue            (const string& key, HumNum value);
		void           setValue            (const string& ns2, const string& key,
		                                    HumNum value);
		void           setValue            (const string& ns1, const string& ns2,
		                                    const string& key, HumNum value);
		void           setValue            (const string& key, double value);
		void           setValue            (const string& ns2, const string& key,
		                                    double value);
		void           setValue            (const string& ns1, const string& ns2,
		                                    const string& key, double value);
		bool           isDefined           (const string& key) const;
		bool           isDefined           (const string& ns2,
		                                    const string& key) const;
		bool           isDefined           (const string& ns1, const string& ns2,
		                                    const string& key) const;
		void           deleteValue         (const string& key);
		void           deleteValue         (const string& ns2, const string& key);
		void           deleteValue         (const string& ns1, const string& ns2,
		                                    const string& key);
		vector<string> getKeys             (void) const;
		vector<string> getKeys             (const string& ns) const;
		vector<string> getKeys             (const string& ns1,
		                                    const string& ns2) const;
		bool           hasParameters       (void) const;
		bool           hasParameters       (const string& ns) const;
		bool           hasParameters       (const string& ns1,
		                                    const string& ns2) const;
		int            getParameterCount   (void) const;
		int            getParameterCount   (const string& ns) const;
		int            getParameterCount   (const string& ns1,
		                                    const string& ns2) const;
		void           setPrefix           (const string& value);
		string         getPrefix           (void) const;
		ostream&       printXml            (ostream& out = cout, int level = 0,
		                                    const string& indent = "\t");
		ostream&       printXmlAsGlobal    (ostream& out = cout, int level = 0,
		                                    const string& indent = "\t");

		void           setOrigin           (const string& key,
		                                    HumdrumToken* tok);
		void           setOrigin           (const string& key,
		                                    HumdrumToken& tok);
		void           setOrigin           (const string& ns2, const string& key,
		                                    HumdrumToken* tok);
		void           setOrigin           (const string& ns2, const string& key,
		                                    HumdrumToken& tok);
		void           setOrigin           (const string& ns1, const string& ns2,
		                                    const string& parameter,
		                                    HumdrumToken* tok);
		void           setOrigin           (const string& ns1, const string& ns2,
		                                    const string& parameter,
		                                    HumdrumToken& tok);

		HumdrumToken*  getOrigin           (const string& key) const;
		HumdrumToken*  getOrigin           (const string& ns2,
		                                    const string& key) const;
		HumdrumToken*  getOrigin           (const string& ns1,
		                                    const string& ns2,
		                                    const string& parameter) const;

	protected:
		void           initializeParameters(void);
		vector<string> getKeyList          (const string& keys) const;

	private:
		MapNNKV* parameters;
		string   prefix;

	friend ostream& operator<<(ostream& out, const HumHash& hash);
};



class HumNum {
	public:
		         HumNum             (void);
		         HumNum             (int value);
		         HumNum             (int numerator, int denominator);
		         HumNum             (const HumNum& rat);
		         HumNum             (const string& ratstring);
		         HumNum             (const char* ratstring);
		        ~HumNum             ();

		bool     isNegative         (void) const;
		bool     isPositive         (void) const;
		bool     isZero             (void) const;
		bool     isNonZero          (void) const;
		bool     isNonNegative      (void) const;
		bool     isNonPositive      (void) const;
		bool     isInfinite         (void) const;
		bool     isFinite           (void) const;
		bool     isNaN              (void) const;
		bool     isInteger          (void) const;
		bool     isPowerOfTwo       (void) const;
		double   getFloat           (void) const;
		double   toFloat  (void) const { return getFloat(); }
		int      getInteger         (double round = 0.0) const;
		int      toInteger (double round = 0.0) const {
		                                            return getInteger(round); }
		int      getNumerator       (void) const;
		int      getDenominator     (void) const;
		HumNum   getRemainder       (void) const;
		void     setValue           (int numerator);
		void     setValue           (int numerator, int denominator);
		void     setValue           (const string& ratstring);
		void     setValue           (const char* ratstring);
		HumNum   getAbs             (void) const;
		HumNum&  makeAbs            (void);
		HumNum&  operator=          (const HumNum& value);
		HumNum&  operator=          (int value);
		HumNum&  operator+=         (const HumNum& value);
		HumNum&  operator+=         (int value);
		HumNum&  operator-=         (const HumNum& value);
		HumNum&  operator-=         (int value);
		HumNum&  operator*=         (const HumNum& value);
		HumNum&  operator*=         (int value);
		HumNum&  operator/=         (const HumNum& value);
		HumNum&  operator/=         (int value);
		HumNum   operator-          (void) const;
		HumNum   operator+          (const HumNum& value) const;
		HumNum   operator+          (int value) const;
		HumNum   operator-          (const HumNum& value) const;
		HumNum   operator-          (int value) const;
		HumNum   operator*          (const HumNum& value) const;
		HumNum   operator*          (int value) const;
		HumNum   operator/          (const HumNum& value) const;
		HumNum   operator/          (int value) const;
		bool     operator==         (const HumNum& value) const;
		bool     operator==         (double value) const;
		bool     operator==         (int value) const;
		bool     operator!=         (const HumNum& value) const;
		bool     operator!=         (double value) const;
		bool     operator!=         (int value) const;
		bool     operator<          (const HumNum& value) const;
		bool     operator<          (double value) const;
		bool     operator<          (int value) const;
		bool     operator<=         (const HumNum& value) const;
		bool     operator<=         (double value) const;
		bool     operator<=         (int value) const;
		bool     operator>          (const HumNum& value) const;
		bool     operator>          (double value) const;
		bool     operator>          (int value) const;
		bool     operator>=         (const HumNum& value) const;
		bool     operator>=         (double value) const;
		bool     operator>=         (int value) const;
		ostream& printFraction      (ostream& = cout) const;
		ostream& printMixedFraction (ostream& out = cout,
		                             string separator = "_") const;
		ostream& printList          (ostream& out) const;

	protected:
		void     reduce             (void);
		int      gcdIterative       (int a, int b);
		int      gcdRecursive       (int a, int b);

	private:
		int top;
		int bot;
};


ostream& operator<<(ostream& out, const HumNum& number);

template <typename A>
ostream& operator<<(ostream& out, const vector<A>& v);



class HumRegex {
	public:
		            HumRegex           (void);
		            HumRegex           (const string& exp,
		                                const string& options = "");
		           ~HumRegex           ();

		// setting persistent options for regular expression contruction
		void        setIgnoreCase      (void);
		bool        getIgnoreCase      (void);
		void        unsetIgnoreCase    (void);

		// setting persistent search/match options
		void        setGlobal          (void);
		bool        getGlobal          (void);
		void        unsetGlobal        (void);

		// replacing
		string&     replaceDestructive (string& input, const string& replacement,
		                                const string& exp);
		string&     replaceDestructive (string& input, const string& replacement,
		                                const string& exp,
		                                const string& options);
		string      replaceCopy        (const string& input,
		                                const string& replacement,
		                                const string& exp);
		string      replaceCopy        (const string& input,
		                                const string& replacement,
		                                const string& exp,
		                                const string& options);

		string&     replaceDestructive (string* input, const string& replacement,
		                                const string& exp);
		string&     replaceDestructive (string* input, const string& replacement,
		                                const string& exp,
		                                const string& options);
		string      replaceCopy        (string* input, const string& replacement,
		                                const string& exp);
		string      replaceCopy        (string* input, const string& replacement,
		                                const string& exp,
		                                const string& options);
		string&      tr                 (string& input, const string& from, 
		                                const string& to);

		// matching (full-string match)
		bool        match              (const string& input, const string& exp);
		bool        match              (const string& input, const string& exp,
		                                const string& options);
		bool        match              (const string* input, const string& exp);
		bool        match              (const string* input, const string& exp,
		                                const string& options);


		// searching
		// http://www.cplusplus.com/reference/regex/regex_search
		bool        search             (const string& input, const string& exp);
		bool        search             (const string& input, const string& exp,
		                                const string& options);
		bool        search             (const string& input, int startindex,
		                                const string& exp);
		bool        search             (const string& input, int startindex,
		                                const string& exp,
		                                const string& options);

		bool        search             (string* input, const string& exp);
		bool        search             (string* input, const string& exp,
		                                const string& options);
		bool        search             (string* input, int startindex,
		                                const string& exp);
		bool        search             (string* input, int startindex,
		                                const string& exp,
		                                const string& options);

		int         getMatchCount      (void);
		string      getMatch           (int index);
		int         getMatchInt        (int index);
		double      getMatchDouble     (int index);
		string      getPrefix          (void);
		string      getSuffix          (void);
		int         getMatchStartIndex (int index = 0);
		int         getMatchEndIndex   (int index = 0);
		int         getMatchLength     (int index = 0);

		// token lists:
		bool        split              (vector<string>& entries,
		                                const string& buffer,
		                                const string& separator);

	protected:
		std::regex_constants::syntax_option_type
				getTemporaryRegexFlags(const string& sflags);
		std::regex_constants::match_flag_type
				getTemporarySearchFlags(const string& sflags);


	private:

		// m_regex: stores the regular expression to use as a default.
		//
		// http://en.cppreference.com/w/cpp/regex/basic_regex
		// .assign(string) == set the regular expression.
		// operator=       == set the regular expression.
		// .flags()        == return syntax_option_type used to construct.
		std::regex m_regex;

		// m_matches: stores the matches from a search:
		//
		// http://en.cppreference.com/w/cpp/regex/match_results
		// .empty()     == check if match was successful.
		// .size()      == number of matches.
		// .length(i)   == return length of a submatch.
		// .position(i) == return start index of submatch in search string.
		// .str(i)      == return string of submatch.
		// operator[i]  == return submatch.
		// .prefix
		// .suffix
		// .begin()     == start of submatch list.
		// .end()       == end of submatch list.
		std::smatch m_matches;

		// m_regexflags: store default settings for regex processing
		// http://en.cppreference.com/w/cpp/regex/syntax_option_type
		// http://en.cppreference.com/w/cpp/regex/basic_regex
		// /usr/local/Cellar/gcc49/4.9.3/include/c++/4.9.3/bits/regex_constants.h 
		//
		// Options (in the namespace std::regex_constants):
		//    icase      == Ignore case.
		//    nosubs     == Don't collect submatches.
		//    optimize   == Make matching faster, but construction slower.
		//    collate    == locale character ranges.
		//    multiline  == C++17 only.
		//
		// Only one of the following can be given.  EMCAScript will be
		// used by default if none specified.
		//    EMCAScript == Use EMCAScript regex syntax.
		//    basic      == Use basic POSIX syntax.
		//    extended   == Use extended POSIX syntax.
		//    awk        == Use awk POSIX syntax.
		//    grep       == Use grep POSIX syntax.
		//    egrep      == Use egrep POSIX syntax.
		std::regex_constants::syntax_option_type m_regexflags;

		// m_flags: store default settings for regex processing
		// http://www.cplusplus.com/reference/regex/regex_search
		//    match_default     == clear all options.
		//    match_not_bol     == not beginning of line.
		//    match_not_eol     == not end of line.
		//    match_not_bow     == not beginning of word for \b.
		//    match_not_eow     == not end of word for \b.
		//    match_any         == any match acceptable if more than 1 possible..
		//    match_not_null    == empty sequence does note match.
		//    match_continuous  ==
		//    match_prev_avail  ==
		//    format_default    == same as match_default.
		std::regex_constants::match_flag_type m_searchflags;

};



class HumdrumLine;
class HumdrumToken;

class HumAddress {
	public:
		                    HumAddress        (void);
		                    HumAddress        (HumAddress& address);
		                   ~HumAddress        ();

		HumAddress&         operator=         (const HumAddress& address);
		int                 getLineIndex      (void) const;
		int                 getLineNumber     (void) const;
		int                 getFieldIndex     (void) const;
		const HumdrumToken& getDataType       (void) const;
		const string&       getSpineInfo      (void) const;
		int                 getTrack          (void) const;
		int                 getSubtrack       (void) const;
		int                 getSubtrackCount  (void) const;
		string              getTrackString    (string separator = ".") const;
		HumdrumLine*        getLine           (void) const;
		HumdrumLine*        getOwner          (void) const { return getLine(); }
		bool                hasOwner          (void) const;

	protected:
		void                setOwner          (HumdrumLine* aLine);
		void                setFieldIndex     (int fieldlindex);
		void                setSpineInfo      (const string& spineinfo);
		void                setTrack          (int aTrack, int aSubtrack);
		void                setTrack          (int aTrack);
		void                setSubtrack       (int aSubtrack);
		void                setSubtrackCount  (int aSubtrack);

	private:

		// fieldindex: This is the index of the token in the HumdrumLine
		// which owns this token.
		int m_fieldindex;

		// spining: This is the spine position of the token. A simple spine
		// position is an integer, starting with "1" for the first spine
		// of the file (left-most spine).  When the spine splits, "(#)a"
		// is wrapped around the left-subspine's spine info, and "(#)b"
		// around the right-subspine's info. Merged spines will add a space
		// between the two or more merged spines information, such as
		// "(#)a (#)b" for two sub-spines merged into a single spine again.
		// But in this case there is a spine info simplification which will
		// convert "(#)a (#)b" into "#" where # is the original spine number.
		// Other more complicated mergers may be simplified in the future.
		string m_spining;

		// track: This is the track number of the spine.  It is the first
		// number found in the spineinfo string.
		int m_track;

		// subtrack: This is the subtrack number for the spine.  When a spine
		// is not split, it will be 0, if the spine has been split with *^,
		// then the left-subspine will be in subtrack 1 and the right-spine
		// will be subtrack 2.  If subspines are exchanged with *x, then their
		// subtrack assignments will also change.
		int m_subtrack;

		// subtrackcount: The number of currently active subtracks tokens
		// on the owning HumdrumLine (in the same track).  The subtrack range
		// is from 1 (if there is only a primary spine), to a larger number.
		// if subtrackcount is 0, then the variable is not set, or there are
		// no tokens in the track (such as for global comments).
		int m_subtrackcount;

		// owner: This is the line which manages the given token.
		HumdrumLine* m_owner;

	friend class HumdrumToken;
	friend class HumdrumLine;
	friend class HumdrumFile;
};



class HumParamSet {

	public:
		              HumParamSet        (void);
		              HumParamSet        (const string& token);
		              HumParamSet        (HTp token);
		             ~HumParamSet        ();

		const string& getNamespace1      (void);
		const string& getNamespace2      (void);
		string        getNamespace       (void);
		void          setNamespace1      (const string& name);
		void          setNamespace2      (const string& name);
		void          setNamespace       (const string& name);
		void          setNamespace       (const string& name1, const string& name2);

		void          clear              (void);
		int           getCount           (void);
		const string& getParameterName   (int index);
		const string& getParameterValue  (int index);
		int           addParameter       (const string& name, const string& value);
		int           setParameter       (const string& name, const string& value);
		void          readString         (const string& text);
		ostream&      printXml           (ostream& out = cout, int level = 0,
		                                  const string& indent = "\t");

	private:
		string m_ns1;
		string m_ns2;
		vector<pair<string, string>> m_parameters;

};


ostream& operator<<(ostream& out, HumParamSet* hps);
ostream& operator<<(ostream& out, HumParamSet& hps);



class _HumInstrument {
	public:
		_HumInstrument    (void) { humdrum = ""; name = ""; gm = 0; }
	  ~_HumInstrument    ()     { humdrum = ""; name = ""; gm = 0; }

		string humdrum;
		string name;
		int    gm;
};


class HumInstrument {
	public:
		           HumInstrument       (void);
		           HumInstrument       (const string& Hname);
		          ~HumInstrument       ();

		string     getName             (void);
		string     getName             (const string& Hname);
		string     getHumdrum          (void);
		int        getGM               (void);
		int        getGM               (const string& Hname);
		void       setHumdrum          (const string& Hname);
		int        setGM               (const string& Hname, int aValue);

	private:
		int                            index;
		static vector<_HumInstrument>  data;
		static int                     classcount;

	protected:
		void       initialize          (void);
		void       afi                 (const char* humdrum_name, int midinum,
		                                const char* EN_name);
		int        find                (const string& Hname);
		void       sortData            (void);
		static int data_compare_by_humdrum_name(const void* a, const void* b);
};


///////////////////////////////////////////////////////////////////////////
//
// General MIDI instrument definitions
//

#define  CH_1                             0
#define  CH_2                             1
#define  CH_3                             2
#define  CH_4                             3
#define  CH_5                             4
#define  CH_6                             5
#define  CH_7                             6
#define  CH_8                             7
#define  CH_9                             8
#define  CH_10                            9
#define  CH_11                            10
#define  CH_12                            11
#define  CH_13                            12
#define  CH_14                            13
#define  CH_15                            14
#define  CH_16                            15

#define  GM_PIANO(X)                      (0+(X))
#define  GM_ACOUSTIC_GRAND_PIANO          (0)
#define  GM_BRIGHT_ACOUSTIC_PIANO         (1)
#define  GM_ELECTRIC_GRAND_PIANO          (1)
#define  GM_HONKYTONK_PIANO               (2)
#define  GM_HONKY_TONK_PIANO              (3)
#define  GM_ELECTRIC_PIANO_1              (4)
#define  GM_ELECTRIC_PIANO_2              (5)
#define  GM_HARPSICHORD                   (6)
#define  GM_CLAVI                         (7)

#define  GM_CHROMATIC(X)                  (8+(X))
#define  GM_CELESTA                       (8)
#define  GM_GLOCKENSPIEL                  (9)
#define  GM_MUSIC_BOX                     (10)
#define  GM_VIBRAPHONE                    (11)
#define  GM_MARIMBA                       (12)
#define  GM_XYLOPHONE                     (13)
#define  GM_TUBULAR_BELLS                 (14)
#define  GM_DULCIMER                      (15)

#define  GM_ORGAN(X)                      (16+(X))
#define  GM_DRAWBAR_ORGAN                 (16)
#define  GM_PERCUSSIVE_ORGAN              (17)
#define  GM_ROCK_ORGAN                    (18)
#define  GM_CHURCH_ORGAN                  (19)
#define  GM_REED_ORGAN                    (20)
#define  GM_ACCORDION                     (21)
#define  GM_HARMONICA                     (22)
#define  GM_TANGO_ACCORDION               (23)

#define  GM_GUITAR(X)                     (24+(X))
#define  GM_ACOUSTIC_GUITAR_NYLON         (24)
#define  GM_ACOUSTIC_GUITAR_STEEL         (25)
#define  GM_ELECTRIC_GUITAR_JAZZ          (26)
#define  GM_ELECTRIC_GUITAR_CLEAN         (27)
#define  GM_ELECTRIC_GUITAR_MUTED         (28)
#define  GM_OVERDRIVEN_GUITAR             (29)
#define  GM_DISTORTION_GUITAR             (30)
#define  GM_GUITAR_HARMONICS              (31)

#define  GM_BASS(X)                       (32+(X))
#define  GM_ACOUSTIC_BASS                 (32)
#define  GM_ELECTRIC_BASS_FINGER          (33)
#define  GM_ELECTRIC_BASS_PICK            (34)
#define  GM_FRETLESS_BASS                 (35)
#define  GM_SLAP_BASS_1                   (36)
#define  GM_SLAP_BASS_2                   (37)
#define  GM_SYNTH_BASS_1                  (38)
#define  GM_SYNTH_BASS_2                  (39)

#define  GM_STRINGS(X)                    (40+(X))
#define  GM_VIOLIN                        (40)
#define  GM_VIOLA                         (41)
#define  GM_CELLO                         (42)
#define  GM_CONTRABASS                    (43)
#define  GM_TREMOLO_STRINGS               (44)
#define  GM_PIZZACATO_STRINGS             (45)
#define  GM_ORCHESTRAL_HARP               (46)
#define  GM_TIMPANI                       (47)

#define  GM_ENSEMBLE(X)                   (48+(X))
#define  GM_STRING_ENSEMBLE_1             (48)
#define  GM_STRING_ENSEMBLE_2             (49)
#define  GM_SYNTHSTRINGS_1                (50)
#define  GM_SYNTHSTRINGS_2                (51)
#define  GM_CHOIR_AAHS                    (52)
#define  GM_VOICE_OOHS                    (53)
#define  GM_SYNTH_VOICE                   (54)
#define  GM_ORCHESTRA_HIT                 (55)

#define  GM_BRASS(X)                      (56+(X))
#define  GM_TRUMPET                       (56)
#define  GM_TROMBONE                      (57)
#define  GM_TUBA                          (58)
#define  GM_MUTED_TRUMPED                 (59)
#define  GM_FRENCH_HORN                   (60)
#define  GM_BRASS_SECTION                 (61)
#define  GM_SYNTHBRASS_1                  (62)
#define  GM_SYNTHBRASS_2                  (63)

#define  GM_REED(X)                       (64+(X))
#define  GM_SOPRANO_SAX                   (64)
#define  GM_ALTO_SAX                      (65)
#define  GM_TENOR_SAX                     (66)
#define  GM_BARITONE_SAX                  (67)
#define  GM_OBOE                          (68)
#define  GM_ENGLISH_HORN                  (69)
#define  GM_BASSOON                       (70)
#define  GM_CLARINET                      (71)

#define  GM_PIPE(X)                       (72+(X))
#define  GM_PICCOLO                       (72)
#define  GM_FLUTE                         (73)
#define  GM_RECORDER                      (74)
#define  GM_PAN_FLUTE                     (75)
#define  GM_BLOWN_BOTTLE                  (76)
#define  GM_SHAKUHACHI                    (77)
#define  GM_WHISTLE                       (78)
#define  GM_OCARINA                       (79)

#define  GM_LEAD(X)                       (80+(X))
#define  GM_LEAD_SQUARE                   (80)
#define  GM_LEAD_SAWTOOTH                 (81)
#define  GM_LEAD_CALLIOPE                 (82)
#define  GM_LEAD_CHIFF                    (83)
#define  GM_LEAD_CHARANG                  (84)
#define  GM_LEAD_VOICE                    (85)
#define  GM_LEAD_FIFTHS                   (86)
#define  GM_LEAD_BASS                     (87)

#define  GM_PAD(X)                        (88+(X))
#define  GM_PAD_NEW_AGE                   (88)
#define  GM_PAD_WARM                      (89)
#define  GM_PAD_POLYSYNTH                 (90)
#define  GM_PAD_CHOIR                     (91)
#define  GM_PAD_BOWED                     (92)
#define  GM_PAD_METALLIC                  (93)
#define  GM_PAD_HALO                      (94)
#define  GM_PAD_SWEEP                     (95)

#define  GM_FX(X)                         (96+(X))
#define  GM_FX_TRAIN                      (96)
#define  GM_FX_SOUNDTRACK                 (97)
#define  GM_FX_CRYSTAL                    (98)
#define  GM_FX_ATMOSPHERE                 (99)
#define  GM_FX_BRIGHTNESS                 (100)
#define  GM_FX_GOBLINS                    (101)
#define  GM_FX_ECHOES                     (102)
#define  GM_FX_SCI_FI                     (103)

#define  GM_ETHNIC(X)                     (104+(X))
#define  GM_SITAR                         (104)
#define  GM_BANJO                         (105)
#define  GM_SHAMISEN                      (106)
#define  GM_KOTO                          (107)
#define  GM_KALIMBA                       (108)
#define  GM_BAGPIPE                       (109)
#define  GM_FIDDLE                        (110)
#define  GM_SHANAI                        (111)

#define  GM_PERCUSSION(X)                 (112+(X))
#define  GM_TINKLE_BELL                   (112)
#define  GM_AGOGO                         (113)
#define  GM_STEEL_DRUMS                   (114)
#define  GM_WOODBLOCKS                    (115)
#define  GM_TAIKO_DRUM                    (116)
#define  GM_MELODIC_DRUM                  (117)
#define  GM_SYNTH_DRUM                    (118)
#define  GM_REVERSE_CYMBAL                (119)

#define  GM_SOUNDEFFECT(X)                (120+(X))
#define  GM_GUITAR_FRET_NOISE             (120)
#define  GM_BREATH_NOISE                  (121)
#define  GM_SEASHORE                      (122)
#define  GM_BIRD_TWEET                    (123)
#define  GM_TELEPHONE_RING                (124)
#define  GM_HELICOPTER                    (125)
#define  GM_APPLAUSE                      (126)
#define  GM_GUNSHOT                       (127)

//
// Percussion instruments on channel 10
//

#define  GM_ACOUSTIC_BASS_DRUM            (35)
#define  GM_BASS_DRUM_1                   (36)
#define  GM_SIDE_STICK                    (37)
#define  GM_ACOUSTIC_SNARE                (38)
#define  GM_HAND_CLAP                     (39)
#define  GM_ELECTRIC_SNARE                (40)
#define  GM_LOW_FLOOR_TOM                 (41)
#define  GM_CLOSED_HI_HAT                 (42)
#define  GM_HIGH_FLOOR_TOM                (43)
#define  GM_PEDAL_HI_HAT                  (44)
#define  GM_LOW_TOM                       (45)
#define  GM_OPEN_HI_HAT                   (46)
#define  GM_LOW_MID_TOM                   (47)
#define  GM_HIGH_MID_TOM                  (48)
#define  GM_CRASH_CYMBAL_1                (49)
#define  GM_HIGH_TOM                      (50)
#define  GM_RIDE_CYMBAL_1                 (51)
#define  GM_CHINESE_CYMBAL                (52)
#define  GM_RIDE_BELL                     (53)
#define  GM_TAMBOURINE                    (54)
#define  GM_SPLASH_CYMBAL                 (55)
#define  GM_COWBELL                       (56)
#define  GM_CRASH_CYMBAL_2                (57)
#define  GM_VIBRASLAP                     (58)
#define  GM_RIDE_CYMBAL_2                 (59)
#define  GM_HI_BONGO                      (60)
#define  GM_LOW_BONGO                     (61)
#define  GM_MUTE_HI_CONGA                 (62)
#define  GM_OPEN_HI_CONGA                 (63)
#define  GM_LOW_CONGA                     (64)
#define  GM_HIGH_TIMBALE                  (65)
#define  GM_LOW_TIMBALE                   (66)
#define  GM_HIGH_AGOGO                    (67)
#define  GM_LOW_AGOGO                     (68)
#define  GM_CABASA                        (69)
#define  GM_MARACAS                       (70)
#define  GM_SHORT_WHISTLE                 (71)
#define  GM_LONG_WHISTLE                  (72)
#define  GM_SHORT_GUIRO                   (73)
#define  GM_LONG_GUIRO                    (74)
#define  GM_CLAVES                        (75)
#define  GM_HI_WOOD_BLOCK                 (76)
#define  GM_LOW_WOOD_BLOCK                (77)
#define  GM_MUTE_CUICA                    (78)
#define  GM_OPEN_CUICA                    (79)
#define  GM_MUTE_TRIANGLE                 (80)
#define  GM_OPEN_TRIANGLE                 (81)



class HumdrumLine : public string, public HumHash {
	public:
		         HumdrumLine            (void);
		         HumdrumLine            (const string& aString);
		         HumdrumLine            (const char* aString);
		         HumdrumLine            (HumdrumLine& line);
		         HumdrumLine            (HumdrumLine& line, void* owner);
		        ~HumdrumLine            ();

		HumdrumLine& operator=          (HumdrumLine& line);
		bool     isComment              (void) const;
		bool     isCommentLocal         (void) const;
		bool     isLocalComment         (void) const { return isCommentLocal(); }
		bool     isCommentGlobal        (void) const;
		bool     isReference            (void) const;
		string   getReferenceKey        (void) const;
		string   getReferenceValue      (void) const;
		bool     isGlobalComment         (void) const { return isCommentGlobal(); }
		bool     isExclusive            (void) const;
		bool     isExclusiveInterpretation (void) const { return isExclusive(); }
		bool     isTerminator           (void) const;
		bool     isInterp               (void) const;
		bool     isInterpretation       (void) const { return isInterp(); }
		bool     isBarline              (void) const;
		bool     isData                 (void) const;
		bool     isAllNull              (void) const;
		bool     isAllRhythmicNull      (void) const;
		bool     isEmpty                (void) const;
		bool     isBlank                (void) const { return isEmpty(); }
		bool     isManipulator          (void) const;
		bool     hasSpines              (void) const;
		bool     isGlobal               (void) const;
		HTp      token                  (int index) const;
		void     getTokens              (vector<HTp>& list);
		int      getTokenCount          (void) const;
		int      getFieldCount          (void) const { return getTokenCount(); }
		string   getTokenString         (int index) const;
		bool     equalChar              (int index, char ch) const;
		char     getChar                (int index) const;
		bool     isKernBoundaryStart    (void) const;
		bool     isKernBoundaryEnd      (void) const;
		ostream& printSpineInfo         (ostream& out = cout);
		ostream& printTrackInfo         (ostream& out = cout);
		ostream& printDataTypeInfo      (ostream& out = cout);
		ostream& printDurationInfo      (ostream& out = cout);
		ostream& printCsv               (ostream& out = cout,
		                                 const string& separator = ",");
		ostream& printXml               (ostream& out = cout, int level = 0,
		                                 const string& indent = "\t");
		ostream& printXmlParameterInfo  (ostream& out, int level,
		                                 const string& indent);
		ostream& printGlobalXmlParameterInfo(ostream& out, int level,
		                                 const string& indent);
		string   getXmlId               (const string& prefix = "") const;
		string   getXmlIdPrefix         (void) const;
		void     createLineFromTokens   (void);
		int      getLineIndex           (void) const;
		int      getLineNumber          (void) const;
		HumdrumFile* getOwner           (void);
		void     setText                (const string& text);
		string   getText                (void);

		HumNum   getDuration            (void) const;
		HumNum   getDurationFromStart   (void) const;
		HumNum   getDurationToEnd       (void) const;
		HumNum   getDurationFromBarline (void) const;
		HumNum   getDurationToBarline   (void) const;
		HumNum   getBarlineDuration     (void) const;

		HumNum   getDuration            (HumNum scale) const;
		HumNum   getDurationFromStart   (HumNum scale) const;
		HumNum   getDurationToEnd       (HumNum scale) const;
		HumNum   getDurationFromBarline (HumNum scale) const;
		HumNum   getDurationToBarline   (HumNum scale) const;
		HumNum   getBarlineDuration     (HumNum scale) const;
		int      getKernNoteAttacks     (void);
		int      addLinkedParameter     (HTp token);

		HumNum   getBeat                (HumNum beatdur = "1") const;
		HumNum   getBeat                (string beatrecip = "4") const;
		HTp      getTrackStart          (int track) const;
		void     setLineFromCsv         (const char* csv,
		                                 const string& separator = ",");
		void     setLineFromCsv         (const string& csv,
		                                 const string& separator = ",");

		// low-level editing functions (need to re-analyze structure after using)
		void     appendToken            (HTp token);
		void     appendToken            (const HumdrumToken& token);
		void     appendToken            (const string& token);
		void     appendToken            (const char* token);

		void     appendToken            (int index, HTp token);
		void     appendToken            (int index, const HumdrumToken& token);
		void     appendToken            (int index, const string& token);
		void     appendToken            (int index, const char* token);

		void     insertToken            (int index, HTp token);
		void     insertToken            (int index, const HumdrumToken& token);
		void     insertToken            (int index, const string& token);
		void     insertToken            (int index, const char* token);

		void     setDuration            (HumNum aDur);
		void     setDurationFromStart   (HumNum dur);
		void     setDurationFromBarline (HumNum dur);
		void     setDurationToBarline   (HumNum dur);

	protected:
		bool     analyzeTracks          (string& err);
		bool     analyzeTokenDurations  (string& err);
		void     setLineIndex           (int index);
		void     clear                  (void);
		void     setOwner               (void* hfile);
		int      createTokensFromLine   (void);
		void     setLayoutParameters    (void);
		void     setParameters          (const string& pdata);
		void     storeGlobalLinkedParameters(void);
		ostream&	printXmlGlobalLinkedParameterInfo(ostream& out = cout, int level = 0,
		                                 const string& indent = "\t");
		ostream& printXmlGlobalLinkedParameters(ostream& out = cout, int level = 0,
		                                 const string& indent = "\t");

	private:

		//
		// State variables managed by the HumdrumLine class:
		//

		// m_lineindex: Used to store the index number of the HumdrumLine in
		// the owning HumdrumFile object.
		// This variable is filled by HumdrumFileStructure::analyzeLines().
		int m_lineindex;

		// m_tokens: Used to store the individual tab-separated token fields
		// on a line.  These are prepared automatically after reading in
		// a full line of text (which is accessed throught the string parent
		// class).  If the full line is changed, the tokens are not updated
		// automatically -- use createTokensFromLine().  Likewise the full
		// text line is not updated if any tokens are changed -- use
		// createLineFromTokens() in that case.  The second case is more
		// useful: you can read in a HumdrumFile, tweak the tokens, then
		// reconstruct the full line and print out again.
		// This variable is filled by HumdrumFile::read().
		// The contents of this vector should be deleted when deconstructing
		// a HumdrumLine object.
		vector<HumdrumToken*> m_tokens;

		// m_duration: This is the "duration" of a line.  The duration is
		// equal to the minimum time unit of all durational tokens on the
		// line.  This also includes null tokens when the duration of a
		// previous note in a previous spine is ending on the line, so it is
		// not just the minimum duration on the line.
		// This variable is filled by HumdrumFileStructure::analyzeRhythm().
		HumNum m_duration;

		// m_durationFromStart: This is the cumulative duration of all lines
		// prior to this one in the owning HumdrumFile object.  For example,
		// the first notes in a score start at time 0, If the duration of the
		// first data line is 1 quarter note, then the durationFromStart for
		// the second line will be 1 quarter note.
		// This variable is filled by HumdrumFileStructure::analyzeRhythm().
		HumNum m_durationFromStart;

		// m_durationFromBarline: This is the cumulative duration from the
		// last barline to the current data line.
		// This variable is filled by HumdrumFileStructure::analyzeMeter().
		HumNum m_durationFromBarline;

		// m_durationToBarline: This is the duration from the start of the
		// current line to the next barline in the owning HumdrumFile object.
		// This variable is filled by HumdrumFileStructure::analyzeMeter().
		HumNum m_durationToBarline;

		// m_linkedParameters: List of Humdrum tokens which are parameters
		// (mostly only layout parameters at the moment)
		vector<HTp> m_linkedParameters;

		// owner: This is the HumdrumFile which manages the given line.
		void* m_owner;

	friend class HumdrumFileBase;
	friend class HumdrumFileStructure;
	friend class HumdrumFileContent;
	friend class HumdrumFile;
};

ostream& operator<< (ostream& out, HumdrumLine& line);
ostream& operator<< (ostream& out, HumdrumLine* line);




typedef HumdrumToken* HTp;

class HumdrumToken : public string, public HumHash {
	public:
		         HumdrumToken              (void);
		         HumdrumToken              (const HumdrumToken& token);
		         HumdrumToken              (HumdrumToken* token);
		         HumdrumToken              (const HumdrumToken& token,
		                                    HumdrumLine* owner);
		         HumdrumToken              (HumdrumToken* token,
		                                    HumdrumLine* owner);
		         HumdrumToken              (const char* token);
		         HumdrumToken              (const string& token);
		        ~HumdrumToken              ();

		bool     isNull                    (void) const;
		bool     isManipulator             (void) const;

		bool     isExclusiveInterpretation (void) const;
		bool     isSplitInterpretation     (void) const;
		bool     isMergeInterpretation     (void) const;
		bool     isExchangeInterpretation  (void) const;
		bool     isTerminateInterpretation (void) const;
		bool     isAddInterpretation       (void) const;

		// alises for the above
		bool     isExclusive               (void) const
		                                  { return isExclusiveInterpretation(); }
		bool     isExInterp                (void) const
		                                  { return isExclusiveInterpretation(); }
		bool     isSplit                   (void) const
		                                      { return isSplitInterpretation(); }
		bool     isMerge                   (void) const
		                                      { return isMergeInterpretation(); }
		bool     isExchange                (void) const
		                                   { return isExchangeInterpretation(); }
		bool     isTerminate               (void) const
		                                  { return isTerminateInterpretation(); }
		bool     isTerminator              (void) const
		                                  { return isTerminateInterpretation(); }
		bool     isAdd                     (void) const
		                                      { return isSplitInterpretation(); }

		bool     isBarline                 (void) const;
		bool     isCommentLocal            (void) const;
		bool     isCommentGlobal           (void) const;
		bool     isComment                 (void) const;
		bool     isData                    (void) const;
		bool     isInterpretation          (void) const;
		bool     isNonNullData             (void) const;
		bool     isNullData                (void) const;
		bool     isChord                   (const string& separator = " ");
		bool     isLabel                   (void) const;
		bool     hasRhythm                 (void) const;
		bool     hasBeam                   (void) const;
		bool     equalTo                   (const string& pattern);

		// kern-specific functions:
		bool     isRest                    (void);
		bool     isNote                    (void);
		bool     isSecondaryTiedNote       (void);
		bool     isSustainedNote           (void);
		bool     isNoteAttack              (void);
		bool     isInvisible               (void);
		bool     isGrace                   (void);
		bool     isClef                    (void);
		bool     isKeySignature            (void);
		bool     isKeyDesignation          (void);
		bool     isTimeSignature           (void);
		bool     isMensurationSymbol       (void);

		bool     hasSlurStart              (void);
		bool     hasSlurEnd                (void);
		int      hasVisibleAccidental      (int subtokenIndex) const;
		int      hasCautionaryAccidental   (int subtokenIndex) const;

		HumNum   getDuration               (void) const;
		HumNum   getDuration               (HumNum scale) const;
		HumNum   getTiedDuration           (void);
		HumNum   getTiedDuration           (HumNum scale);
		HumNum   getDurationNoDots         (void) const;
		HumNum   getDurationNoDots         (HumNum scale) const;
		int      getDots                   (char separator = ' ') const;

		HumNum   getDurationFromStart      (void) const;
		HumNum   getDurationFromStart      (HumNum scale) const;

		HumNum   getDurationToEnd          (void) const;
		HumNum   getDurationToEnd          (HumNum scale) const;

		HumNum   getDurationFromBarline    (void) const;
		HumNum   getDurationFromBarline    (HumNum scale) const;

		HumNum   getDurationToBarline      (void) const;
		HumNum   getDurationToBarline      (HumNum scale) const;

		HumNum   getBarlineDuration        (void) const;
		HumNum   getBarlineDuration        (HumNum scale) const;

		HumdrumLine* getOwner              (void) const;
		HumdrumLine* getLine               (void) const { return getOwner(); }
		bool     equalChar                 (int index, char ch) const;

		HTp      resolveNull               (void);
		void     setNullResolution         (HTp resolution);
		int      getLineIndex              (void) const;
		int      getLineNumber             (void) const;
		int      getFieldIndex             (void) const;
		int      getFieldNumber            (void) const;
		int      getTokenIndex             (void) const;
		int      getTokenNumber            (void) const;
		const string& getDataType          (void) const;
		bool     isDataType                (string dtype) const;
		bool     isKern                    (void) const;
		string   getSpineInfo              (void) const;
		int      getTrack                  (void) const;
		int      getSubtrack               (void) const;
		bool     noteInLowerSubtrack       (void);
		string   getTrackString            (void) const;
		int      getSubtokenCount          (const string& separator = " ") const;
		string   getSubtoken               (int index,
		                                    const string& separator = " ") const;
		void     setParameters             (HTp ptok);
		void     setParameters             (const string& pdata, HTp ptok = NULL);
		int      getStrandIndex            (void) const;
		int      getSlurStartElisionLevel  (int index = 0) const;
		int      getSlurEndElisionLevel    (int index = 0) const;
		HTp      getSlurStartToken         (int number = 0);
		HTp      getSlurEndToken           (int number = 0);
		void     storeLinkedParameters     (void);
		bool     linkedParameterIsGlobal   (int index);
		ostream& printCsv                  (ostream& out = cout);
		ostream& printXml                  (ostream& out = cout, int level = 0,
		                                    const string& indent = "\t");
		ostream& printGlobalXmlParameterInfo(ostream& out = cout, int level = 0,
		                                   const string& indent = "\t");
		string   getXmlId                  (const string& prefix = "") const;
		string   getXmlIdPrefix            (void) const;
		void     setText                   (const string& text);
		string   getText                   (void) const;
		int      addLinkedParameter        (HTp token);
		int      getLinkedParameterCount   (void);
		HumParamSet* getLinkedParameter    (int index);
		HumParamSet* getLinkedParameter    (void);
		ostream& printXmlLinkedParameterInfo(ostream& out, int level, const string& indent);

		// layout parameter accessors
		string   getVisualDuration         (void);

		HumdrumToken& operator=            (HumdrumToken& aToken);
		HumdrumToken& operator=            (const string& aToken);
		HumdrumToken& operator=            (const char* aToken);

		// next/previous token functions:
		int         getNextTokenCount      (void) const;
		int         getPreviousTokenCount  (void) const;
		HTp         getNextToken           (int index = 0) const;
		HTp         getPreviousToken       (int index = 0) const;
		vector<HTp> getNextTokens          (void) const;
		vector<HTp> getPreviousTokens      (void) const;

		// next/previous token on line:
		HTp      getNextFieldToken           (void) const;
		HTp      getPreviousFieldToken       (void) const;

		int      getPreviousNonNullDataTokenCount(void);
		int      getPreviousNNDTCount      (void)
		                           { return getPreviousNonNullDataTokenCount(); }
		HTp      getPreviousNonNullDataToken(int index = 0);
		HTp      getPreviousNNDT           (int index = 0)
		                           { return getPreviousNonNullDataToken(index); }
		int      getNextNonNullDataTokenCount(void);
		int      getNextNNDTCount          (void)
		                               { return getNextNonNullDataTokenCount(); }
		HTp      getNextNonNullDataToken   (int index = 0);
		HTp      getNextNNDT               (int index = 0)
		                               { return getNextNonNullDataToken(index); }

		// slur-analysis based functions:
		HumNum   getSlurDuration           (HumNum scale = 1);

		void     setTrack                  (int aTrack, int aSubtrack);
		void     setTrack                  (int aTrack);

	protected:
		void     setLineIndex              (int lineindex);
		void     setFieldIndex             (int fieldlindex);
		void     setSpineInfo              (const string& spineinfo);
		void     setSubtrack               (int aSubtrack);
		void     setSubtrackCount          (int count);
		void     setPreviousToken          (HTp aToken);
		void     setNextToken              (HTp aToken);
		void     addNextNonNullToken       (HTp token);
		void     makeForwardLink           (HumdrumToken& nextToken);
		void     makeBackwardLink          (HumdrumToken& previousToken);
		void     setOwner                  (HumdrumLine* aLine);
		int      getState                  (void) const;
		void     incrementState            (void);
		void     setDuration               (const HumNum& dur);
		void     setStrandIndex            (int index);

		bool     analyzeDuration          (string& err);
		ostream& printXmlBaseInfo         (ostream& out = cout, int level = 0,
		                                   const string& indent = "\t");
		ostream& printXmlContentInfo      (ostream& out = cout, int level = 0,
		                                   const string& indent = "\t");
		ostream& printXmlStructureInfo    (ostream& out = cout, int level = 0,
		                                   const string& indent = "\t");
		ostream& printXmlParameterInfo    (ostream& out = cout, int level = 0,
		                                   const string& indent = "\t");
		ostream&	printXmlLinkedParameters (ostream& out = cout, int level = 0,
		                                   const string& indent = "\t");

	private:
		// address: The address contains information about the location of
		// the token on a HumdrumLine and in a HumdrumFile.
		HumAddress m_address;

		// duration: The duration of the token.  Non-rhythmic data types
		// will have a negative duration (which should be interpreted
		// as a zero duration--See HumdrumToken::hasRhythm()).
		// Grace note will have a zero duration, even if they have a duration
		// list in the token for a graphical display duration.
		HumNum m_duration;

		// nextTokens: This is a list of all previous tokens in the spine which
		// immediately precede this token. Typically there will be one
		// following token, but there can be two tokens if the current
		// token is *^, and there will be zero following tokens after a
		// spine terminating token (*-).
		vector<HTp> m_nextTokens;     // link to next token(s) in spine

		// previousTokens: Simiar to nextTokens, but for the immediately
		// follow token(s) in the data.  Typically there will be one
		// preceding token, but there can be multiple tokens when the previous
		// line has *v merge tokens for the spine.  Exclusive interpretations
		// have no tokens preceding them.
		vector<HTp> m_previousTokens; // link to last token(s) in spine

		// nextNonNullTokens: This is a list of non-tokens in the spine
		// that follow this one.
		vector<HTp> m_nextNonNullTokens;

		// previousNonNullTokens: This is a list of non-tokens in the spine
		// that preced this one.
		vector<HTp> m_previousNonNullTokens;

		// rhycheck: Used to perfrom HumdrumFileStructure::analyzeRhythm
		// recursively.
		int m_rhycheck;

		// strand: Used to keep track of contiguous voice connections between
		// secondary spines/tracks.  This is the 1-D strand index number
		// (not the 2-d one).
		int m_strand;

		// m_nullresolve: used to point to the token that a null token
		// refers to.
		HTp m_nullresolve;

		// m_linkedParameters: List of Humdrum tokens which are parameters
		// (mostly only layout parameters at the moment).
		vector<HTp> m_linkedParameters;

		// m_linkedParameter: A single parameter encoded in the text of the
		// token.
		HumParamSet* m_linkedParameter = NULL;

	friend class HumdrumLine;
	friend class HumdrumFileBase;
	friend class HumdrumFileStructure;
	friend class HumdrumFileContent;
	friend class HumdrumFile;
};


ostream& operator<<(ostream& out, const HumdrumToken& token);
ostream& operator<<(ostream& out, HTp token);

ostream& printSequence(vector<vector<HTp> >& sequence, ostream& out=std::cout);
ostream& printSequence(vector<HTp>& sequence, ostream& out = std::cout);



// The following options are used for get[Primary]TrackTokens:
// * OPT_PRIMARY    => only extract primary subspine/subtrack.
// * OPT_NOEMPTY    => don't include null tokens in extracted list if all
//                        extracted subspines contains null tokens.
//                        Includes null interpretations and comments as well.
// * OPT_NONULL     => don't include any null tokens in extracted list.
// * OPT_NOINTERP   => don't include interprtation tokens.
// * OPT_NOMANIP    => don't include spine manipulators (*^, *v, *x, *+,
//                        but still keep ** and *0).
// * OPT_NOCOMMENT  => don't include comment tokens.
// * OPT_NOGLOBALS  => don't include global records (global comments, reference
//                        records, and empty lines). In other words, only return
//                        a list of tokens from lines which hasSpines() it true.
// * OPT_NOREST     => don't include **kern rests.
// * OPT_NOTIE      => don't include **kern secondary tied notes.
//
// Compound options:
// * OPT_DATA      (OPT_NOMANIP | OPT_NOCOMMENT | OPT_NOGLOBAL)
//     Only data tokens (including barlines)
// * OPT_ATTACKS   (OPT_DATA | OPT_NOREST | OPT_NOTIE | OPT_NONULL)
//     Only note-attack tokens (when etracting **kern data)
//
#define OPT_PRIMARY   0x001
#define OPT_NOEMPTY   0x002
#define OPT_NONULL    0x004
#define OPT_NOINTERP  0x008
#define OPT_NOMANIP   0x010
#define OPT_NOCOMMENT 0x020
#define OPT_NOGLOBAL  0x040
#define OPT_NOREST    0x080
#define OPT_NOTIE     0x100
#define OPT_DATA      (OPT_NOMANIP | OPT_NOCOMMENT | OPT_NOGLOBAL)
#define OPT_ATTACKS   (OPT_DATA | OPT_NOREST | OPT_NOTIE | OPT_NONULL)


class TokenPair {
	public:
		TokenPair(void) { clear(); }
		~TokenPair() { clear(); }
		void clear(void) {
			first = NULL;
			last  = NULL;
		}
		HTp first;
		HTp last;
};


bool sortTokenPairsByLineIndex(const TokenPair& a, const TokenPair& b);


class HumdrumFileBase : public HumHash {
	public:
		              HumdrumFileBase          (void);
		              HumdrumFileBase          (HumdrumFileBase& infile);
		              HumdrumFileBase          (const string& contents);
		              HumdrumFileBase          (istream& contents);
		             ~HumdrumFileBase          ();

		HumdrumFileBase& operator=             (HumdrumFileBase& infile);
		bool          read                     (istream& contents);
		bool          read                     (const char* filename);
		bool          read                     (const string& filename);
		bool          readCsv                  (istream& contents,
		                                        const string& separator=",");
		bool          readCsv                  (const char* contents,
		                                        const string& separator=",");
		bool          readCsv                  (const string& contents,
		                                        const string& separator=",");

		bool          readString               (const char* contents);
		bool          readString               (const string& contents);
		bool          readStringCsv            (const char* contents,
		                                        const string& separator=",");
		bool          readStringCsv            (const string& contents,
		                                        const string& separator=",");
		bool          isValid                  (void);
		string        getParseError            (void) const;
		bool          isQuiet                  (void) const;
		void          setQuietParsing          (void);
		void          setNoisyParsing          (void);
		void          clear                    (void);

		bool          parse                    (istream& contents)
		                                    { return read(contents); }
		bool          parse                    (const char* contents)
		                                    { return readString(contents); }
		bool          parse                    (const string& contents)
		                                    { return readString(contents); }
		bool          parseCsv                 (istream& contents,
		                                        const string& separator = ",")
		                                    { return readCsv(contents); }
		bool          parseCsv                 (const char* contents,
		                                        const string& separator = ",")
		                                    { return readStringCsv(contents); }
		bool          parseCsv                 (const string& contents,
		                                        const string& separator = ",")
		                                    { return readStringCsv(contents); }

		void          setXmlIdPrefix           (const string& value);
		string        getXmlIdPrefix           (void);
		void          setFilename              (const string& filename);
		string        getFilename              (void);

		void          setSegmentLevel          (int level = 0);
		int           getSegmentLevel          (void);
		ostream&      printSegmentLabel        (ostream& out);
		ostream&      printNonemptySegmentLabel(ostream& out);

		HumdrumLine&  operator[]               (int index);
		HumdrumLine*  getLine                  (int index);
		int           getLineCount             (void) const;
		HTp           token                    (int lineindex, int fieldindex);
		string        token                    (int lineindex, int fieldindex,
		                                        int subtokenindex,
		                                        const string& separator = " ");
		int           getMaxTrack              (void) const;
		int           getTrackCount            (void) const
		                                                { return getMaxTrack(); }
		int           getSpineCount            (void) const
		                                                { return getMaxTrack(); }
		int           getMeasureNumber         (int line);
		ostream&      printSpineInfo           (ostream& out = cout);
		ostream&      printDataTypeInfo        (ostream& out = cout);
		ostream&      printTrackInfo           (ostream& out = cout);
		ostream&      printCsv                 (ostream& out = cout,
		                                        const string& separator = ",");
		ostream&      printFieldNumber         (int fieldnum, ostream& out);
		ostream&      printFieldIndex          (int fieldind, ostream& out);
		void          usage                    (const string& command);
		void          example                  (void);

		HTp           getTrackStart            (int track) const;
		HTp           getSpineStart            (int spine) const
		                                       { return getTrackStart(spine+1); }
		void          getSpineStartList        (vector<HTp>& spinestarts);
		void          getSpineStartList        (vector<HTp>& spinestarts,
		                                        const string& exinterp);
		void          getKernSpineStartList    (vector<HTp>& spinestarts);
		vector<HTp>   getKernSpineStartList    ();
		void          getSpineStartList        (vector<HTp>& spinestarts,
		                                        const vector<string>& exinterps);
		void          getTrackStartList        (vector<HTp>& spinestarts)
		                               { return getSpineStartList(spinestarts); }
		void          getTrackStartList        (vector<HTp>& spinestarts,
		                                        const string& exinterp)
		                     { return getSpineStartList(spinestarts, exinterp); }
		void          getTrackStartList        (vector<HTp>& spinestarts,
		                                        const vector<string>& exinterps)
		                    { return getSpineStartList(spinestarts, exinterps); }

		int           getTrackEndCount         (int track) const;
		HTp           getTrackEnd              (int track, int subtrack) const;
		void          createLinesFromTokens    (void);

		void          appendLine               (const char* line);
		void          appendLine               (const string& line);
		void          appendLine               (HumdrumLine* line);
		void          push_back                (const char* line)
		                                                    { appendLine(line); }
		void          push_back                (const string& line)
		                                                    { appendLine(line); }
		void          push_back                (HumdrumLine* line)
		                                                    { appendLine(line); }

		void          insertLine               (int index, const char* line);
		void          insertLine               (int index, const string& line);
		void          insertLine               (int index, HumdrumLine* line);
//		void          adjustMergeSpineLines    (void);

		HumdrumLine*  back                     (void);
		void          makeBooleanTrackList     (vector<bool>& spinelist,
		                                        const string& spinestring);
		bool          analyzeBaseFromLines     (void);
		bool          analyzeBaseFromTokens    (void);


		vector<HumdrumLine*> getReferenceRecords(void);

		// spine analysis functionality:
		void          getTrackSequence         (vector<vector<HTp> >& sequence,
		                                        HTp starttoken, int options);
		void          getTrackSequence         (vector<vector<HTp> >& sequence,
		                                        int track, int options);
		void          getPrimaryTrackSequence  (vector<HTp>& sequence,
		                                        int track, int options);

		void          getSpineSequence         (vector<vector<HTp> >& sequence,
		                                        HTp starttoken, int options);
		void          getSpineSequence         (vector<vector<HTp> >& sequence,
		                                        int spine, int options);
		void          getPrimarySpineSequence  (vector<HTp>& sequence,
		                                        int spine, int options);

		void          getTrackSeq              (vector<vector<HTp> >& sequence,
		                                        HTp starttoken, int options)
		                     { getTrackSequence(sequence, starttoken, options); }
		void          getTrackSeq              (vector<vector<HTp> >& sequence,
		                                        int track, int options)
		                          { getTrackSequence(sequence, track, options); }
		void          getPrimaryTrackSeq       (vector<HTp>& sequence,
		                                        int track, int options)
		                    {getPrimaryTrackSequence(sequence, track, options); }

		// functions defined in HumdrumFileBase-net.cpp:
		static string getUriToUrlMapping        (const string& uri);
		void          readFromHumdrumUri        (const string& humaddress);
		void          readFromJrpUri            (const string& jrpaddress);
		void          readFromHttpUri           (const string& webaddress);
		static void   readStringFromHttpUri     (stringstream& inputdata,
		                                         const string& webaddress);

	protected:
		static int    getChunk                  (int socket_id,
		                                         stringstream& inputdata,
		                                         char* buffer, int bufsize);
		static int    getFixedDataSize          (int socket_id,
		                                         int datalength,
		                                         stringstream& inputdata,
		                                         char* buffer, int bufsize);
		static void   prepare_address           (struct sockaddr_in *address,
		                                         const string& hostname,
		                                         unsigned short int port);
		static int    open_network_socket       (const string& hostname,
		                                         unsigned short int port);

	protected:
		bool          analyzeTokens             (void);
		bool          analyzeSpines             (void);
		bool          analyzeLinks              (void);
		bool          analyzeTracks             (void);
		bool          analyzeLines              (void);
		bool          adjustSpines              (HumdrumLine& line,
		                                         vector<string>& datatype,
		                                         vector<string>& sinfo);
		string        getMergedSpineInfo        (vector<string>& info,
		                                         int starti, int extra);
		bool          stitchLinesTogether       (HumdrumLine& previous,
		                                         HumdrumLine& next);
		void          addToTrackStarts          (HTp token);
		bool          analyzeNonNullDataTokens  (void);
		void          addUniqueTokens           (vector<HTp>& target,
		                                         vector<HTp>& source);
		bool          processNonNullDataTokensForTrackForward(HTp starttoken,
		                                         vector<HTp> ptokens);
		bool          processNonNullDataTokensForTrackBackward(HTp starttoken,
		                                         vector<HTp> ptokens);
		bool          setParseError             (stringstream& err);
		bool          setParseError             (const string& err);
		bool          setParseError             (const char* format, ...);
//		void          fixMerges                 (int linei);

	protected:

		// m_lines: an array representing lines from the input file.
		// The contents of lines must be deallocated when deconstructing object.
		vector<HumdrumLine*> m_lines;

		// m_filename: name of the file which was loaded.
		string m_filename;

		// m_segementlevel: segment level (e.g., work/movement)
		int m_segmentlevel;

		// m_trackstarts: list of addresses of the exclusive interpreations
		// in the file.  The first element in the list is reserved, so the
		// number of tracks (primary spines) is equal to one less than the
		// size of this list.
		vector<HTp> m_trackstarts;

		// m_trackends: list of the addresses of the spine terminators in the
		// file. It is possible that spines can split and their subspines do not
		// merge before termination; therefore, the ends are stored in
		// a 2d array. The first dimension is the track number, and the second
		// dimension is the list of terminators.
		vector<vector<HTp> > m_trackends;

		// m_barlines: list of barlines in the data.  If the first measures is
		// a pickup measure, then the first entry will not point to the first
		// starting exclusive interpretation line rather than to a barline.
		vector<HumdrumLine*> m_barlines;
		// Maybe also add "measures" which are complete metrical cycles.

		// m_ticksperquarternote: this is the number of tick
		int m_ticksperquarternote;

		// m_idprefix: an XML id prefix used to avoid id collisions when
		// includeing multiple HumdrumFile XML in a single group.
		string m_idprefix;

		// m_strands1d: one-dimensional list of spine strands.
		vector<TokenPair> m_strand1d;

		// m_strands2d: two-dimensional list of spine strands.
		vector<vector<TokenPair> > m_strand2d;

		// m_quietParse: Set to true if error messages should not be
		// printed to the console when reading.
		bool m_quietParse;

		// m_parseError: Set to true if a read is successful.
		string m_parseError;

		// m_displayError: Used to print error message only once.
		bool m_displayError;

	public:
		// Dummy functions to allow the HumdrumFile class's inheritance
		// to be shifted between HumdrumFileContent (the top-level default),
		// HumdrumFileStructure (mid-level interface), or HumdrumFileBase
		// (low-level interface).

		//
		// HumdrumFileStructure public functions:
		//
		bool readNoRhythm      (istream& infile) { return read(infile); };
		bool readNoRhythm      (const char*   filename) {return read(filename);};
		bool readNoRhythm      (const string& filename) {return read(filename);};
		bool readStringNoRhythm(const char*   contents) {return read(contents);};
		bool readStringNoRhythm(const string& contents) {return read(contents);};
		HumNum       getScoreDuration           (void) const { return 0; };
		ostream&     printDurationInfo          (ostream& out=cout) {return out;};
		int          tpq                        (void) { return 0; }
		int          getBarlineCount            (void) const { return 0; }
		HumdrumLine* getBarline                 (int index) const { return NULL;};
		HumNum       getBarlineDuration         (int index) const { return 0; };
		HumNum       getBarlineDurationFromStart(int index) const { return 0; };
		HumNum       getBarlineDurationToEnd    (int index) const { return 0; };

		// HumdrumFileContent public functions:
		// to be added later

};

ostream& operator<<(ostream& out, HumdrumFileBase& infile);



class HumdrumFileStructure : public HumdrumFileBase {
	public:
		              HumdrumFileStructure         (void);
		              HumdrumFileStructure         (const string& filename);
		              HumdrumFileStructure         (istream& contents);
		             ~HumdrumFileStructure         ();
		bool          hasFilters                   (void);

		// TSV reading functions:
		bool          read                         (istream& contents);
		bool          read                         (const char*   filename);
		bool          read                         (const string& filename);
		bool          readString                   (const char*   contents);
		bool          readString                   (const string& contents);
		bool parse(istream& contents)      { return read(contents); }
		bool parse(const char* contents)   { return readString(contents); }
		bool parse(const string& contents) { return readString(contents); }
		bool          readNoRhythm                 (istream& contents);
		bool          readNoRhythm                 (const char*   filename);
		bool          readNoRhythm                 (const string& filename);
		bool          readStringNoRhythm           (const char*   contents);
		bool          readStringNoRhythm           (const string& contents);

		// CSV reading functions:
		bool          readCsv                      (istream& contents,
		                                            const string& separator=",");
		bool          readCsv                      (const char*   filename,
		                                            const string& separator=",");
		bool          readCsv                      (const string& filename,
		                                            const string& separator=",");
		bool          readStringCsv                (const char*   contents,
		                                            const string& separator=",");
		bool          readStringCsv                (const string& contents,
		                                            const string& separator=",");
		bool parseCsv(istream& contents, const string& separator = ",")
		                                 { return readCsv(contents, separator); }
		bool parseCsv(const char* contents, const string& separator = ",")
		                           { return readStringCsv(contents, separator); }
		bool parseCsv(const string& contents, const string& separator = ",")
		                           { return readStringCsv(contents, separator); }
		bool          readNoRhythmCsv              (istream& contents,
		                                            const string& separator = ",");
		bool          readNoRhythmCsv              (const char*   filename,
		                                            const string& separator = ",");
		bool          readNoRhythmCsv              (const string& filename,
		                                            const string& separator = ",");
		bool          readStringNoRhythmCsv        (const char*   contents,
		                                            const string& separator = ",");
		bool          readStringNoRhythmCsv        (const string& contents,
		                                            const string& separator = ",");

		// rhythmic analysis related functionality:
		HumNum        getScoreDuration             (void) const;
		ostream&      printDurationInfo            (ostream& out = cout);
		int           tpq                          (void);

		// strand functionality:
		HTp           getStrandStart               (int index) const;
		HTp           getStrandEnd                 (int index) const;
		HTp           getStrandStart               (int sindex, int index) const;
		HTp           getStrandEnd                 (int sindex, int index) const;
		int           getStrandCount               (void) const;
		int           getStrandCount               (int spineindex) const;
		void          resolveNullTokens            (void);

		HTp           getStrand                    (int index) const
		                                        { return getStrandStart(index); }
		HTp           getStrand                    (int sindex, int index) const
		                                { return getStrandStart(sindex, index); }

		// barline/measure functionality:
		int           getBarlineCount              (void) const;
		HumdrumLine*  getBarline                   (int index) const;
		HumNum        getBarlineDuration           (int index) const;
		HumNum        getBarlineDurationFromStart  (int index) const;
		HumNum        getBarlineDurationToEnd      (int index) const;

		bool          analyzeStructure             (void);
		bool          analyzeStrands               (void);

	protected:

		bool          analyzeRhythm                (void);
		bool          assignRhythmFromRecip        (HTp spinestart);
		bool          analyzeMeter                 (void);
		bool          analyzeTokenDurations        (void);
		bool          analyzeGlobalParameters      (void);
		bool          analyzeLocalParameters       (void);
		bool          analyzeDurationsOfNonRhythmicSpines(void);
		HumNum        getMinDur                    (vector<HumNum>& durs,
		                                            vector<HumNum>& durstate);
		bool          getTokenDurations            (vector<HumNum>& durs,
		                                            int line);
		bool          cleanDurs                    (vector<HumNum>& durs,
		                                            int line);
		bool          decrementDurStates           (vector<HumNum>& durs,
		                                            HumNum linedur, int line);
		bool          assignDurationsToTrack       (HTp starttoken,
		                                            HumNum startdur);
		bool          prepareDurations             (HTp token, int state,
		                                            HumNum startdur);
		bool          setLineDurationFromStart     (HTp token, HumNum dursum);
		bool          analyzeRhythmOfFloatingSpine (HTp spinestart);
		bool          analyzeNullLineRhythms       (void);
		void          fillInNegativeStartTimes     (void);
		void          assignLineDurations          (void);
		void          assignStrandsToTokens        (void);
		set<HumNum>   getNonZeroLineDurations      (void);
		set<HumNum>   getPositiveLineDurations     (void);
		void          processLocalParametersForStrand(int index);
		bool          processLocalParametersForTrack (HTp starttok, HTp current);
		void          checkForLocalParameters      (HTp token, HTp current);
		bool          assignDurationsToNonRhythmicTrack(HTp endtoken, HTp ptoken);
		void          analyzeSpineStrands          (vector<TokenPair>& ends,
		                                            HTp starttok);
};



class HumdrumFileContent : public HumdrumFileStructure {
	public:
		       HumdrumFileContent         (void);
		       HumdrumFileContent         (const string& filename);
		       HumdrumFileContent         (istream& contents);
		      ~HumdrumFileContent         ();

		bool   analyzeKernSlurs           (void);
		bool   analyzeKernTies            (void);
		bool   analyzeKernAccidentals     (void);

		bool   analyzeRScale              (void);

		// in HumdrumFileContent-metlev.cpp
		void  getMetricLevels             (vector<double>& output, int track = 0,
		                                   double undefined = NAN);
		// in HumdrumFileContent-timesig.cpp
		void  getTimeSigs                 (vector<pair<int, HumNum> >& output,
		                                   int track = 0);

		template <class DATATYPE>
		bool   prependDataSpine           (vector<DATATYPE> data,
		                                   const string& null = ".",
		                                   const string& exinterp = "**data",
		                                   bool recalcLine = true);

		template <class DATATYPE>
		bool   appendDataSpine            (vector<DATATYPE> data,
		                                   const string& null = ".",
		                                   const string& exinterp = "**data",
		                                   bool recalcLine = true);

		template <class DATATYPE>
		bool   insertDataSpineBefore      (int nexttrack,
		                                   vector<DATATYPE> data,
		                                   const string& null = ".",
		                                   const string& exinterp = "**data",
		                                   bool recalcLine = true);

		template <class DATATYPE>
		bool   insertDataSpineAfter       (int prevtrack,
		                                   vector<DATATYPE> data,
		                                   const string& null = ".",
		                                   const string& exinterp = "**data",
		                                   bool recalcLine = true);

	protected:
		bool   analyzeKernSlurs           (HumdrumToken* spinestart);
		bool   analyzeKernTies            (HumdrumToken* spinestart);
		void   fillKeySignature           (vector<int>& states,
		                                   const string& keysig);
		void   resetDiatonicStatesWithKeySignature(vector<int>& states,
				                             vector<int>& signature);
		void    linkSlurEndpoints         (HTp slurstart, HTp slurend);
};


//
// Templates:
//


//////////////////////////////
//
// HumdrumFileContent::prependDataSpine -- prepend a data spine
//     to the file.  Returns true if successful; false otherwise.
//
//     data == numeric or string data to print
//     null == if the data is converted to a string is equal to this
//             string then set the data spine content to a null token, ".".
//             default is ".".
//     exinterp == the exterp string to use.  Default is "**data".
//     recalcLine == boolean for whether or not to recalculate line string.
//                   Default is true;
//

template <class DATATYPE>
bool HumdrumFileContent::prependDataSpine(vector<DATATYPE> data,
		const string& null, const string& exinterp, bool recalcLine) {

	if ((int)data.size() != getLineCount()) {
		return false;
	}

	string ex;
	if (exinterp.find("**") == 0) {
		ex = exinterp;
	} else if (exinterp.find("*") == 0) {
		ex = "*" + exinterp;
	} else {
		ex = "**" + exinterp;
	}
	if (ex.size() <= 2) {
		ex += "data";
	}

	stringstream ss;
	HumdrumFileContent& infile = *this;
	HumdrumLine* line;
	for (int i=0; i<infile.getLineCount(); i++) {
		line = infile.getLine(i);
		if (!line->hasSpines()) {
			continue;
		}
		if (line->isExclusive()) {
			line->insertToken(0, ex);
		} else if (line->isTerminator()) {
			line->insertToken(0, "*-");
		} else if (line->isInterpretation()) {
			line->insertToken(0, "*");
		} else if (line->isLocalComment()) {
			line->insertToken(0, "!");
		} else if (line->isBarline()) {
			line->insertToken(0, (string)*infile.token(i, 0));
		} else if (line->isData()) {
			ss.str(string());
			ss << data[i];
			if (ss.str() == null) {
				line->insertToken(0, ".");
			} else if (ss.str() == "") {
				line->insertToken(0, ".");
			} else {
				line->insertToken(0, ss.str());
			}
		} else{
			cerr << "!!strange error for line " << i+1 << ":\t" << line << endl;
		}
		if (recalcLine) {
			line->createLineFromTokens();
		}
	}
	return true;
}



//////////////////////////////
//
// HumdrumFileContent::appendDataSpine -- prepend a data spine
//     to the file.  Returns true if successful; false otherwise.
//
//     data == numeric or string data to print
//     null == if the data is converted to a string is equal to this
//             string then set the data spine content to a null token, ".".
//             default is ".".
//     exinterp == the exterp string to use.  Default is "**data".
//     recalcLine == boolean for whether or not to recalculate line string.
//                   Default is true;
//

template <class DATATYPE>
bool HumdrumFileContent::appendDataSpine(vector<DATATYPE> data,
		const string& null, const string& exinterp, bool recalcLine) {

	if ((int)data.size() != getLineCount()) {
		cerr << "DATA SIZE DOES NOT MATCH GETLINECOUNT " << endl;
		cerr << "DATA SIZE " << data.size() << "\tLINECOUNT ";
		cerr  << getLineCount() << endl;
		return false;
	}

	string ex;
	if (exinterp.find("**") == 0) {
		ex = exinterp;
	} else if (exinterp.find("*") == 0) {
		ex = "*" + exinterp;
	} else {
		ex = "**" + exinterp;
	}
	if (ex.size() <= 2) {
		ex += "data";
	}

	stringstream ss;
	HumdrumFileContent& infile = *this;
	HumdrumLine* line;
	for (int i=0; i<infile.getLineCount(); i++) {
		line = infile.getLine(i);
		if (!line->hasSpines()) {
			continue;
		}
		if (line->isExclusive()) {
			line->appendToken(ex);
		} else if (line->isTerminator()) {
			line->appendToken("*-");
		} else if (line->isInterpretation()) {
			line->appendToken("*");
		} else if (line->isLocalComment()) {
			line->appendToken("!");
		} else if (line->isBarline()) {
			line->appendToken((string)*infile.token(i, 0));
		} else if (line->isData()) {
			ss.str(string());
			ss << data[i];
			if (ss.str() == null) {
				line->appendToken(".");
			} else if (ss.str() == "") {
				line->appendToken(".");
			} else {
				line->appendToken(ss.str());
			}
		} else{
			cerr << "!!strange error for line " << i+1 << ":\t" << line << endl;
		}
		if (recalcLine) {
			line->createLineFromTokens();
		}
	}
	return true;
}



//////////////////////////////
//
// HumdrumFileContent::insertDataSpineBefore -- prepend a data spine
//     to the file before the given spine.  Returns true if successful;
//     false otherwise.
//
//     nexttrack == track number to insert before.
//     data == numeric or string data to print
//     null == if the data is converted to a string is equal to this
//             string then set the data spine content to a null token, ".".
//             default is ".".
//     exinterp == the exterp string to use.  Default is "**data".
//     recalcLine == boolean for whether or not to recalculate line string.
//                   Default is true;
//

template <class DATATYPE>
bool HumdrumFileContent::insertDataSpineBefore(int nexttrack,
		vector<DATATYPE> data, const string& null, const string& exinterp,
		bool recalcLine) {

	if ((int)data.size() != getLineCount()) {
		cerr << "DATA SIZE DOES NOT MATCH GETLINECOUNT " << endl;
		cerr << "DATA SIZE " << data.size() << "\tLINECOUNT ";
		cerr  << getLineCount() << endl;
		return false;
	}

	string ex;
	if (exinterp.find("**") == 0) {
		ex = exinterp;
	} else if (exinterp.find("*") == 0) {
		ex = "*" + exinterp;
	} else {
		ex = "**" + exinterp;
	}
	if (ex.size() <= 2) {
		ex += "data";
	}

	stringstream ss;
	HumdrumFileContent& infile = *this;
	HumdrumLine* line;
	int insertionField = -1;
	int track;
	for (int i=0; i<infile.getLineCount(); i++) {
		line = infile.getLine(i);
		if (!line->hasSpines()) {
			continue;
		}
		insertionField = -1;
		for (int j=0; j<line->getFieldCount(); j++) {
			track = line->token(j)->getTrack();
			if (track != nexttrack) {
				continue;
			}
			insertionField = j;
			break;
		}
		if (insertionField < 0) {
			return false;
		}

		if (line->isExclusive()) {
			line->insertToken(insertionField, ex);
		} else if (line->isTerminator()) {
			line->insertToken(insertionField, "*-");
		} else if (line->isInterpretation()) {
			line->insertToken(insertionField, "*");
		} else if (line->isLocalComment()) {
			line->insertToken(insertionField, "!");
		} else if (line->isBarline()) {
			line->insertToken(insertionField, (string)*infile.token(i, 0));
		} else if (line->isData()) {
			ss.str(string());
			ss << data[i];
			if (ss.str() == null) {
				line->insertToken(insertionField, ".");
			} else if (ss.str() == "") {
				line->insertToken(insertionField, ".");
			} else {
				line->insertToken(insertionField, ss.str());
			}
		} else{
			cerr << "!!strange error for line " << i+1 << ":\t" << line << endl;
		}
		if (recalcLine) {
			line->createLineFromTokens();
		}
	}
	return true;
}



//////////////////////////////
//
// HumdrumFileContent::insertDataSpineAfter -- appen a data spine
//     to the file after the given spine.  Returns true if successful;
//     false otherwise.
//
//     prevtrack == track number to insert after.
//     data == numeric or string data to print
//     null == if the data is converted to a string is equal to this
//             string then set the data spine content to a null token, ".".
//             default is ".".
//     exinterp == the exterp string to use.  Default is "**data".
//     recalcLine == boolean for whether or not to recalculate line string.
//                   Default is true;
//

template <class DATATYPE>
bool HumdrumFileContent::insertDataSpineAfter(int prevtrack,
		vector<DATATYPE> data, const string& null, const string& exinterp,
		bool recalcLine) {

	if ((int)data.size() != getLineCount()) {
		cerr << "DATA SIZE DOES NOT MATCH GETLINECOUNT " << endl;
		cerr << "DATA SIZE " << data.size() << "\tLINECOUNT ";
		cerr  << getLineCount() << endl;
		return false;
	}

	string ex;
	if (exinterp.find("**") == 0) {
		ex = exinterp;
	} else if (exinterp.find("*") == 0) {
		ex = "*" + exinterp;
	} else {
		ex = "**" + exinterp;
	}
	if (ex.size() <= 2) {
		ex += "data";
	}

	stringstream ss;
	HumdrumFileContent& infile = *this;
	HumdrumLine* line;
	int insertionField = -1;
	int track;
	for (int i=0; i<infile.getLineCount(); i++) {
		line = infile.getLine(i);
		if (!line->hasSpines()) {
			continue;
		}
		insertionField = -1;
		for (int j = line->getFieldCount() - 1; j >= 0; j--) {
			track = line->token(j)->getTrack();
			if (track != prevtrack) {
				continue;
			}
			insertionField = j;
			break;
		}
		insertionField++;
		if (insertionField < 0) {
			return false;
		}

		if (line->isExclusive()) {
			line->insertToken(insertionField, ex);
		} else if (line->isTerminator()) {
			line->insertToken(insertionField, "*-");
		} else if (line->isInterpretation()) {
			line->insertToken(insertionField, "*");
		} else if (line->isLocalComment()) {
			line->insertToken(insertionField, "!");
		} else if (line->isBarline()) {
			line->insertToken(insertionField, (string)*infile.token(i, 0));
		} else if (line->isData()) {
			ss.str(string());
			ss << data[i];
			if (ss.str() == null) {
				line->insertToken(insertionField, ".");
			} else if (ss.str() == "") {
				line->insertToken(insertionField, ".");
			} else {
				line->insertToken(insertionField, ss.str());
			}
		} else{
			cerr << "!!strange error for line " << i+1 << ":\t" << line << endl;
		}
		if (recalcLine) {
			line->createLineFromTokens();
		}
	}
	return true;
}



#ifndef HUMDRUMFILE_PARENT
	#define HUMDRUMFILE_PARENT HumdrumFileContent
#endif

class HumdrumFile : public HUMDRUMFILE_PARENT {
	public:
		              HumdrumFile          (void);
		              HumdrumFile          (const string& filename);
		              HumdrumFile          (istream& filename);
		             ~HumdrumFile          ();

		ostream&      printXml             (ostream& out = cout, int level = 0,
		                                    const string& indent = "\t");
		ostream&      printXmlParameterInfo(ostream& out, int level,
		                                    const string& indent);
};



#define GRIDREST NAN

class NoteGrid;


class NoteCell {
	public:
		       NoteCell             (NoteGrid* owner, HTp token);
		      ~NoteCell             (void) { clear();                    }

		double getSgnDiatonicPitch  (void) { return m_b7;                }
		double getSgnMidiPitch      (void) { return m_b12;               }
		double getSgnBase40Pitch    (void) { return m_b40;               }
		double getSgnAccidental     (void) { return m_accidental;        }

		double getSgnDiatonicPitchClass(void);
		double getAbsDiatonicPitchClass(void);

		double getSgnBase40PitchClass(void);
		double getAbsBase40PitchClass(void);

		double getAbsDiatonicPitch  (void) { return fabs(m_b7);          }
		double getAbsMidiPitch      (void) { return fabs(m_b12);         }
		double getAbsBase40Pitch    (void) { return fabs(m_b40);         }
		double getAbsAccidental     (void) { return fabs(m_accidental);  }

		HTp    getToken             (void) { return m_token;             }
		int    getNextAttackIndex   (void) { return m_nextAttackIndex;   }
		int    getPrevAttackIndex   (void) { return m_prevAttackIndex;   }
		int    getCurrAttackIndex   (void) { return m_currAttackIndex;   }
		int    getSliceIndex        (void) { return m_timeslice;         }
		int    getVoiceIndex        (void) { return m_voice;             }

		bool   isAttack             (void) { return m_b40>0? true:false; }
		bool   isRest               (void);
		bool   isSustained          (void);

		string getAbsKernPitch      (void);
		string getSgnKernPitch      (void);

		double operator-            (NoteCell& B);
		double operator-            (int B);

		int    getLineIndex         (void);
		int    getFieldIndex        (void);
		ostream& printNoteInfo      (ostream& out);
		double getDiatonicIntervalToNextAttack      (void);
		double getDiatonicIntervalFromPreviousAttack(void);
		double getMetricLevel       (void);
		HumNum getDurationFromStart (void);
		HumNum getDuration          (void);
		void   setMeter             (int topval, HumNum botval);
		int    getMeterTop          (void);
		HumNum getMeterBottom       (void);

		vector<HTp> m_tiedtokens;	// list of tied notes/rests after note attack

	protected:
		void clear                  (void);
		void calculateNumericPitches(void);
		void setVoiceIndex          (int index) { m_voice = index;           }
		void setSliceIndex          (int index) { m_timeslice = index;       }
		void setNextAttackIndex     (int index) { m_nextAttackIndex = index; }
		void setPrevAttackIndex     (int index) { m_prevAttackIndex = index; }
		void setCurrAttackIndex     (int index) { m_currAttackIndex = index; }

	private:
		NoteGrid* m_owner; // the NoteGrid to which this cell belongs.
		HTp m_token;       // pointer to the note in the origina Humdrum file.
		int m_voice;       // index of the voice in the score the note belongs
		                   // 0=bottom voice (HumdrumFile ordering of parts)
		                   // column in NoteGrid.
		int m_timeslice;   // index for the row in NoteGrid.

		double m_b7;         // diatonic note number; NaN=rest; negative=sustain.
		double m_b12;        // MIDI note number; NaN=rest; negative=sustain.
		double m_b40;        // base-40 note number; NaN=rest; negative=sustain.
		double m_accidental; // chromatic alteration of a diatonic pitch.
		                     // NaN=no accidental.
		int m_nextAttackIndex; // index to next note attack (or rest),
		                       // -1 for undefined (interpred as rest).
		int m_prevAttackIndex; // index to previous note attack.
		int m_currAttackIndex; // index to current note attack (useful for
		                       // finding the start of a sustained note.
		int m_metertop = 0;    // top number of prevailing meter signature
		HumNum m_meterbot = 0; // bottom number of prevailing meter signature

	friend NoteGrid;
};



class NoteGrid {
	public:
		           NoteGrid              (void) { }
		           NoteGrid              (HumdrumFile& infile);
		          ~NoteGrid              ();

		void       clear                 (void);

		bool       load                  (HumdrumFile& infile);
		NoteCell*  cell                  (int voiceindex, int sliceindex);
		int        getVoiceCount         (void);
		int        getSliceCount         (void);
		int        getLineIndex          (int sindex);
		int        getFieldIndex         (int sindex);

		void       printDiatonicGrid     (ostream& out);
		void       printMidiGrid         (ostream& out);
		void       printBase40Grid       (ostream& out);
		void       printRawGrid          (ostream& out);
		void       printKernGrid         (ostream& out);

		double     getSgnDiatonicPitch   (int vindex, int sindex);
		double     getSgnMidiPitch       (int vindex, int sindex);
		double     getSgnBase40Pitch     (int vindex, int sindex);
		string     getSgnKernPitch       (int vindex, int sindex);

		double     getAbsDiatonicPitch   (int vindex, int sindex);
		double     getAbsMidiPitch       (int vindex, int sindex);
		double     getAbsBase40Pitch     (int vindex, int sindex);
		string     getAbsKernPitch       (int vindex, int sindex);

		bool       isRest                (int vindex, int sindex);
		bool       isSustained           (int vindex, int sindex);
		bool       isAttack              (int vindex, int sindex);

		HTp        getToken              (int vindex, int sindex);

		int        getPrevAttackDiatonic (int vindex, int sindex);
		int        getNextAttackDiatonic (int vindex, int sindex);

		void       printGridInfo         (ostream& out);
		void       printVoiceInfo        (ostream& out, int vindex);

		void       getNoteAndRestAttacks (vector<NoteCell*>& attacks, int vindex);
		double     getMetricLevel        (int sindex);
		HumNum     getNoteDuration       (int vindex, int sindex);

	protected:
		void       buildAttackIndexes    (void);
		void       buildAttackIndex      (int vindex);

	private:
		vector<vector<NoteCell*> > m_grid;
		vector<HTp>                m_kernspines;
		vector<double>             m_metriclevels;
		HumdrumFile*               m_infile;
};



class Convert {
	public:

		// Rhythm processing, defined in Convert-rhythm.cpp
		static HumNum  recipToDuration      (const string& recip,
		                                     HumNum scale = 4,
		                                     const string& separator = " ");
		static HumNum  recipToDurationNoDots(const string& recip,
		                                     HumNum scale = 4,
		                                     const string& separator = " ");
		static HumNum  recipToDuration      (string* recip,
		                                     HumNum scale = 4,
		                                     const string& separator = " ");
		static HumNum  recipToDurationNoDots(string* recip,
		                                     HumNum scale = 4,
		                                     const string& separator = " ");
		static string  durationToRecip      (HumNum duration,
		                                     HumNum scale = HumNum(1,4));
		static string  durationFloatToRecip (double duration,
		                                     HumNum scale = HumNum(1,4));

		// Pitch processing, defined in Convert-pitch.cpp
		static string  base40ToKern         (int b40);
		static int     base40ToAccidental   (int b40);
		static int     base40ToDiatonic     (int b40);
		static int     base40ToMidiNoteNumber(int b40);
		static string  base40ToIntervalAbbr (int b40);
		static int     kernToOctaveNumber   (const string& kerndata);
		static int     kernToOctaveNumber   (HTp token)
				{ return kernToOctaveNumber((string)*token); }
		static int     kernToAccidentalCount(const string& kerndata);
		static int     kernToAccidentalCount(HTp token)
				{ return kernToAccidentalCount((string)*token); }
		static int     kernToDiatonicPC     (const string& kerndata);
		static int     kernToDiatonicPC     (HTp token)
				{ return kernToDiatonicPC     ((string)*token); }
		static char    kernToDiatonicUC     (const string& kerndata);
		static int     kernToDiatonicUC     (HTp token)
				{ return kernToDiatonicUC     ((string)*token); }
		static char    kernToDiatonicLC     (const string& kerndata);
		static int     kernToDiatonicLC     (HTp token)
				{ return kernToDiatonicLC     ((string)*token); }
		static int     kernToBase40PC       (const string& kerndata);
		static int     kernToBase40PC       (HTp token)
				{ return kernToBase40PC       ((string)*token); }
		static int     kernToBase12PC       (const string& kerndata);
		static int     kernToBase12PC       (HTp token)
				{ return kernToBase12PC       ((string)*token); }
		static int     kernToBase7PC        (const string& kerndata) {
		                                     return kernToDiatonicPC(kerndata); }
		static int     kernToBase7PC        (HTp token)
				{ return kernToBase7PC        ((string)*token); }
		static int     kernToBase40         (const string& kerndata);
		static int     kernToBase40         (HTp token)
				{ return kernToBase40         ((string)*token); }
		static int     kernToBase12         (const string& kerndata);
		static int     kernToBase12         (HTp token)
				{ return kernToBase12         ((string)*token); }
		static int     kernToBase7          (const string& kerndata);
		static int     kernToBase7          (HTp token)
				{ return kernToBase7          ((string)*token); }
		static int     kernToMidiNoteNumber (const string& kerndata);
		static int     kernToMidiNoteNumber(HTp token)
				{ return kernToMidiNoteNumber((string)*token); }
		static string  kernToScientificPitch(const string& kerndata,
		                                     string flat = "b",
		                                     string sharp = "#",
		                                     string separator = "");
		static string  kernToSciPitch       (const string& kerndata,
		      										 string flat = "b",
		                                     string sharp = "#",
		                                     string separator = "")
	       { return kernToScientificPitch(kerndata, flat, sharp, separator); }
		static string  kernToSP             (const string& kerndata,
		                                     string flat = "b",
		                                     string sharp = "#",
		                                     string separator = "")
		      { return kernToScientificPitch(kerndata, flat, sharp, separator); }
		static int     pitchToWbh           (int dpc, int acc, int octave,
		                                     int maxacc);
		static void    wbhToPitch           (int& dpc, int& acc, int& octave,
		                                     int maxacc, int wbh);
		static int     kernClefToBaseline   (const string& input);
		static string  base40ToTrans        (int base40);
		static int     transToBase40        (const string& input);
		static int     base40IntervalToLineOfFifths(int trans);
		static string  keyNumberToKern      (int number);
		static int     base7ToBase40        (int base7);
		static int     base40IntervalToDiatonic(int base40interval);

		// Harmony processing, defined in Convert-harmony.cpp
		static vector<int> minorHScaleBase40(void);
		static vector<int> majorScaleBase40 (void);
		static int         keyToInversion   (const string& harm);
		static int         keyToBase40      (const string& key);
		static vector<int> harmToBase40     (HTp harm, const string& key) {
		                                        return harmToBase40(*harm, key); }
		static vector<int> harmToBase40     (HTp harm, HTp key) {
		                                        return harmToBase40(*harm, *key); }
		static vector<int> harmToBase40     (const string& harm, const string& key);
		static vector<int> harmToBase40     (const string& harm, int keyroot, int keymode);
		static void        makeAdjustedKeyRootAndMode(const string& secondary,
		                                     int& keyroot, int& keymode);
		static int         chromaticAlteration(const string& content);

		// data-type specific (other than pitch/rhythm),
		// defined in Convert-kern.cpp
		static bool isKernRest              (const string& kerndata);
		static bool isKernNote              (const string& kerndata);
		static bool isKernNoteAttack        (const string& kerndata);
		static bool hasKernSlurStart        (const string& kerndata);
		static bool hasKernSlurEnd          (const string& kerndata);
		static int  getKernSlurStartElisionLevel(const string& kerndata, int index);
		static int  getKernSlurEndElisionLevel  (const string& kerndata, int index);

		static bool isKernSecondaryTiedNote (const string& kerndata);
		static string getKernPitchAttributes(const string& kerndata);

		// String processing, defined in Convert-string.cpp
		static vector<string> splitString   (const string& data,
		                                     char separator = ' ');
		static void    replaceOccurrences   (string& source,
		                                     const string& search,
		                                     const string& replace);
		static string  repeatString         (const string& pattern, int count);
		static string  encodeXml            (const string& input);
		static string  getHumNumAttributes  (const HumNum& num);
		static string  trimWhiteSpace       (const string& input);
		static bool    startsWith           (const string& input,
		                                     const string& searchstring);
		static bool    contains(const string& input, const string& pattern);
		static bool    contains(const string& input, char pattern);
		static bool    contains(string* input, const string& pattern);
		static bool    contains(string* input, char pattern);
		static void    makeBooleanTrackList(vector<bool>& spinelist,
		                                     const string& spinestring,
		                                     int maxtrack);

		// Mathematical processing, defined in Convert-math.cpp
		static int     getLcm               (const vector<int>& numbers);
		static int     getGcd               (int a, int b);
		static void    primeFactors         (vector<int>& output, int n);
		static double  nearIntQuantize      (double value,
		                                    double delta = 0.00001);
		static double  significantDigits    (double value, int digits);
		static bool    isNaN                (double value);
		static double  pearsonCorrelation   (vector<double> x, vector<double> y);
		static int     romanNumeralToInteger(const string& roman);

};



// SliceType is a list of various Humdrum line types.  Groupings are 
// segmented by categories which are prefixed with an underscore.
// For example Notes are in the _Duration group, since they have 
// non-zero durations.  Notes and Gracenotes are in the _Data group.
// The indentation shows the various types of groups.
// 

enum class SliceType {
				Notes = 1,
			_Duration,
				GraceNotes,
		_Data,
			Measures,
		_Measure,
				Clefs,
				Transpositions,
				KeySigs,
				TimeSigs,
				MeterSigs,
				Tempos,
				Labels,
				LabelAbbrs,
				Ottavas,
			_RegularInterpretation,
				Exclusives,
				Terminators,
				Manipulators,
			_Manipulator,
		_Interpretation,
			Layouts,
			LocalComments,
	_Spined,
		GlobalComments,
		GlobalLayouts,
		ReferenceRecords,
	_Other,
		Invalid
};


// MeasureType is a list of the style types for a measure (ending type for now)

enum class MeasureStyle {
	Plain,
	RepeatBackward,
	RepeatForward,
	RepeatBoth,
	Double,
	Final
};



class MxmlMeasure;
class MxmlEvent;

class MxmlPart {
	public:
		              MxmlPart             (void);
		             ~MxmlPart             ();
		void          clear                (void);
		void          enableStems          (void);
		bool          readPart             (const string& id, xml_node partdef, 
		                                    xml_node part);
		bool          addMeasure           (xml_node mel);
		bool          addMeasure           (xpath_node mel);
		int           getMeasureCount      (void) const;
		MxmlMeasure*  getMeasure           (int index) const;
		long          getQTicks            (void) const;
		int           setQTicks            (long value);
	   MxmlMeasure*  getPreviousMeasure   (MxmlMeasure* measure) const;
		HumNum        getDuration          (void) const;
		void          allocateSortedEvents (void);
		void          setPartNumber        (int number);
		int           getPartNumber        (void) const;
		int           getPartIndex         (void) const;
		int           getStaffCount        (void) const;
		int           getVerseCount        (void) const;
		int           getVerseCount        (int staffindex) const;
		int           getHarmonyCount      (void) const;
		void          trackStaffVoices     (int staffnum, int voicenum);
		void          printStaffVoiceInfo  (void);
		void          prepareVoiceMapping  (void);
		int           getVoiceIndex        (int voicenum);
		int           getStaffIndex        (int voicenum);
		bool          hasEditorialAccidental(void) const;
		bool          hasDynamics          (void) const;
		void          parsePartInfo        (xml_node partdeclaration);
		string        getPartName          (void) const;
		string        getPartAbbr          (void) const;
		string        cleanSpaces          (const string& input);


	private:
		void          receiveStaffNumberFromChild (int staffnum, int voicenum);
		void          receiveVerseCount           (int count);
		void          receiveVerseCount           (int staffnum, int count);
		void          receiveHarmonyCount         (int count);
		void          receiveEditorialAccidental  (void);
		void          receiveDynamic              (void);

	protected:
		vector<MxmlMeasure*> m_measures;
		vector<long>         m_qtick;
		int                  m_partnum;
		int                  m_maxstaff;
		vector<int>          m_verseCount;
		int                  m_harmonyCount;
		bool                 m_editorialAccidental;
		bool                 m_stems = false;
		bool                 m_has_dynamics = false;
		string               m_partname;
		string               m_partabbr;

		// m_staffvoicehist: counts of staff and voice numbers.  
		// staff=0 is used for items such as measures.
		// voice=0 is used for nonduration items such as harmony.
		vector<vector<int> > m_staffvoicehist;
	 	vector<pair<int, int> > m_voicemapping; // voicenum -> (staff, voiceindex)
		
	friend MxmlMeasure;
	friend MxmlEvent;

};



class GridSide {
	public:
		GridSide(void);
		~GridSide();

		int   getVerseCount     (void);
		HTp   getVerse          (int index);
		void  setVerse          (int index, HTp token);
		void  setVerse          (int index, const string& token);

		int   getHarmonyCount   (void);
		void  setHarmony        (HTp token);
		void  detachHarmony     (void);
		HTp   getHarmony        (void);

		int   getDynamicsCount  (void);
		void  setDynamics       (HTp token);
		void  setDynamics       (const string& token);
		void  detachDynamics    (void);
		HTp   getDynamics       (void);

	private:
		vector<HumdrumToken*> m_verses;
		HumdrumToken* m_dynamics = NULL;
		HumdrumToken* m_harmony = NULL;
};

ostream& operator<<(ostream& output, GridSide* side);


class GridStaff : public vector<GridVoice*>, public GridSide {
	public:
		GridStaff(void);
		~GridStaff();
		GridVoice* setTokenLayer (int layerindex, HTp token, HumNum duration);
		void setNullTokenLayer   (int layerindex, SliceType type, HumNum nextdur);
		void appendTokenLayer    (int layerindex, HTp token, HumNum duration,
		                          const string& spacer = " ");
		int getMaxVerseCount     (void);
};

ostream& operator<<(ostream& output, GridStaff* staff);



class GridPart : public vector<GridStaff*>, public GridSide {
	public:
		GridPart(void);
		~GridPart();
};

ostream& operator<<(ostream& output, GridPart* part);
ostream& operator<<(ostream& output, GridPart& part);



class GridSlice;
class HumGrid;

class GridMeasure : public list<GridSlice*> {
	public:
		GridMeasure(HumGrid* owner);
		~GridMeasure();

		GridSlice*   addTempoToken  (const string& tok, HumNum timestamp,
		                             int part, int staff, int voice, int maxstaff);
		GridSlice*   addTimeSigToken(const string& tok, HumNum timestamp,
		                             int part, int staff, int voice, int maxstaff);
		GridSlice*   addKeySigToken (const string& tok, HumNum timestamp,
		                             int part, int staff, int voice, int maxstaff);
		GridSlice*   addClefToken   (const string& tok, HumNum timestamp,
		                             int part, int staff, int voice, int maxstaff);
		GridSlice*   addTransposeToken(const string& tok, HumNum timestamp,
		                             int part, int staff, int voice, int maxstaff);
		GridSlice*   addLabelToken  (const string& tok, HumNum timestamp,
		                             int part, int staff, int voice, int maxpart,
		                             int maxstaff);
		GridSlice*   addLabelAbbrToken(const string& tok, HumNum timestamp,
		                             int part, int staff, int voice, int maxpart,
		                             int maxstaff);
		GridSlice*   addDataToken   (const string& tok, HumNum timestamp,
		                             int part, int staff, int voice, int maxstaff);
		GridSlice*   addGraceToken  (const string& tok, HumNum timestamp,
		                             int part, int staff, int voice, int maxstaff,
		                             int gracenumber);
		GridSlice*   addGlobalLayout(const string& tok, HumNum timestamp);
		GridSlice*   addGlobalComment(const string& tok, HumNum timestamp);
		GridSlice*   appendGlobalLayout(const string& tok, HumNum timestamp);
		bool         transferTokens (HumdrumFile& outfile, bool recip,
		                             bool addbar, int startbarnum = 0);
		HumGrid*     getOwner       (void);
		void         setOwner       (HumGrid* owner);
		HumNum       getDuration    (void);
		void         setDuration    (HumNum duration);
		HumNum       getTimestamp   (void);
		void         setTimestamp   (HumNum timestamp);
		HumNum       getTimeSigDur  (void);
		void         setTimeSigDur  (HumNum duration);
		MeasureStyle getStyle       (void) { return m_style; }
		MeasureStyle getBarStyle    (void) { return getStyle(); }
		void         setStyle       (MeasureStyle style) { m_style = style; }
		void         setBarStyle    (MeasureStyle style) { setStyle(style); }
		void         setFinalBarlineStyle(void) { setStyle(MeasureStyle::Final); }
		void         setRepeatEndStyle(void) { setStyle(MeasureStyle::RepeatBackward); }
		void         setRepeatBackwardStyle(void) { setStyle(MeasureStyle::RepeatBackward); }

		bool         isDouble(void) 
		                  {return m_style == MeasureStyle::Double;}
		bool         isFinal(void) 
		                  {return m_style == MeasureStyle::Final;}
		bool         isRepeatBackward(void) 
		                  { return m_style == MeasureStyle::RepeatBackward; }
		bool         isRepeatForward(void) 
		                  { return m_style == MeasureStyle::RepeatForward; }
		bool         isRepeatBoth(void) 
		                  { return m_style == MeasureStyle::RepeatBoth; }
		void         addLayoutParameter(GridSlice* slice, int partindex, const string& locomment);
		void         addDynamicsLayoutParameters(GridSlice* slice, int partindex, const string& locomment);
		bool         isInvisible(void);
		bool         isSingleChordMeasure(void);
		bool         isMonophonicMeasure(void);
		GridSlice*   getLastSpinedSlice(void);
		GridSlice*   getFirstSpinedSlice(void);
	
	protected:
		void         appendInitialBarline(HumdrumFile& infile, int startbarnum = 0);

	private:
		HumGrid*     m_owner;
		HumNum       m_duration;
		HumNum       m_timestamp;
		HumNum       m_timesigdur;
		MeasureStyle m_style;
};

ostream& operator<<(ostream& output, GridMeasure& measure);
ostream& operator<<(ostream& output, GridMeasure* measure);


class HumGrid;


class GridSlice : public vector<GridPart*> {
	public:
		GridSlice(GridMeasure* measure, HumNum timestamp, SliceType type,
		          int partcount = 0);
		GridSlice(GridMeasure* measure, HumNum timestamp, SliceType type,
		          const GridSlice& slice);
		GridSlice(GridMeasure* measure, HumNum timestamp, SliceType type,
		          GridSlice* slice);
		~GridSlice();

		bool isNoteSlice(void)        { return m_type == SliceType::Notes;            }
		bool isGraceSlice(void)       { return m_type == SliceType::GraceNotes;       }
		bool isMeasureSlice(void)     { return m_type == SliceType::Measures;         }
		bool isClefSlice(void)        { return m_type == SliceType::Clefs;            }
		bool isLabelSlice(void)       { return m_type == SliceType::Labels;           }
		bool isLabelAbbrSlice(void)   { return m_type == SliceType::LabelAbbrs;       }
		bool isTransposeSlice(void)   { return m_type == SliceType::Transpositions;   }
		bool isKeySigSlice(void)      { return m_type == SliceType::KeySigs;          }
		bool isTimeSigSlice(void)     { return m_type == SliceType::TimeSigs;         }
		bool isTempoSlice(void)       { return m_type == SliceType::Tempos;           }
		bool isMeterSigSlice(void)    { return m_type == SliceType::MeterSigs;        }
		bool isManipulatorSlice(void) { return m_type==SliceType::Manipulators;       }
		bool isLayoutSlice(void)      { return m_type ==  SliceType::Layouts;         }
		bool isLocalLayoutSlice(void) { return m_type ==  SliceType::Layouts;         }
		bool isInvalidSlice(void)     { return m_type == SliceType::Invalid;          }
		bool isGlobalComment(void)    { return m_type == SliceType::GlobalComments;   }
		bool isGlobalLayout(void)     { return m_type == SliceType::GlobalLayouts;    }
		bool isReferenceRecord(void)  { return m_type == SliceType::ReferenceRecords; }
		bool isOttavaRecord(void)     { return m_type == SliceType::Ottavas; }
		bool isInterpretationSlice(void);
		bool isDataSlice(void);
		bool hasSpines(void);
		SliceType getType(void)    { return m_type; }

		void transferTokens        (HumdrumFile& outfile, bool recip);
		void initializePartStaves  (vector<MxmlPart>& partdata);
		void initializeBySlice     (GridSlice* slice);
		void initializeByStaffCount(int staffcount);

		HumNum       getDuration        (void);
		void         setDuration        (HumNum duration);
		HumNum       getTimestamp       (void);
		void         setTimestamp       (HumNum timestamp);
		void         setOwner           (HumGrid* owner);
		HumGrid*     getOwner           (void);
		HumNum       getMeasureDuration (void);
		HumNum       getMeasureTimestamp(void);
		GridMeasure* getMeasure         (void);
		void         invalidate         (void);

		void transferSides        (HumdrumLine& line, GridStaff& sides, 
		                           const string& empty, int maxvcount,
		                           int maxhcount);
		void transferSides        (HumdrumLine& line, GridPart& sides, 
		                           int partindex, const string& empty,
		                           int maxvcount, int maxhcount,
		                           int maxdcount);
		int getVerseCount         (int partindex, int staffindex);
		int getHarmonyCount       (int partindex, int staffindex = -1);
		int getDynamicsCount      (int partindex, int staffindex = -1);
		void addToken             (const string& tok, int parti, int staffi, int voicei);

	protected:
		HTp  createRecipTokenFromDuration  (HumNum duration);

	private:
		HumGrid*     m_owner;
		GridMeasure* m_measure;
		HumNum       m_timestamp;
		HumNum       m_duration;
		SliceType    m_type;

};


ostream& operator<<(ostream& output, GridSlice* slice);



class GridVoice {
	public:
		GridVoice(void);
		GridVoice(HTp token, HumNum duration);
		GridVoice(const char* token, HumNum duration);
		GridVoice(const string& token, HumNum duration);
		~GridVoice();

		bool   isTransfered       (void);

		HTp    getToken           (void) const;
		void   setToken           (HTp token);
		void   setToken           (const string& token);
		void   setToken           (const char* token);
		bool   isNull             (void) const;

		void   setDuration        (HumNum duration);
		HumNum getDuration        (void) const;
		HumNum getDurationToNext  (void) const;
		HumNum getDurationToPrev  (void) const;
		void   setDurationToPrev  (HumNum dur);
		void   incrementDuration  (HumNum duration);
		void   forgetToken        (void);

	protected:
		void   setTransfered      (bool state);

	private:
		HTp    m_token;
		HumNum m_nextdur;
		HumNum m_prevdur;
		bool   m_transfered;

	friend class GridSlice;
};

ostream& operator<<(ostream& output, GridVoice* voice);
ostream& operator<<(ostream& output, GridVoice& voice);



class HumGrid : public vector<GridMeasure*> {
	public:
		HumGrid(void);
		~HumGrid();
		void enableRecipSpine           (void);
		bool transferTokens             (HumdrumFile& outfile, int startbarnum = 0);
		int  getHarmonyCount            (int partindex);
		int  getDynamicsCount           (int partindex);
		int  getVerseCount              (int partindex, int staffindex);
		bool hasDynamics                (int partindex);
		void setDynamicsPresent         (int partindex);
		void setVerseCount              (int partindex, int staffindex, int count);
		void setHarmonyCount            (int partindex, int count);
		void removeRedundantClefChanges (void);
		void removeSibeliusIncipit      (void);
		bool hasPickup                  (void);
		GridMeasure*  addMeasureToBack  (void);
		int  getPartCount               (void);
		int  getStaffCount              (int partindex);
		void deleteMeasure              (int index);

	protected:
		void calculateGridDurations        (void);
		void insertExclusiveInterpretationLine (HumdrumFile& outfile);
		void insertDataTerminationLine     (HumdrumFile& outfile);
		void appendMeasureLine             (HumdrumFile& outfile,
		                                    GridSlice& slice);
		void insertPartIndications         (HumdrumFile& outfile);
		void insertStaffIndications        (HumdrumFile& outfile);
		void addNullTokens                 (void);
		void addNullTokensForGraceNotes    (void);
		void addNullTokensForClefChanges   (void);
		void addNullTokensForLayoutComments(void);

		void FillInNullTokensForGraceNotes(GridSlice* graceslice, GridSlice* lastnote,
		                                   GridSlice* nextnote);
		void FillInNullTokensForLayoutComments(GridSlice* layoutslice, GridSlice* lastnote,
		                                   GridSlice* nextnote);
		void FillInNullTokensForClefChanges (GridSlice* clefslice,
		                                    GridSlice* lastnote, GridSlice* nextnote);
		void adjustClefChanges             (void);
		bool buildSingleList               (void);
		void extendDurationToken           (int slicei, int parti,
		                                    int staffi, int voicei);
		GridVoice* getGridVoice(int slicei, int parti, int staffi, int voicei);
		void addMeasureLines               (void);
		void addLastMeasure                (void);
		bool manipulatorCheck              (void);
		GridSlice* manipulatorCheck        (GridSlice* ice1, GridSlice* ice2);
		void cleanupManipulators           (void);
		void cleanManipulator              (vector<GridSlice*>& newslices,
		                                    GridSlice* curr);
		GridSlice* checkManipulatorExpand  (GridSlice* curr);
		GridSlice* checkManipulatorContract(GridSlice* curr);
		void transferMerges                (GridStaff* oldstaff,
		                                    GridStaff* oldlaststaff,
		                                    GridStaff* newstaff,
		                                    GridStaff* newlaststaff);
		void insertExInterpSides           (HumdrumLine* line, int part,
		                                    int staff);
		void insertSideTerminals           (HumdrumLine* line, int part,
		                                    int staff);
		void insertSidePartInfo            (HumdrumLine* line, int part,
		                                    int staff);
		void insertSideStaffInfo           (HumdrumLine* line, int part,
		                                    int staff, int staffnum);
		void getMetricBarNumbers           (vector<int>& barnums);
		string  createBarToken             (int m, int barnum,
		                                    GridMeasure* measure);
		string getBarStyle                 (GridMeasure* measure);
		void adjustExpansionsInStaff       (GridSlice* newmanip, GridSlice* curr,
		                                    int p, int s);
		void transferNonDataSlices         (GridMeasure* output, GridMeasure* input);
		string extractMelody               (GridMeasure* measure);
		void insertMelodyString            (GridMeasure* measure, const string& melody);

		GridSlice* getNextSpinedLine       (const GridMeasure::iterator& it, int measureindex);

	private:
		vector<GridSlice*>   m_allslices;
		vector<vector<int> > m_verseCount;
		vector<int>          m_harmonyCount;
		bool                 m_pickup;
		vector<bool>         m_dynamics;

		// options:
		bool m_recip;               // include **recip spine in output
		bool m_musicxmlbarlines;    // use measure numbers from <measure> element

};



class MxmlMeasure;
class MxmlPart;

// Event types: These are all of the XML elements which can be children of
// the measure element in MusicXML.

enum measure_event_type {
	mevent_unknown,
	mevent_attributes,
	mevent_backup,
	mevent_barline,
	mevent_bookmark,
	mevent_direction,
	mevent_figured_bass,
	mevent_forward,
	mevent_grouping,
	mevent_harmony,
	mevent_link,
	mevent_note,
	mevent_print,
	mevent_sound,
	mevent_float       // category for GridSides not attached to note onsets
};


class MxmlEvent {
	public:
		                   MxmlEvent          (MxmlMeasure* measure);
		                  ~MxmlEvent          ();
		void               clear              (void);
		void               enableStems        (void);
		bool               parseEvent         (xml_node el, xml_node nextel,
		                                       HumNum starttime);
		bool               parseEvent         (xpath_node el, HumNum starttime);
		void               setTickStart       (long value, long ticks);
		void               setTickDur         (long value, long ticks);
		void               setStartTime       (HumNum value);
		void               setDuration        (HumNum value);
		void               setDurationByTicks (long value,
		                                       xml_node el = xml_node(NULL));
		HumNum             getStartTime       (void) const;
		HumNum             getDuration        (void) const;
		void               setOwner           (MxmlMeasure* measure);
		MxmlMeasure*       getOwner           (void) const;
		const char*        getName            (void) const;
		int                setQTicks          (long value);
		long               getQTicks          (void) const;
		long               getIntValue        (const char* query) const;
		bool               hasChild           (const char* query) const;
		void               link               (MxmlEvent* event);
		bool               isLinked           (void) const;
		bool               isRest             (void);
		bool               isGrace            (void);
		bool               isFloating         (void);
		bool               hasSlurStart       (int& direction);
		bool               hasSlurStop        (void);
		void               setLinked          (void);
		vector<MxmlEvent*> getLinkedNotes     (void);
		void               attachToLastEvent  (void);
		bool               isChord            (void) const;
		void               printEvent         (void);
		int                getSequenceNumber  (void) const;
		int                getVoiceNumber     (void) const;
		void               setVoiceNumber     (int value);
		int                getStaffNumber     (void) const;
		int                getStaffIndex      (void) const;
		int                getVoiceIndex      (int maxvoice = 4) const;
		void               setStaffNumber     (int value);
		measure_event_type getType            (void) const;
		int                getPartNumber      (void) const;
		int                getPartIndex       (void) const;
		string             getRecip           (void) const;
		string             getKernPitch       (void);
		string             getPrefixNoteInfo  (void) const;
		string             getPostfixNoteInfo (bool primarynote) const;
		xml_node           getNode            (void);
		xml_node           getHNode           (void);
		HumNum             getTimeSigDur      (void);
		string             getElementName     (void);
		void               addNotations       (stringstream& ss, 
		                                       xml_node notations) const;
		void               reportVerseCountToOwner         (int count);
		void               reportVerseCountToOwner         (int staffnum, int count);
		void               reportHarmonyCountToOwner       (int count);
		void               reportMeasureStyleToOwner       (MeasureStyle style);
		void               reportEditorialAccidentalToOwner(void);
		void               reportDynamicToOwner            (void);
      void               makeDummyRest      (MxmlMeasure* owner, 
		                                       HumNum startime,
		                                       HumNum duration,
		                                       int staffindex = 0,
		                                       int voiceindex = 0);
		void               setVoiceIndex      (int voiceindex);
		void               forceInvisible     (void);
		bool               isInvisible        (void);
		void               setBarlineStyle    (xml_node node);
		void               setTexts           (vector<xml_node>& nodes);
		vector<xml_node>&  getTexts           (void);
		void               setDynamics        (xml_node node);
		xml_node           getDynamics        (void);

	protected:
		HumNum             m_starttime;  // start time in quarter notes of event
		HumNum             m_duration;   // duration in quarter notes of event
		measure_event_type m_eventtype;  // enumeration type of event
		xml_node           m_node;       // pointer to event in XML structure
		MxmlMeasure*       m_owner;      // measure that contains this event
		vector<MxmlEvent*> m_links;      // list of secondary chord notes
		bool               m_linked;     // true if a secondary chord note
		int                m_sequence;   // ordering of event in XML file
		static int         m_counter;    // counter for sequence variable
		short              m_staff;      // staff number in part for event
		short              m_voice;      // voice number in part for event
		int                m_voiceindex; // voice index of item (remapping)
      int                m_maxstaff;   // maximum staff number for measure
		xml_node           m_hnode;      // harmony label starting at note event
		bool               m_invisible;  // for forceInvisible();
		bool               m_stems;      // for preserving stems

		xml_node          m_dynamics;    // dynamics <direction> starting just before note
		vector<xml_node>  m_text;        // text <direction> starting just before note

	private:
   	void   reportStaffNumberToOwner  (int staffnum, int voicenum);
		void   reportTimeSigDurToOwner   (HumNum duration);
		int    getDotCount               (void) const;

	public:
		static HumNum getEmbeddedDuration  (xml_node el = xml_node(NULL));
		static HumNum getQuarterDurationFromType (const char* type);
		static bool   nodeType             (xml_node node, const char* testname);


	friend MxmlMeasure;
	friend MxmlPart;
};



class MxmlEvent;
class MxmlPart;


class SimultaneousEvents {
	public:
		SimultaneousEvents(void) { }
		~SimultaneousEvents() { }
		HumNum starttime;              // start time of events
		HumNum duration;               // duration to next non-zero duration
		vector<MxmlEvent*> zerodur;    // zero-duration elements at this time
		vector<MxmlEvent*> nonzerodur; // non-zero dur elements at this time
};


class MxmlMeasure {
	public:
		              MxmlMeasure        (MxmlPart* part);
		             ~MxmlMeasure        (void);
		void          clear              (void);
		void          enableStems        (void);
		bool          parseMeasure       (xml_node mel);
		bool          parseMeasure       (xpath_node mel);
		void          setStartTimeOfMeasure (HumNum value);
		void          setStartTimeOfMeasure (void);
		void          setDuration        (HumNum value);
		HumNum        getStartTime       (void) const;
		HumNum        getTimestamp       (void) const { return getStartTime(); }
		HumNum        getDuration        (void) const;
		void          setOwner           (MxmlPart* part);
		MxmlPart*     getOwner           (void) const;
		int           getPartNumber      (void) const;
		int           getPartIndex       (void) const;
		int           setQTicks          (long value);
		long          getQTicks          (void) const;
		void          attachLastEventToPrevious  (void);
		void          calculateDuration  (void);
		int           getEventCount      (void) const;
		vector<SimultaneousEvents>* getSortedEvents(void);
		MxmlEvent*    getEvent           (int index) const;

		void          setNextMeasure     (MxmlMeasure* event);
		MxmlMeasure*  getNextMeasure     (void) const;
		MxmlMeasure*  getPreviousMeasure (void) const;
		void          setPreviousMeasure (MxmlMeasure* event);

		int           getVoiceIndex      (int voicenum);
		int           getStaffIndex      (int voicenum);
		void          setTimeSigDur      (HumNum duration);
		HumNum        getTimeSigDur      (void);
		void          addDummyRest       (void);
		void          addDummyRest       (HumNum starttime, HumNum duration, 
		                                  int staffindex, int voiceindex);
		vector<MxmlEvent*>& getEventList (void);
		void  sortEvents                 (void);
		void  forceLastInvisible         (void);
		MeasureStyle  getStyle           (void);
		MeasureStyle  getBarStyle        (void);
		void  setStyle                   (MeasureStyle style);
		void  setBarStyle                (MeasureStyle style);
		void  makeFinalBarline(void)   { m_style = MeasureStyle::Final; }
		bool  isFinal(void)            { return m_style == MeasureStyle::Final; }
		bool  isDouble(void)           { return m_style == MeasureStyle::Double; }
		bool  isRepeatBackward(void)   { return m_style == MeasureStyle::RepeatBackward; }
		bool  isRepeatForward(void)    { return m_style == MeasureStyle::RepeatForward; }
		bool  isRepeatBoth(void)       { return m_style == MeasureStyle::RepeatBoth; }

	private:
		void  receiveStaffNumberFromChild         (int staffnum, int voicenum);
		void  receiveTimeSigDurFromChild          (HumNum duration);
		void  receiveMeasureStyleFromChild        (MeasureStyle style);
		void  receiveEditorialAccidentalFromChild (void);
   	void  reportStaffNumberToOwner            (int staffnum, int voicenum);
		void  reportVerseCountToOwner             (int count);
		void  reportVerseCountToOwner             (int staffindex, int count);
		void  reportHarmonyCountToOwner           (int count);
		void  reportEditorialAccidentalToOwner    (void);
		void  reportDynamicToOwner                (void);

	protected:
		HumNum             m_starttime; // start time of measure in quarter notes
		HumNum             m_duration;  // duration of measure in quarter notes
		HumNum             m_timesigdur; // duration of measure according to 
													// prevailing time signature.
		MxmlPart*          m_owner;     // part which contains measure
		MxmlMeasure*       m_previous;  // previous measure in part or null
		MxmlMeasure*       m_following; // following measure in part or null
		vector<MxmlEvent*> m_events;    // list of semi-ordered events in measure
		vector<SimultaneousEvents> m_sortedevents; // list of time-sorted events
		MeasureStyle       m_style;     // measure style type
		bool               m_stems = false;

	friend MxmlEvent;
	friend MxmlPart;
};



class Option_register {
	public:
		         Option_register     (void);
		         Option_register     (const string& aDefinition, char aType,
		                                  const string& aDefaultOption);
		         Option_register     (const string& aDefinition, char aType,
		                                  const string& aDefaultOption,
		                                  const string& aModifiedOption);
		         Option_register     (const Option_register& reg);
		        ~Option_register     ();

		Option_register& operator=(const Option_register& reg);
		void     clearModified      (void);
		string   getDefinition      (void);
		string   getDefault         (void);
		string   getOption          (void);
		string   getModified        (void);
		string   getDescription     (void);
		int      isModified         (void);
		char     getType            (void);
		void     reset              (void);
		void     setDefault         (const string& aString);
		void     setDefinition      (const string& aString);
		void     setDescription     (const string& aString);
		void     setModified        (const string& aString);
		void     setType            (char aType);
		ostream& print              (ostream& out);

	protected:
		string       m_definition;
		string       m_description;
		string       m_defaultOption;
		string       m_modifiedOption;
		int          m_modifiedQ;
		char         m_type;
};


class Options {
	public:
		                Options           (void);
		                Options           (int argc, char** argv);
		                Options           (const Options& options);
		               ~Options           ();

		Options&        operator=         (const Options& options);
		int             argc              (void) const;
		const vector<string>& argv        (void) const;
		int             define            (const string& aDefinition);
		int             define            (const string& aDefinition,
		                                   const string& description);
		string          getArg            (int index);
		string          getArgument       (int index);
		int             getArgCount       (void);
		int             getArgumentCount  (void);
		vector<string>& getArgList        (vector<string>& output);
		vector<string>& getArgumentList   (vector<string>& output);
		int             getBoolean        (const string& optionName);
		string          getCommand        (void);
		string          getCommandLine    (void);
		string          getDefinition     (const string& optionName);
		double          getDouble         (const string& optionName);
		char            getFlag           (void);
		char            getChar           (const string& optionName);
		float           getFloat          (const string& optionName);
		int             getInt            (const string& optionName);
		int             getInteger        (const string& optionName);
		string          getString         (const string& optionName);
		char            getType           (const string& optionName);
		int             optionsArg        (void);
		ostream&        print             (ostream& out);
		ostream&        printOptionList   (ostream& out);
		ostream&        printOptionListBooleanState(ostream& out);
		bool            process           (int error_check = 1, int suppress = 0);
		bool            process           (int argc, char** argv,
		                                      int error_check = 1,
		                                      int suppress = 0);
		bool            process           (const vector<string>& argv,
		                                      int error_check = 1,
		                                      int suppress = 0);
		bool            process           (const string& argv, int error_check = 1,
		                                      int suppress = 0);
		void            reset             (void);
		void            xverify           (int argc, char** argv,
		                                      int error_check = 1,
		                                      int suppress = 0);
		void            xverify           (int error_check = 1,
		                                      int suppress = 0);
		void            setFlag           (char aFlag);
		void            setModified       (const string& optionName,
		                                   const string& optionValue);
		void            setOptions        (int argc, char** argv);
		void            setOptions        (const vector<string>& argv);
		void            setOptions        (const string& args);
		void            appendOptions     (int argc, char** argv);
		void            appendOptions     (string& args);
		void            appendOptions     (vector<string>& argv);
		ostream&        printRegister     (ostream& out);
		int             isDefined         (const string& name);
		static vector<string> tokenizeCommandLine(const string& args);
		bool            hasParseError     (void);
		string          getParseError     (void);
		ostream&        getParseError     (ostream& out);

	protected:
		// m_argv: the list of raw command line strings including
		// a mix of options and non-option argument.
		vector<string> m_argv;

		// m_arguments: list of parsed command-line arguments which
		// are not options, or the command (argv[0]);
		vector<string> m_arguments;

		// m_optionRegister: store for the states/values of each option.
		vector<Option_register*> m_optionRegister;

		// m_optionFlag: the character which indicates an option.
		// Generally a dash, but could be made a slash for Windows environments.
		char m_optionFlag = '-';

		// m_optionList:
		map<string, int> m_optionList;

		//
		// boolern options for object:
		//

		// m_options_error_check: for .verify() function.
		bool m_options_error_checkQ = true;

		// m_processedQ: true if process() was run.  This will parse
		// the command-line arguments into a list of options, and also
		// enable boolean versions of the options.
		bool m_processedQ = false;

		// m_suppressQ: true means to suppress automatic --options option
		// listing.
		bool m_suppressQ = false;

		// m_optionsArgument: indicate that --options was used.
		bool m_optionsArgQ = false;

		// m_error: used to store errors in parsing command-line options.
		stringstream m_error;

	private:
		int     getRegIndex    (const string& optionName);
		bool    isOption       (const string& aString, int& argp);
		int     storeOption    (int gargp, int& position, int& running);
};

#define OPTION_BOOLEAN_TYPE   'b'
#define OPTION_CHAR_TYPE      'c'
#define OPTION_DOUBLE_TYPE    'd'
#define OPTION_FLOAT_TYPE     'f'
#define OPTION_INT_TYPE       'i'
#define OPTION_STRING_TYPE    's'
#define OPTION_UNKNOWN_TYPE   'x'



class HumTool : public Options {
	public:
		         HumTool         (void);
		        ~HumTool         ();

		void     clearOutput     (void);

		bool     hasAnyText      (void);
		string   getAllText      (void);
		ostream& getAllText      (ostream& out);

		bool     hasHumdrumText  (void);
		string   getHumdrumText  (void);
		ostream& getHumdrumText  (ostream& out);

		bool     hasJsonText     (void);
		string   getJsonText     (void);
		ostream& getJsonText     (ostream& out);

		bool     hasFreeText     (void);
		string   getFreeText     (void);
		ostream& getFreeText     (ostream& out);

		bool     hasWarning      (void);
		string   getWarning      (void);
		ostream& getWarning      (ostream& out);

		bool     hasError        (void);
		string   getError        (void);
		ostream& getError        (ostream& out);

	protected:
		stringstream m_humdrum_text;  // output text in Humdrum syntax.
		stringstream m_json_text;     // output text in JSON syntax.
		stringstream m_free_text;     // output for plain text content.
	  	stringstream m_warning_text;  // output for warning messages;
	  	stringstream m_error_text;    // output for error messages;

};


///////////////////////////////////////////////////////////////////////////
//
// common command-line Interfaces
//

//////////////////////////////
//
// BASIC_INTERFACE -- Expects one Humdurm file, either from the
//    first command-line argument (left over after options have been
//    parsed out), or from standard input.
//
// function call that the interface must implement:
//  .run(HumdrumFile& infile, ostream& out)
//
//

#define BASIC_INTERFACE(CLASS)                 \
using namespace std;                           \
using namespace hum;                           \
int main(int argc, char** argv) {              \
	CLASS interface;                            \
	if (!interface.process(argc, argv)) {       \
		interface.getError(cerr);                \
		return -1;                               \
	}                                           \
	HumdrumFile infile;                         \
	if (interface.getArgCount() > 0) {          \
		infile.read(interface.getArgument(1));   \
	} else {                                    \
		infile.read(cin);                        \
	}                                           \
	int status = interface.run(infile, cout);   \
	if (interface.hasWarning()) {               \
		interface.getWarning(cerr);              \
		return 0;                                \
	}                                           \
	if (interface.hasError()) {                 \
		interface.getError(cerr);                \
		return -1;                               \
	}                                           \
	return !status;                             \
}



//////////////////////////////
//
// STREAM_INTERFACE -- Expects one Humdurm file, either from the
//    first command-line argument (left over after options have been
//    parsed out), or from standard input.
//
// function call that the interface must implement:
//  .run(HumdrumFile& infile, ostream& out)
//
//

#define STREAM_INTERFACE(CLASS)                                  \
using namespace std;                                             \
using namespace hum;                                             \
int main(int argc, char** argv) {                                \
	CLASS interface;                                              \
	if (!interface.process(argc, argv)) {                         \
		interface.getError(cerr);                                  \
		return -1;                                                 \
	}                                                             \
	HumdrumFileStream streamer(static_cast<Options&>(interface)); \
	HumdrumFile infile;                                           \
	bool status = true;                                           \
	while (streamer.read(infile)) {                               \
		status &= interface.run(infile);                           \
		if (interface.hasWarning()) {                              \
			interface.getWarning(cerr);                             \
		}                                                          \
		if (interface.hasAnyText()) {                              \
		   interface.getAllText(cout);                             \
		}                                                          \
		if (interface.hasError()) {                                \
			interface.getError(cerr);                               \
         return -1;                                              \
		}                                                          \
		if (!interface.hasAnyText()) {                             \
			cout << infile;                                         \
		}                                                          \
		interface.clearOutput();                                   \
	}                                                             \
	return !status;                                               \
}



class HumdrumFileStream {
	public:
		                HumdrumFileStream  (void);
		                HumdrumFileStream  (char** list);
		                HumdrumFileStream  (const vector<string>& list);
		                HumdrumFileStream  (Options& options);

		int             setFileList        (char** list);
		int             setFileList        (const vector<string>& list);

		void            clear              (void);
		int             eof                (void);

		int             getFile            (HumdrumFile& infile);
		int             read               (HumdrumFile& infile);

	protected:
		ifstream        m_instream;       // used to read from list of files.
		stringstream    m_urlbuffer;      // used to read data over internet.
		string          m_newfilebuffer;  // used to keep track of !!!!segment:
		                                  // records.

		vector<string>  m_filelist;       // used when not using cin
		int             m_curfile;        // index into filelist

		vector<string>  m_universals;     // storage for universal comments

		// Automatic URL downloading of data from internet in read():
		void     fillUrlBuffer            (stringstream& uribuffer,
		                                   const string& uriname);

};



class Tool_autobeam : public HumTool {
	public:
		         Tool_autobeam   (void);
		        ~Tool_autobeam   () {};

		bool     run             (HumdrumFile& infile);
		bool     run             (const string& indata, ostream& out);
		bool     run             (HumdrumFile& infile, ostream& out);

	protected:
		void     initialize      (HumdrumFile& infile);
		void     processStrand   (HTp strandstart, HTp strandend);
		void     processMeasure  (vector<HTp>& measure);
		void     addBeam         (HTp startnote, HTp endnote);
		void     addBeams        (HumdrumFile& infile);
		void     removeBeams     (HumdrumFile& infile);

	private:
		vector<vector<pair<int, HumNum> > > m_timesigs;
		vector<HTp> m_kernspines;
		bool        m_overwriteQ;
		int         m_track;

};



class Coord {
   public:
           Coord(void) { clear(); }
      void clear(void) { i = j = -1; }
      int i;
      int j;
};


class Tool_autostem : public HumTool {
	public:
		         Tool_autostem         (void);
		        ~Tool_autostem         () {};

		bool     run                   (HumdrumFile& infile);
		bool     run                   (const string& indata, ostream& out);
		bool     run                   (HumdrumFile& infile, ostream& out);

	protected:
		void     initialize            (HumdrumFile& infile);
		void      example              (void);
		void      usage                (void);
		void      autostem             (HumdrumFile& infile);
		void      getClefInfo          (vector<vector<int> >& baseline,
		                                HumdrumFile& infile);
		void      addStem              (string& input, const string& piece);
		void      processKernTokenStemsSimpleModel(HumdrumFile& infile,
		                                vector<vector<int> >& baseline,
		                                int row, int col);
		void      removeStems          (HumdrumFile& infile);
		void      removeStem2          (HumdrumFile& infile, int row, int col);
		int       getVoice             (HumdrumFile& infile, int row, int col);
		void      getNotePositions     (vector<vector<vector<int> > >& notepos,
		                                vector<vector<int> >& baseline,
		                                HumdrumFile& infile);
		void      printNotePositions   (HumdrumFile& infile,
		                                vector<vector<vector<int> > >& notepos);
		void      getVoiceInfo         (vector<vector<int> >& voice, HumdrumFile& infile);
		void      printVoiceInfo       (HumdrumFile& infile, vector<vector<int> >& voice);
		void      processKernTokenStems(HumdrumFile& infile,
		                                vector<vector<int> >& baseline, int row, int col);
		void      getMaxLayers         (vector<int>& maxlayer, vector<vector<int> >& voice,
		                                HumdrumFile& infile);
		void      assignStemDirections (vector<vector<int> >& stemdir,
		                                vector<vector<int> > & voice,
		                                vector<vector<vector<int> > >& notepos,
		                                HumdrumFile& infile);
		void      assignBasicStemDirections(vector<vector<int> >& stemdir,
		                                vector<vector<int> >& voice,
		                                vector<vector<vector<int> > >& notepos,
		                                HumdrumFile& infile);
		int       determineChordStem   (vector<vector<int> >& voice,
		                                vector<vector<vector<int> > >& notepos,
		                                HumdrumFile& infile, int row, int col);
		void      insertStems          (HumdrumFile& infile,
		                                vector<vector<int> >& stemdir);
		void      setStemDirection     (HumdrumFile& infile, int row, int col,
		                                int direction);
		void      getBeamState         (vector<vector<string > >& beams,
		                                HumdrumFile& infile);
		void      countBeamStuff       (const string& token, int& start, int& stop,
		                                int& flagr, int& flagl);
		void      getBeamSegments      (vector<vector<Coord> >& beamednotes,
		                                vector<vector<string > >& beamstates,
		                                HumdrumFile& infile, vector<int> maxlayer);
		int       getBeamDirection     (vector<Coord>& coords,
		                                vector<vector<int> >& voice,
		                                vector<vector<vector<int> > >& notepos);
		void      setBeamDirection     (vector<vector<int> >& stemdir,
		                                vector<Coord>& bnote, int direction);

	private:
		int    debugQ        = 0;       // used with --debug option
		int    removeQ       = 0;       // used with -r option
		int    noteposQ      = 0;       // used with -p option
		int    voiceQ        = 0;       // used with --voice option
		int    removeallQ    = 0;       // used with -R option
		int    overwriteQ    = 0;       // used with -o option
		int    overwriteallQ = 0;       // used with -O option
		int    Middle        = 4;       // used with -u option
		int    Borderline    = 0;       // really used with -u option
		int    notlongQ      = 0;       // used with -L option
		bool   m_quit        = false;

};


class Tool_binroll : public HumTool {
	public:
		         Tool_binroll      (void);
		        ~Tool_binroll      () {};

		bool     run               (HumdrumFile& infile);
		bool     run               (const string& indata, ostream& out);
		bool     run               (HumdrumFile& infile, ostream& out);

	protected:
		void     processFile       (HumdrumFile& infile);
		void     processStrand     (vector<vector<char>>& roll, HTp starting,
		                            HTp ending);
		void     printAnalysis     (HumdrumFile& infile,
		                            vector<vector<char>>& roll);

	private:
		HumNum    m_duration;

};


class Tool_chord : public HumTool {
	public:
		         Tool_chord      (void);
		        ~Tool_chord      () {};

		bool     run               (HumdrumFile& infile);
		bool     run               (const string& indata, ostream& out);
		bool     run               (HumdrumFile& infile, ostream& out);

	protected:
		void     processFile       (HumdrumFile& infile, int direction);
		void     processChord      (HTp tok, int direction);
		void     initialize        (void);
		void     minimizeChordPitches(vector<string>& notes, vector<pair<int,int>>& pitches);
		void     maximizeChordPitches(vector<string>& notes, vector<pair<int,int>>& pitches);

	private:
		int       m_direction = 0;
		int       m_spine     = -1;
		int       m_primary   = 0;

};


class NoteNode {
   public:
		int b40;         // base-40 pitch number or 0 if a rest, negative if tied
		int line;        // line number in original score of note
		int spine;       // spine number in original score of note
		int measure;     // measure number of note
		int serial;      // serial number 
		int mark;        // for marking search matches
		int notemarker;  // for pass-through of marks
		double beatsize; // time signature bottom value which or
		                 // 3 times the bottom if compound meter
		HumNum   duration;  // duration

		         NoteNode             (void) { clear(); }
		         NoteNode             (const NoteNode& anode);
		         NoteNode& operator=  (NoteNode& anode);
		        ~NoteNode             (void);
		void     clear                (void);
		int      isRest               (void) { return b40 == 0 ? 1 : 0; }
		int      isSustain            (void) { return b40 < 0 ? 1 : 0; }
		int      isAttack             (void) { return b40 > 0 ? 1 : 0; }
		int      getB40               (void) { return abs(b40); }
		void     setId                (const string& anid);
		string   getIdString          (void);
		string   getId                (void);

   protected:
		string  protected_id; // id number provided by data
};



class Tool_cint : public HumTool {
	public:
		         Tool_cint    (void);
		        ~Tool_cint    () {};

		bool     run                    (HumdrumFile& infile);
		bool     run                    (const string& indata, ostream& out);
		bool     run                    (HumdrumFile& infile, ostream& out);

	protected:

		void      initialize           (void);
		void      example              (void);
		void      usage                (const string& command);
		int       processFile          (HumdrumFile& infile);
		void      getKernTracks        (vector<int>& ktracks, HumdrumFile& infile);
		int       validateInterval     (vector<vector<NoteNode> >& notes, 
		                                int i, int j, int k);
		void      printIntervalInfo    (HumdrumFile& infile, int line, 
		                                int spine, vector<vector<NoteNode> >& notes, 
		                                int noteline, int noteindex, 
		                                vector<string >& abbr);
		void      getAbbreviations     (vector<string >& abbreviations, 
		                                vector<string >& names);
		void      getAbbreviation      (string& abbr, string& name);
		void      extractNoteArray     (vector<vector<NoteNode> >& notes, 
		                                HumdrumFile& infile, vector<int>& ktracks, 
		                                vector<int>& reverselookup);
		int       onlyRests            (vector<NoteNode>& data);
		int       hasAttack            (vector<NoteNode>& data);
		int       allSustained         (vector<NoteNode>& data);
		void      printPitchGrid       (vector<vector<NoteNode> >& notes, 
		                                HumdrumFile& infile);
		void      getNames             (vector<string >& names, 
		                                vector<int>& reverselookup, HumdrumFile& infile);
		void      printLattice         (vector<vector<NoteNode> >& notes, 
		                                HumdrumFile& infile, vector<int>& ktracks, 
		                                vector<int>& reverselookup, int n);
		void      printSpacer          (ostream& out);
		int       printInterval        (ostream& out, NoteNode& note1, NoteNode& note2,
		                                int type, int octaveadjust = 0);
		int       printLatticeItem     (vector<vector<NoteNode> >& notes, int n, 
		                                int currentindex, int fileline);
		int       printLatticeItemRows (vector<vector<NoteNode> >& notes, int n, 
		                                int currentindex, int fileline);
		int       printLatticeModule   (ostream& out, vector<vector<NoteNode> >& notes, 
		                                int n, int startline, int part1, int part2);
		void      printInterleaved     (HumdrumFile& infile, int line, 
		                                vector<int>& ktracks, vector<int>& reverselookup, 
		                                const string& interstring);
		void      printLatticeInterleaved(vector<vector<NoteNode> >& notes, 
		                                HumdrumFile& infile, vector<int>& ktracks, 
		                                vector<int>& reverselookup, int n);
		int       printInterleavedLattice(HumdrumFile& infile, int line, 
		                                vector<int>& ktracks, vector<int>& reverselookup,
		                                int n, int currentindex,
		                                vector<vector<NoteNode> >& notes);
		int       printCombinations    (vector<vector<NoteNode> >& notes, 
		                                HumdrumFile& infile, vector<int>& ktracks, 
		                                vector<int>& reverselookup, int n,
		                                vector<vector<string> >& retrospective,
		                                const string& searchstring);
		void      printAsCombination   (HumdrumFile& infile, int line, 
		                                vector<int>& ktracks, vector<int>& reverselookup,
		                                const string& interstring);
		int       printModuleCombinations(HumdrumFile& infile, int line, 
		                                vector<int>& ktracks, vector<int>& reverselookup,
		                                int n, int currentindex, 
		                                vector<vector<NoteNode> >& notes, 
		                                int& matchcount, 
		                                vector<vector<string> >& retrospective,
		                                const string& searchstring);
		int       printCombinationsSuspensions(vector<vector<NoteNode> >& notes, 
		                                HumdrumFile& infile, vector<int>& ktracks, 
		                                vector<int>& reverselookup, int n,
		                                vector<vector<string> >& retrospective);
		int       printCombinationModule(ostream& out, const string& filename, 
		                                vector<vector<NoteNode> >& notes, 
		                                int n, int startline, int part1, int part2,
		                                vector<vector<string> >& retrospective,
		                                char& notemarker, int markstate = 0);
		int       printCombinationModulePrepare(ostream& out, const string& filename,
		                                vector<vector<NoteNode> >& notes, int n, 
		                                int startline, int part1, int part2,
		                                vector<vector<string> >& retrospective,
		                                HumdrumFile& infile, const string& searchstring);
		int       getOctaveAdjustForCombinationModule(vector<vector<NoteNode> >& notes, 
		                                int n, int startline, int part1, int part2);
		void      addMarksToInputData  (HumdrumFile& infile, 
		                                vector<vector<NoteNode> >& notes,
		                                vector<int>& ktracks,
		                                vector<int>& reverselookup);
		void      markNote              (HumdrumFile& infile, int line, int col);
		void      initializeRetrospective(vector<vector<string> >& retrospective, 
		                                HumdrumFile& infile, vector<int>& ktracks);
		int       getTriangleIndex(int number, int num1, int num2);
		void      adjustKTracks        (vector<int>& ktracks, const string& koption);
		int       getMeasure           (HumdrumFile& infile, int line);

	private:

		int       debugQ       = 0;      // used with --debug option
		int       base40Q      = 0;      // used with --40 option
		int       base12Q      = 0;      // used with --12 option
		int       base7Q       = 0;      // used with -7 option
		int       pitchesQ     = 0;      // used with --pitches option
		int       rhythmQ      = 0;      // used with -r option and others
		int       durationQ    = 0;      // used with --dur option
		int       latticeQ     = 0;      // used with -l option
		int       interleavedQ = 0;      // used with -L option
		int       Chaincount   = 1;      // used with -n option
		int       chromaticQ   = 0;      // used with --chromatic option
		int       sustainQ     = 0;      // used with -s option
		int       zeroQ        = 0;      // used with -z option
		int       topQ         = 0;      // used with -t option
		int       toponlyQ     = 0;      // used with -T option
		int       hparenQ      = 0;      // used with -h option
		int       mparenQ      = 0;      // used with -y option
		int       locationQ    = 0;      // used with --location option
		int       koptionQ     = 0;      // used with -k option
		int       parenQ       = 0;      // used with -p option
		int       rowsQ        = 0;      // used with --rows option
		int       hmarkerQ     = 0;      // used with -h option
		int       mmarkerQ     = 0;      // used with -m option
		int       attackQ      = 0;      // used with --attacks option
		int       rawQ         = 0;      // used with --raw option
		int       raw2Q        = 0;      // used with --raw2 option
		int       xoptionQ     = 0;      // used with -x option
		int       octaveallQ   = 0;      // used with -O option
		int       octaveQ      = 0;      // used with -o option
		int       noharmonicQ  = 0;      // used with -H option
		int       nomelodicQ   = 0;      // used with -M option
		int       norestsQ     = 0;      // used with -R option
		int       nounisonsQ   = 0;      // used with -U option
		int       filenameQ    = 0;      // used with -f option
		int       searchQ      = 0;      // used with --search option
		int       markQ        = 0;      // used with --mark option
		int       countQ       = 0;      // used with --count option
		int       suspensionsQ = 0;      // used with --suspensions option
		int       uncrossQ     = 0;      // used with -c option
		int       retroQ       = 0;      // used with --retro option
		int       idQ          = 0;      // used with --id option
		vector<string> Ids;              // used with --id option
		char      NoteMarker   = '\0';   // used with -N option
		string    SearchString;
		string Spacer;

};


class Tool_dissonant : public HumTool {
	public:
		         Tool_dissonant    (void);
		        ~Tool_dissonant    () {};

		bool     run               (HumdrumFile& infile);
		bool     run               (const string& indata, ostream& out);
		bool     run               (HumdrumFile& infile, ostream& out);

	protected:
		void    doAnalysis         (vector<vector<string> >& results,
		                            NoteGrid& grid,
		                            vector<vector<NoteCell*> >& attacks,
		                            bool debug);
		void    doAnalysisForVoice (vector<vector<string> >& results,
		                            NoteGrid& grid,
		                            vector<NoteCell*>& attacks,
		                            int vindex, bool debug);
		void    findFakeSuspensions(vector<vector<string> >& results, 
		                            NoteGrid& grid,
		                            vector<NoteCell*>& attacks, int vindex);
		void    findAppoggiaturas  (vector<vector<string> >& results, 
		                            NoteGrid& grid,
		                            vector<NoteCell*>& attacks, int vindex);
		void    findLs             (vector<vector<string> >& results, 
		                            NoteGrid& grid,
		                            vector<NoteCell*>& attacks, int vindex);
		void    findYs             (vector<vector<string> >& results, 
		                            NoteGrid& grid,
		                            vector<NoteCell*>& attacks, int vindex);
		void	findCadentialVoiceFunctions(vector<vector<string> >& results,
									NoteGrid& grid,	vector<NoteCell*>& attacks,
									vector<vector<string> >& voiceFuncs,
									int vindex);

		void    printColorLegend   (HumdrumFile& infile);
		int     getNextPitchAttackIndex(NoteGrid& grid, int voicei,
		                            int sliceindex);
		void    fillLabels         (void);
		void    fillLabels2        (void);
		void    printCountAnalysis (vector<vector<string> >& data);
		void    suppressDissonances(HumdrumFile& infile, NoteGrid& grid,
		                            vector<vector<NoteCell* > >& attacks,
		                            vector<vector<string> >& results);
		void    suppressDissonancesInVoice(HumdrumFile& infile, 
		                            NoteGrid& grid, int vindex,
		                            vector<NoteCell*>& attacks,
		                            vector<string>& results);
		void    suppressSusOrnamentsInVoice(HumdrumFile& infile, 
		                            NoteGrid& grid, int vindex,
		                            vector<NoteCell*>& attacks,
		                            vector<string>& results);
		void    mergeWithPreviousNote(HumdrumFile& infile, int line, int field);
		void    mergeWithNextNote(HumdrumFile& infile, int line, int field);
		void    changeDurationOfNote(HTp note, HumNum dur);
		void    changePitch        (HTp note2, HTp note1);
		void    simplePreviousMerge(HTp pnote, HTp cnote);
		void    simpleNextMerge	   (HTp cnote, HTp nnote);
		void    changePitchOfTieGroupFollowing(HTp note, const string& pitch);
		void    mergeWithPreviousNoteViaTies(HTp pnote, HTp cnote);
		void    mergeWithPreviousNote(HumdrumFile& infile, NoteCell* cell);
		void    mergeWithNextNote(HumdrumFile& infile, NoteCell* cell);

	private:
	 	vector<HTp> m_kernspines;
		bool diss2Q = false;
		bool diss7Q = false;
		bool diss4Q = false;
		bool dissL0Q = false;
		bool dissL1Q = false;
		bool dissL2Q = false;
		bool suppressQ = false;
		bool voiceFuncsQ = false;
		bool m_voicenumQ = false;
		bool m_selfnumQ = false;

		vector<string> m_labels;

		// unaccdented non-harmonic tones:
		const int PASSING_UP           =  0; // rising passing tone
		const int PASSING_DOWN         =  1; // downward passing tone
		const int NEIGHBOR_UP          =  2; // upper neighbor
		const int NEIGHBOR_DOWN        =  3; // lower neighbor
		const int ECHAPPEE_UP          =  4; // upper échappée
		const int ECHAPPEE_DOWN        =  5; // lower échappée
		const int CAMBIATA_UP_S        =  6; // ascending short nota cambiata
		const int CAMBIATA_DOWN_S      =  7; // descending short nota cambiata
		const int CAMBIATA_UP_L        =  8; // ascending long nota cambiata
		const int CAMBIATA_DOWN_L      =  9; // descending long nota cambiata
		const int REV_CAMBIATA_UP      = 10; // incomplete anterior upper neighbor
		const int REV_CAMBIATA_DOWN    = 11; // incomplete anterior lower neighbor
		const int REV_ECHAPPEE_UP      = 12; // incomplete posterior upper neighbor
		const int REV_ECHAPPEE_DOWN    = 13; // incomplete posterior lower neighbor
		const int ANT_UP               = 14; // rising anticipation
		const int ANT_DOWN             = 15; // descending anticipation
		const int DBL_NEIGHBOR_UP      = 16; // double neighbor beginning with upper neighbor
		const int DBL_NEIGHBOR_DOWN    = 17; // double neighbor beginning with lower neighbor

		// accented non-harmonic tones:
		const int THIRD_Q_PASS_UP      = 18; // dissonant third quarter
		const int THIRD_Q_PASS_DOWN    = 19; // dissonant third quarter
		const int THIRD_Q_UPPER_NEI    = 20; // dissonant third quarter
		const int THIRD_Q_LOWER_NEI    = 21; // dissonant third quarter
		const int ACC_PASSING_UP	   = 22; // appoggiatura
		const int ACC_PASSING_DOWN	   = 23; // appoggiatura
		const int ACC_UP_NEI		   = 24; // appoggiatura
		const int ACC_LO_NEI		   = 25; // appoggiatura
		const int APP_UPPER            = 26; // appoggiatura
		const int APP_LOWER            = 27; // appoggiatura
		const int SUS_BIN  	           = 28; // binary suspension
		const int SUS_TERN  	       = 29; // ternary suspension
		const int AGENT_BIN		       = 30; // binary agent
		const int AGENT_TERN		   = 31; // ternary agent
		const int SUSPENSION_REP       = 32; // suspension repeated note
		const int FAKE_SUSPENSION_LEAP = 33; // fake suspension approached by leap
		const int FAKE_SUSPENSION_STEP = 34; // fake suspension approached by step or anticipation
		const int SUS_NO_AGENT_LEAP    = 35; // suspension missing a normal agent approached by leap
		const int SUS_NO_AGENT_STEP    = 36; // suspension missing a normal agent approached by step or anticipation
		const int CHANSON_IDIOM        = 37; // chanson idiom
		const int ORNAMENTAL_SUS	   = 38; // purely ornamental suspension

		// unknown dissonances:
		const int PARALLEL_UP          = 39; // moves in parallel with known dissonant, approached from below
		const int PARALLEL_DOWN        = 40; // moves in parallel with known dissonant, approached from above
		const int RES_PITCH			   = 41; // note of resolution of a suspension against suspension dissonance

		const int ONLY_WITH_VALID_UP   = 42; // only dissonant with identifiable dissonances, approached from below
		const int ONLY_WITH_VALID_DOWN = 43; // only dissonant with identifiable dissonances, approached from above
		const int UNKNOWN_DISSONANCE   = 44; // unknown dissonance type
		const int UNLABELED_Z2         = 45; // unknown dissonance type, 2nd interval
		const int UNLABELED_Z7         = 46; // unknown dissonance type, 7th interval
		const int UNLABELED_Z4         = 47; // unknown dissonance type, 4th interval

		const int LABELS_SIZE          = 48; // one more than last index
};



#define ND_NOTE 0  /* notes or rests + text and phrase markings */
#define ND_BAR  1  /* explicit barlines */


class NoteData {
	public:
		NoteData(void) { clear(); }
		void clear(void) { bar = pitch = phstart = phend = 0;
							  phnum = -1;
							  lyricerr = lyricnum = 0;
							  tiestart = tiecont = tieend = 0;
							  slstart = slend = 0;
							  num = denom = barnum = 0;
							  barinterp = 0; bardur = 0.0;
							  duration = 0.0; text = ""; }
		double duration;
		int    bar;       int    num;
		int    denom;     int    barnum;
		double bardur;    int    barinterp;
		int    pitch;     int    lyricerr;
		int    phstart;   int    phend;    int phnum;
		int    slstart;   int    slend;    int lyricnum;
		int    tiestart;  int    tiecont;  int tieend;
		string text;
};

		

class Tool_esac2hum : public HumTool {
	public:
		         Tool_esac2hum         (void);
		        ~Tool_esac2hum         () {};

		bool    convertFile          (ostream& out, const string& filename);
		bool    convert              (ostream& out, const string& input);
		bool    convert              (ostream& out, istream& input);

	protected:
		bool      initialize            (void);
		void      checkOptions          (Options& opts, int argc, char** argv);
		void      example               (void);
		void      usage                 (const string& command);
		void      convertEsacToHumdrum  (ostream& out, istream& input);
		bool      getSong               (vector<string>& song, istream& infile, 
		                                int init);
		void      convertSong           (vector<string>& song, ostream& out);
		bool      getKeyInfo            (vector<string>& song, string& key, 
		                                 double& mindur, int& tonic, string& meter,
		                                 ostream& out);
		void      printNoteData         (NoteData& data, int textQ, ostream& out);
		bool      getNoteList           (vector<string>& song, 
		                                 vector<NoteData>& songdata, double mindur,
		                                 int tonic);
		void      getMeterInfo          (string& meter, vector<int>& numerator, 
		                                 vector<int>& denominator);
		void      postProcessSongData   (vector<NoteData>& songdata,
		                                 vector<int>& numerator,vector<int>& denominator);
		void      printKeyInfo          (vector<NoteData>& songdata, int tonic, 
		                                 int textQ, ostream& out);
		int       getAccidentalMax      (int a, int b, int c);
		bool      printTitleInfo        (vector<string>& song, ostream& out);
		void      getLineRange          (vector<string>& song, const string& field, 
		                                 int& start, int& stop);
		void      printChar             (unsigned char c, ostream& out);
		void      printBibInfo          (vector<string>& song, ostream& out);
		void      printString           (const string& string, ostream& out);
		void      printSpecialChars     (ostream& out);
		bool      placeLyrics           (vector<string>& song,
		                                 vector<NoteData>& songdata);
		bool      placeLyricPhrase      (vector<NoteData>& songdata, 
		                                 vector<string>& lyrics, int line);
		void      getLyrics             (vector<string>& lyrics, const string& buffer);
		void      cleanupLyrics         (vector<string>& lyrics);
		bool      getFileContents       (vector<string>& array, const string& filename);
		void      chopExtraInfo         (char* holdbuffer);
		void      printHumdrumHeaderInfo(ostream& out, vector<string>& song);
		void      printHumdrumFooterInfo(ostream& out, vector<string>& song);
		
	private:
		int            debugQ = 0;        // used with --debug option
		int            verboseQ = 0;      // used with -v option
		int            splitQ = 0;        // used with -s option
		int            firstfilenum = 1;  // used with -f option
		vector<string> header;            // used with -h option
		vector<string> trailer;           // used with -t option
		string         fileextension;     // used with -x option
		string         namebase;          // used with -s option

		vector<int>    chartable;  // used printChars() & printSpecialChars()
		int inputline = 0;

};


class Tool_extract : public HumTool {
	public:
		         Tool_extract  (void);
		        ~Tool_extract  () {};

		bool     run                    (HumdrumFile& infile);
		bool     run                    (const string& indata, ostream& out);
		bool     run                    (HumdrumFile& infile, ostream& out);

	protected:

		// auto transpose functions:
		void     initialize             (HumdrumFile& infile);

		// function declarations
		void    processFile             (HumdrumFile& infile);
		void    excludeFields           (HumdrumFile& infile, vector<int>& field,
		                                 vector<int>& subfield, vector<int>& model);
		void    extractFields           (HumdrumFile& infile, vector<int>& field,
		                                 vector<int>& subfield, vector<int>& model);
		void    extractTrace            (HumdrumFile& infile, const string& tracefile);
		void    getInterpretationFields (vector<int>& field, vector<int>& subfield,
		                                 vector<int>& model, HumdrumFile& infile,
		                                 string& interps, int state);
		//void    extractInterpretations  (HumdrumFile& infile, string& interps);
		void    example                 (void);
		void    usage                   (const string& command);
		void    fillFieldData           (vector<int>& field, vector<int>& subfield,
		                                 vector<int>& model, string& fieldstring,
		                                 HumdrumFile& infile);
		void    processFieldEntry       (vector<int>& field, vector<int>& subfield,
		                                 vector<int>& model, const string& astring,
		                                 HumdrumFile& infile);
		void    removeDollarsFromString (string& buffer, int maxtrack);
		int     isInList                (int number, vector<int>& listofnum);
		void    getTraceData            (vector<int>& startline,
		                                 vector<vector<int> >& fields,
		                                 const string& tracefile, HumdrumFile& infile);
		void    printTraceLine          (HumdrumFile& infile, int line,
		                                 vector<int>& field);
		void    dealWithSpineManipulators(HumdrumFile& infile, int line,
		                                 vector<int>& field, vector<int>& subfield,
		                                 vector<int>& model);
		void    storeToken              (vector<string>& storage,
		                                 const string& string);
		void    storeToken              (vector<string>& storage, int index,
		                                 const string& string);
		void    printMultiLines         (vector<int>& vsplit, vector<int>& vserial,
		                                 vector<string>& tempout);
		void    reverseSpines           (vector<int>& field, vector<int>& subfield,
		                                 vector<int>& model, HumdrumFile& infile,
		                                 const string& exinterp);
		void    getSearchPat            (string& spat, int target,
		                                 const string& modifier);
		void    expandSpines            (vector<int>& field, vector<int>& subfield,
		                                 vector<int>& model, HumdrumFile& infile,
		                                 string& interp);
		void    dealWithSecondarySubspine(vector<int>& field, vector<int>& subfield,
		                                 vector<int>& model, int targetindex,
		                                 HumdrumFile& infile, int line, int spine,
		                                 int submodel);
		void    dealWithCospine         (vector<int>& field, vector<int>& subfield,
		                                 vector<int>& model, int targetindex,
		                                 HumdrumFile& infile, int line, int cospine,
		                                 int comodel, int submodel,
		                                 const string& cointerp);
		void    printCotokenInfo        (int& start, HumdrumFile& infile, int line,
		                                 int spine, vector<string>& cotokens,
		                                 vector<int>& spineindex,
		                                 vector<int>& subspineindex);
		void    fillFieldDataByGrep     (vector<int>& field, vector<int>& subfield,
		                                 vector<int>& model, const string& grepString,
		                                 HumdrumFile& infile, int state);

	private:

		// global variables
		int          excludeQ = 0;        // used with -x option
		int          expandQ  = 0;        // used with -e option
		string       expandInterp = "";   // used with -E option
		int          interpQ  = 0;        // used with -i option
		string       interps  = "";       // used with -i option
		int          debugQ   = 0;        // used with --debug option
		int          kernQ    = 0;        // used with -k option
		int          fieldQ   = 0;        // used with -f or -p option
		string       fieldstring = "";    // used with -f or -p option
		vector<int>  field;               // used with -f or -p option
		vector<int>  subfield;            // used with -f or -p option
		vector<int>  model;               // used with -p, or -e options and similar
		int          countQ   = 0;        // used with -C option
		int          traceQ   = 0;        // used with -t option
		string       tracefile = "";      // used with -t option
		int          reverseQ = 0;        // used with -r option
		string       reverseInterp = "**kern"; // used with -r and -R options.
		// sub-spine "b" expansion model: how to generate data for a secondary
		// spine if the primary spine is not divided.  Models are:
		//    'd': duplicate primary spine (or "a" subspine) data (default)
		//    'n': null = use a null token
		//    'r': rest = use a rest instead of a primary spine note (in **kern)
		//         data.  'n' will be used for non-kern spines when 'r' is used.
		int          submodel = 'd';       // used with -m option
		string editorialInterpretation = "yy";
		string      cointerp = "**kern";   // used with -c option
		int         comodel  = 0;          // used with -M option
		string subtokenseparator = " "; // used with a future option
		int         interpstate = 0;       // used -I or with -i
		int         grepQ       = 0;       // used with -g option
		string      grepString  = "";      // used with -g option

};



class Tool_filter : public HumTool {
	public:
		         Tool_filter        (void);
		        ~Tool_filter        () {};

		bool     run                (HumdrumFile& infile);
		bool     run                (const string& indata, ostream& out);
		bool     run                (HumdrumFile& infile, ostream& out);

	protected:
		void     getCommandList     (vector<pair<string, string> >& commands,
		                             HumdrumFile& infile);
		void     initialize         (HumdrumFile& infile);
		void     removeFilterLines  (HumdrumFile& infile);

	private:
		string   m_variant;        // used with -v option.
		bool     m_debugQ = false; // used with --debug option

};


class Tool_hproof : public HumTool {
	public:
		      Tool_hproof      (void);
		     ~Tool_hproof      () {};

		bool  run              (HumdrumFile& infile);
		bool  run              (const string& indata, ostream& out);
		bool  run              (HumdrumFile& infile, ostream& out);

	protected:
		void  markNonChordTones(HumdrumFile& infile);
		void  processHarmSpine (HumdrumFile& infile, HTp hstart);
		void  markNotesInRange (HumdrumFile& infile, HTp ctoken, HTp ntoken, const string& key);
		void  markHarmonicTones(HTp tok, vector<int>& cts);
		void  getNewKey        (HTp token, HTp ntoken, string& key);

	private:
		vector<HTp> m_kernspines;

};



class Tool_imitation : public HumTool {
	public:
		         Tool_imitation    (void);
		        ~Tool_imitation    () {};

		bool     run               (HumdrumFile& infile);
		bool     run               (const string& indata, ostream& out);
		bool     run               (HumdrumFile& infile, ostream& out);

	protected:
		void    doAnalysis         (vector<vector<string>>& results, NoteGrid& grid,
		                            vector<vector<NoteCell*>>& attacks,
		                            vector<vector<double>>& intervals,
		                            HumdrumFile& infile, bool debug);
		void    analyzeImitation  (vector<vector<string>>& results,
		                            vector<vector<NoteCell*>>& attacks,
		                            vector<vector<double>>& intervals,
		                            int v1, int v2);
		void    getIntervals       (vector<double>& intervals,
		                            vector<NoteCell*>& attacks);
		int     compareSequences   (vector<NoteCell*>& attack1, vector<double>& seq1,
		                            int i1, vector<NoteCell*>& attack2,
		                            vector<double>& seq2, int i2);
		int     checkForIntervalSequence(vector<int>& m_intervals,
		                            vector<double>& v1i, int starti, int count);
		void    markedTiedNotes    (vector<HTp>& tokens);

	private:
	 	vector<HTp> m_kernspines;
		int m_threshold;
		bool m_duration;
		bool m_rest;
		bool m_rest2;
		double m_maxdistance;
		bool m_maxdistanceQ;
		vector<int> m_intervals;
		bool m_mark;
		char m_marker = '@';
		static int Enumerator;
};


class mei_staffDef {
	public:
		HumNum timestamp;
		string clef;       // such as *clefG2
		string timesig;    // such as *M4/4
		string keysig;     // such as *k[f#]
		string midibpm;    // such as *MM120
		string transpose;  // such as *Trd-1c-2
		int base40 = 0;    // used for transposing to C score
		string label;      // such as *I"violin 1
		string labelabbr;  // such as *I'v1

		void clear(void) {
			clef.clear();
			timesig.clear();
			keysig.clear();
			midibpm.clear();
			transpose.clear();
			base40 = 0;
			label.clear();
			labelabbr.clear();
		}
		mei_staffDef& operator=(mei_staffDef& staffDef) {
			if (this == &staffDef) {
				return *this;
			}
			clef       = staffDef.clef;
			timesig    = staffDef.timesig;
			keysig     = staffDef.keysig;
			midibpm    = staffDef.midibpm;
			transpose  = staffDef.transpose;
			base40     = staffDef.base40;
			label      = staffDef.label;
			labelabbr  = staffDef.labelabbr;
			return *this;
		}
		mei_staffDef(void) {
			// do nothing
		}
		mei_staffDef(const mei_staffDef& staffDef) {
			clef       = staffDef.clef;
			timesig    = staffDef.timesig;
			keysig     = staffDef.keysig;
			midibpm    = staffDef.midibpm;
			transpose  = staffDef.transpose;
			base40     = staffDef.base40;
			label      = staffDef.label;
			labelabbr  = staffDef.labelabbr;
		}
};


class mei_scoreDef {
	public:
		mei_staffDef global;
		vector<mei_staffDef> staves;
		void clear(void) {
			global.clear();
			staves.clear(); // or clear the contents of each staff...
		}
		void minresize(int count) {
			if (count < 1) {
				return;
			} else if (count < (int)staves.size()) {
				return;
			} else {
				staves.resize(count);
			}
		}
};


class hairpin_info {
	public:
		xml_node hairpin;
		GridMeasure *gm = NULL;
		int mindex = 0;
};


class grace_info {
	public:
		xml_node node; // note or chord
		string beamprefix;
		string beampostfix;
};


class Tool_mei2hum : public HumTool {
	public:
		        Tool_mei2hum    (void);
		       ~Tool_mei2hum    () {}

		bool    convertFile          (ostream& out, const char* filename);
		bool    convert              (ostream& out, xml_document& infile);
		bool    convert              (ostream& out, const char* input);
		bool    convert              (ostream& out, istream& input);

		void    setOptions           (int argc, char** argv);
		void    setOptions           (const vector<string>& argvlist);
		Options getOptionDefinitions (void);

	protected:
		void   initialize           (void);
		HumNum parseScore           (xml_node score, HumNum starttime);
		void   getChildrenVector    (vector<xml_node>& children, xml_node parent);
		void   parseScoreDef        (xml_node scoreDef, HumNum starttime);
		void   parseSectionScoreDef (xml_node scoreDef, HumNum starttime);
		void   processPgHead        (xml_node pgHead, HumNum starttime);
		void   processPgFoot        (xml_node pgFoot, HumNum starttime);
		HumNum parseSection         (xml_node section, HumNum starttime);
		HumNum parseApp             (xml_node app, HumNum starttime);
		HumNum parseLem             (xml_node lem, HumNum starttime);
		HumNum parseRdg             (xml_node rdg, HumNum starttime);
		void   parseStaffGrp        (xml_node staffGrp, HumNum starttime);
		void   parseStaffDef        (xml_node staffDef, HumNum starttime);
		void   fillWithStaffDefAttributes(mei_staffDef& staffinfo, xml_node element);
		HumNum parseMeasure         (xml_node measure, HumNum starttime);
		HumNum parseStaff           (xml_node staff, HumNum starttime);
		void   parseReh             (xml_node reh, HumNum starttime);
		HumNum parseLayer           (xml_node layer, HumNum starttime, vector<bool>& layerPresent);
		int    extractStaffCount    (xml_node element);
		HumNum parseRest            (xml_node chord, HumNum starttime);
		HumNum parseMRest           (xml_node mrest, HumNum starttime);
		HumNum parseChord           (xml_node chord, HumNum starttime, int gracenumber);
		HumNum parseNote            (xml_node note, xml_node chord, string& output, HumNum starttime, int gracenumber);
		HumNum parseBeam            (xml_node note, HumNum starttime);
		HumNum parseTuplet          (xml_node note, HumNum starttime);
		void   parseClef            (xml_node clef, HumNum starttime);
		void   parseDynam           (xml_node dynam, HumNum starttime);
		void   parseTempo           (xml_node tempo, HumNum starttime);
		void   parseDir             (xml_node dir, HumNum starttime);
		HumNum getDuration          (xml_node element);
		string getHumdrumPitch      (xml_node note);
		string getHumdrumRecip      (HumNum duration, int dotcount);
		void   buildIdLinkMap       (xml_document& doc);
		void   processNodeStartLinks(string& output, xml_node node,
		                             vector<xml_node>& nodelist);
		void   processNodeStopLinks(string& output, xml_node node,
		                             vector<xml_node>& nodelist);
		void   processPreliminaryLinkedNodes(xml_node node);
		void   processNodeStartLinks2(xml_node node, vector<xml_node>& nodelist);
		void   parseFermata         (string& output, xml_node node, xml_node fermata);
		void   parseSlurStart       (string& output, xml_node node, xml_node slur);
		void   parseSlurStop        (string& output, xml_node node, xml_node slur);
		void   parseTieStart        (string& output, xml_node node, xml_node tie);
		void   parseTieStop         (string& output, xml_node node, xml_node tie);
		void   parseArpeg           (string& output, xml_node node, xml_node arpeg);
		void   parseTrill           (string& output, xml_node node, xml_node trill);
		void   parseTupletSpanStart (xml_node node, xml_node tupletSpan);
		void   parseTupletSpanStop  (string& output, xml_node node, xml_node tupletSpan);
		void   parseSb              (xml_node sb, HumNum starttime);
		void   parsePb              (xml_node pb, HumNum starttime);
		void   processLinkedNodes   (string& output, xml_node node);
		int    getDotCount          (xml_node node);
		void   processFermataAttribute(string& output, xml_node node);
		string getNoteArticulations (xml_node note, xml_node chord);
		string getHumdrumArticulation(const string& tag, const string& humdrum,
		                              const string& attribute_artic,
		                              vector<xml_node>& element_artic,
		                              const string& chord_attribute_artic,
		                              vector<xml_node>& chord_element_artic);
		string setPlacement          (const string& placement);
		void   addFooterRecords      (HumdrumFile& outfile, xml_document& doc);
		void   addExtMetaRecords     (HumdrumFile& outfile, xml_document& doc);
		void   addHeaderRecords      (HumdrumFile& outfile, xml_document& doc);
		void   parseVerse            (xml_node verse, GridStaff* staff);
		string parseSyl              (xml_node syl);
		void   parseSylAttribute     (const string& attsyl, GridStaff* staff);
		void   reportVerseNumber     (int pmax, int staffindex);
		string getEditorialAccidental(vector<xml_node>& children);
		string getCautionaryAccidental(vector<xml_node>& children);
		string makeHumdrumClef       (const string& shape, 
		                              const string& line,
		                              const string& clefdis,
		                              const string& clefdisplace);
		string cleanDirText          (const string& input);
		string cleanWhiteSpace       (const string& input);
		string cleanReferenceRecordText(const string& input);
		string cleanVerseText        (const string& input);
		bool   beamIsValid           (vector<xml_node>& beamlist);
		bool   beamIsGrace           (vector<xml_node>& beamlist);
		void   parseHairpin          (xml_node hairpin, HumNum starttime);
		void   processHairpins       (void);
		void   processHairpin        (hairpin_info& info);
		void   processGraceNotes     (HumNum timestamp);
		string prepareSystemDecoration(xml_node scoreDef);
		void   getRecursiveSDString  (string& output, xml_node current);
		void   parseBareSyl          (xml_node syl, GridStaff* staff);

	private:
		Options        m_options;
		bool           m_stemsQ = false;
		bool           m_recipQ = false;
		bool           m_placeQ = false;

		mei_scoreDef   m_scoreDef;    // for keeping track of key/meter/clef etc.
		int            m_staffcount;  // number of staves in score.
		HumNum         m_tupletfactor = 1;
		HumGrid        m_outdata;
		int            m_currentLayer = 0;
		int            m_currentStaff = 0;
		int            m_maxStaffInFile = 0; // valid after parsing staves in first measure
		int            m_currentMeasure = -1;
		vector<int>    m_currentMeterUnit;
		string         m_beamPrefix;
		string         m_beamPostfix;
		bool           m_aboveQ = false;
		bool           m_belowQ = false;
		bool           m_editorialAccidentalQ = false;
		string         m_appLabel;
		string         m_systemDecoration;

		vector<int>    m_maxverse;
		vector<HumNum> m_measureDuration;
		vector<bool>   m_hasDynamics;
		const int      m_maxstaff = 1000;

		bool           m_fermata = false;     // set priority of note/fermata over note@fermata
		vector<grace_info> m_gracenotes;      // buffer for storing grace notes
		HumNum			m_gracetime = 0;       // performance time of buffered grace notes

		vector<hairpin_info> m_hairpins;

		map<string, vector<xml_node>> m_startlinks;
		map<string, vector<xml_node>> m_stoplinks;

};



class Tool_metlev : public HumTool {
	public:
		      Tool_metlev      (void);
		     ~Tool_metlev      () {};

		bool  run              (HumdrumFile& infile);
		bool  run              (const string& indata, ostream& out);
		bool  run              (HumdrumFile& infile, ostream& out);

	protected:
		void  fillVoiceResults (vector<vector<double> >& results,
		                        HumdrumFile& infile,
		                        vector<double>& beatlev);

	private:
		vector<HTp> m_kernspines;

};



class MSearchQueryToken {
	public:
		MSearchQueryToken(void) {
			clear();
		}
		MSearchQueryToken(const MSearchQueryToken& token) {
			pc        = token.pc;
			base      = token.base;
			direction = token.direction;
			duration  = token.duration;
			rhythm    = token.rhythm;
			anything  = token.anything;
		}
		MSearchQueryToken& operator=(const MSearchQueryToken& token) {
			if (this == &token) {
				return *this;
			}
			pc        = token.pc;
			base      = token.base;
			direction = token.direction;
			duration  = token.duration;
			rhythm    = token.rhythm;
			anything  = token.anything;
			return *this;
		}
		void clear(void) {
			pc        = NAN;
			base      = 0;
			direction = 0;
			duration  = -1;
			rhythm    = "";
			anything  = false;
		}
		double pc;           // NAN = rest
		int    base;
		int    direction; 
		HumNum duration;
		string rhythm;
		bool   anything;
};



class MSearchTextQuery {
	public:
		MSearchTextQuery(void) {
			clear();
		}
		MSearchTextQuery(const MSearchTextQuery& token) {
			word = token.word;
			link = token.link;
		}
		MSearchTextQuery& operator=(const MSearchTextQuery& token) {
			if (this == &token) {
				return *this;
			}
			word = token.word;
			link = token.link;
			return *this;
		}
		void clear(void) {
			word.clear();
			link = false;
		}
		string word;
		bool link = false;
};


class TextInfo {
	public:
		TextInfo(void) {
			clear();
		}
		TextInfo(const TextInfo& info) {
			fullword = info.fullword;
			starttoken = info.starttoken;
			nexttoken = info.nexttoken;
		}
		TextInfo& operator=(const TextInfo& info) {
			if (this == &info) {
				return *this;
			}
			fullword = info.fullword;
			starttoken = info.starttoken;
			nexttoken = info.nexttoken;
			return *this;
		}
		void clear(void) {
			fullword.clear();
			starttoken = NULL;
			nexttoken = NULL;
		}
		string fullword;
		HTp starttoken;
		HTp nexttoken;
};


class Tool_msearch : public HumTool {
	public:
		         Tool_msearch      (void);
		        ~Tool_msearch      () {};

		bool     run               (HumdrumFile& infile);
		bool     run               (const string& indata, ostream& out);
		bool     run               (HumdrumFile& infile, ostream& out);

	protected:
		void    initialize         (void);
		void    doMusicSearch      (HumdrumFile& infile, NoteGrid& grid,
		                            vector<MSearchQueryToken>& query);
		void    doTextSearch       (HumdrumFile& infile, NoteGrid& grid,
		                            vector<MSearchTextQuery>& query);
		void    fillMusicQuery     (vector<MSearchQueryToken>& query,
		                            const string& input);
		void    fillTextQuery      (vector<MSearchTextQuery>& query,
		                            const string& input);
		bool    checkForMatchDiatonicPC(vector<NoteCell*>& notes, int index, 
		                            vector<MSearchQueryToken>& dpcQuery,
		                            vector<NoteCell*>& match);
		void    markMatch          (HumdrumFile& infile,
		                            vector<NoteCell*>& match);
		void    markTextMatch      (HumdrumFile& infile, TextInfo& word);
		void    fillWords          (HumdrumFile& infile,
		                            vector<TextInfo*>& words);
		void    fillWordsForTrack  (vector<TextInfo*>& words,
		                            HTp starttoken);

	private:
	 	vector<HTp> m_kernspines;
		string      m_text;
		string      m_marker;
};


class Tool_musicxml2hum : public HumTool {
	public:
		        Tool_musicxml2hum    (void);
		       ~Tool_musicxml2hum    () {}

		bool    convertFile          (ostream& out, const char* filename);
		bool    convert              (ostream& out, xml_document& infile);
		bool    convert              (ostream& out, const char* input);
		bool    convert              (ostream& out, istream& input);

		void    setOptions           (int argc, char** argv);
		void    setOptions           (const vector<string>& argvlist);
		Options getOptionDefinitions (void);

	protected:
		void   initialize           (void);
		string getChildElementText  (xml_node root, const char* xpath);
		string getChildElementText  (xpath_node root, const char* xpath);
		string getAttributeValue    (xml_node xnode, const string& target);
		string getAttributeValue    (xpath_node xnode, const string& target);
		void   printAttributes      (xml_node node);
		bool   getPartInfo          (map<string, xml_node>& partinfo,
		                             vector<string>& partids, xml_document& doc);
		bool   stitchParts          (HumGrid& outdata,
		                             vector<string>& partids,
		                             map<string, xml_node>& partinfo,
		                             map<string, xml_node>& partcontent,
		                             vector<MxmlPart>& partdata);
		bool   getPartContent       (map<string, xml_node>& partcontent,
		                             vector<string>& partids, xml_document& doc);
		void   printPartInfo        (vector<string>& partids,
		                             map<string, xml_node>& partinfo,
		                             map<string, xml_node>& partcontent,
		                             vector<MxmlPart>& partdata);
		bool   fillPartData         (vector<MxmlPart>& partdata,
		                             const vector<string>& partids,
		                             map<string, xml_node>& partinfo,
		                             map<string, xml_node>& partcontent);
		bool   fillPartData         (MxmlPart& partdata, const string& id,
		                             xml_node partdeclaration,
		                             xml_node partcontent);
		void   appendZeroEvents     (GridMeasure* outfile,
		                             vector<SimultaneousEvents*>& nowevents,
		                             HumNum nowtime,
		                             vector<MxmlPart>& partdata);
		void   appendNonZeroEvents   (GridMeasure* outdata,
		                              vector<SimultaneousEvents*>& nowevents,
		                              HumNum nowtime,
		                              vector<MxmlPart>& partdata);
		void   addGraceLines         (GridMeasure* outdata,
		                              vector<vector<vector<vector<MxmlEvent*> > > >& notes,
		                              vector<MxmlPart>& partdata, HumNum nowtime);
		void   addEventToList        (vector<vector<vector<vector<MxmlEvent*> > > >& list, 
		                              MxmlEvent* event);
		void   addHeaderRecords      (HumdrumFile& outfile, xml_document& doc);
		void   addFooterRecords      (HumdrumFile& outfile, xml_document& doc);
		string cleanSpaces           (string& input);
		void setEditorialAccidental  (int accidental, GridSlice* slice, 
		                              int partindex, int staffindex, int voiceindex);

		bool convert          (ostream& out);
		bool convertPart      (ostream& out, const string& partname,
		                       int partindex);
		bool insertMeasure    (HumGrid& outdata, int mnum,
		                       vector<MxmlPart>& partdata,
		                       vector<int> partstaves);
		bool convertNowEvents (GridMeasure* outdata, 
		                       vector<SimultaneousEvents*>& nowevents,
		                       vector<int>& nowparts, 
		                       HumNum nowtime,
		                       vector<MxmlPart>& partdata, 
		                       vector<int>& partstaves);
		void appendNullTokens (HumdrumLine* line, MxmlPart& part);
		void appendEvent      (HumdrumLine* line, MxmlEvent* event);
		void insertExclusiveInterpretationLine(HumdrumFile& outfile,
		                       vector<MxmlPart>& partdata);
		void insertAllToken   (HumdrumFile& outfile, vector<MxmlPart>& partdata,
		                       const string& common);
		void insertSingleMeasure(HumdrumFile& outfile);
		void cleanupMeasures   (HumdrumFile& outfile,
		                        vector<HumdrumLine*> measures);
		void processPrintElement(GridMeasure* outdata, xml_node element, HumNum timestamp);

		void addClefLine       (GridMeasure* outdata, vector<vector<xml_node> >& clefs,
		                        vector<MxmlPart>& partdata, HumNum nowtime);
		void addOttavaLine     (GridMeasure* outdata, vector<vector<xml_node> >& ottavas,
		                        vector<MxmlPart>& partdata, HumNum nowtime);
		void insertPartClefs   (xml_node clef, GridPart& part);
		void insertPartOttavas (xml_node ottava, GridPart& part, int partindex, int partstaffindex);
		xml_node convertClefToHumdrum(xml_node clef, HTp& token, int& staffindex);
		xml_node convertOttavaToHumdrum(xml_node ottava, HTp& token, int& staffindex,
		                        int partindex, int partstaffindex);

		void addTranspositionLine(GridMeasure* outdata, vector<vector<xml_node> >& transpositions,
		                       vector<MxmlPart>& partdata, HumNum nowtime);
		void addKeySigLine    (GridMeasure* outdata, vector<vector<xml_node> >& keysigs,
		                        vector<MxmlPart>& partdata, HumNum nowtime);
		void insertPartKeySigs (xml_node keysig, GridPart& part);
		xml_node convertKeySigToHumdrum(xml_node keysig, 
		                        HTp& token, int& staffindex);

		void addTimeSigLine    (GridMeasure* outdata, vector<vector<xml_node> >& timesigs,
		                        vector<MxmlPart>& partdata, HumNum nowtime);
		bool insertPartTimeSigs (xml_node timesig, GridPart& part);
		void insertPartMensurations(xml_node timesig, GridPart& part);
		void insertPartNames    (HumGrid& outdata, vector<MxmlPart>& partdata);
		bool checkForMensuration(xml_node timesig);
		xml_node convertTimeSigToHumdrum(xml_node timesig, 
		                        HTp& token, int& staffindex);
		xml_node convertMensurationToHumdrum(xml_node timesig,
		                        HTp& token, int& staffindex);

		void addEvent          (GridSlice* slice, GridMeasure* outdata, MxmlEvent* event);
		void fillEmpties       (GridPart* part, const char* string);
		void addSecondaryChordNotes (ostream& output, MxmlEvent* head, const string& recip);
		bool isInvisible       (MxmlEvent* event);
		int  addLyrics         (GridStaff* staff, MxmlEvent* event);
		int  addHarmony        (GridPart* oart, MxmlEvent* event);
		void addDynamic        (GridPart* part, MxmlEvent* event);
		void addTexts          (GridSlice* slice, GridMeasure* measure, int partindex,
		                        int staffindex, int voiceindex, MxmlEvent* event);
		void addText           (GridSlice* slice, GridMeasure* measure, int partindex, 
		                        int staffindex, int voiceindex, xml_node node);
		string getHarmonyString(xml_node hnode);
		string getDynamicString(xml_node element);
		string getDynamicsParameters(xml_node element);
		string getHairpinString(xml_node element);
		string cleanSpaces     (const string& input);
		void checkForDummyRests(MxmlMeasure* measure);
		void reindexVoices     (vector<MxmlPart>& partdata);
		void reindexMeasure    (MxmlMeasure* measure);
		void setSoftwareInfo   (xml_document& doc);
		string getSystemDecoration(xml_document& doc, HumGrid& grid, vector<string>& partids);
		void getChildrenVector (vector<xml_node>& children, xml_node parent);
		void insertPartTranspositions(xml_node transposition, GridPart& part);
		xml_node convertTranspositionToHumdrum(xml_node transpose, HTp& token, int& staffindex);

	public:

	static bool nodeType      (xml_node node, const char* testname);

	private:
		Options m_options;
		bool DebugQ;
		bool VoiceDebugQ;
		bool m_recipQ = false;
		bool m_stemsQ = false;
		int m_slurabove = 0;
		int m_slurbelow = 0;
		char m_hasEditorial = '\0';
		vector<vector<string>> m_last_ottava_direction;

		string m_software;
		string m_systemDecoration;

		xml_node m_current_dynamic = xml_node(NULL);
		vector<xml_node> m_current_text;
		bool m_hasTransposition = false;

};



class MyCoord {
	public:
		     MyCoord   (void) { clear(); }
		void clear   (void) { x = -1; y = -1; }
		bool isValid (void) { return ((x < 0) || (y < 0)) ? false : true; }
		int  x;
		int  y;
};

class MeasureInfo {
	public:
		MeasureInfo(void) { clear(); }
		void clear(void)  { num = seg = start = stop = -1; 
			sclef.resize(0); skeysig.resize(0); skey.resize(0);
			stimesig.resize(0); smet.resize(0); stempo.resize(0);
			eclef.resize(0); ekeysig.resize(0); ekey.resize(0);
			etimesig.resize(0); emet.resize(0); etempo.resize(0);
			file = NULL;
		}
		void setTrackCount(int tcount) {
			sclef.resize(tcount+1);
			skeysig.resize(tcount+1);
			skey.resize(tcount+1);
			stimesig.resize(tcount+1);
			smet.resize(tcount+1);
			stempo.resize(tcount+1);
			eclef.resize(tcount+1);
			ekeysig.resize(tcount+1);
			ekey.resize(tcount+1);
			etimesig.resize(tcount+1);
			emet.resize(tcount+1);
			etempo.resize(tcount+1);
			int i;
			for (i=0; i<tcount+1; i++) {
				sclef[i].clear();
				skeysig[i].clear();
				skey[i].clear();
				stimesig[i].clear();
				smet[i].clear();
				stempo[i].clear();
				eclef[i].clear();
				ekeysig[i].clear();
				ekey[i].clear();
				etimesig[i].clear();
				emet[i].clear();
				etempo[i].clear();
			}
			tracks = tcount;
		}
		int num;          // measure number
		int seg;          // measure segment
		int start;        // starting line of segment
		int stop;         // ending line of segment
		int tracks;       // number of primary tracks in file.
		HumdrumFile* file;
	 
		// musical settings at start of measure
		vector<MyCoord> sclef;     // starting clef of segment
		vector<MyCoord> skeysig;   // starting keysig of segment
		vector<MyCoord> skey;      // starting key of segment
		vector<MyCoord> stimesig;  // starting timesig of segment
		vector<MyCoord> smet;      // starting met of segment
		vector<MyCoord> stempo;    // starting tempo of segment

		// musical settings at start of measure
		vector<MyCoord> eclef;     // ending clef    of segment
		vector<MyCoord> ekeysig;   // ending keysig  of segment
		vector<MyCoord> ekey;      // ending key     of segment
		vector<MyCoord> etimesig;  // ending timesig of segment
		vector<MyCoord> emet;      // ending met     of segment
		vector<MyCoord> etempo;    // ending tempo   of segment
};



class Tool_myank : public HumTool {
	public:
		         Tool_myank            (void);
		        ~Tool_myank            () {};

		bool     run                   (HumdrumFile& infile);
		bool     run                   (const string& indata, ostream& out);
		bool     run                   (HumdrumFile& infile, ostream& out);

	protected:
		void      initialize            (HumdrumFile& infile);
		void      example              (void);
		void      usage                (const string& command);
		void      myank                (HumdrumFile& infile, 
		                                vector<MeasureInfo>& outmeasure);
		void      removeDollarsFromString(string& buffer, int maxx);
		void      processFieldEntry    (vector<MeasureInfo>& field, 
		                                const string& str, 
		                                HumdrumFile& infile, int maxmeasure, 
		                                vector<MeasureInfo>& inmeasures, 
		                                vector<int>& inmap);
		void      expandMeasureOutList (vector<MeasureInfo>& measureout, 
		                                vector<MeasureInfo>& measurein, 
		                                HumdrumFile& infile, const string& optionstring);
		void      getMeasureStartStop  (vector<MeasureInfo>& measurelist, 
		                                HumdrumFile& infile);
		void      printEnding          (HumdrumFile& infile, int lastline, int adjlin);
		void      printStarting        (HumdrumFile& infile);
		void      reconcileSpineBoundary(HumdrumFile& infile, int index1, int index2);
		void      reconcileStartingPosition(HumdrumFile& infile, int index2);
		void      printJoinLine        (vector<int>& splits, int index, int count);
		void      printInvisibleMeasure(HumdrumFile& infile, int line);
		void      fillGlobalDefaults   (HumdrumFile& infile, 
		                                vector<MeasureInfo>& measurein, 
		                                vector<int>& inmap);
		void      adjustGlobalInterpretations(HumdrumFile& infile, int ii,
		                                vector<MeasureInfo>& outmeasures,
		                                int index);
		void      adjustGlobalInterpretationsStart(HumdrumFile& infile, int ii,
		                                vector<MeasureInfo>& outmeasures, 
		                                int index);
		void      getMarkString        (ostream& out, HumdrumFile& infile);
		void      printDoubleBarline   (HumdrumFile& infile, int line);
		void      insertZerothMeasure  (vector<MeasureInfo>& measurelist, 
		                                HumdrumFile& infile);
		void      getMetStates         (vector<vector<MyCoord> >& metstates, 
		                                HumdrumFile& infile);
		MyCoord   getLocalMetInfo      (HumdrumFile& infile, int row, int track);
		int       atEndOfFile          (HumdrumFile& infile, int line);
		void      processFile          (HumdrumFile& infile);
		int       getSectionCount      (HumdrumFile& infile);
		void      getSectionString     (string& sstring, HumdrumFile& infile,
		                                int sec);

	private:
		int    debugQ      = 0;             // used with --debug option
		// int    inputlist   = 0;             // used with --inlist option
		int    inlistQ     = 0;             // used with --inlist option
		int    outlistQ    = 0;             // used with --outlist option
		int    verboseQ    = 0;             // used with -v option
		int    invisibleQ  = 1;             // used with --visible option
		int    maxQ        = 0;             // used with --max option
		int    minQ        = 0;             // used with --min option
		int    instrumentQ = 0;             // used with -I option
		int    nolastbarQ  = 0;             // used with -B option
		int    markQ       = 0;             // used with --mark option
		int    doubleQ     = 0;             // used with --mdsep option
		int    barnumtextQ = 0;             // used with -T option
		int    Section     = 0;             // used with --section option
		int    sectionCountQ = 0;           // used with --section-count option
		vector<MeasureInfo> MeasureOutList; // used with -m option
		vector<MeasureInfo> MeasureInList;  // used with -m option
		vector<vector<MyCoord> > metstates;

};


class Tool_recip : public HumTool {
	public:
		      Tool_recip               (void);
		     ~Tool_recip               () {};

		bool  run                      (HumdrumFile& infile);
		bool  run                      (const string& indata, ostream& out);
		bool  run                      (HumdrumFile& infile, ostream& out);

	protected:
		void  initialize               (HumdrumFile& infile);
		void  replaceKernWithRecip     (HumdrumFile& infile);
		void  doCompositeAnalysis      (HumdrumFile& infile);
		void  insertAnalysisSpines     (HumdrumFile& infile, HumdrumFile& cfile);

	private:
		vector<HTp> m_kernspines;
		bool        m_graceQ = true;
		string      m_exinterp = "**recip";

};



class Tool_ruthfix : public HumTool {
	public:
		         Tool_ruthfix      (void);
		        ~Tool_ruthfix      () {};

		bool     run               (HumdrumFile& infile);
		bool     run               (const string& indata, ostream& out);
		bool     run               (HumdrumFile& infile, ostream& out);

	protected:
		void    insertCrossBarTies (HumdrumFile& infile);
		void    insertCrossBarTies (HumdrumFile& infile, int strand);
		void    createTiedNote     (HTp left, HTp right);

};


class Tool_satb2gs : public HumTool {
	public:
		         Tool_satb2gs    (void);
		        ~Tool_satb2gs    () {};

		bool     run             (HumdrumFile& infile);
		bool     run             (const string& indata, ostream& out);
		bool     run             (HumdrumFile& infile, ostream& out);

	protected:
		void     initialize      (HumdrumFile& infile);
		void     processFile     (HumdrumFile& infile);
		void     example         (void);
		void     usage           (const string& command);
		void     convertData     (HumdrumFile& infile);
		int      getSatbTracks   (vector<int>& tracks, HumdrumFile& infile);
		void     printSpine      (HumdrumFile& infile, int row, int col, 
		                          vector<int>& satbtracks);
		void     printExInterp   (HumdrumFile& infile, int line, 
		                          vector<int>& tracks);
		void     printLastLine   (HumdrumFile& infile, int line, 
		                          vector<int>& tracks);
	private:
		int    debugQ    = 0;             // used with --debug option
};



class Tool_tassoize : public HumTool {
	public:
		         Tool_tassoize   (void);
		        ~Tool_tassoize   () {};

		bool     run                (HumdrumFile& infile);
		bool     run                (const string& indata, ostream& out);
		bool     run                (HumdrumFile& infile, ostream& out);

	protected:
		void     initialize         (HumdrumFile& infile);
		void     processFile        (HumdrumFile& infile);
		void     updateKeySignatures(HumdrumFile& infile, int lineindex);
		void     checkDataLine      (HumdrumFile& infile, int lineindex);
		void     clearStates        (void);

	private:
		vector<vector<int>> m_pstates;
		vector<vector<bool>> m_estates;

};


class Tool_transpose : public HumTool {
	public:
		         Tool_transpose  (void);
		        ~Tool_transpose  () {};

		bool     run             (HumdrumFile& infile);
		bool     run             (const string& indata, ostream& out);
		bool     run             (HumdrumFile& infile, ostream& out);

	protected:

		// auto transpose functions:
		void     initialize             (HumdrumFile& infile);
		void     convertScore           (HumdrumFile& infile, int style);
		void     processFile            (HumdrumFile& infile,
		                                 vector<bool>& spineprocess);
		void     convertToConcertPitches(HumdrumFile& infile, int line,
		                                 vector<int>& tvals);
		void     convertToWrittenPitches(HumdrumFile& infile, int line,
		                                 vector<int>& tvals);
		void     printNewKeySignature   (const string& keysig, int trans);
		void     processInterpretationLine(HumdrumFile& infile, int line,
		                                 vector<int>& tvals, int style);
		int      isKeyMarker            (const string& str);
		void     printNewKeyInterpretation(HumdrumLine& aRecord,
		                                 int index, int transval);
		int      hasTrMarkers           (HumdrumFile& infile, int line);
		void     printHumdrumKernToken  (HumdrumLine& record, int index,
		                                 int transval);
		int      checkForDeletedLine    (HumdrumFile& infile, int line);
		int      getBase40ValueFromInterval(const string& string);
		void     example                (void);
		void     usage                  (const string& command);
		void     printHumdrumDataRecord (HumdrumLine& record,
		                                 vector<bool>& spineprocess);

		double   pearsonCorrelation     (int size, double* x, double* y);
		void     doAutoTransposeAnalysis(HumdrumFile& infile);
		void     addToHistogramDouble   (vector<vector<double> >& histogram,
		                                 int pc, double start, double dur,
		                                 double tdur, int segments);
		double   storeHistogramForTrack (vector<vector<double> >& histogram, 
		                                 HumdrumFile& infile, int track,
		                                 int segments);
		void     printHistograms        (int segments, vector<int> ktracks, 
		                                vector<vector<vector<double> > >&
		                                 trackhist);
		void     doAutoKeyAnalysis      (vector<vector<vector<double> > >&
		                                 analysis, int level, int hop, int count,
		                                 int segments, vector<int>& ktracks, 
		                                 vector<vector<vector<double> > >&
		                                 trackhist);
		void     doTrackKeyAnalysis     (vector<vector<double> >& analysis,
		                                 int level, int hop, int count, 
		                                 vector<vector<double> >& trackhist,
		                                 vector<double>& majorweights,
		                                 vector<double>& minorweights);
		void     identifyKeyDouble      (vector<double>& correls, 
		                                 vector<double>& histogram, 
		                                 vector<double>& majorweights, 
		                                 vector<double>& minorweights);
		void     fillWeightsWithKostkaPayne(vector<double>& maj,
		                                 vector<double>& min);
		void     printRawTrackAnalysis  (vector<vector<vector<double> > >&
		                                 analysis, vector<int>& ktracks);
		void     doSingleAnalysis       (vector<double>& analysis,
		                                 int startindex, int length,
		                                 vector<vector<double> >& trackhist, 
		                                 vector<double>& majorweights, 
		                                 vector<double>& minorweights);
		void     identifyKey            (vector<double>& correls, 
		                                 vector<double>& histogram,
		                                 vector<double>& majorweights, 
		                                 vector<double>& minorweights);
		void     doTranspositionAnalysis(vector<vector<vector<double> > >&
		                                 analysis);
		int      calculateTranspositionFromKey(int targetkey,
		                                 HumdrumFile& infile);
		void     printTransposedToken   (HumdrumFile& infile, int row, int col,
		                                 int transval);
		void     printTransposeInformation(HumdrumFile& infile,
		                                 vector<bool>& spineprocess,
		                                 int line, int transval);
		int      getTransposeInfo       (HumdrumFile& infile, int row, int col);
		void     printNewKernString     (const string& string, int transval);

	private:
		int      transval     = 0;   // used with -b option
		int      ssetkeyQ     = 0;   // used with -k option
		int      ssetkey      = 0;   // used with -k option
		int      currentkey   = 0;
		int      autoQ        = 0;   // used with --auto option
		int      debugQ       = 0;   // used with --debug option
		int      spineQ       = 0;   // used with -s option
		string   spinestring  = "";  // used with -s option
		int      octave       = 0;   // used with -o option
		int      concertQ     = 0;   // used with -C option
		int      writtenQ     = 0;   // used with -W option
		int      quietQ       = 0;   // used with -q option
		int      instrumentQ  = 0;   // used with -I option
};



} // end of namespace hum


#endif /* _HUMLIB_H_INCLUDED */


<|MERGE_RESOLUTION|>--- conflicted
+++ resolved
@@ -1,11 +1,7 @@
 //
 // Programmer:    Craig Stuart Sapp <craig@ccrma.stanford.edu>
 // Creation Date: Sat Aug  8 12:24:49 PDT 2015
-<<<<<<< HEAD
-// Last Modified: Wed Apr 25 07:20:02 PDT 2018
-=======
-// Last Modified: Mon Apr 16 19:09:46 PDT 2018
->>>>>>> 2828bf64
+// Last Modified: Wed Apr 25 07:21:58 PDT 2018
 // Filename:      humlib.h
 // URL:           https://github.com/craigsapp/humlib/blob/master/include/humlib.h
 // Syntax:        C++11
