//
// Programmer:    Craig Stuart Sapp <craig@ccrma.stanford.edu>
// Creation Date: Sat Aug  8 12:24:49 PDT 2015
<<<<<<< HEAD
// Last Modified: Mon Jun 19 09:49:09 CEST 2017
=======
// Last Modified: pon, 19 cze 2017, 11:05:55 DST
>>>>>>> a2d4dd73
// Filename:      humlib.h
// URL:           https://github.com/craigsapp/humlib/blob/master/include/humlib.h
// Syntax:        C++11
// vim:           ts=3
//
// Description:   Include file for humlib library.
//
/*
Copyright (c) 2015, 2016, 2017 Craig Stuart Sapp
All rights reserved.

Redistribution and use in source and binary forms, with or without
modification, are permitted provided that the following conditions are met:

1. Redistributions of source code must retain the above copyright notice, this
   list of conditions and the following disclaimer.
2. Redistributions in binary form must reproduce the above copyright notice,
   and the following disclaimer in the documentation and/or other materials
   provided with the distribution.

THIS SOFTWARE IS PROVIDED BY THE COPYRIGHT HOLDERS AND CONTRIBUTORS "AS IS" AND
ANY EXPRESS OR IMPLIED WARRANTIES, INCLUDING, BUT NOT LIMITED TO, THE IMPLIED
WARRANTIES OF MERCHANTABILITY AND FITNESS FOR A PARTICULAR PURPOSE ARE
DISCLAIMED. IN NO EVENT SHALL THE COPYRIGHT OWNER OR CONTRIBUTORS BE LIABLE FOR
ANY DIRECT, INDIRECT, INCIDENTAL, SPECIAL, EXEMPLARY, OR CONSEQUENTIAL DAMAGES
(INCLUDING, BUT NOT LIMITED TO, PROCUREMENT OF SUBSTITUTE GOODS OR SERVICES;
LOSS OF USE, DATA, OR PROFITS; OR BUSINESS INTERRUPTION) HOWEVER CAUSED AND
ON ANY THEORY OF LIABILITY, WHETHER IN CONTRACT, STRICT LIABILITY, OR TORT
(INCLUDING NEGLIGENCE OR OTHERWISE) ARISING IN ANY WAY OUT OF THE USE OF THIS
SOFTWARE, EVEN IF ADVISED OF THE POSSIBILITY OF SUCH DAMAGE.

*/

#ifndef _HUMLIB_H_INCLUDED
#define _HUMLIB_H_INCLUDED

#include <stdarg.h>
#include <string.h>

#include <algorithm>
#include <cctype>
#include <cmath>
#include <fstream>
#include <functional>
#include <iostream>
#include <list>
#include <locale>
#include <map>
#include <regex>
#include <set>
#include <sstream>
#include <string>
#include <utility>
#include <vector>

using std::cerr;
using std::cin;
using std::cout;
using std::endl;
using std::ends;
using std::ifstream;
using std::invalid_argument;
using std::istream;
using std::istreambuf_iterator;
using std::list;
using std::map;
using std::ostream;
using std::pair;
using std::regex;
using std::set;
using std::string;
using std::stringstream;
using std::to_string;
using std::vector;

#ifdef USING_URI
	#include <sys/types.h>   /* socket, connect */
	#include <sys/socket.h>  /* socket, connect */
	#include <netinet/in.h>  /* htons           */
	#include <netdb.h>       /* gethostbyname   */
	#include <unistd.h>      /* read, write     */
	#include <string.h>      /* memcpy          */
   #include <sstream>
#endif

#include "pugiconfig.hpp"
#include "pugixml.hpp"

using pugi::xml_node;
using pugi::xml_attribute;
using pugi::xml_document;
using pugi::xpath_node;

namespace hum {

class Convert;
class HumNum;
class HumAddress;
class HumdrumToken;
typedef HumdrumToken* HTp;
class HumdrumLine;
class HumdrumFileBase;
class HumdrumFileStructure;
class HumdrumFileContent;
class HumdrumFile;
class GridVoice;


class HumParameter : public string {
	public:
		HumParameter(void);
		HumParameter(const string& str);
		HumdrumToken* origin;
};

typedef map<string, map<string, map<string, HumParameter> > > MapNNKV;
typedef map<string, map<string, HumParameter> > MapNKV;
typedef map<string, HumParameter> MapKV;

class HumHash {
	public:
		               HumHash             (void);
		              ~HumHash             ();

		string         getValue            (const string& key) const;
		string         getValue            (const string& ns2,
		                                    const string& key) const;
		string         getValue            (const string& ns1, const string& ns2,
		                                    const string& key) const;
		HTp            getValueHTp         (const string& key) const;
		HTp            getValueHTp         (const string& ns2,
		                                    const string& key) const;
		HTp            getValueHTp         (const string& ns1, const string& ns2,
		                                    const string& key) const;
		int            getValueInt         (const string& key) const;
		int            getValueInt         (const string& ns2,
		                                    const string& key) const;
		int            getValueInt         (const string& ns1, const string& ns2,
		                                    const string& key) const;
		HumNum         getValueFraction    (const string& key) const;
		HumNum         getValueFraction    (const string& ns2,
		                                    const string& key) const;
		HumNum         getValueFraction    (const string& ns1, const string& ns2,
		                                    const string& key)const ;
		double         getValueFloat       (const string& key)const ;
		double         getValueFloat       (const string& ns2,
		                                    const string& key) const;
		double         getValueFloat       (const string& ns1, const string& ns2,
		                                    const string& key) const;
		bool           getValueBool        (const string& key) const;
		bool           getValueBool        (const string& ns2,
		                                    const string& key) const;
		bool           getValueBool        (const string& ns1, const string& ns2,
		                                    const string& key) const;

		void           setValue            (const string& key,
		                                    const string& value);
		void           setValue            (const string& ns2,
		                                    const string& key,
		                                    const string& value);
		void           setValue            (const string& ns1,
		                                    const string& ns2,
		                                    const string& key,
		                                    const string& value);
		void           setValue            (const string& key,
		                                    const char* value);
		void           setValue            (const string& ns2,
		                                    const string& key,
		                                    const char* value);
		void           setValue            (const string& ns1,
		                                    const string& ns2,
		                                    const string& key,
		                                    const char* value);
		void           setValue            (const string& key, int value);
		void           setValue            (const string& ns2, const string& key,
		                                    int value);
		void           setValue            (const string& ns1, const string& ns2,
		                                    const string& key, int value);
		void           setValue            (const string& key, HTp value);
		void           setValue            (const string& ns2, const string& key,
		                                    HTp value);
		void           setValue            (const string& ns1, const string& ns2,
		                                    const string& key, HTp value);
		void           setValue            (const string& key, HumNum value);
		void           setValue            (const string& ns2, const string& key,
		                                    HumNum value);
		void           setValue            (const string& ns1, const string& ns2,
		                                    const string& key, HumNum value);
		void           setValue            (const string& key, double value);
		void           setValue            (const string& ns2, const string& key,
		                                    double value);
		void           setValue            (const string& ns1, const string& ns2,
		                                    const string& key, double value);
		bool           isDefined           (const string& key) const;
		bool           isDefined           (const string& ns2,
		                                    const string& key) const;
		bool           isDefined           (const string& ns1, const string& ns2,
		                                    const string& key) const;
		void           deleteValue         (const string& key);
		void           deleteValue         (const string& ns2, const string& key);
		void           deleteValue         (const string& ns1, const string& ns2,
		                                    const string& key);
		vector<string> getKeys             (void) const;
		vector<string> getKeys             (const string& ns) const;
		vector<string> getKeys             (const string& ns1,
		                                    const string& ns2) const;
		bool           hasParameters       (void) const;
		bool           hasParameters       (const string& ns) const;
		bool           hasParameters       (const string& ns1,
		                                    const string& ns2) const;
		int            getParameterCount   (void) const;
		int            getParameterCount   (const string& ns) const;
		int            getParameterCount   (const string& ns1,
		                                    const string& ns2) const;
		void           setPrefix           (const string& value);
		string         getPrefix           (void) const;
		ostream&       printXml            (ostream& out = cout, int level = 0,
		                                    const string& indent = "\t");

		void           setOrigin           (const string& key,
		                                    HumdrumToken* tok);
		void           setOrigin           (const string& key,
		                                    HumdrumToken& tok);
		void           setOrigin           (const string& ns2, const string& key,
		                                    HumdrumToken* tok);
		void           setOrigin           (const string& ns2, const string& key,
		                                    HumdrumToken& tok);
		void           setOrigin           (const string& ns1, const string& ns2,
		                                    const string& parameter,
		                                    HumdrumToken* tok);
		void           setOrigin           (const string& ns1, const string& ns2,
		                                    const string& parameter,
		                                    HumdrumToken& tok);

		HumdrumToken*  getOrigin           (const string& key) const;
		HumdrumToken*  getOrigin           (const string& ns2,
		                                    const string& key) const;
		HumdrumToken*  getOrigin           (const string& ns1,
		                                    const string& ns2,
		                                    const string& parameter) const;

	protected:
		void           initializeParameters(void);
		vector<string> getKeyList          (const string& keys) const;

	private:
		MapNNKV* parameters;
		string   prefix;

	friend ostream& operator<<(ostream& out, const HumHash& hash);
};



class HumNum {
	public:
		         HumNum             (void);
		         HumNum             (int value);
		         HumNum             (int numerator, int denominator);
		         HumNum             (const HumNum& rat);
		         HumNum             (const string& ratstring);
		         HumNum             (const char* ratstring);
		        ~HumNum             ();

		bool     isNegative         (void) const;
		bool     isPositive         (void) const;
		bool     isZero             (void) const;
		bool     isNonZero          (void) const;
		bool     isNonNegative      (void) const;
		bool     isNonPositive      (void) const;
		bool     isInfinite         (void) const;
		bool     isFinite           (void) const;
		bool     isNaN              (void) const;
		bool     isInteger          (void) const;
		bool     isPowerOfTwo       (void) const;
		double   getFloat           (void) const;
		double   toFloat  (void) const { return getFloat(); }
		int      getInteger         (double round = 0.0) const;
		int      toInteger (double round = 0.0) const {
		                                            return getInteger(round); }
		int      getNumerator       (void) const;
		int      getDenominator     (void) const;
		HumNum   getRemainder       (void) const;
		void     setValue           (int numerator);
		void     setValue           (int numerator, int denominator);
		void     setValue           (const string& ratstring);
		void     setValue           (const char* ratstring);
		HumNum   getAbs             (void) const;
		HumNum&  makeAbs            (void);
		HumNum&  operator=          (const HumNum& value);
		HumNum&  operator=          (int value);
		HumNum&  operator+=         (const HumNum& value);
		HumNum&  operator+=         (int value);
		HumNum&  operator-=         (const HumNum& value);
		HumNum&  operator-=         (int value);
		HumNum&  operator*=         (const HumNum& value);
		HumNum&  operator*=         (int value);
		HumNum&  operator/=         (const HumNum& value);
		HumNum&  operator/=         (int value);
		HumNum   operator-          (void) const;
		HumNum   operator+          (const HumNum& value) const;
		HumNum   operator+          (int value) const;
		HumNum   operator-          (const HumNum& value) const;
		HumNum   operator-          (int value) const;
		HumNum   operator*          (const HumNum& value) const;
		HumNum   operator*          (int value) const;
		HumNum   operator/          (const HumNum& value) const;
		HumNum   operator/          (int value) const;
		bool     operator==         (const HumNum& value) const;
		bool     operator==         (double value) const;
		bool     operator==         (int value) const;
		bool     operator!=         (const HumNum& value) const;
		bool     operator!=         (double value) const;
		bool     operator!=         (int value) const;
		bool     operator<          (const HumNum& value) const;
		bool     operator<          (double value) const;
		bool     operator<          (int value) const;
		bool     operator<=         (const HumNum& value) const;
		bool     operator<=         (double value) const;
		bool     operator<=         (int value) const;
		bool     operator>          (const HumNum& value) const;
		bool     operator>          (double value) const;
		bool     operator>          (int value) const;
		bool     operator>=         (const HumNum& value) const;
		bool     operator>=         (double value) const;
		bool     operator>=         (int value) const;
		ostream& printFraction      (ostream& = cout) const;
		ostream& printMixedFraction (ostream& out = cout,
		                             string separator = "_") const;
		ostream& printList          (ostream& out) const;

	protected:
		void     reduce             (void);
		int      gcdIterative       (int a, int b);
		int      gcdRecursive       (int a, int b);

	private:
		int top;
		int bot;
};


ostream& operator<<(ostream& out, const HumNum& number);

template <typename A>
ostream& operator<<(ostream& out, const vector<A>& v);



class HumRegex {
	public:
		            HumRegex           (void);
		            HumRegex           (const string& exp,
		                                const string& options = "");
		           ~HumRegex           ();

		// setting persistent options for regular expression contruction
		void        setIgnoreCase      (void);
		bool        getIgnoreCase      (void);
		void        unsetIgnoreCase    (void);

		// setting persistent search/match options
		void        setGlobal          (void);
		bool        getGlobal          (void);
		void        unsetGlobal        (void);

		// replacing
		string&     replaceDestructive (string& input, const string& replacement,
		                                const string& exp);
		string&     replaceDestructive (string& input, const string& replacement,
		                                const string& exp,
		                                const string& options);
		string      replaceCopy        (const string& input,
		                                const string& replacement,
		                                const string& exp);
		string      replaceCopy        (const string& input,
		                                const string& replacement,
		                                const string& exp,
		                                const string& options);

		string&     replaceDestructive (string* input, const string& replacement,
		                                const string& exp);
		string&     replaceDestructive (string* input, const string& replacement,
		                                const string& exp,
		                                const string& options);
		string      replaceCopy        (string* input, const string& replacement,
		                                const string& exp);
		string      replaceCopy        (string* input, const string& replacement,
		                                const string& exp,
		                                const string& options);
		string&      tr                 (string& input, const string& from, 
		                                const string& to);

		// matching (full-string match)
		bool        match              (const string& input, const string& exp);
		bool        match              (const string& input, const string& exp,
		                                const string& options);
		bool        match              (const string* input, const string& exp);
		bool        match              (const string* input, const string& exp,
		                                const string& options);


		// searching
		// http://www.cplusplus.com/reference/regex/regex_search
		bool        search             (const string& input, const string& exp);
		bool        search             (const string& input, const string& exp,
		                                const string& options);
		bool        search             (const string& input, int startindex,
		                                const string& exp);
		bool        search             (const string& input, int startindex,
		                                const string& exp,
		                                const string& options);

		bool        search             (string* input, const string& exp);
		bool        search             (string* input, const string& exp,
		                                const string& options);
		bool        search             (string* input, int startindex,
		                                const string& exp);
		bool        search             (string* input, int startindex,
		                                const string& exp,
		                                const string& options);

		int         getMatchCount      (void);
		string      getMatch           (int index);
		int         getMatchInt        (int index);
		string      getPrefix          (void);
		string      getSuffix          (void);
		int         getMatchStartIndex (int index = 0);
		int         getMatchEndIndex   (int index = 0);
		int         getMatchLength     (int index = 0);

		// token lists:
		bool        split              (vector<string>& entries,
		                                const string& buffer,
		                                const string& separator);

	protected:
		std::regex_constants::syntax_option_type
				getTemporaryRegexFlags(const string& sflags);
		std::regex_constants::match_flag_type
				getTemporarySearchFlags(const string& sflags);


	private:

		// m_regex: stores the regular expression to use as a default.
		//
		// http://en.cppreference.com/w/cpp/regex/basic_regex
		// .assign(string) == set the regular expression.
		// operator=       == set the regular expression.
		// .flags()        == return syntax_option_type used to construct.
		std::regex m_regex;

		// m_matches: stores the matches from a search:
		//
		// http://en.cppreference.com/w/cpp/regex/match_results
		// .empty()     == check if match was successful.
		// .size()      == number of matches.
		// .length(i)   == return length of a submatch.
		// .position(i) == return start index of submatch in search string.
		// .str(i)      == return string of submatch.
		// operator[i]  == return submatch.
		// .prefix
		// .suffix
		// .begin()     == start of submatch list.
		// .end()       == end of submatch list.
		std::smatch m_matches;

		// m_regexflags: store default settings for regex processing
		// http://en.cppreference.com/w/cpp/regex/syntax_option_type
		// http://en.cppreference.com/w/cpp/regex/basic_regex
		// /usr/local/Cellar/gcc49/4.9.3/include/c++/4.9.3/bits/regex_constants.h 
		//
		// Options (in the namespace std::regex_constants):
		//    icase      == Ignore case.
		//    nosubs     == Don't collect submatches.
		//    optimize   == Make matching faster, but construction slower.
		//    collate    == locale character ranges.
		//    multiline  == C++17 only.
		//
		// Only one of the following can be given.  EMCAScript will be
		// used by default if none specified.
		//    EMCAScript == Use EMCAScript regex syntax.
		//    basic      == Use basic POSIX syntax.
		//    extended   == Use extended POSIX syntax.
		//    awk        == Use awk POSIX syntax.
		//    grep       == Use grep POSIX syntax.
		//    egrep      == Use egrep POSIX syntax.
		std::regex_constants::syntax_option_type m_regexflags;

		// m_flags: store default settings for regex processing
		// http://www.cplusplus.com/reference/regex/regex_search
		//    match_default     == clear all options.
		//    match_not_bol     == not beginning of line.
		//    match_not_eol     == not end of line.
		//    match_not_bow     == not beginning of word for \b.
		//    match_not_eow     == not end of word for \b.
		//    match_any         == any match acceptable if more than 1 possible..
		//    match_not_null    == empty sequence does note match.
		//    match_continuous  ==
		//    match_prev_avail  ==
		//    format_default    == same as match_default.
		std::regex_constants::match_flag_type m_searchflags;

};



class HumdrumLine;
class HumdrumToken;

class HumAddress {
	public:
		                    HumAddress        (void);
		                    HumAddress        (HumAddress& address);
		                   ~HumAddress        ();

		HumAddress&         operator=         (const HumAddress& address);
		int                 getLineIndex      (void) const;
		int                 getLineNumber     (void) const;
		int                 getFieldIndex     (void) const;
		const HumdrumToken& getDataType       (void) const;
		const string&       getSpineInfo      (void) const;
		int                 getTrack          (void) const;
		int                 getSubtrack       (void) const;
		int                 getSubtrackCount  (void) const;
		string              getTrackString    (string separator = ".") const;
		HumdrumLine*        getLine           (void) const;
		HumdrumLine*        getOwner          (void) const { return getLine(); }
		bool                hasOwner          (void) const;

	protected:
		void                setOwner          (HumdrumLine* aLine);
		void                setFieldIndex     (int fieldlindex);
		void                setSpineInfo      (const string& spineinfo);
		void                setTrack          (int aTrack, int aSubtrack);
		void                setTrack          (int aTrack);
		void                setSubtrack       (int aSubtrack);
		void                setSubtrackCount  (int aSubtrack);

	private:

		// fieldindex: This is the index of the token in the HumdrumLine
		// which owns this token.
		int m_fieldindex;

		// spining: This is the spine position of the token. A simple spine
		// position is an integer, starting with "1" for the first spine
		// of the file (left-most spine).  When the spine splits, "(#)a"
		// is wrapped around the left-subspine's spine info, and "(#)b"
		// around the right-subspine's info. Merged spines will add a space
		// between the two or more merged spines information, such as
		// "(#)a (#)b" for two sub-spines merged into a single spine again.
		// But in this case there is a spine info simplification which will
		// convert "(#)a (#)b" into "#" where # is the original spine number.
		// Other more complicated mergers may be simplified in the future.
		string m_spining;

		// track: This is the track number of the spine.  It is the first
		// number found in the spineinfo string.
		int m_track;

		// subtrack: This is the subtrack number for the spine.  When a spine
		// is not split, it will be 0, if the spine has been split with *^,
		// then the left-subspine will be in subtrack 1 and the right-spine
		// will be subtrack 2.  If subspines are exchanged with *x, then their
		// subtrack assignments will also change.
		int m_subtrack;

		// subtrackcount: The number of currently active subtracks tokens
		// on the owning HumdrumLine (in the same track).  The subtrack range
		// is from 1 (if there is only a primary spine), to a larger number.
		// if subtrackcount is 0, then the variable is not set, or there are
		// no tokens in the track (such as for global comments).
		int m_subtrackcount;

		// owner: This is the line which manages the given token.
		HumdrumLine* m_owner;

	friend class HumdrumToken;
	friend class HumdrumLine;
	friend class HumdrumFile;
};



class _HumInstrument {
	public:
		_HumInstrument    (void) { humdrum = ""; name = ""; gm = 0; }
	  ~_HumInstrument    ()     { humdrum = ""; name = ""; gm = 0; }

		string humdrum;
		string name;
		int    gm;
};


class HumInstrument {
	public:
		           HumInstrument       (void);
		           HumInstrument       (const string& Hname);
		          ~HumInstrument       ();

		string     getName             (void);
		string     getName             (const string& Hname);
		string     getHumdrum          (void);
		int        getGM               (void);
		int        getGM               (const string& Hname);
		void       setHumdrum          (const string& Hname);
		int        setGM               (const string& Hname, int aValue);

	private:
		int                            index;
		static vector<_HumInstrument>  data;
		static int                     classcount;

	protected:
		void       initialize          (void);
		void       afi                 (const char* humdrum_name, int midinum,
		                                const char* EN_name);
		int        find                (const string& Hname);
		void       sortData            (void);
		static int data_compare_by_humdrum_name(const void* a, const void* b);
};


///////////////////////////////////////////////////////////////////////////
//
// General MIDI instrument definitions
//

#define  CH_1                             0
#define  CH_2                             1
#define  CH_3                             2
#define  CH_4                             3
#define  CH_5                             4
#define  CH_6                             5
#define  CH_7                             6
#define  CH_8                             7
#define  CH_9                             8
#define  CH_10                            9
#define  CH_11                            10
#define  CH_12                            11
#define  CH_13                            12
#define  CH_14                            13
#define  CH_15                            14
#define  CH_16                            15

#define  GM_PIANO(X)                      (0+(X))
#define  GM_ACOUSTIC_GRAND_PIANO          (0)
#define  GM_BRIGHT_ACOUSTIC_PIANO         (1)
#define  GM_ELECTRIC_GRAND_PIANO          (1)
#define  GM_HONKYTONK_PIANO               (2)
#define  GM_HONKY_TONK_PIANO              (3)
#define  GM_ELECTRIC_PIANO_1              (4)
#define  GM_ELECTRIC_PIANO_2              (5)
#define  GM_HARPSICHORD                   (6)
#define  GM_CLAVI                         (7)

#define  GM_CHROMATIC(X)                  (8+(X))
#define  GM_CELESTA                       (8)
#define  GM_GLOCKENSPIEL                  (9)
#define  GM_MUSIC_BOX                     (10)
#define  GM_VIBRAPHONE                    (11)
#define  GM_MARIMBA                       (12)
#define  GM_XYLOPHONE                     (13)
#define  GM_TUBULAR_BELLS                 (14)
#define  GM_DULCIMER                      (15)

#define  GM_ORGAN(X)                      (16+(X))
#define  GM_DRAWBAR_ORGAN                 (16)
#define  GM_PERCUSSIVE_ORGAN              (17)
#define  GM_ROCK_ORGAN                    (18)
#define  GM_CHURCH_ORGAN                  (19)
#define  GM_REED_ORGAN                    (20)
#define  GM_ACCORDION                     (21)
#define  GM_HARMONICA                     (22)
#define  GM_TANGO_ACCORDION               (23)

#define  GM_GUITAR(X)                     (24+(X))
#define  GM_ACOUSTIC_GUITAR_NYLON         (24)
#define  GM_ACOUSTIC_GUITAR_STEEL         (25)
#define  GM_ELECTRIC_GUITAR_JAZZ          (26)
#define  GM_ELECTRIC_GUITAR_CLEAN         (27)
#define  GM_ELECTRIC_GUITAR_MUTED         (28)
#define  GM_OVERDRIVEN_GUITAR             (29)
#define  GM_DISTORTION_GUITAR             (30)
#define  GM_GUITAR_HARMONICS              (31)

#define  GM_BASS(X)                       (32+(X))
#define  GM_ACOUSTIC_BASS                 (32)
#define  GM_ELECTRIC_BASS_FINGER          (33)
#define  GM_ELECTRIC_BASS_PICK            (34)
#define  GM_FRETLESS_BASS                 (35)
#define  GM_SLAP_BASS_1                   (36)
#define  GM_SLAP_BASS_2                   (37)
#define  GM_SYNTH_BASS_1                  (38)
#define  GM_SYNTH_BASS_2                  (39)

#define  GM_STRINGS(X)                    (40+(X))
#define  GM_VIOLIN                        (40)
#define  GM_VIOLA                         (41)
#define  GM_CELLO                         (42)
#define  GM_CONTRABASS                    (43)
#define  GM_TREMOLO_STRINGS               (44)
#define  GM_PIZZACATO_STRINGS             (45)
#define  GM_ORCHESTRAL_HARP               (46)
#define  GM_TIMPANI                       (47)

#define  GM_ENSEMBLE(X)                   (48+(X))
#define  GM_STRING_ENSEMBLE_1             (48)
#define  GM_STRING_ENSEMBLE_2             (49)
#define  GM_SYNTHSTRINGS_1                (50)
#define  GM_SYNTHSTRINGS_2                (51)
#define  GM_CHOIR_AAHS                    (52)
#define  GM_VOICE_OOHS                    (53)
#define  GM_SYNTH_VOICE                   (54)
#define  GM_ORCHESTRA_HIT                 (55)

#define  GM_BRASS(X)                      (56+(X))
#define  GM_TRUMPET                       (56)
#define  GM_TROMBONE                      (57)
#define  GM_TUBA                          (58)
#define  GM_MUTED_TRUMPED                 (59)
#define  GM_FRENCH_HORN                   (60)
#define  GM_BRASS_SECTION                 (61)
#define  GM_SYNTHBRASS_1                  (62)
#define  GM_SYNTHBRASS_2                  (63)

#define  GM_REED(X)                       (64+(X))
#define  GM_SOPRANO_SAX                   (64)
#define  GM_ALTO_SAX                      (65)
#define  GM_TENOR_SAX                     (66)
#define  GM_BARITONE_SAX                  (67)
#define  GM_OBOE                          (68)
#define  GM_ENGLISH_HORN                  (69)
#define  GM_BASSOON                       (70)
#define  GM_CLARINET                      (71)

#define  GM_PIPE(X)                       (72+(X))
#define  GM_PICCOLO                       (72)
#define  GM_FLUTE                         (73)
#define  GM_RECORDER                      (74)
#define  GM_PAN_FLUTE                     (75)
#define  GM_BLOWN_BOTTLE                  (76)
#define  GM_SHAKUHACHI                    (77)
#define  GM_WHISTLE                       (78)
#define  GM_OCARINA                       (79)

#define  GM_LEAD(X)                       (80+(X))
#define  GM_LEAD_SQUARE                   (80)
#define  GM_LEAD_SAWTOOTH                 (81)
#define  GM_LEAD_CALLIOPE                 (82)
#define  GM_LEAD_CHIFF                    (83)
#define  GM_LEAD_CHARANG                  (84)
#define  GM_LEAD_VOICE                    (85)
#define  GM_LEAD_FIFTHS                   (86)
#define  GM_LEAD_BASS                     (87)

#define  GM_PAD(X)                        (88+(X))
#define  GM_PAD_NEW_AGE                   (88)
#define  GM_PAD_WARM                      (89)
#define  GM_PAD_POLYSYNTH                 (90)
#define  GM_PAD_CHOIR                     (91)
#define  GM_PAD_BOWED                     (92)
#define  GM_PAD_METALLIC                  (93)
#define  GM_PAD_HALO                      (94)
#define  GM_PAD_SWEEP                     (95)

#define  GM_FX(X)                         (96+(X))
#define  GM_FX_TRAIN                      (96)
#define  GM_FX_SOUNDTRACK                 (97)
#define  GM_FX_CRYSTAL                    (98)
#define  GM_FX_ATMOSPHERE                 (99)
#define  GM_FX_BRIGHTNESS                 (100)
#define  GM_FX_GOBLINS                    (101)
#define  GM_FX_ECHOES                     (102)
#define  GM_FX_SCI_FI                     (103)

#define  GM_ETHNIC(X)                     (104+(X))
#define  GM_SITAR                         (104)
#define  GM_BANJO                         (105)
#define  GM_SHAMISEN                      (106)
#define  GM_KOTO                          (107)
#define  GM_KALIMBA                       (108)
#define  GM_BAGPIPE                       (109)
#define  GM_FIDDLE                        (110)
#define  GM_SHANAI                        (111)

#define  GM_PERCUSSION(X)                 (112+(X))
#define  GM_TINKLE_BELL                   (112)
#define  GM_AGOGO                         (113)
#define  GM_STEEL_DRUMS                   (114)
#define  GM_WOODBLOCKS                    (115)
#define  GM_TAIKO_DRUM                    (116)
#define  GM_MELODIC_DRUM                  (117)
#define  GM_SYNTH_DRUM                    (118)
#define  GM_REVERSE_CYMBAL                (119)

#define  GM_SOUNDEFFECT(X)                (120+(X))
#define  GM_GUITAR_FRET_NOISE             (120)
#define  GM_BREATH_NOISE                  (121)
#define  GM_SEASHORE                      (122)
#define  GM_BIRD_TWEET                    (123)
#define  GM_TELEPHONE_RING                (124)
#define  GM_HELICOPTER                    (125)
#define  GM_APPLAUSE                      (126)
#define  GM_GUNSHOT                       (127)

//
// Percussion instruments on channel 10
//

#define  GM_ACOUSTIC_BASS_DRUM            (35)
#define  GM_BASS_DRUM_1                   (36)
#define  GM_SIDE_STICK                    (37)
#define  GM_ACOUSTIC_SNARE                (38)
#define  GM_HAND_CLAP                     (39)
#define  GM_ELECTRIC_SNARE                (40)
#define  GM_LOW_FLOOR_TOM                 (41)
#define  GM_CLOSED_HI_HAT                 (42)
#define  GM_HIGH_FLOOR_TOM                (43)
#define  GM_PEDAL_HI_HAT                  (44)
#define  GM_LOW_TOM                       (45)
#define  GM_OPEN_HI_HAT                   (46)
#define  GM_LOW_MID_TOM                   (47)
#define  GM_HIGH_MID_TOM                  (48)
#define  GM_CRASH_CYMBAL_1                (49)
#define  GM_HIGH_TOM                      (50)
#define  GM_RIDE_CYMBAL_1                 (51)
#define  GM_CHINESE_CYMBAL                (52)
#define  GM_RIDE_BELL                     (53)
#define  GM_TAMBOURINE                    (54)
#define  GM_SPLASH_CYMBAL                 (55)
#define  GM_COWBELL                       (56)
#define  GM_CRASH_CYMBAL_2                (57)
#define  GM_VIBRASLAP                     (58)
#define  GM_RIDE_CYMBAL_2                 (59)
#define  GM_HI_BONGO                      (60)
#define  GM_LOW_BONGO                     (61)
#define  GM_MUTE_HI_CONGA                 (62)
#define  GM_OPEN_HI_CONGA                 (63)
#define  GM_LOW_CONGA                     (64)
#define  GM_HIGH_TIMBALE                  (65)
#define  GM_LOW_TIMBALE                   (66)
#define  GM_HIGH_AGOGO                    (67)
#define  GM_LOW_AGOGO                     (68)
#define  GM_CABASA                        (69)
#define  GM_MARACAS                       (70)
#define  GM_SHORT_WHISTLE                 (71)
#define  GM_LONG_WHISTLE                  (72)
#define  GM_SHORT_GUIRO                   (73)
#define  GM_LONG_GUIRO                    (74)
#define  GM_CLAVES                        (75)
#define  GM_HI_WOOD_BLOCK                 (76)
#define  GM_LOW_WOOD_BLOCK                (77)
#define  GM_MUTE_CUICA                    (78)
#define  GM_OPEN_CUICA                    (79)
#define  GM_MUTE_TRIANGLE                 (80)
#define  GM_OPEN_TRIANGLE                 (81)



class HumdrumLine : public string, public HumHash {
	public:
		         HumdrumLine            (void);
		         HumdrumLine            (const string& aString);
		         HumdrumLine            (const char* aString);
		         HumdrumLine            (HumdrumLine& line);
		         HumdrumLine            (HumdrumLine& line, void* owner);
		        ~HumdrumLine            ();

		HumdrumLine& operator=          (HumdrumLine& line);
		bool     isComment              (void) const;
		bool     isCommentLocal         (void) const;
		bool     isLocalComment         (void) const { return isCommentLocal(); }
		bool     isCommentGlobal        (void) const;
		bool     isReference            (void) const;
		string   getReferenceKey        (void) const;
		string   getReferenceValue      (void) const;
		bool     isGlobalComment         (void) const { return isCommentGlobal(); }
		bool     isExclusive            (void) const;
		bool     isExclusiveInterpretation (void) const { return isExclusive(); }
		bool     isTerminator           (void) const;
		bool     isInterp               (void) const;
		bool     isInterpretation       (void) const { return isInterp(); }
		bool     isBarline              (void) const;
		bool     isData                 (void) const;
		bool     isAllNull              (void) const;
		bool     isAllRhythmicNull      (void) const;
		bool     isEmpty                (void) const;
		bool     isBlank                (void) const { return isEmpty(); }
		bool     isManipulator          (void) const;
		bool     hasSpines              (void) const;
		bool     isGlobal               (void) const;
		HTp      token                  (int index) const;
		void     getTokens              (vector<HTp>& list);
		int      getTokenCount          (void) const;
		int      getFieldCount          (void) const { return getTokenCount(); }
		string   getTokenString         (int index) const;
		bool     equalChar              (int index, char ch) const;
		char     getChar                (int index) const;
		bool     isKernBoundaryStart    (void) const;
		bool     isKernBoundaryEnd      (void) const;
		ostream& printSpineInfo         (ostream& out = cout);
		ostream& printTrackInfo         (ostream& out = cout);
		ostream& printDataTypeInfo      (ostream& out = cout);
		ostream& printDurationInfo      (ostream& out = cout);
		ostream& printCsv               (ostream& out = cout,
		                                 const string& separator = ",");
		ostream& printXml               (ostream& out = cout, int level = 0,
		                                 const string& indent = "\t");
		string   getXmlId               (const string& prefix = "") const;
		string   getXmlIdPrefix         (void) const;
		void     createLineFromTokens   (void);
		int      getLineIndex           (void) const;
		int      getLineNumber          (void) const;
		HumdrumFile* getOwner           (void);
		void     setText                (const string& text);
		string   getText                (void);

		HumNum   getDuration            (void) const;
		HumNum   getDurationFromStart   (void) const;
		HumNum   getDurationToEnd       (void) const;
		HumNum   getDurationFromBarline (void) const;
		HumNum   getDurationToBarline   (void) const;
		HumNum   getBarlineDuration     (void) const;

		HumNum   getDuration            (HumNum scale) const;
		HumNum   getDurationFromStart   (HumNum scale) const;
		HumNum   getDurationToEnd       (HumNum scale) const;
		HumNum   getDurationFromBarline (HumNum scale) const;
		HumNum   getDurationToBarline   (HumNum scale) const;
		HumNum   getBarlineDuration     (HumNum scale) const;
		int      getKernNoteAttacks     (void);

		HumNum   getBeat                (HumNum beatdur = "1") const;
		HumNum   getBeat                (string beatrecip = "4") const;
		HTp      getTrackStart          (int track) const;
		void     setLineFromCsv         (const char* csv,
		                                 const string& separator = ",");
		void     setLineFromCsv         (const string& csv,
		                                 const string& separator = ",");

		// low-level editing functions (need to re-analyze structure after using)
		void     appendToken            (HTp token);
		void     appendToken            (const HumdrumToken& token);
		void     appendToken            (const string& token);
		void     appendToken            (const char* token);

		void     appendToken            (int index, HTp token);
		void     appendToken            (int index, const HumdrumToken& token);
		void     appendToken            (int index, const string& token);
		void     appendToken            (int index, const char* token);

		void     insertToken            (int index, HTp token);
		void     insertToken            (int index, const HumdrumToken& token);
		void     insertToken            (int index, const string& token);
		void     insertToken            (int index, const char* token);

		void     setDuration            (HumNum aDur);
		void     setDurationFromStart   (HumNum dur);
		void     setDurationFromBarline (HumNum dur);
		void     setDurationToBarline   (HumNum dur);

	protected:
		bool     analyzeTracks          (string& err);
		bool     analyzeTokenDurations  (string& err);
		void     setLineIndex           (int index);
		void     clear                  (void);
		void     setOwner               (void* hfile);
		int      createTokensFromLine   (void);
		void     setParameters          (HumdrumLine* pLine);
		void     setParameters          (const string& pdata);

	private:

		//
		// State variables managed by the HumdrumLine class:
		//

		// lineindex: Used to store the index number of the HumdrumLine in
		// the owning HumdrumFile object.
		// This variable is filled by HumdrumFileStructure::analyzeLines().
		int m_lineindex;

		// tokens: Used to store the individual tab-separated token fields
		// on a line.  These are prepared automatically after reading in
		// a full line of text (which is accessed throught the string parent
		// class).  If the full line is changed, the tokens are not updated
		// automatically -- use createTokensFromLine().  Likewise the full
		// text line is not updated if any tokens are changed -- use
		// createLineFromTokens() in that case.  The second case is more
		// useful: you can read in a HumdrumFile, tweak the tokens, then
		// reconstruct the full line and print out again.
		// This variable is filled by HumdrumFile::read().
		// The contents of this vector should be deleted when deconstructing
		// a HumdrumLine object.
		vector<HumdrumToken*> m_tokens;

		// duration: This is the "duration" of a line.  The duration is
		// equal to the minimum time unit of all durational tokens on the
		// line.  This also includes null tokens when the duration of a
		// previous note in a previous spine is ending on the line, so it is
		// not just the minimum duration on the line.
		// This variable is filled by HumdrumFileStructure::analyzeRhythm().
		HumNum m_duration;

		// durationFromStart: This is the cumulative duration of all lines
		// prior to this one in the owning HumdrumFile object.  For example,
		// the first notes in a score start at time 0, If the duration of the
		// first data line is 1 quarter note, then the durationFromStart for
		// the second line will be 1 quarter note.
		// This variable is filled by HumdrumFileStructure::analyzeRhythm().
		HumNum m_durationFromStart;

		// durationFromBarline: This is the cumulative duration from the
		// last barline to the current data line.
		// This variable is filled by HumdrumFileStructure::analyzeMeter().
		HumNum m_durationFromBarline;

		// durationToBarline: This is the duration from the start of the
		// current line to the next barline in the owning HumdrumFile object.
		// This variable is filled by HumdrumFileStructure::analyzeMeter().
		HumNum m_durationToBarline;

		// owner: This is the HumdrumFile which manages the given line.
		void* m_owner;

	friend class HumdrumFileBase;
	friend class HumdrumFileStructure;
	friend class HumdrumFileContent;
	friend class HumdrumFile;
};

ostream& operator<< (ostream& out, HumdrumLine& line);
ostream& operator<< (ostream& out, HumdrumLine* line);



typedef HumdrumToken* HTp;

class HumdrumToken : public string, public HumHash {
	public:
		         HumdrumToken              (void);
		         HumdrumToken              (const HumdrumToken& token);
		         HumdrumToken              (HumdrumToken* token);
		         HumdrumToken              (const HumdrumToken& token,
		                                    HumdrumLine* owner);
		         HumdrumToken              (HumdrumToken* token,
		                                    HumdrumLine* owner);
		         HumdrumToken              (const char* token);
		         HumdrumToken              (const string& token);
		        ~HumdrumToken              ();

		bool     isNull                    (void) const;
		bool     isManipulator             (void) const;

		bool     isExclusiveInterpretation (void) const;
		bool     isSplitInterpretation     (void) const;
		bool     isMergeInterpretation     (void) const;
		bool     isExchangeInterpretation  (void) const;
		bool     isTerminateInterpretation (void) const;
		bool     isAddInterpretation       (void) const;

		// alises for the above
		bool     isExclusive               (void) const
		                                  { return isExclusiveInterpretation(); }
		bool     isExInterp                (void) const
		                                  { return isExclusiveInterpretation(); }
		bool     isSplit                   (void) const
		                                      { return isSplitInterpretation(); }
		bool     isMerge                   (void) const
		                                      { return isMergeInterpretation(); }
		bool     isExchange                (void) const
		                                   { return isExchangeInterpretation(); }
		bool     isTerminate               (void) const
		                                  { return isTerminateInterpretation(); }
		bool     isTerminator              (void) const
		                                  { return isTerminateInterpretation(); }
		bool     isAdd                     (void) const
		                                      { return isSplitInterpretation(); }

		bool     isBarline                 (void) const;
		bool     isCommentLocal            (void) const;
		bool     isComment                 (void) const;
		bool     isData                    (void) const;
		bool     isInterpretation          (void) const;
		bool     isNonNullData             (void) const;
		bool     isNullData                (void) const;
		bool     isChord                   (const string& separator = " ");
		bool     isLabel                   (void) const;
		bool     hasRhythm                 (void) const;
		bool     hasBeam                   (void) const;
		bool     equalTo                   (const string& pattern);

		// kern-specific functions:
		bool     isRest                    (void);
		bool     isNote                    (void);
		bool     isSecondaryTiedNote       (void);
		bool     isSustainedNote           (void);
		bool     isNoteAttack              (void);
		bool     isInvisible               (void);
		bool     isGrace                   (void);
		bool     isClef                    (void);
		bool     isKeySignature            (void);
		bool     isKeyDesignation          (void);
		bool     isTimeSignature           (void);
		bool     isMensurationSymbol       (void);

		bool     hasSlurStart              (void);
		bool     hasSlurEnd                (void);
		int      hasVisibleAccidental      (int subtokenIndex) const;
		int      hasCautionaryAccidental   (int subtokenIndex) const;

		HumNum   getDuration               (void) const;
		HumNum   getDuration               (HumNum scale) const;
		HumNum   getTiedDuration           (void);
		HumNum   getTiedDuration           (HumNum scale);
		HumNum   getDurationNoDots         (void) const;
		HumNum   getDurationNoDots         (HumNum scale) const;
		int      getDots                   (void) const;

		HumNum   getDurationFromStart      (void) const;
		HumNum   getDurationFromStart      (HumNum scale) const;

		HumNum   getDurationToEnd          (void) const;
		HumNum   getDurationToEnd          (HumNum scale) const;

		HumNum   getDurationFromBarline    (void) const;
		HumNum   getDurationFromBarline    (HumNum scale) const;

		HumNum   getDurationToBarline      (void) const;
		HumNum   getDurationToBarline      (HumNum scale) const;

		HumNum   getBarlineDuration        (void) const;
		HumNum   getBarlineDuration        (HumNum scale) const;

		HumdrumLine* getOwner              (void) const;
		HumdrumLine* getLine               (void) const { return getOwner(); }
		bool     equalChar                 (int index, char ch) const;

		HTp      resolveNull               (void);
		void     setNullResolution         (HTp resolution);
		int      getLineIndex              (void) const;
		int      getLineNumber             (void) const;
		int      getFieldIndex             (void) const;
		int      getFieldNumber            (void) const;
		int      getTokenIndex             (void) const;
		int      getTokenNumber            (void) const;
		const string& getDataType          (void) const;
		bool     isDataType                (string dtype) const;
		bool     isKern                    (void) const;
		string   getSpineInfo              (void) const;
		int      getTrack                  (void) const;
		int      getSubtrack               (void) const;
		string   getTrackString            (void) const;
		int      getSubtokenCount          (const string& separator = " ") const;
		string   getSubtoken               (int index,
		                                    const string& separator = " ") const;
		void     setParameters             (HTp ptok);
		void     setParameters             (const string& pdata, HTp ptok = NULL);
		int      getStrandIndex            (void) const;
		int      getSlurStartElisionLevel  (int index = 0) const;
		int      getSlurEndElisionLevel    (int index = 0) const;
		HTp      getSlurStartToken         (int number = 0);
		HTp      getSlurEndToken           (int number = 0);
		ostream& printCsv                  (ostream& out = cout);
		ostream& printXml                  (ostream& out = cout, int level = 0,
		                                    const string& indent = "\t");
		string   getXmlId                  (const string& prefix = "") const;
		string   getXmlIdPrefix            (void) const;
		void     setText                   (const string& text);
		string   getText                   (void) const;

		HumdrumToken& operator=            (HumdrumToken& aToken);
		HumdrumToken& operator=            (const string& aToken);
		HumdrumToken& operator=            (const char* aToken);

		// next/previous token functions:
		int         getNextTokenCount      (void) const;
		int         getPreviousTokenCount  (void) const;
		HTp         getNextToken           (int index = 0) const;
		HTp         getPreviousToken       (int index = 0) const;
		vector<HTp> getNextTokens          (void) const;
		vector<HTp> getPreviousTokens      (void) const;

		// next/previous token on line:
		HTp      getNextFieldToken           (void) const;
		HTp      getPreviousFieldToken       (void) const;

		int      getPreviousNonNullDataTokenCount(void);
		int      getPreviousNNDTCount      (void)
		                           { return getPreviousNonNullDataTokenCount(); }
		HTp      getPreviousNonNullDataToken(int index = 0);
		HTp      getPreviousNNDT           (int index)
		                           { return getPreviousNonNullDataToken(index); }
		int      getNextNonNullDataTokenCount(void);
		int      getNextNNDTCount          (void)
		                               { return getNextNonNullDataTokenCount(); }
		HTp      getNextNonNullDataToken   (int index = 0);
		HTp      getNextNNDT               (int index = 0)
		                               { return getNextNonNullDataToken(index); }

		// slur-analysis based functions:
		HumNum   getSlurDuration           (HumNum scale = 1);

		void     setTrack                  (int aTrack, int aSubtrack);
		void     setTrack                  (int aTrack);

	protected:
		void     setLineIndex              (int lineindex);
		void     setFieldIndex             (int fieldlindex);
		void     setSpineInfo              (const string& spineinfo);
		void     setSubtrack               (int aSubtrack);
		void     setSubtrackCount          (int count);
		void     setPreviousToken          (HTp aToken);
		void     setNextToken              (HTp aToken);
		void     addNextNonNullToken       (HTp token);
		void     makeForwardLink           (HumdrumToken& nextToken);
		void     makeBackwardLink          (HumdrumToken& previousToken);
		void     setOwner                  (HumdrumLine* aLine);
		int      getState                  (void) const;
		void     incrementState            (void);
		void     setDuration               (const HumNum& dur);
		void     setStrandIndex            (int index);

		bool     analyzeDuration          (string& err);
		ostream& printXmlBaseInfo         (ostream& out = cout, int level = 0,
		                                   const string& indent = "\t");
		ostream& printXmlContentInfo      (ostream& out = cout, int level = 0,
		                                   const string& indent = "\t");
		ostream& printXmlStructureInfo    (ostream& out = cout, int level = 0,
		                                   const string& indent = "\t");
		ostream& printXmlParameterInfo    (ostream& out = cout, int level = 0,
		                                   const string& indent = "\t");

	private:
		// address: The address contains information about the location of
		// the token on a HumdrumLine and in a HumdrumFile.
		HumAddress m_address;

		// duration: The duration of the token.  Non-rhythmic data types
		// will have a negative duration (which should be interpreted
		// as a zero duration--See HumdrumToken::hasRhythm()).
		// Grace note will have a zero duration, even if they have a duration
		// list in the token for a graphical display duration.
		HumNum m_duration;

		// nextTokens: This is a list of all previous tokens in the spine which
		// immediately precede this token. Typically there will be one
		// following token, but there can be two tokens if the current
		// token is *^, and there will be zero following tokens after a
		// spine terminating token (*-).
		vector<HTp> m_nextTokens;     // link to next token(s) in spine

		// previousTokens: Simiar to nextTokens, but for the immediately
		// follow token(s) in the data.  Typically there will be one
		// preceding token, but there can be multiple tokens when the previous
		// line has *v merge tokens for the spine.  Exclusive interpretations
		// have no tokens preceding them.
		vector<HTp> m_previousTokens; // link to last token(s) in spine

		// nextNonNullTokens: This is a list of non-tokens in the spine
		// that follow this one.
		vector<HTp> m_nextNonNullTokens;

		// previousNonNullTokens: This is a list of non-tokens in the spine
		// that preced this one.
		vector<HTp> m_previousNonNullTokens;

		// rhycheck: Used to perfrom HumdrumFileStructure::analyzeRhythm
		// recursively.
		int m_rhycheck;

		// strand: Used to keep track of contiguous voice connections between
		// secondary spines/tracks.  This is the 1-D strand index number
		// (not the 2-d one).
		int m_strand;

		// m_nullresolve: used to point to the token that a null token
		// refers to
		HTp m_nullresolve;

	friend class HumdrumLine;
	friend class HumdrumFileBase;
	friend class HumdrumFileStructure;
	friend class HumdrumFileContent;
	friend class HumdrumFile;
};


ostream& operator<<(ostream& out, const HumdrumToken& token);
ostream& operator<<(ostream& out, HTp token);

ostream& printSequence(vector<vector<HTp> >& sequence, ostream& out=std::cout);
ostream& printSequence(vector<HTp>& sequence, ostream& out = std::cout);



// The following options are used for get[Primary]TrackTokens:
// * OPT_PRIMARY    => only extract primary subspine/subtrack.
// * OPT_NOEMPTY    => don't include null tokens in extracted list if all
//                        extracted subspines contains null tokens.
//                        Includes null interpretations and comments as well.
// * OPT_NONULL     => don't include any null tokens in extracted list.
// * OPT_NOINTERP   => don't include interprtation tokens.
// * OPT_NOMANIP    => don't include spine manipulators (*^, *v, *x, *+,
//                        but still keep ** and *0).
// * OPT_NOCOMMENT  => don't include comment tokens.
// * OPT_NOGLOBALS  => don't include global records (global comments, reference
//                        records, and empty lines). In other words, only return
//                        a list of tokens from lines which hasSpines() it true.
// * OPT_NOREST     => don't include **kern rests.
// * OPT_NOTIE      => don't include **kern secondary tied notes.
//
// Compound options:
// * OPT_DATA      (OPT_NOMANIP | OPT_NOCOMMENT | OPT_NOGLOBAL)
//     Only data tokens (including barlines)
// * OPT_ATTACKS   (OPT_DATA | OPT_NOREST | OPT_NOTIE | OPT_NONULL)
//     Only note-attack tokens (when etracting **kern data)
//
#define OPT_PRIMARY   0x001
#define OPT_NOEMPTY   0x002
#define OPT_NONULL    0x004
#define OPT_NOINTERP  0x008
#define OPT_NOMANIP   0x010
#define OPT_NOCOMMENT 0x020
#define OPT_NOGLOBAL  0x040
#define OPT_NOREST    0x080
#define OPT_NOTIE     0x100
#define OPT_DATA      (OPT_NOMANIP | OPT_NOCOMMENT | OPT_NOGLOBAL)
#define OPT_ATTACKS   (OPT_DATA | OPT_NOREST | OPT_NOTIE | OPT_NONULL)


class TokenPair {
	public:
		TokenPair(void) { clear(); }
		~TokenPair() { clear(); }
		void clear(void) {
			first = NULL;
			last  = NULL;
		}
		HTp first;
		HTp last;
};


bool sortTokenPairsByLineIndex(const TokenPair& a, const TokenPair& b);


class HumdrumFileBase : public HumHash {
	public:
		              HumdrumFileBase          (void);
		              HumdrumFileBase          (HumdrumFileBase& infile);
		              HumdrumFileBase          (const string& contents);
		              HumdrumFileBase          (istream& contents);
		             ~HumdrumFileBase          ();

		HumdrumFileBase& operator=             (HumdrumFileBase& infile);
		bool          read                     (istream& contents);
		bool          read                     (const char* filename);
		bool          read                     (const string& filename);
		bool          readCsv                  (istream& contents,
		                                        const string& separator=",");
		bool          readCsv                  (const char* contents,
		                                        const string& separator=",");
		bool          readCsv                  (const string& contents,
		                                        const string& separator=",");

		bool          readString               (const char* contents);
		bool          readString               (const string& contents);
		bool          readStringCsv            (const char* contents,
		                                        const string& separator=",");
		bool          readStringCsv            (const string& contents,
		                                        const string& separator=",");
		bool          isValid                  (void);
		string        getParseError            (void) const;
		bool          isQuiet                  (void) const;
		void          setQuietParsing          (void);
		void          setNoisyParsing          (void);
		void          clear                    (void);

		bool          parse                    (istream& contents)
		                                    { return read(contents); }
		bool          parse                    (const char* contents)
		                                    { return readString(contents); }
		bool          parse                    (const string& contents)
		                                    { return readString(contents); }
		bool          parseCsv                 (istream& contents,
		                                        const string& separator = ",")
		                                    { return readCsv(contents); }
		bool          parseCsv                 (const char* contents,
		                                        const string& separator = ",")
		                                    { return readStringCsv(contents); }
		bool          parseCsv                 (const string& contents,
		                                        const string& separator = ",")
		                                    { return readStringCsv(contents); }

		void          setXmlIdPrefix           (const string& value);
		string        getXmlIdPrefix           (void);
		void          setFilename              (const string& filename);
		string        getFilename              (void);

		void          setSegmentLevel          (int level = 0);
		int           getSegmentLevel          (void);
		ostream&      printSegmentLabel        (ostream& out);
		ostream&      printNonemptySegmentLabel(ostream& out);

		HumdrumLine&  operator[]               (int index);
		HumdrumLine*  getLine                  (int index);
		int           getLineCount             (void) const;
		HTp           token                    (int lineindex, int fieldindex);
		string        token                    (int lineindex, int fieldindex,
		                                        int subtokenindex,
		                                        const string& separator = " ");
		int           getMaxTrack              (void) const;
		int           getTrackCount            (void) const
		                                                { return getMaxTrack(); }
		int           getSpineCount            (void) const
		                                                { return getMaxTrack(); }
		int           getMeasureNumber         (int line);
		ostream&      printSpineInfo           (ostream& out = cout);
		ostream&      printDataTypeInfo        (ostream& out = cout);
		ostream&      printTrackInfo           (ostream& out = cout);
		ostream&      printCsv                 (ostream& out = cout,
		                                        const string& separator = ",");
		ostream&      printFieldNumber         (int fieldnum, ostream& out);
		ostream&      printFieldIndex          (int fieldind, ostream& out);
		void          usage                    (const string& command);
		void          example                  (void);

		HTp           getTrackStart            (int track) const;
		HTp           getSpineStart            (int spine) const
		                                       { return getTrackStart(spine+1); }
		void          getSpineStartList        (vector<HTp>& spinestarts);
		void          getSpineStartList        (vector<HTp>& spinestarts,
		                                        const string& exinterp);
		void          getKernSpineStartList    (vector<HTp>& spinestarts);
		vector<HTp>   getKernSpineStartList    ();
		void          getSpineStartList        (vector<HTp>& spinestarts,
		                                        const vector<string>& exinterps);
		void          getTrackStartList        (vector<HTp>& spinestarts)
		                               { return getSpineStartList(spinestarts); }
		void          getTrackStartList        (vector<HTp>& spinestarts,
		                                        const string& exinterp)
		                     { return getSpineStartList(spinestarts, exinterp); }
		void          getTrackStartList        (vector<HTp>& spinestarts,
		                                        const vector<string>& exinterps)
		                    { return getSpineStartList(spinestarts, exinterps); }

		int           getTrackEndCount         (int track) const;
		HTp           getTrackEnd              (int track, int subtrack) const;
		void          createLinesFromTokens    (void);

		void          appendLine               (const char* line);
		void          appendLine               (const string& line);
		void          appendLine               (HumdrumLine* line);
		void          push_back                (const char* line)
		                                                    { appendLine(line); }
		void          push_back                (const string& line)
		                                                    { appendLine(line); }
		void          push_back                (HumdrumLine* line)
		                                                    { appendLine(line); }

		void          insertLine               (int index, const char* line);
		void          insertLine               (int index, const string& line);
		void          insertLine               (int index, HumdrumLine* line);
//		void          adjustMergeSpineLines    (void);

		HumdrumLine*  back                     (void);
		void          makeBooleanTrackList     (vector<bool>& spinelist,
		                                        const string& spinestring);


		vector<HumdrumLine*> getReferenceRecords(void);

		// spine analysis functionality:
		void          getTrackSequence         (vector<vector<HTp> >& sequence,
		                                        HTp starttoken, int options);
		void          getTrackSequence         (vector<vector<HTp> >& sequence,
		                                        int track, int options);
		void          getPrimaryTrackSequence  (vector<HTp>& sequence,
		                                        int track, int options);

		void          getSpineSequence         (vector<vector<HTp> >& sequence,
		                                        HTp starttoken, int options);
		void          getSpineSequence         (vector<vector<HTp> >& sequence,
		                                        int spine, int options);
		void          getPrimarySpineSequence  (vector<HTp>& sequence,
		                                        int spine, int options);

		void          getTrackSeq              (vector<vector<HTp> >& sequence,
		                                        HTp starttoken, int options)
		                     { getTrackSequence(sequence, starttoken, options); }
		void          getTrackSeq              (vector<vector<HTp> >& sequence,
		                                        int track, int options)
		                          { getTrackSequence(sequence, track, options); }
		void          getPrimaryTrackSeq       (vector<HTp>& sequence,
		                                        int track, int options)
		                    {getPrimaryTrackSequence(sequence, track, options); }

		// functions defined in HumdrumFileBase-net.cpp:
		static string getUriToUrlMapping        (const string& uri);
		void          readFromHumdrumUri        (const string& humaddress);
		void          readFromJrpUri            (const string& jrpaddress);
		void          readFromHttpUri           (const string& webaddress);
		static void   readStringFromHttpUri     (stringstream& inputdata,
		                                         const string& webaddress);

	protected:
		static int    getChunk                  (int socket_id,
		                                         stringstream& inputdata,
		                                         char* buffer, int bufsize);
		static int    getFixedDataSize          (int socket_id,
		                                         int datalength,
		                                         stringstream& inputdata,
		                                         char* buffer, int bufsize);
		static void   prepare_address           (struct sockaddr_in *address,
		                                         const string& hostname,
		                                         unsigned short int port);
		static int    open_network_socket       (const string& hostname,
		                                         unsigned short int port);

	protected:
		bool          analyzeTokens             (void);
		bool          analyzeBaseFromLines      (void);
		bool          analyzeSpines             (void);
		bool          analyzeLinks              (void);
		bool          analyzeTracks             (void);
		bool          analyzeLines              (void);
		bool          adjustSpines              (HumdrumLine& line,
		                                         vector<string>& datatype,
		                                         vector<string>& sinfo);
		string        getMergedSpineInfo        (vector<string>& info,
		                                         int starti, int extra);
		bool          stitchLinesTogether       (HumdrumLine& previous,
		                                         HumdrumLine& next);
		void          addToTrackStarts          (HTp token);
		bool          analyzeNonNullDataTokens  (void);
		void          addUniqueTokens           (vector<HTp>& target,
		                                         vector<HTp>& source);
		bool          processNonNullDataTokensForTrackForward(HTp starttoken,
		                                         vector<HTp> ptokens);
		bool          processNonNullDataTokensForTrackBackward(HTp starttoken,
		                                         vector<HTp> ptokens);
		bool          setParseError             (stringstream& err);
		bool          setParseError             (const string& err);
		bool          setParseError             (const char* format, ...);
//		void          fixMerges                 (int linei);

	protected:

		// m_lines: an array representing lines from the input file.
		// The contents of lines must be deallocated when deconstructing object.
		vector<HumdrumLine*> m_lines;

		// m_filename: name of the file which was loaded.
		string m_filename;

		// m_segementlevel: segment level (e.g., work/movement)
		int m_segmentlevel;

		// m_trackstarts: list of addresses of the exclusive interpreations
		// in the file.  The first element in the list is reserved, so the
		// number of tracks (primary spines) is equal to one less than the
		// size of this list.
		vector<HTp> m_trackstarts;

		// m_trackends: list of the addresses of the spine terminators in the
		// file. It is possible that spines can split and their subspines do not
		// merge before termination; therefore, the ends are stored in
		// a 2d array. The first dimension is the track number, and the second
		// dimension is the list of terminators.
		vector<vector<HTp> > m_trackends;

		// m_barlines: list of barlines in the data.  If the first measures is
		// a pickup measure, then the first entry will not point to the first
		// starting exclusive interpretation line rather than to a barline.
		vector<HumdrumLine*> m_barlines;
		// Maybe also add "measures" which are complete metrical cycles.

		// m_ticksperquarternote: this is the number of tick
		int m_ticksperquarternote;

		// m_idprefix: an XML id prefix used to avoid id collisions when
		// includeing multiple HumdrumFile XML in a single group.
		string m_idprefix;

		// m_strands1d: one-dimensional list of spine strands.
		vector<TokenPair> m_strand1d;

		// m_strands2d: two-dimensional list of spine strands.
		vector<vector<TokenPair> > m_strand2d;

		// m_quietParse: Set to true if error messages should not be
		// printed to the console when reading.
		bool m_quietParse;

		// m_parseError: Set to true if a read is successful.
		string m_parseError;

		// m_displayError: Used to print error message only once.
		bool m_displayError;

	public:
		// Dummy functions to allow the HumdrumFile class's inheritance
		// to be shifted between HumdrumFileContent (the top-level default),
		// HumdrumFileStructure (mid-level interface), or HumdrumFileBase
		// (low-level interface).

		//
		// HumdrumFileStructure public functions:
		//
		bool readNoRhythm      (istream& infile) { return read(infile); };
		bool readNoRhythm      (const char*   filename) {return read(filename);};
		bool readNoRhythm      (const string& filename) {return read(filename);};
		bool readStringNoRhythm(const char*   contents) {return read(contents);};
		bool readStringNoRhythm(const string& contents) {return read(contents);};
		HumNum       getScoreDuration           (void) const { return 0; };
		ostream&     printDurationInfo          (ostream& out=cout) {return out;};
		int          tpq                        (void) { return 0; }
		int          getBarlineCount            (void) const { return 0; }
		HumdrumLine* getBarline                 (int index) const { return NULL;};
		HumNum       getBarlineDuration         (int index) const { return 0; };
		HumNum       getBarlineDurationFromStart(int index) const { return 0; };
		HumNum       getBarlineDurationToEnd    (int index) const { return 0; };

		// HumdrumFileContent public functions:
		// to be added later

};

ostream& operator<<(ostream& out, HumdrumFileBase& infile);



class HumdrumFileStructure : public HumdrumFileBase {
	public:
		              HumdrumFileStructure         (void);
		              HumdrumFileStructure         (const string& filename);
		              HumdrumFileStructure         (istream& contents);
		             ~HumdrumFileStructure         ();
		bool          hasFilters                   (void);

		// TSV reading functions:
		bool          read                         (istream& contents);
		bool          read                         (const char*   filename);
		bool          read                         (const string& filename);
		bool          readString                   (const char*   contents);
		bool          readString                   (const string& contents);
		bool parse(istream& contents)      { return read(contents); }
		bool parse(const char* contents)   { return readString(contents); }
		bool parse(const string& contents) { return readString(contents); }
		bool          readNoRhythm                 (istream& contents);
		bool          readNoRhythm                 (const char*   filename);
		bool          readNoRhythm                 (const string& filename);
		bool          readStringNoRhythm           (const char*   contents);
		bool          readStringNoRhythm           (const string& contents);

		// CSV reading functions:
		bool          readCsv                      (istream& contents,
		                                            const string& separator=",");
		bool          readCsv                      (const char*   filename,
		                                            const string& separator=",");
		bool          readCsv                      (const string& filename,
		                                            const string& separator=",");
		bool          readStringCsv                (const char*   contents,
		                                            const string& separator=",");
		bool          readStringCsv                (const string& contents,
		                                            const string& separator=",");
		bool parseCsv(istream& contents, const string& separator = ",")
		                                 { return readCsv(contents, separator); }
		bool parseCsv(const char* contents, const string& separator = ",")
		                           { return readStringCsv(contents, separator); }
		bool parseCsv(const string& contents, const string& separator = ",")
		                           { return readStringCsv(contents, separator); }
		bool          readNoRhythmCsv              (istream& contents,
		                                            const string& separator = ",");
		bool          readNoRhythmCsv              (const char*   filename,
		                                            const string& separator = ",");
		bool          readNoRhythmCsv              (const string& filename,
		                                            const string& separator = ",");
		bool          readStringNoRhythmCsv        (const char*   contents,
		                                            const string& separator = ",");
		bool          readStringNoRhythmCsv        (const string& contents,
		                                            const string& separator = ",");

		// rhythmic analysis related functionality:
		HumNum        getScoreDuration             (void) const;
		ostream&      printDurationInfo            (ostream& out = cout);
		int           tpq                          (void);

		// strand functionality:
		HumdrumToken* getStrandStart               (int index) const;
		HumdrumToken* getStrandEnd                 (int index) const;
		HumdrumToken* getStrandStart               (int sindex, int index) const;
		HumdrumToken* getStrandEnd                 (int sindex, int index) const;
		int           getStrandCount               (void) const;
		int           getStrandCount               (int spineindex) const;
		void          resolveNullTokens            (void);

		HumdrumToken* getStrand                    (int index) const
		                                        { return getStrandStart(index); }
		HumdrumToken* getStrand                    (int sindex, int index) const
		                                { return getStrandStart(sindex, index); }

		// barline/measure functionality:
		int           getBarlineCount              (void) const;
		HumdrumLine*  getBarline                   (int index) const;
		HumNum        getBarlineDuration           (int index) const;
		HumNum        getBarlineDurationFromStart  (int index) const;
		HumNum        getBarlineDurationToEnd      (int index) const;

		bool          analyzeStructure             (void);

	protected:

		bool          analyzeStrands               (void);
		bool          analyzeRhythm                (void);
		bool          assignRhythmFromRecip        (HTp spinestart);
		bool          analyzeMeter                 (void);
		bool          analyzeTokenDurations        (void);
		bool          analyzeGlobalParameters      (void);
		bool          analyzeLocalParameters       (void);
		bool          analyzeDurationsOfNonRhythmicSpines(void);
		HumNum        getMinDur                    (vector<HumNum>& durs,
		                                            vector<HumNum>& durstate);
		bool          getTokenDurations            (vector<HumNum>& durs,
		                                            int line);
		bool          cleanDurs                    (vector<HumNum>& durs,
		                                            int line);
		bool          decrementDurStates           (vector<HumNum>& durs,
		                                            HumNum linedur, int line);
		bool          assignDurationsToTrack       (HumdrumToken* starttoken,
		                                            HumNum startdur);
		bool          prepareDurations             (HumdrumToken* token,
		                                            int state,
		                                            HumNum startdur);
		bool          setLineDurationFromStart     (HumdrumToken* token,
		                                            HumNum dursum);
		bool          analyzeRhythmOfFloatingSpine (HumdrumToken* spinestart);
		bool          analyzeNullLineRhythms       (void);
		void          fillInNegativeStartTimes     (void);
		void          assignLineDurations          (void);
		void          assignStrandsToTokens        (void);
		set<HumNum>   getNonZeroLineDurations      (void);
		set<HumNum>   getPositiveLineDurations     (void);
		bool          processLocalParametersForTrack (HumdrumToken* starttok,
		                                            HumdrumToken* current);
		void          checkForLocalParameters      (HumdrumToken *token,
		                                            HumdrumToken *current);
		bool          assignDurationsToNonRhythmicTrack(HumdrumToken* endtoken,
		                                            HumdrumToken* ptoken);
		void          analyzeSpineStrands          (vector<TokenPair>& ends,
		                                            HumdrumToken* starttok);
};



class HumdrumFileContent : public HumdrumFileStructure {
	public:
		       HumdrumFileContent         (void);
		       HumdrumFileContent         (const string& filename);
		       HumdrumFileContent         (istream& contents);
		      ~HumdrumFileContent         ();

		bool   analyzeKernSlurs           (void);
		bool   analyzeKernTies            (void);
		bool   analyzeKernAccidentals     (void);

		// in HumdrumFileContent-metlev.cpp
		void  getMetricLevels             (vector<double>& output, int track = 0,
		                                   double undefined = NAN);
		// in HumdrumFileContent-timesig.cpp
		void  getTimeSigs                 (vector<pair<int, HumNum> >& output,
		                                   int track = 0);

		template <class DATATYPE>
		bool   prependDataSpine           (vector<DATATYPE> data,
		                                   const string& null = ".",
		                                   const string& exinterp = "**data",
		                                   bool recalcLine = true);

		template <class DATATYPE>
		bool   appendDataSpine            (vector<DATATYPE> data,
		                                   const string& null = ".",
		                                   const string& exinterp = "**data",
		                                   bool recalcLine = true);

		template <class DATATYPE>
		bool   insertDataSpineBefore      (int nexttrack,
		                                   vector<DATATYPE> data,
		                                   const string& null = ".",
		                                   const string& exinterp = "**data",
		                                   bool recalcLine = true);

		template <class DATATYPE>
		bool   insertDataSpineAfter       (int prevtrack,
		                                   vector<DATATYPE> data,
		                                   const string& null = ".",
		                                   const string& exinterp = "**data",
		                                   bool recalcLine = true);

	protected:
		bool   analyzeKernSlurs           (HumdrumToken* spinestart);
		bool   analyzeKernTies            (HumdrumToken* spinestart);
		void   fillKeySignature           (vector<int>& states,
		                                   const string& keysig);
		void   resetDiatonicStatesWithKeySignature(vector<int>& states,
				                             vector<int>& signature);
		void    linkSlurEndpoints         (HTp slurstart, HTp slurend);
};


//
// Templates:
//


//////////////////////////////
//
// HumdrumFileContent::prependDataSpine -- prepend a data spine
//     to the file.  Returns true if successful; false otherwise.
//
//     data == numeric or string data to print
//     null == if the data is converted to a string is equal to this
//             string then set the data spine content to a null token, ".".
//             default is ".".
//     exinterp == the exterp string to use.  Default is "**data".
//     recalcLine == boolean for whether or not to recalculate line string.
//                   Default is true;
//

template <class DATATYPE>
bool HumdrumFileContent::prependDataSpine(vector<DATATYPE> data,
		const string& null, const string& exinterp, bool recalcLine) {

	if ((int)data.size() != getLineCount()) {
		return false;
	}

	string ex;
	if (exinterp.find("**") == 0) {
		ex = exinterp;
	} else if (exinterp.find("*") == 0) {
		ex = "*" + exinterp;
	} else {
		ex = "**" + exinterp;
	}
	if (ex.size() <= 2) {
		ex += "data";
	}

	stringstream ss;
	HumdrumFileContent& infile = *this;
	HumdrumLine* line;
	for (int i=0; i<infile.getLineCount(); i++) {
		line = infile.getLine(i);
		if (!line->hasSpines()) {
			continue;
		}
		if (line->isExclusive()) {
			line->insertToken(0, ex);
		} else if (line->isTerminator()) {
			line->insertToken(0, "*-");
		} else if (line->isInterpretation()) {
			line->insertToken(0, "*");
		} else if (line->isLocalComment()) {
			line->insertToken(0, "!");
		} else if (line->isBarline()) {
			line->insertToken(0, (string)*infile.token(i, 0));
		} else if (line->isData()) {
			ss.str(string());
			ss << data[i];
			if (ss.str() == null) {
				line->insertToken(0, ".");
			} else if (ss.str() == "") {
				line->insertToken(0, ".");
			} else {
				line->insertToken(0, ss.str());
			}
		} else{
			cerr << "!!strange error for line " << i+1 << ":\t" << line << endl;
		}
		if (recalcLine) {
			line->createLineFromTokens();
		}
	}
	return true;
}



//////////////////////////////
//
// HumdrumFileContent::appendDataSpine -- prepend a data spine
//     to the file.  Returns true if successful; false otherwise.
//
//     data == numeric or string data to print
//     null == if the data is converted to a string is equal to this
//             string then set the data spine content to a null token, ".".
//             default is ".".
//     exinterp == the exterp string to use.  Default is "**data".
//     recalcLine == boolean for whether or not to recalculate line string.
//                   Default is true;
//

template <class DATATYPE>
bool HumdrumFileContent::appendDataSpine(vector<DATATYPE> data,
		const string& null, const string& exinterp, bool recalcLine) {

	if ((int)data.size() != getLineCount()) {
		cerr << "DATA SIZE DOES NOT MATCH GETLINECOUNT " << endl;
		cerr << "DATA SIZE " << data.size() << "\tLINECOUNT ";
		cerr  << getLineCount() << endl;
		return false;
	}

	string ex;
	if (exinterp.find("**") == 0) {
		ex = exinterp;
	} else if (exinterp.find("*") == 0) {
		ex = "*" + exinterp;
	} else {
		ex = "**" + exinterp;
	}
	if (ex.size() <= 2) {
		ex += "data";
	}

	stringstream ss;
	HumdrumFileContent& infile = *this;
	HumdrumLine* line;
	for (int i=0; i<infile.getLineCount(); i++) {
		line = infile.getLine(i);
		if (!line->hasSpines()) {
			continue;
		}
		if (line->isExclusive()) {
			line->appendToken(ex);
		} else if (line->isTerminator()) {
			line->appendToken("*-");
		} else if (line->isInterpretation()) {
			line->appendToken("*");
		} else if (line->isLocalComment()) {
			line->appendToken("!");
		} else if (line->isBarline()) {
			line->appendToken((string)*infile.token(i, 0));
		} else if (line->isData()) {
			ss.str(string());
			ss << data[i];
			if (ss.str() == null) {
				line->appendToken(".");
			} else if (ss.str() == "") {
				line->appendToken(".");
			} else {
				line->appendToken(ss.str());
			}
		} else{
			cerr << "!!strange error for line " << i+1 << ":\t" << line << endl;
		}
		if (recalcLine) {
			line->createLineFromTokens();
		}
	}
	return true;
}



//////////////////////////////
//
// HumdrumFileContent::insertDataSpineBefore -- prepend a data spine
//     to the file before the given spine.  Returns true if successful;
//     false otherwise.
//
//     nexttrack == track number to insert before.
//     data == numeric or string data to print
//     null == if the data is converted to a string is equal to this
//             string then set the data spine content to a null token, ".".
//             default is ".".
//     exinterp == the exterp string to use.  Default is "**data".
//     recalcLine == boolean for whether or not to recalculate line string.
//                   Default is true;
//

template <class DATATYPE>
bool HumdrumFileContent::insertDataSpineBefore(int nexttrack,
		vector<DATATYPE> data, const string& null, const string& exinterp,
		bool recalcLine) {

	if ((int)data.size() != getLineCount()) {
		cerr << "DATA SIZE DOES NOT MATCH GETLINECOUNT " << endl;
		cerr << "DATA SIZE " << data.size() << "\tLINECOUNT ";
		cerr  << getLineCount() << endl;
		return false;
	}

	string ex;
	if (exinterp.find("**") == 0) {
		ex = exinterp;
	} else if (exinterp.find("*") == 0) {
		ex = "*" + exinterp;
	} else {
		ex = "**" + exinterp;
	}
	if (ex.size() <= 2) {
		ex += "data";
	}

	stringstream ss;
	HumdrumFileContent& infile = *this;
	HumdrumLine* line;
	int insertionField = -1;
	int track;
	for (int i=0; i<infile.getLineCount(); i++) {
		line = infile.getLine(i);
		if (!line->hasSpines()) {
			continue;
		}
		insertionField = -1;
		for (int j=0; j<line->getFieldCount(); j++) {
			track = line->token(j)->getTrack();
			if (track != nexttrack) {
				continue;
			}
			insertionField = j;
			break;
		}
		if (insertionField < 0) {
			return false;
		}

		if (line->isExclusive()) {
			line->insertToken(insertionField, ex);
		} else if (line->isTerminator()) {
			line->insertToken(insertionField, "*-");
		} else if (line->isInterpretation()) {
			line->insertToken(insertionField, "*");
		} else if (line->isLocalComment()) {
			line->insertToken(insertionField, "!");
		} else if (line->isBarline()) {
			line->insertToken(insertionField, (string)*infile.token(i, 0));
		} else if (line->isData()) {
			ss.str(string());
			ss << data[i];
			if (ss.str() == null) {
				line->insertToken(insertionField, ".");
			} else if (ss.str() == "") {
				line->insertToken(insertionField, ".");
			} else {
				line->insertToken(insertionField, ss.str());
			}
		} else{
			cerr << "!!strange error for line " << i+1 << ":\t" << line << endl;
		}
		if (recalcLine) {
			line->createLineFromTokens();
		}
	}
	return true;
}



//////////////////////////////
//
// HumdrumFileContent::insertDataSpineAfter -- appen a data spine
//     to the file after the given spine.  Returns true if successful;
//     false otherwise.
//
//     prevtrack == track number to insert after.
//     data == numeric or string data to print
//     null == if the data is converted to a string is equal to this
//             string then set the data spine content to a null token, ".".
//             default is ".".
//     exinterp == the exterp string to use.  Default is "**data".
//     recalcLine == boolean for whether or not to recalculate line string.
//                   Default is true;
//

template <class DATATYPE>
bool HumdrumFileContent::insertDataSpineAfter(int prevtrack,
		vector<DATATYPE> data, const string& null, const string& exinterp,
		bool recalcLine) {

	if ((int)data.size() != getLineCount()) {
		cerr << "DATA SIZE DOES NOT MATCH GETLINECOUNT " << endl;
		cerr << "DATA SIZE " << data.size() << "\tLINECOUNT ";
		cerr  << getLineCount() << endl;
		return false;
	}

	string ex;
	if (exinterp.find("**") == 0) {
		ex = exinterp;
	} else if (exinterp.find("*") == 0) {
		ex = "*" + exinterp;
	} else {
		ex = "**" + exinterp;
	}
	if (ex.size() <= 2) {
		ex += "data";
	}

	stringstream ss;
	HumdrumFileContent& infile = *this;
	HumdrumLine* line;
	int insertionField = -1;
	int track;
	for (int i=0; i<infile.getLineCount(); i++) {
		line = infile.getLine(i);
		if (!line->hasSpines()) {
			continue;
		}
		insertionField = -1;
		for (int j = line->getFieldCount() - 1; j >= 0; j--) {
			track = line->token(j)->getTrack();
			if (track != prevtrack) {
				continue;
			}
			insertionField = j;
			break;
		}
		insertionField++;
		if (insertionField < 0) {
			return false;
		}

		if (line->isExclusive()) {
			line->insertToken(insertionField, ex);
		} else if (line->isTerminator()) {
			line->insertToken(insertionField, "*-");
		} else if (line->isInterpretation()) {
			line->insertToken(insertionField, "*");
		} else if (line->isLocalComment()) {
			line->insertToken(insertionField, "!");
		} else if (line->isBarline()) {
			line->insertToken(insertionField, (string)*infile.token(i, 0));
		} else if (line->isData()) {
			ss.str(string());
			ss << data[i];
			if (ss.str() == null) {
				line->insertToken(insertionField, ".");
			} else if (ss.str() == "") {
				line->insertToken(insertionField, ".");
			} else {
				line->insertToken(insertionField, ss.str());
			}
		} else{
			cerr << "!!strange error for line " << i+1 << ":\t" << line << endl;
		}
		if (recalcLine) {
			line->createLineFromTokens();
		}
	}
	return true;
}



#ifndef HUMDRUMFILE_PARENT
	#define HUMDRUMFILE_PARENT HumdrumFileContent
#endif

class HumdrumFile : public HUMDRUMFILE_PARENT {
	public:
		              HumdrumFile          (void);
		              HumdrumFile          (const string& filename);
		              HumdrumFile          (istream& filename);
		             ~HumdrumFile          ();

		ostream&      printXml             (ostream& out = cout, int level = 0,
		                                    const string& indent = "\t");
		ostream&      printXmlParameterInfo(ostream& out, int level,
		                                    const string& indent);
};



#define GRIDREST NAN

class NoteGrid;


class NoteCell {
	public:
		       NoteCell             (NoteGrid* owner, HTp token);
		      ~NoteCell             (void) { clear();                    }

		double getSgnDiatonicPitch  (void) { return m_b7;                }
		double getSgnMidiPitch      (void) { return m_b12;               }
		double getSgnBase40Pitch    (void) { return m_b40;               }
		double getSgnAccidental     (void) { return m_accidental;        }

		double getAbsDiatonicPitch  (void) { return fabs(m_b7);          }
		double getAbsMidiPitch      (void) { return fabs(m_b12);         }
		double getAbsBase40Pitch    (void) { return fabs(m_b40);         }
		double getAbsAccidental     (void) { return fabs(m_accidental);  }

		HTp    getToken             (void) { return m_token;             }
		int    getNextAttackIndex   (void) { return m_nextAttackIndex;   }
		int    getPrevAttackIndex   (void) { return m_prevAttackIndex;   }
		int    getCurrAttackIndex   (void) { return m_currAttackIndex;   }
		int    getSliceIndex        (void) { return m_timeslice;         }
		int    getVoiceIndex        (void) { return m_voice;             }

		bool   isAttack             (void) { return m_b40>0? true:false; }
		bool   isRest               (void);
		bool   isSustained          (void);

		string getAbsKernPitch      (void);
		string getSgnKernPitch      (void);

		double operator-            (NoteCell& B);
		double operator-            (int B);

		int    getLineIndex         (void);
		ostream& printNoteInfo      (ostream& out);
		double getDiatonicIntervalToNextAttack      (void);
		double getDiatonicIntervalFromPreviousAttack(void);
		double getMetricLevel       (void);
		HumNum getDurationFromStart (void);
		HumNum getDuration          (void);
		void   setMeter             (int topval, HumNum botval);
		int    getMeterTop          (void);
		HumNum getMeterBottom       (void);

	protected:
		void clear                  (void);
		void calculateNumericPitches(void);
		void setVoiceIndex          (int index) { m_voice = index;           }
		void setSliceIndex          (int index) { m_timeslice = index;       }
		void setNextAttackIndex     (int index) { m_nextAttackIndex = index; }
		void setPrevAttackIndex     (int index) { m_prevAttackIndex = index; }
		void setCurrAttackIndex     (int index) { m_currAttackIndex = index; }

	private:
		NoteGrid* m_owner; // the NoteGrid to which this cell belongs.
		HTp m_token;       // pointer to the note in the origina Humdrum file.
		int m_voice;       // index of the voice in the score the note belongs
		                   // 0=bottom voice (HumdrumFile ordering of parts)
		                   // column in NoteGrid.
		int m_timeslice;   // index for the row in NoteGrid.

		double m_b7;         // diatonic note number; NaN=rest; negative=sustain.
		double m_b12;        // MIDI note number; NaN=rest; negative=sustain.
		double m_b40;        // base-40 note number; NaN=rest; negative=sustain.
		double m_accidental; // chromatic alteration of a diatonic pitch.
		                     // NaN=no accidental.
		int m_nextAttackIndex; // index to next note attack (or rest),
		                       // -1 for undefined (interpred as rest).
		int m_prevAttackIndex; // index to previous note attack.
		int m_currAttackIndex; // index to current note attack (useful for
		                       // finding the start of a sustained note.
		int m_metertop = 0;    // top number of prevailing meter signature
		HumNum m_meterbot = 0; // bottom number of prevailing meter signature

	friend NoteGrid;
};



class NoteGrid {
	public:
		           NoteGrid              (void) { }
		           NoteGrid              (HumdrumFile& infile);
		          ~NoteGrid              ();

		void       clear                 (void);

		bool       load                  (HumdrumFile& infile);
		NoteCell*  cell                  (int voiceindex, int sliceindex);
		int        getVoiceCount         (void);
		int        getSliceCount         (void);
		int        getLineIndex          (int sindex);

		void       printDiatonicGrid     (ostream& out);
		void       printMidiGrid         (ostream& out);
		void       printBase40Grid       (ostream& out);
		void       printRawGrid          (ostream& out);
		void       printKernGrid         (ostream& out);

		double     getSgnDiatonicPitch   (int vindex, int sindex);
		double     getSgnMidiPitch       (int vindex, int sindex);
		double     getSgnBase40Pitch     (int vindex, int sindex);
		string     getSgnKernPitch       (int vindex, int sindex);

		double     getAbsDiatonicPitch   (int vindex, int sindex);
		double     getAbsMidiPitch       (int vindex, int sindex);
		double     getAbsBase40Pitch     (int vindex, int sindex);
		string     getAbsKernPitch       (int vindex, int sindex);

		bool       isRest                (int vindex, int sindex);
		bool       isSustained           (int vindex, int sindex);
		bool       isAttack              (int vindex, int sindex);

		HTp        getToken              (int vindex, int sindex);

		int        getPrevAttackDiatonic (int vindex, int sindex);
		int        getNextAttackDiatonic (int vindex, int sindex);

		void       printGridInfo         (ostream& out);
		void       printVoiceInfo        (ostream& out, int vindex);

		void       getNoteAndRestAttacks (vector<NoteCell*>& attacks, int vindex);
		double     getMetricLevel        (int sindex);
		HumNum     getNoteDuration       (int vindex, int sindex);

	protected:
		void       buildAttackIndexes    (void);
		void       buildAttackIndex      (int vindex);

	private:
		vector<vector<NoteCell*> > m_grid;
		vector<HTp>                m_kernspines;
		vector<double>             m_metriclevels;
		HumdrumFile*               m_infile;
};



class Convert {
	public:

		// Rhythm processing, defined in Convert-rhythm.cpp
		static HumNum  recipToDuration      (const string& recip,
		                                     HumNum scale = 4,
		                                     const string& separator = " ");
		static HumNum  recipToDurationNoDots(const string& recip,
		                                     HumNum scale = 4,
		                                     const string& separator = " ");
		static HumNum  recipToDuration      (string* recip,
		                                     HumNum scale = 4,
		                                     const string& separator = " ");
		static HumNum  recipToDurationNoDots(string* recip,
		                                     HumNum scale = 4,
		                                     const string& separator = " ");
		static string  durationToRecip      (HumNum duration, 
		                                     HumNum scale = HumNum(1,4));
		static string  durationFloatToRecip (double duration, 
		                                     HumNum scale = HumNum(1,4));

		// Pitch processing, defined in Convert-pitch.cpp
		static string  base40ToKern         (int b40);
		static int     base40ToAccidental   (int b40);
		static int     base40ToDiatonic     (int b40);
		static int     base40ToMidiNoteNumber(int b40);
		static string  base40ToIntervalAbbr (int b40);
		static int     kernToOctaveNumber   (const string& kerndata);
		static int     kernToOctaveNumber   (HTp token)
				{ return kernToOctaveNumber((string)*token); }
		static int     kernToAccidentalCount(const string& kerndata);
		static int     kernToAccidentalCount(HTp token)
				{ return kernToAccidentalCount((string)*token); }
		static int     kernToDiatonicPC     (const string& kerndata);
		static int     kernToDiatonicPC     (HTp token)
				{ return kernToDiatonicPC     ((string)*token); }
		static char    kernToDiatonicUC     (const string& kerndata);
		static int     kernToDiatonicUC     (HTp token)
				{ return kernToDiatonicUC     ((string)*token); }
		static char    kernToDiatonicLC     (const string& kerndata);
		static int     kernToDiatonicLC     (HTp token)
				{ return kernToDiatonicLC     ((string)*token); }
		static int     kernToBase40PC       (const string& kerndata);
		static int     kernToBase40PC       (HTp token)
				{ return kernToBase40PC       ((string)*token); }
		static int     kernToBase12PC       (const string& kerndata);
		static int     kernToBase12PC       (HTp token)
				{ return kernToBase12PC       ((string)*token); }
		static int     kernToBase7PC        (const string& kerndata) {
		                                     return kernToDiatonicPC(kerndata); }
		static int     kernToBase7PC        (HTp token)
				{ return kernToBase7PC        ((string)*token); }
		static int     kernToBase40         (const string& kerndata);
		static int     kernToBase40         (HTp token)
				{ return kernToBase40         ((string)*token); }
		static int     kernToBase12         (const string& kerndata);
		static int     kernToBase12         (HTp token)
				{ return kernToBase12         ((string)*token); }
		static int     kernToBase7          (const string& kerndata);
		static int     kernToBase7          (HTp token)
				{ return kernToBase7          ((string)*token); }
		static int     kernToMidiNoteNumber (const string& kerndata);
		static int     kernToMidiNoteNumber(HTp token)
				{ return kernToMidiNoteNumber((string)*token); }
		static string  kernToScientificPitch(const string& kerndata,
		                                     string flat = "b",
		                                     string sharp = "#",
		                                     string separator = "");
		static string  kernToSciPitch       (const string& kerndata,
		      										 string flat = "b",
		                                     string sharp = "#",
		                                     string separator = "")
	       { return kernToScientificPitch(kerndata, flat, sharp, separator); }
		static string  kernToSP             (const string& kerndata,
		                                     string flat = "b",
		                                     string sharp = "#",
		                                     string separator = "")
		      { return kernToScientificPitch(kerndata, flat, sharp, separator); }
		static int     pitchToWbh           (int dpc, int acc, int octave,
		                                     int maxacc);
		static void    wbhToPitch           (int& dpc, int& acc, int& octave,
		                                     int maxacc, int wbh);
		static int     kernClefToBaseline   (const string& input);
		static string  base40ToTrans        (int base40);
		static int     transToBase40        (const string& input);
		static int     base40IntervalToLineOfFifths(int trans);
		static string  keyNumberToKern      (int number);
		static int     base7ToBase40        (int base7);
		static int     base40IntervalToDiatonic(int base40interval);

		// data-type specific (other than pitch/rhythm),
		// defined in Convert-kern.cpp
		static bool isKernRest              (const string& kerndata);
		static bool isKernNote              (const string& kerndata);
		static bool isKernNoteAttack        (const string& kerndata);
		static bool hasKernSlurStart        (const string& kerndata);
		static bool hasKernSlurEnd          (const string& kerndata);
		static int  getKernSlurStartElisionLevel(const string& kerndata, int index);
		static int  getKernSlurEndElisionLevel  (const string& kerndata, int index);

		static bool isKernSecondaryTiedNote (const string& kerndata);
		static string getKernPitchAttributes(const string& kerndata);

		// String processing, defined in Convert-string.cpp
		static vector<string> splitString   (const string& data,
		                                     char separator = ' ');
		static void    replaceOccurrences   (string& source,
		                                     const string& search,
		                                     const string& replace);
		static string  repeatString         (const string& pattern, int count);
		static string  encodeXml            (const string& input);
		static string  getHumNumAttributes  (const HumNum& num);
		static string  trimWhiteSpace       (const string& input);
		static bool    startsWith           (const string& input,
		                                     const string& searchstring);
		static bool    contains(const string& input, const string& pattern);
		static bool    contains(const string& input, char pattern);
		static bool    contains(string* input, const string& pattern);
		static bool    contains(string* input, char pattern);
		static void    makeBooleanTrackList(vector<bool>& spinelist,
		                                     const string& spinestring, 
		                                     int maxtrack);

		// Mathematical processing, defined in Convert-math.cpp
		static int     getLcm               (const vector<int>& numbers);
		static int     getGcd               (int a, int b);
		static void    primeFactors         (vector<int>& output, int n);
		static double  nearIntQuantize      (double value,
		                                    double delta = 0.00001);
		static double  significantDigits    (double value, int digits);
		static bool    isNaN                (double value);
		static double  pearsonCorrelation   (vector<double> x, vector<double> y);

};



// SliceType is a list of various Humdrum line types.  Groupings are 
// segmented by categories which are prefixed with an underscore.
// For example Notes are in the _Duration group, since they have 
// non-zero durations.  Notes and Gracenotes are in the _Data group.
// The indentation shows the various types of groups.
// 

enum class SliceType {
				Notes,
			_Duration,
				GraceNotes,
		_Data,
			Measures,
		_Measure,
				Clefs,
				KeySigs,
				TimeSigs,
				MeterSigs,
			_RegularInterpretation,
				Exclusives,
				Terminators,
				Manipulators,
			_Manipulator,
		_Interpretation,
			Layouts,
			LocalComments,
	_Spined,
		GlobalComment,
		ReferenceRecord,
	_Other,
		Invalid
};


// MeasureType is a list of the style types for a measure (ending type for now)

enum class MeasureStyle {
	Plain,
	RepeatBackward,
	RepeatForward,
	RepeatBoth,
	Double,
	Final
};



class MxmlMeasure;
class MxmlEvent;

class MxmlPart {
	public:
		              MxmlPart             (void);
		             ~MxmlPart             ();
		void          clear                (void);
		void          enableStems          (void);
		bool          readPart             (const string& id, xml_node partdef, 
		                                    xml_node part);
		bool          addMeasure           (xml_node mel);
		bool          addMeasure           (xpath_node mel);
		int           getMeasureCount      (void) const;
		MxmlMeasure*  getMeasure           (int index) const;
		long          getQTicks            (void) const;
		int           setQTicks            (long value);
	   MxmlMeasure*  getPreviousMeasure   (MxmlMeasure* measure) const;
		HumNum        getDuration          (void) const;
		void          allocateSortedEvents (void);
		void          setPartNumber        (int number);
		int           getPartNumber        (void) const;
		int           getPartIndex         (void) const;
		int           getStaffCount        (void) const;
		int           getVerseCount        (void) const;
		int           getVerseCount        (int staffindex) const;
		int           getHarmonyCount      (void) const;
		void          trackStaffVoices     (int staffnum, int voicenum);
		void          printStaffVoiceInfo  (void);
		void          prepareVoiceMapping  (void);
		int           getVoiceIndex        (int voicenum);
		int           getStaffIndex        (int voicenum);
		bool          hasEditorialAccidental(void) const;

	private:
		void          receiveStaffNumberFromChild (int staffnum, int voicenum);
		void          receiveVerseCount    (int count);
		void          receiveVerseCount    (int staffnum, int count);
		void          receiveHarmonyCount  (int count);
		void          receiveEditorialAccidental(void);

	protected:
		vector<MxmlMeasure*> m_measures;
		vector<long>         m_qtick;
		int                  m_partnum;
		int                  m_maxstaff;
		vector<int>          m_verseCount;
		int                  m_harmonyCount;
		bool                 m_editorialAccidental;
		bool                 m_stems = false;

		// m_staffvoicehist: counts of staff and voice numbers.  
		// staff=0 is used for items such as measures.
		// voice=0 is used for nonduration items such as harmony.
		vector<vector<int> > m_staffvoicehist;
	 	vector<pair<int, int> > m_voicemapping; // voicenum -> (staff, voiceindex)
		
	friend MxmlMeasure;
	friend MxmlEvent;

};



class GridSide {
	public:
		GridSide(void);
		~GridSide();

		int   getVerseCount  (void);
		HTp   getVerse       (int index);
		void  setVerse       (int index, HTp token);

		int   getHarmonyCount(void);
		void  setHarmony     (HTp token);
		void  detachHarmony  (void);
		HTp   getHarmony     (void);

	private:
		vector<HumdrumToken*> m_verses;
		vector<HumdrumToken*> m_dynamics;
		HumdrumToken* m_harmony;
};



class GridStaff : public vector<GridVoice*>, public GridSide {
	public:
		GridStaff(void);
		~GridStaff();
		GridVoice* setTokenLayer (int layerindex, HTp token, HumNum duration);
		void setNullTokenLayer   (int layerindex, SliceType type, HumNum nextdur);
		void appendTokenLayer    (int layerindex, HTp token, HumNum duration,
		                          const string& spacer = " ");
		int getMaxVerseCount     (void);
};

ostream& operator<<(ostream& output, GridStaff* staff);



class GridPart : public vector<GridStaff*>, public GridSide {
	public:
		GridPart(void);
		~GridPart();
};

ostream& operator<<(ostream& output, GridPart* part);
ostream& operator<<(ostream& output, GridPart& part);



class GridSlice;
class HumGrid;

class GridMeasure : public list<GridSlice*> {
	public:
		GridMeasure(HumGrid* owner);
		~GridMeasure();

		bool         transferTokens (HumdrumFile& outfile, bool recip,
		                             bool addbar);
		HumGrid*     getOwner       (void);
		void         setOwner       (HumGrid* owner);
		HumNum       getDuration    (void);
		void         setDuration    (HumNum duration);
		HumNum       getTimestamp   (void);
		void         setTimestamp   (HumNum timestamp);
		HumNum       getTimeSigDur  (void);
		void         setTimeSigDur  (HumNum duration);
		MeasureStyle getStyle       (void) { return m_style; }
		MeasureStyle getBarStyle    (void) { return getStyle(); }
		void         setStyle       (MeasureStyle style) { m_style = style; }
		void         setBarStyle    (MeasureStyle style) { setStyle(style); }

		bool         isDouble(void) 
		                  {return m_style == MeasureStyle::Double;}
		bool         isFinal(void) 
		                  {return m_style == MeasureStyle::Final;}
		bool         isRepeatBackward(void) 
		                  { return m_style == MeasureStyle::RepeatBackward; }
		bool         isRepeatForward(void) 
		                  { return m_style == MeasureStyle::RepeatForward; }
		bool         isRepeatBoth(void) 
		                  { return m_style == MeasureStyle::RepeatBoth; }

	protected:
		void         appendInitialBarline(HumdrumFile& infile);

	private:
		HumGrid*     m_owner;
		HumNum       m_duration;
		HumNum       m_timestamp;
		HumNum       m_timesigdur;
		MeasureStyle m_style;
};


class HumGrid;


class GridSlice : public vector<GridPart*> {
	public:
		GridSlice(GridMeasure* measure, HumNum timestamp, SliceType type,
		          int partcount = 0);
		GridSlice(GridMeasure* measure, HumNum timestamp, SliceType type,
		          const GridSlice& slice);
		GridSlice(GridMeasure* measure, HumNum timestamp, SliceType type,
		          GridSlice* slice);
		~GridSlice();

		bool isNoteSlice(void)     { return m_type == SliceType::Notes; }
		bool isGraceSlice(void)    { return m_type == SliceType::GraceNotes; }
		bool isMeasureSlice(void)  { return m_type == SliceType::Measures; }
		bool isClefSlice(void)     { return m_type == SliceType::Clefs; }
		bool isTimeSigSlice(void)  { return m_type == SliceType::TimeSigs; }
		bool isMeterSigSlice(void) { return m_type == SliceType::MeterSigs; }
		bool isManipulatorSlice(void) { return m_type==SliceType::Manipulators; }
		bool isInvalidSlice(void)  { return m_type == SliceType::Invalid; }
		bool isInterpretationSlice(void);
		bool isDataSlice(void);
		SliceType getType(void)    { return m_type; }

		void transferTokens    (HumdrumFile& outfile, bool recip);
		void initializePartStaves (vector<MxmlPart>& partdata);

		HumNum       getDuration        (void);
		void         setDuration        (HumNum duration);
		HumNum       getTimestamp       (void);
		void         setTimestamp       (HumNum timestamp);
		void         setOwner           (HumGrid* owner);
		HumGrid*     getOwner           (void);
		HumNum       getMeasureDuration (void);
		HumNum       getMeasureTimestamp(void);
		GridMeasure* getMeasure         (void);
		void         invalidate         (void);

		void transferSides        (HumdrumLine& line, GridStaff& sides, 
		                           const string& empty, int maxvcount,
		                           int maxhcount);
		void transferSides        (HumdrumLine& line, GridPart& sides, 
		                           const string& empty, int maxvcount,
		                           int maxhcount);
		int getVerseCount         (int partindex, int staffindex);
		int getHarmonyCount       (int partindex, int staffindex = -1);

	protected:
		HTp  createRecipTokenFromDuration  (HumNum duration);

	private:
		HumGrid*     m_owner;
		GridMeasure* m_measure;
		HumNum       m_timestamp;
		HumNum       m_duration;
		SliceType    m_type;

};


ostream& operator<<(ostream& output, GridSlice* slice);



class GridVoice {
	public:
		GridVoice(void);
		GridVoice(HTp token, HumNum duration);
		GridVoice(const char* token, HumNum duration);
		GridVoice(const string& token, HumNum duration);
		~GridVoice();

		bool   isTransfered       (void);

		HTp    getToken           (void) const;
		void   setToken           (HTp token);
		void   setToken           (const string& token);
		void   setToken           (const char* token);
		bool   isNull             (void) const;

		void   setDuration        (HumNum duration);
		HumNum getDuration        (void) const;
		HumNum getDurationToNext  (void) const;
		HumNum getDurationToPrev  (void) const;
		void   setDurationToPrev  (HumNum dur);
		void   incrementDuration  (HumNum duration);
		void   forgetToken        (void);

	protected:
		void   setTransfered      (bool state);

	private:
		HTp    m_token;
		HumNum m_nextdur;
		HumNum m_prevdur;
		bool   m_transfered;

	friend class GridSlice;
};

ostream& operator<<(ostream& output, GridVoice* voice);
ostream& operator<<(ostream& output, GridVoice& voice);



class HumGrid : public vector<GridMeasure*> {
	public:
		HumGrid(void);
		~HumGrid();
		void enableRecipSpine (void);
		bool transferTokens   (HumdrumFile& outfile);
		int  getHarmonyCount  (int partindex);
		int  getVerseCount    (int partindex, int staffindex);
		void setVerseCount    (int partindex, int staffindex, int count);
		void setHarmonyCount  (int partindex, int count);
		void removeRedundantClefChanges(void);
		bool hasPickup         (void);

	protected:
		void calculateGridDurations        (void);
		void insertExclusiveInterpretationLine (HumdrumFile& outfile);
		void insertDataTerminationLine     (HumdrumFile& outfile);
		void appendMeasureLine             (HumdrumFile& outfile,
		                                    GridSlice& slice);
		void insertPartIndications         (HumdrumFile& outfile);
		void insertStaffIndications        (HumdrumFile& outfile);
		void addNullTokens                 (void);
		void addNullTokensForGraceNotes    (void);
		void FillInNullTokensForGraceNotes(GridSlice* graceslice, GridSlice* lastnote,
		                                   GridSlice* nextnote);
		bool buildSingleList               (void);
		void extendDurationToken           (int slicei, int parti,
		                                    int staffi, int voicei);
		GridVoice* getGridVoice(int slicei, int parti, int staffi, int voicei);
		void addMeasureLines                (void);
		void addLastMeasure                 (void);
		bool manipulatorCheck               (void);
		GridSlice* manipulatorCheck         (GridSlice* ice1, GridSlice* ice2);
		void cleanupManipulators            (void);
		void cleanManipulator               (vector<GridSlice*>& newslices, 
		                                     GridSlice* curr);
		GridSlice* checkManipulatorContract (GridSlice* curr);
		void transferMerges                 (GridStaff* oldstaff,
		                                     GridStaff* oldlaststaff,
		                                     GridStaff* newstaff,
		                                     GridStaff* newlaststaff);
		void insertExInterpSides            (HumdrumLine* line, int part,
		                                     int staff);
		void insertSideTerminals            (HumdrumLine* line, int part, 
		                                     int staff);
		void insertSidePartInfo             (HumdrumLine* line, int part,
		                                     int staff);
		void insertSideStaffInfo            (HumdrumLine* line, int part,
		                                     int staff, int staffnum);
		void getMetricBarNumbers            (vector<int>& barnums);
		string  createBarToken              (int m, int barnum,
		                                     GridMeasure* measure);
		string getBarStyle                  (GridMeasure* measure);

	private:
		vector<GridSlice*>   m_allslices;
		vector<vector<int> > m_verseCount;
		vector<int>          m_harmonyCount;
		bool                 m_pickup;

		// options:
		bool m_recip;               // include **recip spine in output
		bool m_musicxmlbarlines;    // use measure numbers from <measure> element

};



class MxmlMeasure;
class MxmlPart;

// Event types: These are all of the XML elements which can be children of
// the measure element in MusicXML.

enum measure_event_type {
	mevent_unknown,
	mevent_attributes,
	mevent_backup,
	mevent_barline,
	mevent_bookmark,
	mevent_direction,
	mevent_figured_bass,
	mevent_forward,
	mevent_grouping,
	mevent_harmony,
	mevent_link,
	mevent_note,
	mevent_print,
	mevent_sound,
	mevent_float       // category for GridSides not attached to note onsets
};


class MxmlEvent {
	public:
		                   MxmlEvent          (MxmlMeasure* measure);
		                  ~MxmlEvent          ();
		void               clear              (void);
		void               enableStems        (void);
		bool               parseEvent         (xml_node el, xml_node nextel,
		                                       HumNum starttime);
		bool               parseEvent         (xpath_node el, HumNum starttime);
		void               setTickStart       (long value, long ticks);
		void               setTickDur         (long value, long ticks);
		void               setStartTime       (HumNum value);
		void               setDuration        (HumNum value);
		void               setDurationByTicks (long value,
		                                       xml_node el = xml_node(NULL));
		HumNum             getStartTime       (void) const;
		HumNum             getDuration        (void) const;
		void               setOwner           (MxmlMeasure* measure);
		MxmlMeasure*       getOwner           (void) const;
		const char*        getName            (void) const;
		int                setQTicks          (long value);
		long               getQTicks          (void) const;
		long               getIntValue        (const char* query) const;
		bool               hasChild           (const char* query) const;
		void               link               (MxmlEvent* event);
		bool               isLinked           (void) const;
		bool               isRest             (void);
		bool               isGrace            (void);
		bool               isFloating         (void);
		bool               hasSlurStart       (int& direction);
		bool               hasSlurStop        (void);
		void               setLinked          (void);
		vector<MxmlEvent*> getLinkedNotes     (void);
		void               attachToLastEvent  (void);
		bool               isChord            (void) const;
		void               printEvent         (void);
		int                getSequenceNumber  (void) const;
		int                getVoiceNumber     (void) const;
		void               setVoiceNumber     (int value);
		int                getStaffNumber     (void) const;
		int                getStaffIndex      (void) const;
		int                getVoiceIndex      (int maxvoice = 4) const;
		void               setStaffNumber     (int value);
		measure_event_type getType            (void) const;
		int                getPartNumber      (void) const;
		int                getPartIndex       (void) const;
		string             getRecip           (void) const;
		string             getKernPitch       (void);
		string             getPrefixNoteInfo  (void) const;
		string             getPostfixNoteInfo (bool primarynote) const;
		xml_node           getNode            (void);
		xml_node           getHNode           (void);
		HumNum             getTimeSigDur      (void);
		string             getElementName     (void);
		void               addNotations       (stringstream& ss, 
		                                       xml_node notations) const;
		void               reportVerseCountToOwner (int count);
		void               reportVerseCountToOwner (int staffnum, int count);
		void               reportHarmonyCountToOwner (int count);
		void               reportMeasureStyleToOwner (MeasureStyle style);
		void               reportEditorialAccidentalToOwner(void);
      void               makeDummyRest      (MxmlMeasure* owner, 
		                                       HumNum startime,
		                                       HumNum duration,
		                                       int staffindex = 0,
		                                       int voiceindex = 0);
		void               setVoiceIndex      (int voiceindex);
		void               forceInvisible     (void);
		bool               isInvisible        (void);
		void               setBarlineStyle    (xml_node node);

	protected:
		HumNum             m_starttime;  // start time in quarter notes of event
		HumNum             m_duration;   // duration in quarter notes of event
		measure_event_type m_eventtype;  // enumeration type of event
		xml_node           m_node;       // pointer to event in XML structure
		MxmlMeasure*       m_owner;      // measure that contains this event
		vector<MxmlEvent*> m_links;      // list of secondary chord notes
		bool               m_linked;     // true if a secondary chord note
		int                m_sequence;   // ordering of event in XML file
		static int         m_counter;    // counter for sequence variable
		short              m_staff;      // staff number in part for event
		short              m_voice;      // voice number in part for event
		int                m_voiceindex; // voice index of item (remapping)
      int                m_maxstaff;   // maximum staff number for measure
		xml_node           m_hnode;      // harmony label starting at note event
		bool               m_invisible;  // for forceInvisible();
		bool               m_stems;      // for preserving stems


	private:
   	void   reportStaffNumberToOwner  (int staffnum, int voicenum);
		void   reportTimeSigDurToOwner   (HumNum duration);
		int    getDotCount               (void) const;

	public:
		static HumNum getEmbeddedDuration  (xml_node el = xml_node(NULL));
		static HumNum getQuarterDurationFromType (const char* type);
		static bool   nodeType             (xml_node node, const char* testname);

	friend MxmlMeasure;
	friend MxmlPart;
};



class MxmlEvent;
class MxmlPart;


class SimultaneousEvents {
	public:
		SimultaneousEvents(void) { }
		~SimultaneousEvents() { }
		HumNum starttime;              // start time of events
		HumNum duration;               // duration to next non-zero duration
		vector<MxmlEvent*> zerodur;    // zero-duration elements at this time
		vector<MxmlEvent*> nonzerodur; // non-zero dur elements at this time
};


class MxmlMeasure {
	public:
		              MxmlMeasure        (MxmlPart* part);
		             ~MxmlMeasure        (void);
		void          clear              (void);
		void          enableStems        (void);
		bool          parseMeasure       (xml_node mel);
		bool          parseMeasure       (xpath_node mel);
		void          setStartTimeOfMeasure (HumNum value);
		void          setStartTimeOfMeasure (void);
		void          setDuration        (HumNum value);
		HumNum        getStartTime       (void) const;
		HumNum        getTimestamp       (void) const { return getStartTime(); }
		HumNum        getDuration        (void) const;
		void          setOwner           (MxmlPart* part);
		MxmlPart*     getOwner           (void) const;
		int           getPartNumber      (void) const;
		int           getPartIndex       (void) const;
		int           setQTicks          (long value);
		long          getQTicks          (void) const;
		void          attachLastEventToPrevious  (void);
		void          calculateDuration  (void);
		int           getEventCount      (void) const;
		vector<SimultaneousEvents>* getSortedEvents(void);
		MxmlEvent*    getEvent           (int index) const;

		void          setNextMeasure     (MxmlMeasure* event);
		MxmlMeasure*  getNextMeasure     (void) const;
		MxmlMeasure*  getPreviousMeasure (void) const;
		void          setPreviousMeasure (MxmlMeasure* event);

		int           getVoiceIndex      (int voicenum);
		int           getStaffIndex      (int voicenum);
		void          setTimeSigDur      (HumNum duration);
		HumNum        getTimeSigDur      (void);
		void          addDummyRest       (void);
		void          addDummyRest       (HumNum starttime, HumNum duration, 
		                                  int staffindex, int voiceindex);
		vector<MxmlEvent*>& getEventList (void);
		void  sortEvents                 (void);
		void  forceLastInvisible         (void);
		MeasureStyle  getStyle           (void);
		MeasureStyle  getBarStyle        (void);
		void  setStyle                   (MeasureStyle style);
		void  setBarStyle                (MeasureStyle style);
		void  makeFinalBarline(void)   { m_style = MeasureStyle::Final; }
		bool  isFinal(void)            { return m_style == MeasureStyle::Final; }
		bool  isDouble(void)           { return m_style == MeasureStyle::Double; }
		bool  isRepeatBackward(void)   { return m_style == MeasureStyle::RepeatBackward; }
		bool  isRepeatForward(void)    { return m_style == MeasureStyle::RepeatForward; }
		bool  isRepeatBoth(void)       { return m_style == MeasureStyle::RepeatBoth; }

	private:
		void  receiveStaffNumberFromChild (int staffnum, int voicenum);
		void  receiveTimeSigDurFromChild  (HumNum duration);
		void  receiveMeasureStyleFromChild(MeasureStyle style);
		void  receiveEditorialAccidentalFromChild(void);
   	void  reportStaffNumberToOwner    (int staffnum, int voicenum);
		void  reportVerseCountToOwner     (int count);
		void  reportVerseCountToOwner     (int staffindex, int count);
		void  reportHarmonyCountToOwner   (int count);
		void  reportEditorialAccidentalToOwner (void);

	protected:
		HumNum             m_starttime; // start time of measure in quarter notes
		HumNum             m_duration;  // duration of measure in quarter notes
		HumNum             m_timesigdur; // duration of measure according to 
													// prevailing time signature.
		MxmlPart*          m_owner;     // part which contains measure
		MxmlMeasure*       m_previous;  // previous measure in part or null
		MxmlMeasure*       m_following; // following measure in part or null
		vector<MxmlEvent*> m_events;    // list of semi-ordered events in measure
		vector<SimultaneousEvents> m_sortedevents; // list of time-sorted events
		MeasureStyle       m_style;     // measure style type
		bool               m_stems = false;

	friend MxmlEvent;
	friend MxmlPart;
};



class Option_register {
	public:
		         Option_register     (void);
		         Option_register     (const string& aDefinition, char aType,
		                                  const string& aDefaultOption);
		         Option_register     (const string& aDefinition, char aType,
		                                  const string& aDefaultOption,
		                                  const string& aModifiedOption);
		         Option_register     (const Option_register& reg);
		        ~Option_register     ();

		Option_register& operator=(const Option_register& reg);
		void     clearModified      (void);
		string   getDefinition      (void);
		string   getDefault         (void);
		string   getOption          (void);
		string   getModified        (void);
		string   getDescription     (void);
		int      isModified         (void);
		char     getType            (void);
		void     reset              (void);
		void     setDefault         (const string& aString);
		void     setDefinition      (const string& aString);
		void     setDescription     (const string& aString);
		void     setModified        (const string& aString);
		void     setType            (char aType);
		ostream& print              (ostream& out);

	protected:
		string       m_definition;
		string       m_description;
		string       m_defaultOption;
		string       m_modifiedOption;
		int          m_modifiedQ;
		char         m_type;
};


class Options {
	public:
		                Options           (void);
		                Options           (int argc, char** argv);
		                Options           (const Options& options);
		               ~Options           ();

		Options&        operator=         (const Options& options);
		int             argc              (void) const;
		const vector<string>& argv        (void) const;
		int             define            (const string& aDefinition);
		int             define            (const string& aDefinition,
		                                   const string& description);
		string          getArg            (int index);
		string          getArgument       (int index);
		int             getArgCount       (void);
		int             getArgumentCount  (void);
		vector<string>& getArgList        (vector<string>& output);
		vector<string>& getArgumentList   (vector<string>& output);
		int             getBoolean        (const string& optionName);
		string          getCommand        (void);
		string          getCommandLine    (void);
		string          getDefinition     (const string& optionName);
		double          getDouble         (const string& optionName);
		char            getFlag           (void);
		char            getChar           (const string& optionName);
		float           getFloat          (const string& optionName);
		int             getInt            (const string& optionName);
		int             getInteger        (const string& optionName);
		string          getString         (const string& optionName);
		char            getType           (const string& optionName);
		int             optionsArg        (void);
		ostream&        print             (ostream& out);
		ostream&        printOptionList   (ostream& out);
		ostream&        printOptionListBooleanState(ostream& out);
		bool            process           (int error_check = 1, int suppress = 0);
		bool            process           (int argc, char** argv,
		                                      int error_check = 1,
		                                      int suppress = 0);
		bool            process           (const vector<string>& argv,
		                                      int error_check = 1,
		                                      int suppress = 0);
		bool            process           (string& argv, int error_check = 1,
		                                      int suppress = 0);
		void            reset             (void);
		void            xverify           (int argc, char** argv,
		                                      int error_check = 1,
		                                      int suppress = 0);
		void            xverify           (int error_check = 1,
		                                      int suppress = 0);
		void            setFlag           (char aFlag);
		void            setModified       (const string& optionName,
		                                   const string& optionValue);
		void            setOptions        (int argc, char** argv);
		void            setOptions        (const vector<string>& argv);
		void            setOptions        (string& args);
		void            appendOptions     (int argc, char** argv);
		void            appendOptions     (string& args);
		void            appendOptions     (vector<string>& argv);
		ostream&        printRegister     (ostream& out);
		int             isDefined         (const string& name);
		static vector<string>  tokenizeCommandLine(string& args);
		bool            hasParseError     (void);
		string          getParseError     (void);
		ostream&        getParseError     (ostream& out);

	protected:
		// m_argv: the list of raw command line strings including
		// a mix of options and non-option argument.
		vector<string> m_argv;

		// m_arguments: list of parsed command-line arguments which
		// are not options, or the command (argv[0]);
		vector<string> m_arguments;

		// m_optionRegister: store for the states/values of each option.
		vector<Option_register*> m_optionRegister;

		// m_optionFlag: the character which indicates an option.
		// Generally a dash, but could be made a slash for Windows environments.
		char m_optionFlag = '-';

		// m_optionList:
		map<string, int> m_optionList;

		//
		// boolern options for object:
		//

		// m_options_error_check: for .verify() function.
		bool m_options_error_checkQ = true;

		// m_processedQ: true if process() was run.  This will parse
		// the command-line arguments into a list of options, and also
		// enable boolean versions of the options.
		bool m_processedQ = false;

		// m_suppressQ: true means to suppress automatic --options option
		// listing.
		bool m_suppressQ = false;

		// m_optionsArgument: indicate that --options was used.
		bool m_optionsArgQ = false;

		// m_error: used to store errors in parsing command-line options.
		stringstream m_error;

	private:
		int     getRegIndex    (const string& optionName);
		bool    isOption       (const string& aString, int& argp);
		int     storeOption    (int gargp, int& position, int& running);
};

#define OPTION_BOOLEAN_TYPE   'b'
#define OPTION_CHAR_TYPE      'c'
#define OPTION_DOUBLE_TYPE    'd'
#define OPTION_FLOAT_TYPE     'f'
#define OPTION_INT_TYPE       'i'
#define OPTION_STRING_TYPE    's'
#define OPTION_UNKNOWN_TYPE   'x'



class HumTool : public Options {
	public:
		         HumTool         (void);
		        ~HumTool         ();

		void     clearOutput     (void);

		bool     hasAnyText      (void);
		string   getAllText      (void);
		ostream& getAllText      (ostream& out);

		bool     hasHumdrumText  (void);
		string   getHumdrumText  (void);
		ostream& getHumdrumText  (ostream& out);

		bool     hasJsonText     (void);
		string   getJsonText     (void);
		ostream& getJsonText     (ostream& out);

		bool     hasFreeText     (void);
		string   getFreeText     (void);
		ostream& getFreeText     (ostream& out);

		bool     hasWarning      (void);
		string   getWarning      (void);
		ostream& getWarning      (ostream& out);

		bool     hasError        (void);
		string   getError        (void);
		ostream& getError        (ostream& out);

	protected:
		stringstream m_humdrum_text;  // output text in Humdrum syntax.
		stringstream m_json_text;     // output text in JSON syntax.
		stringstream m_free_text;     // output for plain text content.
	  	stringstream m_warning_text;  // output for warning messages;
	  	stringstream m_error_text;    // output for error messages;

};


///////////////////////////////////////////////////////////////////////////
//
// common command-line Interfaces
//

//////////////////////////////
//
// BASIC_INTERFACE -- Expects one Humdurm file, either from the
//    first command-line argument (left over after options have been
//    parsed out), or from standard input.
//
// function call that the interface must implement:
//  .run(HumdrumFile& infile, ostream& out)
//
//

#define BASIC_INTERFACE(CLASS)                 \
using namespace std;                           \
using namespace hum;                           \
int main(int argc, char** argv) {              \
	CLASS interface;                            \
	if (!interface.process(argc, argv)) {       \
		interface.getError(cerr);                \
		return -1;                               \
	}                                           \
	HumdrumFile infile;                         \
	if (interface.getArgCount() > 0) {          \
		infile.read(interface.getArgument(1));   \
	} else {                                    \
		infile.read(cin);                        \
	}                                           \
	int status = interface.run(infile, cout);   \
	if (interface.hasWarning()) {               \
		interface.getWarning(cerr);              \
		return 0;                                \
	}                                           \
	if (interface.hasError()) {                 \
		interface.getError(cerr);                \
		return -1;                               \
	}                                           \
	return !status;                             \
}



//////////////////////////////
//
// STREAM_INTERFACE -- Expects one Humdurm file, either from the
//    first command-line argument (left over after options have been
//    parsed out), or from standard input.
//
// function call that the interface must implement:
//  .run(HumdrumFile& infile, ostream& out)
//
//

#define STREAM_INTERFACE(CLASS)                                  \
using namespace std;                                             \
using namespace hum;                                             \
int main(int argc, char** argv) {                                \
	CLASS interface;                                              \
	if (!interface.process(argc, argv)) {                         \
		interface.getError(cerr);                                  \
		return -1;                                                 \
	}                                                             \
	HumdrumFileStream streamer(static_cast<Options&>(interface)); \
	HumdrumFile infile;                                           \
	bool status = true;                                           \
	while (streamer.read(infile)) {                               \
		status &= interface.run(infile);                           \
		if (interface.hasWarning()) {                              \
			interface.getWarning(cerr);                             \
		}                                                          \
		if (interface.hasAnyText()) {                              \
		   interface.getAllText(cout);                             \
		}                                                          \
		if (interface.hasError()) {                                \
			interface.getError(cerr);                               \
         return -1;                                              \
		}                                                          \
		if (!interface.hasAnyText()) {                             \
			cout << infile;                                         \
		}                                                          \
		interface.clearOutput();                                   \
	}                                                             \
	return !status;                                               \
}



class HumdrumFileStream {
	public:
		                HumdrumFileStream  (void);
		                HumdrumFileStream  (char** list);
		                HumdrumFileStream  (const vector<string>& list);
		                HumdrumFileStream  (Options& options);

		int             setFileList        (char** list);
		int             setFileList        (const vector<string>& list);

		void            clear              (void);
		int             eof                (void);

		int             getFile            (HumdrumFile& infile);
		int             read               (HumdrumFile& infile);

	protected:
		ifstream        m_instream;       // used to read from list of files.
		stringstream    m_urlbuffer;      // used to read data over internet.
		string          m_newfilebuffer;  // used to keep track of !!!!segment:
		                                  // records.

		vector<string>  m_filelist;       // used when not using cin
		int             m_curfile;        // index into filelist

		vector<string>  m_universals;     // storage for universal comments

		// Automatic URL downloading of data from internet in read():
		void     fillUrlBuffer            (stringstream& uribuffer,
		                                   const string& uriname);

};



class Tool_autobeam : public HumTool {
	public:
		         Tool_autobeam   (void);
		        ~Tool_autobeam   () {};

		bool     run             (HumdrumFile& infile);
		bool     run             (const string& indata, ostream& out);
		bool     run             (HumdrumFile& infile, ostream& out);

	protected:
		void     initialize      (HumdrumFile& infile);
		void     processStrand   (HTp strandstart, HTp strandend);
		void     processMeasure  (vector<HTp>& measure);
		void     addBeam         (HTp startnote, HTp endnote);
		void     addBeams        (HumdrumFile& infile);
		void     removeBeams     (HumdrumFile& infile);

	private:
		vector<vector<pair<int, HumNum> > > m_timesigs;
		vector<HTp> m_kernspines;
		bool        m_overwriteQ;
		int         m_track;

};



class Coord {
   public:
           Coord(void) { clear(); }
      void clear(void) { i = j = -1; }
      int i;
      int j;
};


class Tool_autostem : public HumTool {
	public:
		         Tool_autostem         (void);
		        ~Tool_autostem         () {};

		bool     run                   (HumdrumFile& infile);
		bool     run                   (const string& indata, ostream& out);
		bool     run                   (HumdrumFile& infile, ostream& out);

	protected:
		void     initialize            (HumdrumFile& infile);
		void      example              (void);
		void      usage                (void);
		void      autostem             (HumdrumFile& infile);
		void      getClefInfo          (vector<vector<int> >& baseline,
		                                HumdrumFile& infile);
		void      addStem              (string& input, const string& piece);
		void      processKernTokenStemsSimpleModel(HumdrumFile& infile,
		                                vector<vector<int> >& baseline,
		                                int row, int col);
		void      removeStems          (HumdrumFile& infile);
		void      removeStem2          (HumdrumFile& infile, int row, int col);
		int       getVoice             (HumdrumFile& infile, int row, int col);
		void      getNotePositions     (vector<vector<vector<int> > >& notepos,
		                                vector<vector<int> >& baseline,
		                                HumdrumFile& infile);
		void      printNotePositions   (HumdrumFile& infile,
		                                vector<vector<vector<int> > >& notepos);
		void      getVoiceInfo         (vector<vector<int> >& voice, HumdrumFile& infile);
		void      printVoiceInfo       (HumdrumFile& infile, vector<vector<int> >& voice);
		void      processKernTokenStems(HumdrumFile& infile,
		                                vector<vector<int> >& baseline, int row, int col);
		void      getMaxLayers         (vector<int>& maxlayer, vector<vector<int> >& voice,
		                                HumdrumFile& infile);
		void      assignStemDirections (vector<vector<int> >& stemdir,
		                                vector<vector<int> > & voice,
		                                vector<vector<vector<int> > >& notepos,
		                                HumdrumFile& infile);
		void      assignBasicStemDirections(vector<vector<int> >& stemdir,
		                                vector<vector<int> >& voice,
		                                vector<vector<vector<int> > >& notepos,
		                                HumdrumFile& infile);
		int       determineChordStem   (vector<vector<int> >& voice,
		                                vector<vector<vector<int> > >& notepos,
		                                HumdrumFile& infile, int row, int col);
		void      insertStems          (HumdrumFile& infile,
		                                vector<vector<int> >& stemdir);
		void      setStemDirection     (HumdrumFile& infile, int row, int col,
		                                int direction);
		void      getBeamState         (vector<vector<string > >& beams,
		                                HumdrumFile& infile);
		void      countBeamStuff       (const string& token, int& start, int& stop,
		                                int& flagr, int& flagl);
		void      getBeamSegments      (vector<vector<Coord> >& beamednotes,
		                                vector<vector<string > >& beamstates,
		                                HumdrumFile& infile, vector<int> maxlayer);
		int       getBeamDirection     (vector<Coord>& coords,
		                                vector<vector<int> >& voice,
		                                vector<vector<vector<int> > >& notepos);
		void      setBeamDirection     (vector<vector<int> >& stemdir,
		                                vector<Coord>& bnote, int direction);

	private:
		int    debugQ        = 0;       // used with --debug option
		int    removeQ       = 0;       // used with -r option
		int    noteposQ      = 0;       // used with -p option
		int    voiceQ        = 0;       // used with --voice option
		int    removeallQ    = 0;       // used with -R option
		int    overwriteQ    = 0;       // used with -o option
		int    overwriteallQ = 0;       // used with -O option
		int    Middle        = 4;       // used with -u option
		int    Borderline    = 0;       // really used with -u option
		int    notlongQ      = 0;       // used with -L option
		bool   m_quit        = false;

};


class NoteNode {
   public:
		int b40;         // base-40 pitch number or 0 if a rest, negative if tied
		int line;        // line number in original score of note
		int spine;       // spine number in original score of note
		int measure;     // measure number of note
		int serial;      // serial number 
		int mark;        // for marking search matches
		int notemarker;  // for pass-through of marks
		double beatsize; // time signature bottom value which or
		                 // 3 times the bottom if compound meter
		HumNum   duration;  // duration

		         NoteNode             (void) { clear(); }
		         NoteNode             (const NoteNode& anode);
		         NoteNode& operator=  (NoteNode& anode);
		        ~NoteNode             (void);
		void     clear                (void);
		int      isRest               (void) { return b40 == 0 ? 1 : 0; }
		int      isSustain            (void) { return b40 < 0 ? 1 : 0; }
		int      isAttack             (void) { return b40 > 0 ? 1 : 0; }
		int      getB40               (void) { return abs(b40); }
		void     setId                (const string& anid);
		string   getIdString          (void);
		string   getId                (void);

   protected:
		string  protected_id; // id number provided by data
};



class Tool_cint : public HumTool {
	public:
		         Tool_cint    (void);
		        ~Tool_cint    () {};

		bool     run                    (HumdrumFile& infile);
		bool     run                    (const string& indata, ostream& out);
		bool     run                    (HumdrumFile& infile, ostream& out);

	protected:

		void      initialize           (void);
		void      example              (void);
		void      usage                (const string& command);
		int       processFile          (HumdrumFile& infile);
		void      getKernTracks        (vector<int>& ktracks, HumdrumFile& infile);
		int       validateInterval     (vector<vector<NoteNode> >& notes, 
		                                int i, int j, int k);
		void      printIntervalInfo    (HumdrumFile& infile, int line, 
		                                int spine, vector<vector<NoteNode> >& notes, 
		                                int noteline, int noteindex, 
		                                vector<string >& abbr);
		void      getAbbreviations     (vector<string >& abbreviations, 
		                                vector<string >& names);
		void      getAbbreviation      (string& abbr, string& name);
		void      extractNoteArray     (vector<vector<NoteNode> >& notes, 
		                                HumdrumFile& infile, vector<int>& ktracks, 
		                                vector<int>& reverselookup);
		int       onlyRests            (vector<NoteNode>& data);
		int       hasAttack            (vector<NoteNode>& data);
		int       allSustained         (vector<NoteNode>& data);
		void      printPitchGrid       (vector<vector<NoteNode> >& notes, 
		                                HumdrumFile& infile);
		void      getNames             (vector<string >& names, 
		                                vector<int>& reverselookup, HumdrumFile& infile);
		void      printLattice         (vector<vector<NoteNode> >& notes, 
		                                HumdrumFile& infile, vector<int>& ktracks, 
		                                vector<int>& reverselookup, int n);
		void      printSpacer          (ostream& out);
		int       printInterval        (ostream& out, NoteNode& note1, NoteNode& note2,
		                                int type, int octaveadjust = 0);
		int       printLatticeItem     (vector<vector<NoteNode> >& notes, int n, 
		                                int currentindex, int fileline);
		int       printLatticeItemRows (vector<vector<NoteNode> >& notes, int n, 
		                                int currentindex, int fileline);
		int       printLatticeModule   (ostream& out, vector<vector<NoteNode> >& notes, 
		                                int n, int startline, int part1, int part2);
		void      printInterleaved     (HumdrumFile& infile, int line, 
		                                vector<int>& ktracks, vector<int>& reverselookup, 
		                                const string& interstring);
		void      printLatticeInterleaved(vector<vector<NoteNode> >& notes, 
		                                HumdrumFile& infile, vector<int>& ktracks, 
		                                vector<int>& reverselookup, int n);
		int       printInterleavedLattice(HumdrumFile& infile, int line, 
		                                vector<int>& ktracks, vector<int>& reverselookup,
		                                int n, int currentindex,
		                                vector<vector<NoteNode> >& notes);
		int       printCombinations    (vector<vector<NoteNode> >& notes, 
		                                HumdrumFile& infile, vector<int>& ktracks, 
		                                vector<int>& reverselookup, int n,
		                                vector<vector<string> >& retrospective,
		                                const string& searchstring);
		void      printAsCombination   (HumdrumFile& infile, int line, 
		                                vector<int>& ktracks, vector<int>& reverselookup,
		                                const string& interstring);
		int       printModuleCombinations(HumdrumFile& infile, int line, 
		                                vector<int>& ktracks, vector<int>& reverselookup,
		                                int n, int currentindex, 
		                                vector<vector<NoteNode> >& notes, 
		                                int& matchcount, 
		                                vector<vector<string> >& retrospective,
		                                const string& searchstring);
		int       printCombinationsSuspensions(vector<vector<NoteNode> >& notes, 
		                                HumdrumFile& infile, vector<int>& ktracks, 
		                                vector<int>& reverselookup, int n,
		                                vector<vector<string> >& retrospective);
		int       printCombinationModule(ostream& out, const string& filename, 
		                                vector<vector<NoteNode> >& notes, 
		                                int n, int startline, int part1, int part2,
		                                vector<vector<string> >& retrospective,
		                                char& notemarker, int markstate = 0);
		int       printCombinationModulePrepare(ostream& out, const string& filename,
		                                vector<vector<NoteNode> >& notes, int n, 
		                                int startline, int part1, int part2,
		                                vector<vector<string> >& retrospective,
		                                HumdrumFile& infile, const string& searchstring);
		int       getOctaveAdjustForCombinationModule(vector<vector<NoteNode> >& notes, 
		                                int n, int startline, int part1, int part2);
		void      addMarksToInputData  (HumdrumFile& infile, 
		                                vector<vector<NoteNode> >& notes,
		                                vector<int>& ktracks,
		                                vector<int>& reverselookup);
		void      markNote              (HumdrumFile& infile, int line, int col);
		void      initializeRetrospective(vector<vector<string> >& retrospective, 
		                                HumdrumFile& infile, vector<int>& ktracks);
		int       getTriangleIndex(int number, int num1, int num2);
		void      adjustKTracks        (vector<int>& ktracks, const string& koption);
		int       getMeasure           (HumdrumFile& infile, int line);

	private:

		int       debugQ       = 0;      // used with --debug option
		int       base40Q      = 0;      // used with --40 option
		int       base12Q      = 0;      // used with --12 option
		int       base7Q       = 0;      // used with -7 option
		int       pitchesQ     = 0;      // used with --pitches option
		int       rhythmQ      = 0;      // used with -r option and others
		int       durationQ    = 0;      // used with --dur option
		int       latticeQ     = 0;      // used with -l option
		int       interleavedQ = 0;      // used with -L option
		int       Chaincount   = 1;      // used with -n option
		int       chromaticQ   = 0;      // used with --chromatic option
		int       sustainQ     = 0;      // used with -s option
		int       zeroQ        = 0;      // used with -z option
		int       topQ         = 0;      // used with -t option
		int       toponlyQ     = 0;      // used with -T option
		int       hparenQ      = 0;      // used with -h option
		int       mparenQ      = 0;      // used with -y option
		int       locationQ    = 0;      // used with --location option
		int       koptionQ     = 0;      // used with -k option
		int       parenQ       = 0;      // used with -p option
		int       rowsQ        = 0;      // used with --rows option
		int       hmarkerQ     = 0;      // used with -h option
		int       mmarkerQ     = 0;      // used with -m option
		int       attackQ      = 0;      // used with --attacks option
		int       rawQ         = 0;      // used with --raw option
		int       raw2Q        = 0;      // used with --raw2 option
		int       xoptionQ     = 0;      // used with -x option
		int       octaveallQ   = 0;      // used with -O option
		int       octaveQ      = 0;      // used with -o option
		int       noharmonicQ  = 0;      // used with -H option
		int       nomelodicQ   = 0;      // used with -M option
		int       norestsQ     = 0;      // used with -R option
		int       nounisonsQ   = 0;      // used with -U option
		int       filenameQ    = 0;      // used with -f option
		int       searchQ      = 0;      // used with --search option
		int       markQ        = 0;      // used with --mark option
		int       countQ       = 0;      // used with --count option
		int       suspensionsQ = 0;      // used with --suspensions option
		int       uncrossQ     = 0;      // used with -c option
		int       retroQ       = 0;      // used with --retro option
		int       idQ          = 0;      // used with --id option
		vector<string> Ids;              // used with --id option
		char      NoteMarker   = '\0';   // used with -N option
		string    SearchString;
		string Spacer;

};


class Tool_dissonant : public HumTool {
	public:
		         Tool_dissonant    (void);
		        ~Tool_dissonant    () {};

		bool     run               (HumdrumFile& infile);
		bool     run               (const string& indata, ostream& out);
		bool     run               (HumdrumFile& infile, ostream& out);

	protected:
		void    doAnalysis         (vector<vector<string> >& results,
		                            NoteGrid& grid,
		                            vector<vector<NoteCell*> >& attacks,
		                            bool debug);
		void    doAnalysisForVoice (vector<vector<string> >& results,
		                            NoteGrid& grid,
		                            vector<NoteCell*>& attacks,
		                            int vindex, bool debug);
		void    findFakeSuspensions(vector<vector<string> >& results, 
		                            NoteGrid& grid,
		                            vector<NoteCell*>& attacks, int vindex);
		void    findLs			   (vector<vector<string> >& results, 
		                            NoteGrid& grid,
		                            vector<NoteCell*>& attacks, int vindex);
		void    findYs			   (vector<vector<string> >& results, 
		                            NoteGrid& grid,
		                            vector<NoteCell*>& attacks, int vindex);
		void    changePitch        (HTp note2, HTp note1);

		void    printColorLegend   (HumdrumFile& infile);
		int     getNextPitchAttackIndex(NoteGrid& grid, int voicei,
		                            int sliceindex);
		void    fillLabels         (void);
		void    fillLabels2        (void);
		void    printCountAnalysis (vector<vector<string> >& data);
		void    suppressDissonances(HumdrumFile& infile, NoteGrid& grid,
		                            vector<vector<NoteCell* > >& attacks,
		                            vector<vector<string> >& results);
		void    suppressDissonancesInVoice(HumdrumFile& infile, 
		                            NoteGrid& grid, int vindex,
		                            vector<NoteCell*>& attacks,
		                            vector<string>& results);
		void    mergeWithPreviousNote(HumdrumFile& infile,
		                            vector<NoteCell*>& attacks, int index);

	private:
	 	vector<HTp> m_kernspines;
		bool diss2Q = false;
		bool diss7Q = false;
		bool diss4Q = false;
		bool dissL0Q = false;
		bool dissL1Q = false;
		bool dissL2Q = false;
		bool suppressQ = false;

		vector<string> m_labels;

		// unaccdented non-harmonic tones:
		const int PASSING_UP           =  0; // rising passing tone
		const int PASSING_DOWN         =  1; // downward passing tone
		const int NEIGHBOR_UP          =  2; // upper neighbor
		const int NEIGHBOR_DOWN        =  3; // lower neighbor
		const int ECHAPPE_UP           =  4; // upper échappée
		const int ECHAPPE_DOWN         =  5; // lower échappée
		const int CAMBIATA_UP_S        =  6; // ascending short nota cambiata
		const int CAMBIATA_DOWN_S      =  7; // descending short nota cambiata
		const int CAMBIATA_UP_L        =  8; // ascending long nota cambiata
		const int CAMBIATA_DOWN_L      =  9; // descending long nota cambiata
		// const int IPOSTHI_NEIGHBOR     = 10; // incomplete posterior upper neighbor
		// const int IPOSTLOW_NEIGHBOR    = 11; // incomplete posterior lower neighbor
		// const int IANTHI_NEIGHBOR      = 12; // incomplete anterior upper neighbor
		// const int IANTLOW_NEIGHBOR     = 13; // incomplete anterior lower neighbor
		const int ANT_UP               = 10; // rising anticipation
		const int ANT_DOWN             = 11; // descending anticipation

		// accented non-harmonic tones:
		const int THIRD_Q_PASS_UP      = 12; // dissonant third quarter
		const int THIRD_Q_PASS_DOWN    = 13; // dissonant third quarter
		const int THIRD_Q_UPPER_NEI    = 14; // dissonant third quarter
		const int THIRD_Q_LOWER_NEI    = 15; // dissonant third quarter
		const int SUS_BIN  	           = 16; // binary suspension
		const int SUS_TERN  	       = 17; // ternary suspension
		const int AGENT_BIN		       = 18; // binary agent
		const int AGENT_TERN		   = 19; // ternary agent
		const int SUSPENSION_ORNAM     = 20; // suspension ornament
		const int SUSPENSION_REP       = 21; // suspension repeated note
		const int FAKE_SUSPENSION_UP   = 22; // fake suspension approached by step up
		const int FAKE_SUSPENSION_DOWN = 23; // fake suspension approached by step down
		const int SUS_NO_AGENT_UP      = 24; // suspension missing a normal agent approached by step up
		const int SUS_NO_AGENT_DOWN    = 25; // suspension missing a normal agent approached by step down
		const int CHANSON_IDIOM        = 26; // chanson idiom

		// unknown dissonances:
		const int PARALLEL_UP          = 27; // moves in parallel with known dissonant, approached from below
		const int PARALLEL_DOWN        = 28; // moves in parallel with known dissonant, approached from above
		const int ONLY_WITH_VALID_UP   = 29; // only dissonant with identifiable dissonances, approached from below
		const int ONLY_WITH_VALID_DOWN = 30; // only dissonant with identifiable dissonances, approached from above
		const int UNKNOWN_DISSONANCE   = 31; // unknown dissonance type
		const int UNLABELED_Z2         = 32; // unknown dissonance type, 2nd interval
		const int UNLABELED_Z7         = 33; // unknown dissonance type, 7th interval
		const int UNLABELED_Z4         = 34; // unknown dissonance type, 4th interval

		const int LABELS_SIZE          = 35; // one more than last index
};



#define ND_NOTE 0  /* notes or rests + text and phrase markings */
#define ND_BAR  1  /* explicit barlines */


class NoteData {
	public:
		NoteData(void) { clear(); }
		void clear(void) { bar = pitch = phstart = phend = 0;
							  phnum = -1;
							  lyricerr = lyricnum = 0;
							  tiestart = tiecont = tieend = 0;
							  slstart = slend = 0;
							  num = denom = barnum = 0;
							  barinterp = 0; bardur = 0.0;
							  duration = 0.0; text = ""; }
		double duration;
		int    bar;       int    num;
		int    denom;     int    barnum;
		double bardur;    int    barinterp;
		int    pitch;     int    lyricerr;
		int    phstart;   int    phend;    int phnum;
		int    slstart;   int    slend;    int lyricnum;
		int    tiestart;  int    tiecont;  int tieend;
		string text;
};

		

class Tool_esac2hum : public HumTool {
	public:
		         Tool_esac2hum         (void);
		        ~Tool_esac2hum         () {};

		bool    convertFile          (ostream& out, const string& filename);
		bool    convert              (ostream& out, const string& input);
		bool    convert              (ostream& out, istream& input);

	protected:
		bool      initialize            (void);
		void      checkOptions          (Options& opts, int argc, char** argv);
		void      example               (void);
		void      usage                 (const string& command);
		void      convertEsacToHumdrum  (ostream& out, istream& input);
		bool      getSong               (vector<string>& song, istream& infile, 
		                                int init);
		void      convertSong           (vector<string>& song, ostream& out);
		bool      getKeyInfo            (vector<string>& song, string& key, 
		                                 double& mindur, int& tonic, string& meter,
		                                 ostream& out);
		void      printNoteData         (NoteData& data, int textQ, ostream& out);
		bool      getNoteList           (vector<string>& song, 
		                                 vector<NoteData>& songdata, double mindur,
		                                 int tonic);
		void      getMeterInfo          (string& meter, vector<int>& numerator, 
		                                 vector<int>& denominator);
		void      postProcessSongData   (vector<NoteData>& songdata,
		                                 vector<int>& numerator,vector<int>& denominator);
		void      printKeyInfo          (vector<NoteData>& songdata, int tonic, 
		                                 int textQ, ostream& out);
		int       getAccidentalMax      (int a, int b, int c);
		bool      printTitleInfo        (vector<string>& song, ostream& out);
		void      getLineRange          (vector<string>& song, const string& field, 
		                                 int& start, int& stop);
		void      printChar             (unsigned char c, ostream& out);
		void      printBibInfo          (vector<string>& song, ostream& out);
		void      printString           (const string& string, ostream& out);
		void      printSpecialChars     (ostream& out);
		bool      placeLyrics           (vector<string>& song,
		                                 vector<NoteData>& songdata);
		bool      placeLyricPhrase      (vector<NoteData>& songdata, 
		                                 vector<string>& lyrics, int line);
		void      getLyrics             (vector<string>& lyrics, const string& buffer);
		void      cleanupLyrics         (vector<string>& lyrics);
		bool      getFileContents       (vector<string>& array, const string& filename);
		void      chopExtraInfo         (char* holdbuffer);
		void      printHumdrumHeaderInfo(ostream& out, vector<string>& song);
		void      printHumdrumFooterInfo(ostream& out, vector<string>& song);
		
	private:
		int            debugQ = 0;        // used with --debug option
		int            verboseQ = 0;      // used with -v option
		int            splitQ = 0;        // used with -s option
		int            firstfilenum = 1;  // used with -f option
		vector<string> header;            // used with -h option
		vector<string> trailer;           // used with -t option
		string         fileextension;     // used with -x option
		string         namebase;          // used with -s option

		vector<int>    chartable;  // used printChars() & printSpecialChars()
		int inputline = 0;

};


class Tool_extract : public HumTool {
	public:
		         Tool_extract  (void);
		        ~Tool_extract  () {};

		bool     run                    (HumdrumFile& infile);
		bool     run                    (const string& indata, ostream& out);
		bool     run                    (HumdrumFile& infile, ostream& out);

	protected:

		// auto transpose functions:
		void     initialize             (HumdrumFile& infile);

		// function declarations
		void    processFile             (HumdrumFile& infile);
		void    excludeFields           (HumdrumFile& infile, vector<int>& field,
		                                 vector<int>& subfield, vector<int>& model);
		void    extractFields           (HumdrumFile& infile, vector<int>& field,
		                                 vector<int>& subfield, vector<int>& model);
		void    extractTrace            (HumdrumFile& infile, const string& tracefile);
		void    getInterpretationFields (vector<int>& field, vector<int>& subfield,
		                                 vector<int>& model, HumdrumFile& infile,
		                                 string& interps, int state);
		//void    extractInterpretations  (HumdrumFile& infile, string& interps);
		void    example                 (void);
		void    usage                   (const string& command);
		void    fillFieldData           (vector<int>& field, vector<int>& subfield,
		                                 vector<int>& model, string& fieldstring,
		                                 HumdrumFile& infile);
		void    processFieldEntry       (vector<int>& field, vector<int>& subfield,
		                                 vector<int>& model, const string& astring,
		                                 HumdrumFile& infile);
		void    removeDollarsFromString (string& buffer, int maxtrack);
		int     isInList                (int number, vector<int>& listofnum);
		void    getTraceData            (vector<int>& startline,
		                                 vector<vector<int> >& fields,
		                                 const string& tracefile, HumdrumFile& infile);
		void    printTraceLine          (HumdrumFile& infile, int line,
		                                 vector<int>& field);
		void    dealWithSpineManipulators(HumdrumFile& infile, int line,
		                                 vector<int>& field, vector<int>& subfield,
		                                 vector<int>& model);
		void    storeToken              (vector<string>& storage,
		                                 const string& string);
		void    storeToken              (vector<string>& storage, int index,
		                                 const string& string);
		void    printMultiLines         (vector<int>& vsplit, vector<int>& vserial,
		                                 vector<string>& tempout);
		void    reverseSpines           (vector<int>& field, vector<int>& subfield,
		                                 vector<int>& model, HumdrumFile& infile,
		                                 const string& exinterp);
		void    getSearchPat            (string& spat, int target,
		                                 const string& modifier);
		void    expandSpines            (vector<int>& field, vector<int>& subfield,
		                                 vector<int>& model, HumdrumFile& infile,
		                                 string& interp);
		void    dealWithSecondarySubspine(vector<int>& field, vector<int>& subfield,
		                                 vector<int>& model, int targetindex,
		                                 HumdrumFile& infile, int line, int spine,
		                                 int submodel);
		void    dealWithCospine         (vector<int>& field, vector<int>& subfield,
		                                 vector<int>& model, int targetindex,
		                                 HumdrumFile& infile, int line, int cospine,
		                                 int comodel, int submodel,
		                                 const string& cointerp);
		void    printCotokenInfo        (int& start, HumdrumFile& infile, int line,
		                                 int spine, vector<string>& cotokens,
		                                 vector<int>& spineindex,
		                                 vector<int>& subspineindex);
		void    fillFieldDataByGrep     (vector<int>& field, vector<int>& subfield,
		                                 vector<int>& model, const string& grepString,
		                                 HumdrumFile& infile, int state);

	private:

		// global variables
		int          excludeQ = 0;        // used with -x option
		int          expandQ  = 0;        // used with -e option
		string       expandInterp = "";   // used with -E option
		int          interpQ  = 0;        // used with -i option
		string       interps  = "";       // used with -i option
		int          debugQ   = 0;        // used with --debug option
		int          kernQ    = 0;        // used with -k option
		int          fieldQ   = 0;        // used with -f or -p option
		string       fieldstring = "";    // used with -f or -p option
		vector<int>  field;               // used with -f or -p option
		vector<int>  subfield;            // used with -f or -p option
		vector<int>  model;               // used with -p, or -e options and similar
		int          countQ   = 0;        // used with -C option
		int          traceQ   = 0;        // used with -t option
		string       tracefile = "";      // used with -t option
		int          reverseQ = 0;        // used with -r option
		string       reverseInterp = "**kern"; // used with -r and -R options.
		// sub-spine "b" expansion model: how to generate data for a secondary
		// spine if the primary spine is not divided.  Models are:
		//    'd': duplicate primary spine (or "a" subspine) data (default)
		//    'n': null = use a null token
		//    'r': rest = use a rest instead of a primary spine note (in **kern)
		//         data.  'n' will be used for non-kern spines when 'r' is used.
		int          submodel = 'd';       // used with -m option
		string editorialInterpretation = "yy";
		string      cointerp = "**kern";   // used with -c option
		int         comodel  = 0;          // used with -M option
		string subtokenseparator = " "; // used with a future option
		int         interpstate = 0;       // used -I or with -i
		int         grepQ       = 0;       // used with -g option
		string      grepString  = "";      // used with -g option

};



class Tool_filter : public HumTool {
	public:
		         Tool_filter        (void);
		        ~Tool_filter        () {};

		bool     run                (HumdrumFile& infile);
		bool     run                (const string& indata, ostream& out);
		bool     run                (HumdrumFile& infile, ostream& out);

	protected:
		void     getCommandList     (vector<pair<string, string> >& commands,
		                             HumdrumFile& infile);
		void     initialize         (HumdrumFile& infile);
		void     removeFilterLines  (HumdrumFile& infile);

	private:
		string   m_variant;        // used with -v option.
		bool     m_debugQ = false; // used with --debug option

};


class Tool_imitation : public HumTool {
	public:
		         Tool_imitation    (void);
		        ~Tool_imitation    () {};

		bool     run               (HumdrumFile& infile);
		bool     run               (const string& indata, ostream& out);
		bool     run               (HumdrumFile& infile, ostream& out);

	protected:
		void    doAnalysis         (vector<vector<string>>& results, NoteGrid& grid,
		                            vector<vector<NoteCell*>>& attacks,
		                            vector<vector<double>>& intervals,
		                            HumdrumFile& infile, bool debug);
		void    analyzeImmitation  (vector<vector<string>>& results,
		                            vector<vector<NoteCell*>>& attacks,
		                            vector<vector<double>>& intervals,
		                            int v1, int v2);
		void    getIntervals       (vector<double>& intervals,
		                            vector<NoteCell*>& attacks);
		int     compareSequences   (vector<NoteCell*>& attack1, vector<double>& seq1,
		                            int i1, vector<NoteCell*>& attack2,
		                            vector<double>& seq2, int i2);

	private:
	 	vector<HTp> m_kernspines;
		int m_threshold;
		bool m_duration;
		bool m_rest;
		bool m_rest2;
		bool m_mark;
		char m_marker = '@';
		static int Enumerator;
};


class Tool_metlev : public HumTool {
	public:
		      Tool_metlev      (void);
		     ~Tool_metlev      () {};

		bool  run              (HumdrumFile& infile);
		bool  run              (const string& indata, ostream& out);
		bool  run              (HumdrumFile& infile, ostream& out);

	protected:
		void  fillVoiceResults (vector<vector<double> >& results,
		                        HumdrumFile& infile,
		                        vector<double>& beatlev);

	private:
		vector<HTp> m_kernspines;

};



class Tool_musicxml2hum : public HumTool {
	public:
		        Tool_musicxml2hum    (void);
		       ~Tool_musicxml2hum    () {}

		bool    convertFile          (ostream& out, const char* filename);
		bool    convert              (ostream& out, xml_document& infile);
		bool    convert              (ostream& out, const char* input);
		bool    convert              (ostream& out, istream& input);

		void    setOptions           (int argc, char** argv);
		void    setOptions           (const vector<string>& argvlist);
		Options getOptionDefinitions (void);

	protected:
		void   initialize           (void);
		string getChildElementText  (xml_node root, const char* xpath);
		string getChildElementText  (xpath_node root, const char* xpath);
		string getAttributeValue    (xml_node xnode, const string& target);
		string getAttributeValue    (xpath_node xnode, const string& target);
		void   printAttributes      (xml_node node);
		bool   getPartInfo          (map<string, xml_node>& partinfo,
		                             vector<string>& partids, xml_document& doc);
		bool   stitchParts          (HumGrid& outdata,
		                             vector<string>& partids,
		                             map<string, xml_node>& partinfo,
		                             map<string, xml_node>& partcontent,
		                             vector<MxmlPart>& partdata);
		bool   getPartContent       (map<string, xml_node>& partcontent,
		                             vector<string>& partids, xml_document& doc);
		void   printPartInfo        (vector<string>& partids,
		                             map<string, xml_node>& partinfo,
		                             map<string, xml_node>& partcontent,
		                             vector<MxmlPart>& partdata);
		bool   fillPartData         (vector<MxmlPart>& partdata,
		                             const vector<string>& partids,
		                             map<string, xml_node>& partinfo,
		                             map<string, xml_node>& partcontent);
		bool   fillPartData         (MxmlPart& partdata, const string& id,
		                             xml_node partdeclaration,
		                             xml_node partcontent);
		void   appendZeroEvents     (GridMeasure* outfile,
		                             vector<SimultaneousEvents*>& nowevents,
		                             HumNum nowtime,
		                             vector<MxmlPart>& partdata);
		void   appendNonZeroEvents   (GridMeasure* outdata,
		                              vector<SimultaneousEvents*>& nowevents,
		                              HumNum nowtime,
		                              vector<MxmlPart>& partdata);
		void   addGraceLines         (GridMeasure* outdata,
		                              vector<vector<vector<vector<MxmlEvent*> > > >& notes,
		                              vector<MxmlPart>& partdata, HumNum nowtime);
		void   addEventToList        (vector<vector<vector<vector<MxmlEvent*> > > >& list, 
		                              MxmlEvent* event);

		bool convert          (ostream& out);
		bool convertPart      (ostream& out, const string& partname,
		                       int partindex);
		bool insertMeasure    (HumGrid& outdata, int mnum,
		                       vector<MxmlPart>& partdata,
		                       vector<int> partstaves);
		bool convertNowEvents (GridMeasure* outdata, 
		                       vector<SimultaneousEvents*>& nowevents,
		                       vector<int>& nowparts, 
		                       HumNum nowtime,
		                       vector<MxmlPart>& partdata, 
		                       vector<int>& partstaves);
		void appendNullTokens (HumdrumLine* line, MxmlPart& part);
		void appendEvent      (HumdrumLine* line, MxmlEvent* event);
		void insertExclusiveInterpretationLine(HumdrumFile& outfile,
		                       vector<MxmlPart>& partdata);
		void insertAllToken   (HumdrumFile& outfile, vector<MxmlPart>& partdata,
		                       const string& common);
		void insertSingleMeasure(HumdrumFile& outfile);
		void cleanupMeasures   (HumdrumFile& outfile,
		                        vector<HumdrumLine*> measures);

		void addClefLine       (GridMeasure* outdata, vector<vector<xml_node> >& clefs,
		                        vector<MxmlPart>& partdata, HumNum nowtime);
		void insertPartClefs   (xml_node clef, GridPart& part);
		xml_node convertClefToHumdrum(xml_node clef, HTp& token, int& staffindex);

		void addKeySigLine    (GridMeasure* outdata, vector<vector<xml_node> >& keysigs,
		                        vector<MxmlPart>& partdata, HumNum nowtime);
		void insertPartKeySigs (xml_node keysig, GridPart& part);
		xml_node convertKeySigToHumdrum(xml_node keysig, 
		                        HTp& token, int& staffindex);

		void addTimeSigLine    (GridMeasure* outdata, vector<vector<xml_node> >& timesigs,
		                        vector<MxmlPart>& partdata, HumNum nowtime);
		bool insertPartTimeSigs (xml_node timesig, GridPart& part);
		void insertPartMensurations(xml_node timesig, GridPart& part);
		bool checkForMensuration(xml_node timesig);
		xml_node convertTimeSigToHumdrum(xml_node timesig, 
		                        HTp& token, int& staffindex);
		xml_node convertMensurationToHumdrum(xml_node timesig,
		                        HTp& token, int& staffindex);

		void addEvent          (GridSlice& slice, MxmlEvent* event);
		void fillEmpties       (GridPart* part, const char* string);
		void addSecondaryChordNotes (ostream& output, MxmlEvent* head, const string& recip);
		bool isInvisible       (MxmlEvent* event);
		int  addLyrics         (GridStaff* staff, MxmlEvent* event);
		int  addHarmony        (GridPart* oart, MxmlEvent* event);
		string getHarmonyString(xml_node hnode);
		string cleanSpaces     (const string& input);
		void checkForDummyRests(MxmlMeasure* measure);
		void reindexVoices     (vector<MxmlPart>& partdata);
		void reindexMeasure    (MxmlMeasure* measure);

	public:

	static bool nodeType      (xml_node node, const char* testname);

	private:
		Options m_options;
		bool DebugQ;
		bool VoiceDebugQ;
		bool m_recipQ = false;
		bool m_stemsQ = false;
		int m_slurabove = 0;
		int m_slurbelow = 0;

};



class MyCoord {
	public:
		     MyCoord   (void) { clear(); }
		void clear   (void) { x = y = -1; }
		bool isValid (void) { return ((x < 0) || (y < 0)) ? false : true; }
		int  x;
		int  y;
};

class MeasureInfo {
	public:
		MeasureInfo(void) { clear(); }
		void clear(void)  { num = seg = start = stop = -1; 
			sclef.resize(0); skeysig.resize(0); skey.resize(0);
			stimesig.resize(0); smet.resize(0); stempo.resize(0);
			eclef.resize(0); ekeysig.resize(0); ekey.resize(0);
			etimesig.resize(0); emet.resize(0); etempo.resize(0);
			file = NULL;
		}
		void setTrackCount(int tcount) {
			sclef.resize(tcount+1);
			skeysig.resize(tcount+1);
			skey.resize(tcount+1);
			stimesig.resize(tcount+1);
			smet.resize(tcount+1);
			stempo.resize(tcount+1);
			eclef.resize(tcount+1);
			ekeysig.resize(tcount+1);
			ekey.resize(tcount+1);
			etimesig.resize(tcount+1);
			emet.resize(tcount+1);
			etempo.resize(tcount+1);
			int i;
			for (i=0; i<tcount+1; i++) {
				sclef[i].clear();
				skeysig[i].clear();
				skey[i].clear();
				stimesig[i].clear();
				smet[i].clear();
				stempo[i].clear();
				eclef[i].clear();
				ekeysig[i].clear();
				ekey[i].clear();
				etimesig[i].clear();
				emet[i].clear();
				etempo[i].clear();
			}
			tracks = tcount;
		}
		int num;          // measure number
		int seg;          // measure segment
		int start;        // starting line of segment
		int stop;         // ending line of segment
		int tracks;       // number of primary tracks in file.
		HumdrumFile* file;
	 
		// musical settings at start of measure
		vector<MyCoord> sclef;     // starting clef of segment
		vector<MyCoord> skeysig;   // starting keysig of segment
		vector<MyCoord> skey;      // starting key of segment
		vector<MyCoord> stimesig;  // starting timesig of segment
		vector<MyCoord> smet;      // starting met of segment
		vector<MyCoord> stempo;    // starting tempo of segment

		// musical settings at start of measure
		vector<MyCoord> eclef;     // ending clef    of segment
		vector<MyCoord> ekeysig;   // ending keysig  of segment
		vector<MyCoord> ekey;      // ending key     of segment
		vector<MyCoord> etimesig;  // ending timesig of segment
		vector<MyCoord> emet;      // ending met     of segment
		vector<MyCoord> etempo;    // ending tempo   of segment
};



class Tool_myank : public HumTool {
	public:
		         Tool_myank            (void);
		        ~Tool_myank            () {};

		bool     run                   (HumdrumFile& infile);
		bool     run                   (const string& indata, ostream& out);
		bool     run                   (HumdrumFile& infile, ostream& out);

	protected:
		void      initialize            (HumdrumFile& infile);
		void      example              (void);
		void      usage                (const string& command);
		void      myank                (HumdrumFile& infile, 
		                                vector<MeasureInfo>& outmeasure);
		void      removeDollarsFromString(string& buffer, int maxx);
		void      processFieldEntry    (vector<MeasureInfo>& field, 
		                                const string& str, 
		                                HumdrumFile& infile, int maxmeasure, 
		                                vector<MeasureInfo>& inmeasures, 
		                                vector<int>& inmap);
		void      expandMeasureOutList (vector<MeasureInfo>& measureout, 
		                                vector<MeasureInfo>& measurein, 
		                                HumdrumFile& infile, const string& optionstring);
		void      getMeasureStartStop  (vector<MeasureInfo>& measurelist, 
		                                HumdrumFile& infile);
		void      printEnding          (HumdrumFile& infile, int lastline, int adjlin);
		void      printStarting        (HumdrumFile& infile);
		void      reconcileSpineBoundary(HumdrumFile& infile, int index1, int index2);
		void      reconcileStartingPosition(HumdrumFile& infile, int index2);
		void      printJoinLine        (vector<int>& splits, int index, int count);
		void      printInvisibleMeasure(HumdrumFile& infile, int line);
		void      fillGlobalDefaults   (HumdrumFile& infile, 
		                                vector<MeasureInfo>& measurein, 
		                                vector<int>& inmap);
		void      adjustGlobalInterpretations(HumdrumFile& infile, int ii,
		                                vector<MeasureInfo>& outmeasures,
		                                int index);
		void      adjustGlobalInterpretationsStart(HumdrumFile& infile, int ii,
		                                vector<MeasureInfo>& outmeasures, 
		                                int index);
		void      getMarkString        (ostream& out, HumdrumFile& infile);
		void      printDoubleBarline   (HumdrumFile& infile, int line);
		void      insertZerothMeasure  (vector<MeasureInfo>& measurelist, 
		                                HumdrumFile& infile);
		void      getMetStates         (vector<vector<MyCoord> >& metstates, 
		                                HumdrumFile& infile);
		MyCoord     getLocalMetInfo      (HumdrumFile& infile, int row, int track);
		int       atEndOfFile          (HumdrumFile& infile, int line);
		void      processFile          (HumdrumFile& infile);
		int       getSectionCount      (HumdrumFile& infile);
		void      getSectionString     (string& sstring, HumdrumFile& infile,
		                                int sec);

	private:
		int    debugQ      = 0;             // used with --debug option
		// int    inputlist   = 0;             // used with --inlist option
		int    inlistQ     = 0;             // used with --inlist option
		int    outlistQ    = 0;             // used with --outlist option
		int    verboseQ    = 0;             // used with -v option
		int    invisibleQ  = 1;             // used with --visible option
		int    maxQ        = 0;             // used with --max option
		int    minQ        = 0;             // used with --min option
		int    instrumentQ = 0;             // used with -I option
		int    nolastbarQ  = 0;             // used with -B option
		int    markQ       = 0;             // used with --mark option
		int    doubleQ     = 0;             // used with --mdsep option
		int    barnumtextQ = 0;             // used with -T option
		int    Section     = 0;             // used with --section option
		int    sectionCountQ = 0;           // used with --section-count option
		vector<MeasureInfo> MeasureOutList; // used with -m option
		vector<MeasureInfo> MeasureInList;  // used with -m option
		vector<vector<MyCoord> > metstates;

};


class Tool_recip : public HumTool {
	public:
		      Tool_recip               (void);
		     ~Tool_recip               () {};

		bool  run                      (HumdrumFile& infile);
		bool  run                      (const string& indata, ostream& out);
		bool  run                      (HumdrumFile& infile, ostream& out);

	protected:
		void  initialize               (HumdrumFile& infile);
		void  replaceKernWithRecip     (HumdrumFile& infile);
		void  doCompositeAnalysis      (HumdrumFile& infile);
		void  insertAnalysisSpines     (HumdrumFile& infile, HumdrumFile& cfile);

	private:
		vector<HTp> m_kernspines;
		bool        m_graceQ = true;
		string      m_exinterp = "**recip";

};



class Tool_satb2gs : public HumTool {
	public:
		         Tool_satb2gs    (void);
		        ~Tool_satb2gs    () {};

		bool     run             (HumdrumFile& infile);
		bool     run             (const string& indata, ostream& out);
		bool     run             (HumdrumFile& infile, ostream& out);

	protected:
		void     initialize      (HumdrumFile& infile);
		void     processFile     (HumdrumFile& infile);
		void     example         (void);
		void     usage           (const string& command);
		void     convertData     (HumdrumFile& infile);
		int      getSatbTracks   (vector<int>& tracks, HumdrumFile& infile);
		void     printSpine      (HumdrumFile& infile, int row, int col, 
		                          vector<int>& satbtracks);
		void     printExInterp   (HumdrumFile& infile, int line, 
		                          vector<int>& tracks);
		void     printLastLine   (HumdrumFile& infile, int line, 
		                          vector<int>& tracks);
	private:
		int    debugQ    = 0;             // used with --debug option
};



class Tool_transpose : public HumTool {
	public:
		         Tool_transpose  (void);
		        ~Tool_transpose  () {};

		bool     run             (HumdrumFile& infile);
		bool     run             (const string& indata, ostream& out);
		bool     run             (HumdrumFile& infile, ostream& out);

	protected:

		// auto transpose functions:
		void     initialize             (HumdrumFile& infile);
		void     convertScore           (HumdrumFile& infile, int style);
		void     processFile            (HumdrumFile& infile,
		                                 vector<bool>& spineprocess);
		void     convertToConcertPitches(HumdrumFile& infile, int line,
		                                 vector<int>& tvals);
		void     convertToWrittenPitches(HumdrumFile& infile, int line,
		                                 vector<int>& tvals);
		void     printNewKeySignature   (const string& keysig, int trans);
		void     processInterpretationLine(HumdrumFile& infile, int line,
		                                 vector<int>& tvals, int style);
		int      isKeyMarker            (const string& str);
		void     printNewKeyInterpretation(HumdrumLine& aRecord,
		                                 int index, int transval);
		int      hasTrMarkers           (HumdrumFile& infile, int line);
		void     printHumdrumKernToken  (HumdrumLine& record, int index,
		                                 int transval);
		int      checkForDeletedLine    (HumdrumFile& infile, int line);
		int      getBase40ValueFromInterval(const string& string);
		void     example                (void);
		void     usage                  (const string& command);
		void     printHumdrumDataRecord (HumdrumLine& record,
		                                 vector<bool>& spineprocess);

		double   pearsonCorrelation     (int size, double* x, double* y);
		void     doAutoTransposeAnalysis(HumdrumFile& infile);
		void     addToHistogramDouble   (vector<vector<double> >& histogram,
		                                 int pc, double start, double dur,
		                                 double tdur, int segments);
		double   storeHistogramForTrack (vector<vector<double> >& histogram, 
		                                 HumdrumFile& infile, int track,
		                                 int segments);
		void     printHistograms        (int segments, vector<int> ktracks, 
		                                vector<vector<vector<double> > >&
		                                 trackhist);
		void     doAutoKeyAnalysis      (vector<vector<vector<double> > >&
		                                 analysis, int level, int hop, int count,
		                                 int segments, vector<int>& ktracks, 
		                                 vector<vector<vector<double> > >&
		                                 trackhist);
		void     doTrackKeyAnalysis     (vector<vector<double> >& analysis,
		                                 int level, int hop, int count, 
		                                 vector<vector<double> >& trackhist,
		                                 vector<double>& majorweights,
		                                 vector<double>& minorweights);
		void     identifyKeyDouble      (vector<double>& correls, 
		                                 vector<double>& histogram, 
		                                 vector<double>& majorweights, 
		                                 vector<double>& minorweights);
		void     fillWeightsWithKostkaPayne(vector<double>& maj,
		                                 vector<double>& min);
		void     printRawTrackAnalysis  (vector<vector<vector<double> > >&
		                                 analysis, vector<int>& ktracks);
		void     doSingleAnalysis       (vector<double>& analysis,
		                                 int startindex, int length,
		                                 vector<vector<double> >& trackhist, 
		                                 vector<double>& majorweights, 
		                                 vector<double>& minorweights);
		void     identifyKey            (vector<double>& correls, 
		                                 vector<double>& histogram,
		                                 vector<double>& majorweights, 
		                                 vector<double>& minorweights);
		void     doTranspositionAnalysis(vector<vector<vector<double> > >&
		                                 analysis);
		int      calculateTranspositionFromKey(int targetkey,
		                                 HumdrumFile& infile);
		void     printTransposedToken   (HumdrumFile& infile, int row, int col,
		                                 int transval);
		void     printTransposeInformation(HumdrumFile& infile,
		                                 vector<bool>& spineprocess,
		                                 int line, int transval);
		int      getTransposeInfo       (HumdrumFile& infile, int row, int col);
		void     printNewKernString     (const string& string, int transval);

	private:
		int      transval     = 0;   // used with -b option
		int      ssetkeyQ     = 0;   // used with -k option
		int      ssetkey      = 0;   // used with -k option
		int      currentkey   = 0;
		int      autoQ        = 0;   // used with --auto option
		int      debugQ       = 0;   // used with --debug option
		int      spineQ       = 0;   // used with -s option
		string   spinestring  = "";  // used with -s option
		int      octave       = 0;   // used with -o option
		int      concertQ     = 0;   // used with -C option
		int      writtenQ     = 0;   // used with -W option
		int      quietQ       = 0;   // used with -q option
		int      instrumentQ  = 0;   // used with -I option
};



} // end of namespace hum


#endif /* _HUMLIB_H_INCLUDED */


<|MERGE_RESOLUTION|>--- conflicted
+++ resolved
@@ -1,11 +1,7 @@
 //
 // Programmer:    Craig Stuart Sapp <craig@ccrma.stanford.edu>
 // Creation Date: Sat Aug  8 12:24:49 PDT 2015
-<<<<<<< HEAD
-// Last Modified: Mon Jun 19 09:49:09 CEST 2017
-=======
 // Last Modified: pon, 19 cze 2017, 11:05:55 DST
->>>>>>> a2d4dd73
 // Filename:      humlib.h
 // URL:           https://github.com/craigsapp/humlib/blob/master/include/humlib.h
 // Syntax:        C++11
