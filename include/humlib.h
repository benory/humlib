--- conflicted
+++ resolved
@@ -1,11 +1,7 @@
 //
 // Programmer:    Craig Stuart Sapp <craig@ccrma.stanford.edu>
 // Creation Date: Sat Aug  8 12:24:49 PDT 2015
-<<<<<<< HEAD
 // Last Modified: Sat, Jul  1, 2017  5:04:17 PM
-=======
-// Last Modified: Sat Jul  1 15:18:59 CEST 2017
->>>>>>> a0d77664
 // Filename:      humlib.h
 // URL:           https://github.com/craigsapp/humlib/blob/master/include/humlib.h
 // Syntax:        C++11
