--- conflicted
+++ resolved
@@ -1,11 +1,7 @@
 //
 // Programmer:    Craig Stuart Sapp <craig@ccrma.stanford.edu>
 // Creation Date: Sat Aug  8 12:24:49 PDT 2015
-<<<<<<< HEAD
-// Last Modified: Di  7 Feb 2023 15:04:23 CET
-=======
-// Last Modified: Thu Jan 26 22:41:11 PST 2023
->>>>>>> 606d22b7
+// Last Modified: Di  7 Feb 2023 15:20:03 CET
 // Filename:      humlib.h
 // URL:           https://github.com/craigsapp/humlib/blob/master/include/humlib.h
 // Syntax:        C++11
