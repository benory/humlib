--- conflicted
+++ resolved
@@ -1,11 +1,7 @@
 //
 // Programmer:    Craig Stuart Sapp <craig@ccrma.stanford.edu>
 // Creation Date: Sat Aug  8 12:24:49 PDT 2015
-<<<<<<< HEAD
-// Last Modified: Thu Mar 17 12:22:09 PDT 2022
-=======
-// Last Modified: Sat Apr  2 16:46:26 PDT 2022
->>>>>>> a5a62afb
+// Last Modified: Tue Apr  5 19:56:05 PDT 2022
 // Filename:      humlib.h
 // URL:           https://github.com/craigsapp/humlib/blob/master/include/humlib.h
 // Syntax:        C++11
