--- conflicted
+++ resolved
@@ -1,11 +1,7 @@
 //
 // Programmer:    Craig Stuart Sapp <craig@ccrma.stanford.edu>
 // Creation Date: Sat Aug  8 12:24:49 PDT 2015
-<<<<<<< HEAD
-// Last Modified: Thu, Jul 13, 2017 11:34:46 PM
-=======
 // Last Modified: Thu Jul 13 10:22:31 CEST 2017
->>>>>>> c2b554be
 // Filename:      humlib.h
 // URL:           https://github.com/craigsapp/humlib/blob/master/include/humlib.h
 // Syntax:        C++11
