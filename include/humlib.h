//
// Programmer:    Craig Stuart Sapp <craig@ccrma.stanford.edu>
// Creation Date: Sat Aug  8 12:24:49 PDT 2015
<<<<<<< HEAD
// Last Modified: Sat Apr 23 13:38:14 PDT 2022
=======
// Last Modified: Fri Apr 22 10:42:28 PDT 2022
>>>>>>> 214a60ee
// Filename:      humlib.h
// URL:           https://github.com/craigsapp/humlib/blob/master/include/humlib.h
// Syntax:        C++11
// vim:           ts=3
//
// Description:   Include file for humlib library.
//
/*
https://github.com/craigsapp/humlib
Copyright (c) 2015-2021 Craig Stuart Sapp
All rights reserved.

Redistribution and use in source and binary forms, with or without
modification, are permitted provided that the following conditions are met:

1. Redistributions of source code must retain the above copyright notice, this
   list of conditions and the following disclaimer.
2. Redistributions in binary form must reproduce the above copyright notice,
   and the following disclaimer in the documentation and/or other materials
   provided with the distribution.

THIS SOFTWARE IS PROVIDED BY THE COPYRIGHT HOLDERS AND CONTRIBUTORS "AS IS" AND
ANY EXPRESS OR IMPLIED WARRANTIES, INCLUDING, BUT NOT LIMITED TO, THE IMPLIED
WARRANTIES OF MERCHANTABILITY AND FITNESS FOR A PARTICULAR PURPOSE ARE
DISCLAIMED. IN NO EVENT SHALL THE COPYRIGHT OWNER OR CONTRIBUTORS BE LIABLE FOR
ANY DIRECT, INDIRECT, INCIDENTAL, SPECIAL, EXEMPLARY, OR CONSEQUENTIAL DAMAGES
(INCLUDING, BUT NOT LIMITED TO, PROCUREMENT OF SUBSTITUTE GOODS OR SERVICES;
LOSS OF USE, DATA, OR PROFITS; OR BUSINESS INTERRUPTION) HOWEVER CAUSED AND
ON ANY THEORY OF LIABILITY, WHETHER IN CONTRACT, STRICT LIABILITY, OR TORT
(INCLUDING NEGLIGENCE OR OTHERWISE) ARISING IN ANY WAY OUT OF THE USE OF THIS
SOFTWARE, EVEN IF ADVISED OF THE POSSIBILITY OF SUCH DAMAGE.

*/

#ifndef _HUMLIB_H_INCLUDED
#define _HUMLIB_H_INCLUDED

#include <stdarg.h>
#include <string.h>

#include <algorithm>
#include <cctype>
#include <chrono>
#include <cmath>
#include <cstring>
#include <ctime>
#include <fstream>
#include <functional>
#include <iostream>
#include <list>
#include <locale>
#include <map>
#include <regex>
#include <set>
#include <sstream>
#include <string>
#include <utility>
#include <vector>

using std::cerr;
using std::cin;
using std::cout;
using std::endl;
using std::ends;
using std::ifstream;
using std::invalid_argument;
using std::istream;
using std::istreambuf_iterator;
using std::list;
using std::map;
using std::ostream;
using std::pair;
using std::regex;
using std::set;
using std::string;
using std::stringstream;
using std::to_string;
using std::vector;

#ifdef USING_URI
	#include <sys/types.h>   /* socket, connect */
	#include <sys/socket.h>  /* socket, connect */
	#include <netinet/in.h>  /* htons           */
	#include <netdb.h>       /* gethostbyname   */
	#include <unistd.h>      /* read, write     */
	#include <string.h>      /* memcpy          */
   #include <sstream>
#endif

#include "pugiconfig.hpp"
#include "pugixml.hpp"

using pugi::xml_node;
using pugi::xml_attribute;
using pugi::xml_document;
using pugi::xpath_node;

namespace hum {

class Convert;
class HumNum;
class HumAddress;
class HumdrumToken;
typedef HumdrumToken* HTp;
class HumdrumLine;
typedef HumdrumLine* HLp;
class HumdrumFileBase;
class HumdrumFileStructure;
class HumdrumFileContent;
class HumdrumFile;
class MuseRecordBase;
class MuseRecord;
class MuseData;
class MuseDataSet;
class GridVoice;


class HumParameter : public std::string {
	public:
		HumParameter(void);
		HumParameter(const std::string& str);
		HumdrumToken* origin;
};

typedef std::map<std::string, std::map<std::string, std::map<std::string, HumParameter> > > MapNNKV;
typedef std::map<std::string, std::map<std::string, HumParameter> > MapNKV;
typedef std::map<std::string, HumParameter> MapKV;

class HumHash {
	public:
		               HumHash             (void);
		              ~HumHash             ();

		std::string    getValue            (const std::string& key) const;
		std::string    getValue            (const std::string& ns2,
		                                    const std::string& key) const;
		std::string    getValue            (const std::string& ns1, const std::string& ns2,
		                                    const std::string& key) const;
		HTp            getValueHTp         (const std::string& key) const;
		HTp            getValueHTp         (const std::string& ns2,
		                                    const std::string& key) const;
		HTp            getValueHTp         (const std::string& ns1, const std::string& ns2,
		                                    const std::string& key) const;
		int            getValueInt         (const std::string& key) const;
		int            getValueInt         (const std::string& ns2,
		                                    const std::string& key) const;
		int            getValueInt         (const std::string& ns1, const std::string& ns2,
		                                    const std::string& key) const;
		HumNum         getValueFraction    (const std::string& key) const;
		HumNum         getValueFraction    (const std::string& ns2,
		                                    const std::string& key) const;
		HumNum         getValueFraction    (const std::string& ns1, const std::string& ns2,
		                                    const std::string& key)const ;
		double         getValueFloat       (const std::string& key)const ;
		double         getValueFloat       (const std::string& ns2,
		                                    const std::string& key) const;
		double         getValueFloat       (const std::string& ns1, const std::string& ns2,
		                                    const std::string& key) const;
		bool           getValueBool        (const std::string& key) const;
		bool           getValueBool        (const std::string& ns2,
		                                    const std::string& key) const;
		bool           getValueBool        (const std::string& ns1, const std::string& ns2,
		                                    const std::string& key) const;

		void           setValue            (const std::string& key,
		                                    const std::string& value);
		void           setValue            (const std::string& ns2,
		                                    const std::string& key,
		                                    const std::string& value);
		void           setValue            (const std::string& ns1,
		                                    const std::string& ns2,
		                                    const std::string& key,
		                                    const std::string& value);
		void           setValue            (const std::string& key,
		                                    const char* value);
		void           setValue            (const std::string& ns2,
		                                    const std::string& key,
		                                    const char* value);
		void           setValue            (const std::string& ns1,
		                                    const std::string& ns2,
		                                    const std::string& key,
		                                    const char* value);
		void           setValue            (const std::string& key, int value);
		void           setValue            (const std::string& ns2, const std::string& key,
		                                    int value);
		void           setValue            (const std::string& ns1, const std::string& ns2,
		                                    const std::string& key, int value);
		void           setValue            (const std::string& key, HTp value);
		void           setValue            (const std::string& ns2, const std::string& key,
		                                    HTp value);
		void           setValue            (const std::string& ns1, const std::string& ns2,
		                                    const std::string& key, HTp value);
		void           setValue            (const std::string& key, HumNum value);
		void           setValue            (const std::string& ns2, const std::string& key,
		                                    HumNum value);
		void           setValue            (const std::string& ns1, const std::string& ns2,
		                                    const std::string& key, HumNum value);
		void           setValue            (const std::string& key, double value);
		void           setValue            (const std::string& ns2, const std::string& key,
		                                    double value);
		void           setValue            (const std::string& ns1, const std::string& ns2,
		                                    const std::string& key, double value);
		bool           isDefined           (const std::string& key) const;
		bool           isDefined           (const std::string& ns2,
		                                    const std::string& key) const;
		bool           isDefined           (const std::string& ns1, const std::string& ns2,
		                                    const std::string& key) const;
		void           deleteValue         (const std::string& key);
		void           deleteValue         (const std::string& ns2, const std::string& key);
		void           deleteValue         (const std::string& ns1, const std::string& ns2,
		                                    const std::string& key);

		std::vector<std::string> getKeys   (void) const;
		std::vector<std::string> getKeys   (const std::string& ns) const;
		std::vector<std::string> getKeys   (const std::string& ns1,
		                                    const std::string& ns2) const;

		std::map<std::string, std::string> getParameters(std::string& ns1);
		std::map<std::string, std::string> getParameters(const std::string& ns1,
		                                    const std::string& ns2);

		bool           hasParameters       (void) const;
		bool           hasParameters       (const std::string& ns) const;
		bool           hasParameters       (const std::string& ns1,
		                                    const std::string& ns2) const;
		int            getParameterCount   (void) const;
		int            getParameterCount   (const std::string& ns) const;
		int            getParameterCount   (const std::string& ns1,
		                                    const std::string& ns2) const;
		void           setPrefix           (const std::string& value);
		std::string    getPrefix           (void) const;
		std::ostream&  printXml            (std::ostream& out = std::cout, int level = 0,
		                                    const std::string& indent = "\t");
		std::ostream&  printXmlAsGlobal    (std::ostream& out = std::cout, int level = 0,
		                                    const std::string& indent = "\t");

		void           setOrigin           (const std::string& key,
		                                    HumdrumToken* tok);
		void           setOrigin           (const std::string& key,
		                                    HumdrumToken& tok);
		void           setOrigin           (const std::string& ns2, const std::string& key,
		                                    HumdrumToken* tok);
		void           setOrigin           (const std::string& ns2, const std::string& key,
		                                    HumdrumToken& tok);
		void           setOrigin           (const std::string& ns1, const std::string& ns2,
		                                    const std::string& parameter,
		                                    HumdrumToken* tok);
		void           setOrigin           (const std::string& ns1, const std::string& ns2,
		                                    const std::string& parameter,
		                                    HumdrumToken& tok);

		HumdrumToken*  getOrigin           (const std::string& key) const;
		HumdrumToken*  getOrigin           (const std::string& ns2,
		                                    const std::string& key) const;
		HumdrumToken*  getOrigin           (const std::string& ns1,
		                                    const std::string& ns2,
		                                    const std::string& parameter) const;

	protected:
		void                     initializeParameters  (void);
		std::vector<std::string> getKeyList            (const std::string& keys) const;

	private:
		MapNNKV*    parameters;
		std::string prefix;

	friend std::ostream& operator<<(std::ostream& out, const HumHash& hash);
	friend std::ostream& operator<<(std::ostream& out, HumHash* hash);
};



class HumNum {
	public:
		         HumNum             (void);
		         HumNum             (int value);
		         HumNum             (int numerator, int denominator);
		         HumNum             (const HumNum& rat);
		         HumNum             (const std::string& ratstring);
		         HumNum             (const char* ratstring);
		        ~HumNum             ();

		bool     isNegative         (void) const;
		bool     isPositive         (void) const;
		bool     isZero             (void) const;
		bool     isNonZero          (void) const;
		bool     isNonNegative      (void) const;
		bool     isNonPositive      (void) const;
		bool     isInfinite         (void) const;
		bool     isFinite           (void) const;
		bool     isNaN              (void) const;
		bool     isInteger          (void) const;
		bool     isPowerOfTwo       (void) const;
		double   getFloat           (void) const;
		double   toFloat  (void) const { return getFloat(); }
		int      getInteger         (double round = 0.0) const;
		int      toInteger (double round = 0.0) const {
		                                            return getInteger(round); }
		int      getNumerator       (void) const;
		int      getDenominator     (void) const;
		HumNum   getRemainder       (void) const;
		void     setValue           (int numerator);
		void     setValue           (int numerator, int denominator);
		void     setValue           (const std::string& ratstring);
		void     setValue           (const char* ratstring);
		void     invert             (void);
		HumNum   getAbs             (void) const;
		HumNum&  makeAbs            (void);
		HumNum&  operator=          (const HumNum& value);
		HumNum&  operator=          (int value);
		HumNum&  operator+=         (const HumNum& value);
		HumNum&  operator+=         (int value);
		HumNum&  operator-=         (const HumNum& value);
		HumNum&  operator-=         (int value);
		HumNum&  operator*=         (const HumNum& value);
		HumNum&  operator*=         (int value);
		HumNum&  operator/=         (const HumNum& value);
		HumNum&  operator/=         (int value);
		HumNum   operator-          (void) const;
		HumNum   operator+          (const HumNum& value) const;
		HumNum   operator+          (int value) const;
		HumNum   operator-          (const HumNum& value) const;
		HumNum   operator-          (int value) const;
		HumNum   operator*          (const HumNum& value) const;
		HumNum   operator*          (int value) const;
		HumNum   operator/          (const HumNum& value) const;
		HumNum   operator/          (int value) const;
		bool     operator==         (const HumNum& value) const;
		bool     operator==         (double value) const;
		bool     operator==         (int value) const;
		bool     operator!=         (const HumNum& value) const;
		bool     operator!=         (double value) const;
		bool     operator!=         (int value) const;
		bool     operator<          (const HumNum& value) const;
		bool     operator<          (double value) const;
		bool     operator<          (int value) const;
		bool     operator<=         (const HumNum& value) const;
		bool     operator<=         (double value) const;
		bool     operator<=         (int value) const;
		bool     operator>          (const HumNum& value) const;
		bool     operator>          (double value) const;
		bool     operator>          (int value) const;
		bool     operator>=         (const HumNum& value) const;
		bool     operator>=         (double value) const;
		bool     operator>=         (int value) const;
		std::ostream& printFraction      (std::ostream& = std::cout) const;
		std::ostream& printMixedFraction (std::ostream& out = std::cout,
		                             std::string separator = "_") const;
		std::ostream& printList          (std::ostream& out) const;
		std::ostream& printTwoPart  (std::ostream& out, const std::string& spacer = "+") const;

	protected:
		void     reduce             (void);
		int      gcdIterative       (int a, int b);
		int      gcdRecursive       (int a, int b);

	private:
		int top;
		int bot;
};


std::ostream& operator<<(std::ostream& out, const HumNum& number);

template <typename A>
std::ostream& operator<<(std::ostream& out, const std::vector<A>& v);



#define INVALID_INTERVAL_CLASS -123456789

// Diatonic pitch class integers:
// These could be converted into an enum provided
// that the same value are assigned to each class.
#define dpc_rest -1 /* Any negative value should be treated as a rest */
#define dpc_C 0 /* Integer for Diatonic pitch class for C */
#define dpc_D 1
#define dpc_E 2
#define dpc_F 3
#define dpc_G 4
#define dpc_A 5
#define dpc_B 6


////////////////////////////////////////////////////////////////////////////
//
// The HumPitch class is an interface for storing information about notes that will
// be used in the HumTransposer class.  The diatonic pitch class, chromatic alteration
// of the diatonic pitch and the octave are store in the class.  Names given to the
// parameters are analogous to MEI note attributes.  Note that note@accid can be also
// note/accid in MEI data, and other complications that need to be resolved into
// storing the correct pitch information in HumPitch.
//

class HumPitch {

	public:

		            HumPitch              (void)   {};
		            HumPitch              (int aDiatonic, int anAccid, int anOct);
		            HumPitch              (const HumPitch &pitch);
		            HumPitch &operator=   (const HumPitch &pitch);
		bool        isValid               (int maxAccid);
		void        setPitch              (int aDiatonic, int anAccid, int anOct);

		bool        isRest                (void) const;
		void        makeRest              (void);

		int         getOctave             (void) const;
		int         getAccid              (void) const;
		int         getDiatonicPitchClass (void) const;
		int         getDiatonicPC         (void) const;

		void        setOctave             (int anOct);
		void        setAccid              (int anAccid);
		void        makeSharp             (void);
		void        makeFlat              (void);
		void        makeNatural           (void);
		void        setDiatonicPitchClass (int aDiatonicPC);
		void        setDiatonicPC         (int aDiatonicPC);


		// conversions in/out of various representations:
		std::string getKernPitch          (void) const;
		bool        setKernPitch          (const std::string& kern);
		std::string getScientificPitch    (void) const;
		bool        setScientificPitch    (const std::string& pitch);

	protected:

		// diatonic pitch class name of pitch: C = 0, D = 1, ... B = 6.
		int m_diatonicpc;

		// chromatic alteration of pitch: 0 = natural, 1 = sharp, -2 = flat, +2 = double sharp
		int m_accid;

		// octave number of pitch: 4 = middle-C octave
		int m_oct;

		// used to convert to other formats:
		static const std::vector<char> m_diatonicPC2letterLC;
		static const std::vector<char> m_diatonicPC2letterUC;

};

std::ostream &operator<<(std::ostream &out, const HumPitch &pitch);






////////////////////////////////////////////////////////////////////////////
//
// The HumTransposer class is an interface for transposing notes represented in the
// HumPitch class format.
//

class HumTransposer {

	public:
		             HumTransposer       (void);
		            ~HumTransposer       (void);

		// Set the interval class for an octave (default is 40, +/- two sharps/flats).
		void         setMaxAccid         (int maxAccid);
		int          getMaxAccid         (void);
		void         setBase40           (void);
		void         setBase600          (void);
		int          getBase             (void);

		// Set the transposition amount for use with Transpose(void) functions.  These functions
		// need to be rerun after SetMaxAccid(void) or SetBase*(void) are called; otherwise, the
		// transposition will be 0/P1/unison.
		bool         setTransposition    (int transVal);
		bool         setTransposition    (const std::string &transString);
		bool         setTransposition    (const HumPitch &fromPitch, const std::string &toString);
		bool         setTransposition    (int keyFifths, int semitones);
		bool         setTransposition    (int keyFifths, const std::string &semitones);
		bool         setTranspositionDC  (int diatonic, int chromatic);

		// Accessor functions for retrieving stored transposition interval.
		int         getTranspositionIntervalClass  (void);
		std::string getTranspositionIntervalName   (void);

		// Transpostion based on stored transposition interval.
		void        transpose            (HumPitch &pitch);
		int         transpose            (int iPitch);

		// Transpose based on second input parameter (not with stored transposition interval).
		void        transpose            (HumPitch &pitch, int transVal);
		void        transpose            (HumPitch &pitch, const std::string &transString);

		// Convert between integer intervals and interval name strings:
		std::string getIntervalName      (const HumPitch &p1, const HumPitch &p2);
		std::string getIntervalName      (int intervalClass);
		int         getInterval          (const std::string &intervalName);

		// Convert between HumPitch class and integer pitch and interval representations.
		int humHumPitchToIntegerPitch    (const HumPitch &pitch);
		HumPitch integerPitchToHumPitch  (int ipitch);
		int         getInterval          (const HumPitch &p1, const HumPitch &p2);

		// Convert between Semitones and integer interval representation.
		std::string semitonesToIntervalName  (int keyFifths, int semitones);
		int         semitonesToIntervalClass (int keyFifths, int semitones);
		int         intervalToSemitones      (int intervalClass);
		int         intervalToSemitones      (const std::string &intervalName);

		// Circle-of-fifths related functions.
		int         intervalToCircleOfFifths      (const std::string &transString);
		int         intervalToCircleOfFifths      (int transval);
		std::string circleOfFifthsToIntervalName  (int fifths);
		int         circleOfFifthsToIntervalClass (int fifths);

		// Key-signature related functions.
		bool       getKeyTonic                     (const std::string &keyTonic,
		                                            HumPitch &tonic);
		HumPitch   circleOfFifthsToMajorTonic      (int fifths);
		HumPitch   circleOfFifthsToMinorTonic      (int fifths);
		HumPitch   circleOfFifthsToDorianTonic     (int fifths);
		HumPitch   circleOfFifthsToPhrygianTonic   (int fifths);
		HumPitch   circleOfFifthsToLydianTonic     (int fifths);
		HumPitch   circleOfFifthsToMixolydianTonic (int fifths);
		HumPitch   circleOfFifthsToLocrianTonic    (int fifths);

		// Conversions between diatonic/chromatic system and integer system of intervals.
		std::string diatonicChromaticToIntervalName(int diatonic, int chromatic);
		int  diatonicChromaticToIntervalClass (int diatonic, int chromatic);
		void intervalToDiatonicChromatic      (int &diatonic, int &chromatic, int intervalClass);
		void intervalToDiatonicChromatic      (int &diatonic, int &chromatic,
		                                       const std::string &intervalName);

		// Convenience functions for calculating common interval classes.  Augmented classes
		// can be calculated by adding 1 to perfect/major classes, and diminished classes can be
		// calcualted by subtracting 1 from perfect/minor classes.
		int    perfectUnisonClass   (void);
		int    minorSecondClass     (void);
		int    majorSecondClass     (void);
		int    minorThirdClass      (void);
		int    majorThirdClass      (void);
		int    perfectFourthClass   (void);
		int    perfectFifthClass    (void);
		int    minorSixthClass      (void);
		int    majorSixthClass      (void);
		int    minorSeventhClass    (void);
		int    majorSeventhClass    (void);
		int    perfectOctaveClass   (void);

		// Convenience functions for acessing m_diatonicMapping.
		int getCPitchClass(void) { return m_diatonicMapping[0]; }
		int getDPitchClass(void) { return m_diatonicMapping[1]; }
		int getEPitchClass(void) { return m_diatonicMapping[2]; }
		int getFPitchClass(void) { return m_diatonicMapping[3]; }
		int getGPitchClass(void) { return m_diatonicMapping[4]; }
		int getAPitchClass(void) { return m_diatonicMapping[5]; }
		int getBPitchClass(void) { return m_diatonicMapping[6]; }

		// Input string validity helper functions.
		static bool isValidIntervalName (const std::string &name);
		static bool isValidKeyTonic     (const std::string &name);
		static bool isValidSemitones    (const std::string &name);

	protected:
		// integer representation for perfect octave:
		int m_base;

		// maximum allowable sharp/flats for transposing:
		int m_maxAccid;

		// integer interval class for transposing:
		int m_transpose;

		// pitch integers for each natural diatonic pitch class:
		std::vector<int> m_diatonicMapping;

		// used to calculate semitones between diatonic pitch classes:
		static const std::vector<int> m_diatonic2semitone;

	private:
		void calculateDiatonicMapping(void);
};




class HumRegex {
	public:
		            HumRegex           (void);
		            HumRegex           (const std::string& exp,
		                                const std::string& options = "");
		           ~HumRegex           ();

		// setting persistent options for regular expression contruction
		void        setIgnoreCase      (void);
		bool        getIgnoreCase      (void);
		void        unsetIgnoreCase    (void);

		// setting persistent search/match options
		void        setGlobal          (void);
		bool        getGlobal          (void);
		void        unsetGlobal        (void);

		// replacing
		std::string&     replaceDestructive (std::string& input, const std::string& replacement,
		                                const std::string& exp);
		std::string&     replaceDestructive (std::string& input, const std::string& replacement,
		                                const std::string& exp,
		                                const std::string& options);
		std::string      replaceCopy        (const std::string& input,
		                                const std::string& replacement,
		                                const std::string& exp);
		std::string      replaceCopy        (const std::string& input,
		                                const std::string& replacement,
		                                const std::string& exp,
		                                const std::string& options);

		std::string&     replaceDestructive (std::string* input, const std::string& replacement,
		                                const std::string& exp);
		std::string&     replaceDestructive (std::string* input, const std::string& replacement,
		                                const std::string& exp,
		                                const std::string& options);
		std::string      replaceCopy        (std::string* input, const std::string& replacement,
		                                const std::string& exp);
		std::string      replaceCopy        (std::string* input, const std::string& replacement,
		                                const std::string& exp,
		                                const std::string& options);
		std::string&      tr                 (std::string& input, const std::string& from,
		                                const std::string& to);

		// matching (full-string match)
		bool        match              (const std::string& input, const std::string& exp);
		bool        match              (const std::string& input, const std::string& exp,
		                                const std::string& options);
		bool        match              (const std::string* input, const std::string& exp);
		bool        match              (const std::string* input, const std::string& exp,
		                                const std::string& options);


		// searching
		// http://www.cplusplus.com/reference/regex/regex_search
		int         search             (const std::string& input, const std::string& exp);
		int         search             (const std::string& input, const std::string& exp,
		                                const std::string& options);
		int         search             (const std::string& input, int startindex,
		                                const std::string& exp);
		int         search             (const std::string& input, int startindex,
		                                const std::string& exp,
		                                const std::string& options);

		int         search             (std::string* input, const std::string& exp);
		int         search             (std::string* input, const std::string& exp,
		                                const std::string& options);
		int         search             (std::string* input, int startindex,
		                                const std::string& exp);
		int         search             (std::string* input, int startindex,
		                                const std::string& exp,
		                                const std::string& options);

		int         getMatchCount      (void);
		std::string getMatch           (int index);
		int         getMatchInt        (int index);
		double      getMatchDouble     (int index);
		std::string getPrefix          (void);
		std::string getSuffix          (void);
		int         getMatchStartIndex (int index = 0);
		int         getMatchEndIndex   (int index = 0);
		int         getMatchLength     (int index = 0);

		// token lists:
		bool        split              (std::vector<std::string>& entries,
		                                const std::string& buffer,
		                                const std::string& separator);

	protected:
		std::regex_constants::syntax_option_type
				getTemporaryRegexFlags(const std::string& sflags);
		std::regex_constants::match_flag_type
				getTemporarySearchFlags(const std::string& sflags);


	private:

		// m_regex: stores the regular expression to use as a default.
		//
		// http://en.cppreference.com/w/cpp/regex/basic_regex
		// .assign(string) == set the regular expression.
		// operator=       == set the regular expression.
		// .flags()        == return syntax_option_type used to construct.
		std::regex m_regex;

		// m_matches: stores the matches from a search:
		//
		// http://en.cppreference.com/w/cpp/regex/match_results
		// .empty()     == check if match was successful.
		// .size()      == number of matches.
		// .length(i)   == return length of a submatch.
		// .position(i) == return start index of submatch in search string.
		// .str(i)      == return string of submatch.
		// operator[i]  == return submatch.
		// .prefix
		// .suffix
		// .begin()     == start of submatch list.
		// .end()       == end of submatch list.
		std::smatch m_matches;

		// m_regexflags: store default settings for regex processing
		// http://en.cppreference.com/w/cpp/regex/syntax_option_type
		// http://en.cppreference.com/w/cpp/regex/basic_regex
		// /usr/local/Cellar/gcc49/4.9.3/include/c++/4.9.3/bits/regex_constants.h
		//
		// Options (in the namespace std::regex_constants):
		//    icase      == Ignore case.
		//    nosubs     == Don't collect submatches.
		//    optimize   == Make matching faster, but construction slower.
		//    collate    == locale character ranges.
		//    multiline  == C++17 only.
		//
		// Only one of the following can be given.  EMCAScript will be
		// used by default if none specified.
		//    EMCAScript == Use EMCAScript regex syntax.
		//    basic      == Use basic POSIX syntax.
		//    extended   == Use extended POSIX syntax.
		//    awk        == Use awk POSIX syntax.
		//    grep       == Use grep POSIX syntax.
		//    egrep      == Use egrep POSIX syntax.
		std::regex_constants::syntax_option_type m_regexflags;

		// m_flags: store default settings for regex processing
		// http://www.cplusplus.com/reference/regex/regex_search
		//    match_default     == clear all options.
		//    match_not_bol     == not beginning of line.
		//    match_not_eol     == not end of line.
		//    match_not_bow     == not beginning of word for \b.
		//    match_not_eow     == not end of word for \b.
		//    match_any         == any match acceptable if more than 1 possible..
		//    match_not_null    == empty sequence does note match.
		//    match_continuous  ==
		//    match_prev_avail  ==
		//    format_default    == same as match_default.
		std::regex_constants::match_flag_type m_searchflags;

};



enum signifier_type {
	signifier_unknown,
	signifier_link,
	signifier_above,
	signifier_below
};

class HumSignifier {

	public:
		            HumSignifier     (void);
		            HumSignifier     (const std::string& rdfline);
		           ~HumSignifier     ();
		bool        parseSignifier   (const std::string& rdfline);
		void        clear            (void);
		std::string getSignifier     (void);
		std::string getDefinition    (void);
		std::string getParameter     (const std::string& key);
		bool        isKernLink       (void);
		bool        isKernAbove      (void);
		bool        isKernBelow      (void);

	private:
		std::string m_exinterp;
		std::string m_signifier;
		std::string m_definition;
		int         m_sigtype = signifier_type::signifier_unknown;
		std::map<std::string, std::string> m_parameters;
};



class HumSignifiers {
	public:
		              HumSignifiers    (void);
		             ~HumSignifiers    ();

		void          clear            (void);
		bool          addSignifier     (const std::string& rdfline);
		bool          hasKernLinkSignifier (void);
		std::string   getKernLinkSignifier (void);
		bool          hasKernAboveSignifier (void);
		std::string   getKernAboveSignifier (void);
		bool          hasKernBelowSignifier (void);
		std::string   getKernBelowSignifier (void);
		int           getSignifierCount(void);
		HumSignifier* getSignifier(int index);

	private:
		std::vector<HumSignifier*> m_signifiers;
		int  m_kernLinkIndex = -1;
		int  m_kernAboveIndex = -1;
		int  m_kernBelowIndex = -1;

};



class HumdrumLine;
typedef HumdrumLine* HLp;

class HumdrumToken;
typedef HumdrumToken* HTp;

class HumAddress {
	public:
		                    HumAddress        (void);
		                    HumAddress        (HumAddress& address);
		                   ~HumAddress        ();

		HumAddress&         operator=         (const HumAddress& address);
		int                 getLineIndex      (void) const;
		int                 getLineNumber     (void) const;
		int                 getFieldIndex     (void) const;
		const HumdrumToken& getDataType       (void) const;
		const std::string&  getSpineInfo      (void) const;
		int                 getTrack          (void) const;
		int                 getSubtrack       (void) const;
		int                 getSubtrackCount  (void) const;
		std::string         getTrackString    (std::string separator = ".") const;
		HLp                 getLine           (void) const;
		HLp                 getOwner          (void) const { return getLine(); }
		bool                hasOwner          (void) const;

	protected:
		void                setOwner          (HLp aLine);
		void                setFieldIndex     (int fieldlindex);
		void                setSpineInfo      (const std::string& spineinfo);
		void                setTrack          (int aTrack, int aSubtrack);
		void                setTrack          (int aTrack);
		void                setSubtrack       (int aSubtrack);
		void                setSubtrackCount  (int aSubtrack);

	private:

		// fieldindex: This is the index of the token in the HumdrumLine
		// which owns this token.
		int m_fieldindex;

		// spining: This is the spine position of the token. A simple spine
		// position is an integer, starting with "1" for the first spine
		// of the file (left-most spine).  When the spine splits, "(#)a"
		// is wrapped around the left-subspine's spine info, and "(#)b"
		// around the right-subspine's info. Merged spines will add a space
		// between the two or more merged spines information, such as
		// "(#)a (#)b" for two sub-spines merged into a single spine again.
		// But in this case there is a spine info simplification which will
		// convert "(#)a (#)b" into "#" where # is the original spine number.
		// Other more complicated mergers may be simplified in the future.
		std::string m_spining;

		// track: This is the track number of the spine.  It is the first
		// number found in the spineinfo string.
		int m_track;

		// subtrack: This is the subtrack number for the spine.  When a spine
		// is not split, it will be 0, if the spine has been split with *^,
		// then the left-subspine will be in subtrack 1 and the right-spine
		// will be subtrack 2.  If subspines are exchanged with *x, then their
		// subtrack assignments will also change.
		int m_subtrack;

		// subtrackcount: The number of currently active subtracks tokens
		// on the owning HumdrumLine (in the same track).  The subtrack range
		// is from 1 (if there is only a primary spine), to a larger number.
		// if subtrackcount is 0, then the variable is not set, or there are
		// no tokens in the track (such as for global comments).
		int m_subtrackcount;

		// owner: This is the line which manages the given token.
		HLp          m_owner;

	friend class HumdrumToken;
	friend class HumdrumLine;
	friend class HumdrumFile;
};



class HumParamSet {

	public:
		              HumParamSet        (void);
		              HumParamSet        (const std::string& token);
		              HumParamSet        (HTp token);
		             ~HumParamSet        ();

		const std::string& getNamespace1 (void);
		const std::string& getNamespace2 (void);
		std::string   getNamespace       (void);
		void          setNamespace1      (const std::string& name);
		void          setNamespace2      (const std::string& name);
		void          setNamespace       (const std::string& name);
		void          setNamespace       (const std::string& name1, const std::string& name2);
		HTp           getToken           (void) { return m_token; }

		void          clear              (void);
		int           getCount           (void);
		const std::string& getParameterName   (int index);
		const std::string& getParameterValue  (int index);
		int           addParameter       (const std::string& name, const std::string& value);
		int           setParameter       (const std::string& name, const std::string& value);
		void          readString         (const std::string& text);
		void          readString         (HTp token);
		std::ostream& printXml           (std::ostream& out = std::cout, int level = 0,
		                                  const std::string& indent = "\t");

	private:
		HTp         m_token = NULL;
		std::string m_ns1;
		std::string m_ns2;
		std::vector<std::pair<std::string, std::string>> m_parameters;

};


std::ostream& operator<<(std::ostream& out, HumParamSet* hps);
std::ostream& operator<<(std::ostream& out, HumParamSet& hps);



class _HumInstrument {
	public:
		_HumInstrument    (void) { humdrum = ""; name = ""; gm = 0; }
	  ~_HumInstrument    ()     { humdrum = ""; name = ""; gm = 0; }

		std::string humdrum;
		std::string name;
		int         gm;
};


class HumInstrument {
	public:
		            HumInstrument       (void);
		            HumInstrument       (const std::string& Hname);
		           ~HumInstrument       ();

		std::string getName             (void);
		std::string getName             (const std::string& Hname);
		std::string getHumdrum          (void);
		int         getGM               (void);
		int         getGM               (const std::string& Hname);
		void        setHumdrum          (const std::string& Hname);
		int         setGM               (const std::string& Hname, int aValue);

	private:
		int                            index;
		static std::vector<_HumInstrument>  data;
		static int                     classcount;

	protected:
		void       initialize          (void);
		void       afi                 (const char* humdrum_name, int midinum,
		                                const char* EN_name);
		int        find                (const std::string& Hname);
		void       sortData            (void);
		static int data_compare_by_humdrum_name(const void* a, const void* b);
};


///////////////////////////////////////////////////////////////////////////
//
// General MIDI instrument definitions
//

#define  CH_1                             0
#define  CH_2                             1
#define  CH_3                             2
#define  CH_4                             3
#define  CH_5                             4
#define  CH_6                             5
#define  CH_7                             6
#define  CH_8                             7
#define  CH_9                             8
#define  CH_10                            9
#define  CH_11                            10
#define  CH_12                            11
#define  CH_13                            12
#define  CH_14                            13
#define  CH_15                            14
#define  CH_16                            15

#define  GM_PIANO(X)                      (0+(X))
#define  GM_ACOUSTIC_GRAND_PIANO          (0)
#define  GM_BRIGHT_ACOUSTIC_PIANO         (1)
#define  GM_ELECTRIC_GRAND_PIANO          (1)
#define  GM_HONKYTONK_PIANO               (2)
#define  GM_HONKY_TONK_PIANO              (3)
#define  GM_ELECTRIC_PIANO_1              (4)
#define  GM_ELECTRIC_PIANO_2              (5)
#define  GM_HARPSICHORD                   (6)
#define  GM_CLAVI                         (7)

#define  GM_CHROMATIC(X)                  (8+(X))
#define  GM_CELESTA                       (8)
#define  GM_GLOCKENSPIEL                  (9)
#define  GM_MUSIC_BOX                     (10)
#define  GM_VIBRAPHONE                    (11)
#define  GM_MARIMBA                       (12)
#define  GM_XYLOPHONE                     (13)
#define  GM_TUBULAR_BELLS                 (14)
#define  GM_DULCIMER                      (15)

#define  GM_ORGAN(X)                      (16+(X))
#define  GM_DRAWBAR_ORGAN                 (16)
#define  GM_PERCUSSIVE_ORGAN              (17)
#define  GM_ROCK_ORGAN                    (18)
#define  GM_CHURCH_ORGAN                  (19)
#define  GM_REED_ORGAN                    (20)
#define  GM_ACCORDION                     (21)
#define  GM_HARMONICA                     (22)
#define  GM_TANGO_ACCORDION               (23)

#define  GM_GUITAR(X)                     (24+(X))
#define  GM_ACOUSTIC_GUITAR_NYLON         (24)
#define  GM_ACOUSTIC_GUITAR_STEEL         (25)
#define  GM_ELECTRIC_GUITAR_JAZZ          (26)
#define  GM_ELECTRIC_GUITAR_CLEAN         (27)
#define  GM_ELECTRIC_GUITAR_MUTED         (28)
#define  GM_OVERDRIVEN_GUITAR             (29)
#define  GM_DISTORTION_GUITAR             (30)
#define  GM_GUITAR_HARMONICS              (31)

#define  GM_BASS(X)                       (32+(X))
#define  GM_ACOUSTIC_BASS                 (32)
#define  GM_ELECTRIC_BASS_FINGER          (33)
#define  GM_ELECTRIC_BASS_PICK            (34)
#define  GM_FRETLESS_BASS                 (35)
#define  GM_SLAP_BASS_1                   (36)
#define  GM_SLAP_BASS_2                   (37)
#define  GM_SYNTH_BASS_1                  (38)
#define  GM_SYNTH_BASS_2                  (39)

#define  GM_STRINGS(X)                    (40+(X))
#define  GM_VIOLIN                        (40)
#define  GM_VIOLA                         (41)
#define  GM_CELLO                         (42)
#define  GM_CONTRABASS                    (43)
#define  GM_TREMOLO_STRINGS               (44)
#define  GM_PIZZACATO_STRINGS             (45)
#define  GM_ORCHESTRAL_HARP               (46)
#define  GM_TIMPANI                       (47)

#define  GM_ENSEMBLE(X)                   (48+(X))
#define  GM_STRING_ENSEMBLE_1             (48)
#define  GM_STRING_ENSEMBLE_2             (49)
#define  GM_SYNTHSTRINGS_1                (50)
#define  GM_SYNTHSTRINGS_2                (51)
#define  GM_CHOIR_AAHS                    (52)
#define  GM_VOICE_OOHS                    (53)
#define  GM_SYNTH_VOICE                   (54)
#define  GM_ORCHESTRA_HIT                 (55)

#define  GM_BRASS(X)                      (56+(X))
#define  GM_TRUMPET                       (56)
#define  GM_TROMBONE                      (57)
#define  GM_TUBA                          (58)
#define  GM_MUTED_TRUMPED                 (59)
#define  GM_FRENCH_HORN                   (60)
#define  GM_BRASS_SECTION                 (61)
#define  GM_SYNTHBRASS_1                  (62)
#define  GM_SYNTHBRASS_2                  (63)

#define  GM_REED(X)                       (64+(X))
#define  GM_SOPRANO_SAX                   (64)
#define  GM_ALTO_SAX                      (65)
#define  GM_TENOR_SAX                     (66)
#define  GM_BARITONE_SAX                  (67)
#define  GM_OBOE                          (68)
#define  GM_ENGLISH_HORN                  (69)
#define  GM_BASSOON                       (70)
#define  GM_CLARINET                      (71)

#define  GM_PIPE(X)                       (72+(X))
#define  GM_PICCOLO                       (72)
#define  GM_FLUTE                         (73)
#define  GM_RECORDER                      (74)
#define  GM_PAN_FLUTE                     (75)
#define  GM_BLOWN_BOTTLE                  (76)
#define  GM_SHAKUHACHI                    (77)
#define  GM_WHISTLE                       (78)
#define  GM_OCARINA                       (79)

#define  GM_LEAD(X)                       (80+(X))
#define  GM_LEAD_SQUARE                   (80)
#define  GM_LEAD_SAWTOOTH                 (81)
#define  GM_LEAD_CALLIOPE                 (82)
#define  GM_LEAD_CHIFF                    (83)
#define  GM_LEAD_CHARANG                  (84)
#define  GM_LEAD_VOICE                    (85)
#define  GM_LEAD_FIFTHS                   (86)
#define  GM_LEAD_BASS                     (87)

#define  GM_PAD(X)                        (88+(X))
#define  GM_PAD_NEW_AGE                   (88)
#define  GM_PAD_WARM                      (89)
#define  GM_PAD_POLYSYNTH                 (90)
#define  GM_PAD_CHOIR                     (91)
#define  GM_PAD_BOWED                     (92)
#define  GM_PAD_METALLIC                  (93)
#define  GM_PAD_HALO                      (94)
#define  GM_PAD_SWEEP                     (95)

#define  GM_FX(X)                         (96+(X))
#define  GM_FX_TRAIN                      (96)
#define  GM_FX_SOUNDTRACK                 (97)
#define  GM_FX_CRYSTAL                    (98)
#define  GM_FX_ATMOSPHERE                 (99)
#define  GM_FX_BRIGHTNESS                 (100)
#define  GM_FX_GOBLINS                    (101)
#define  GM_FX_ECHOES                     (102)
#define  GM_FX_SCI_FI                     (103)

#define  GM_ETHNIC(X)                     (104+(X))
#define  GM_SITAR                         (104)
#define  GM_BANJO                         (105)
#define  GM_SHAMISEN                      (106)
#define  GM_KOTO                          (107)
#define  GM_KALIMBA                       (108)
#define  GM_BAGPIPE                       (109)
#define  GM_FIDDLE                        (110)
#define  GM_SHANAI                        (111)

#define  GM_PERCUSSION(X)                 (112+(X))
#define  GM_TINKLE_BELL                   (112)
#define  GM_AGOGO                         (113)
#define  GM_STEEL_DRUMS                   (114)
#define  GM_WOODBLOCKS                    (115)
#define  GM_TAIKO_DRUM                    (116)
#define  GM_MELODIC_DRUM                  (117)
#define  GM_SYNTH_DRUM                    (118)
#define  GM_REVERSE_CYMBAL                (119)

#define  GM_SOUNDEFFECT(X)                (120+(X))
#define  GM_GUITAR_FRET_NOISE             (120)
#define  GM_BREATH_NOISE                  (121)
#define  GM_SEASHORE                      (122)
#define  GM_BIRD_TWEET                    (123)
#define  GM_TELEPHONE_RING                (124)
#define  GM_HELICOPTER                    (125)
#define  GM_APPLAUSE                      (126)
#define  GM_GUNSHOT                       (127)

//
// Percussion instruments on channel 10
//

#define  GM_ACOUSTIC_BASS_DRUM            (35)
#define  GM_BASS_DRUM_1                   (36)
#define  GM_SIDE_STICK                    (37)
#define  GM_ACOUSTIC_SNARE                (38)
#define  GM_HAND_CLAP                     (39)
#define  GM_ELECTRIC_SNARE                (40)
#define  GM_LOW_FLOOR_TOM                 (41)
#define  GM_CLOSED_HI_HAT                 (42)
#define  GM_HIGH_FLOOR_TOM                (43)
#define  GM_PEDAL_HI_HAT                  (44)
#define  GM_LOW_TOM                       (45)
#define  GM_OPEN_HI_HAT                   (46)
#define  GM_LOW_MID_TOM                   (47)
#define  GM_HIGH_MID_TOM                  (48)
#define  GM_CRASH_CYMBAL_1                (49)
#define  GM_HIGH_TOM                      (50)
#define  GM_RIDE_CYMBAL_1                 (51)
#define  GM_CHINESE_CYMBAL                (52)
#define  GM_RIDE_BELL                     (53)
#define  GM_TAMBOURINE                    (54)
#define  GM_SPLASH_CYMBAL                 (55)
#define  GM_COWBELL                       (56)
#define  GM_CRASH_CYMBAL_2                (57)
#define  GM_VIBRASLAP                     (58)
#define  GM_RIDE_CYMBAL_2                 (59)
#define  GM_HI_BONGO                      (60)
#define  GM_LOW_BONGO                     (61)
#define  GM_MUTE_HI_CONGA                 (62)
#define  GM_OPEN_HI_CONGA                 (63)
#define  GM_LOW_CONGA                     (64)
#define  GM_HIGH_TIMBALE                  (65)
#define  GM_LOW_TIMBALE                   (66)
#define  GM_HIGH_AGOGO                    (67)
#define  GM_LOW_AGOGO                     (68)
#define  GM_CABASA                        (69)
#define  GM_MARACAS                       (70)
#define  GM_SHORT_WHISTLE                 (71)
#define  GM_LONG_WHISTLE                  (72)
#define  GM_SHORT_GUIRO                   (73)
#define  GM_LONG_GUIRO                    (74)
#define  GM_CLAVES                        (75)
#define  GM_HI_WOOD_BLOCK                 (76)
#define  GM_LOW_WOOD_BLOCK                (77)
#define  GM_MUTE_CUICA                    (78)
#define  GM_OPEN_CUICA                    (79)
#define  GM_MUTE_TRIANGLE                 (80)
#define  GM_OPEN_TRIANGLE                 (81)



typedef HumdrumLine* HLp;

class HumdrumLine : public std::string, public HumHash {
	public:
		            HumdrumLine            (void);
		            HumdrumLine            (const std::string& aString);
		            HumdrumLine            (const char* aString);
		            HumdrumLine            (HumdrumLine& line);
		            HumdrumLine            (HumdrumLine& line, void* owner);
		           ~HumdrumLine            ();

		HumdrumLine& operator=             (HumdrumLine& line);
		bool        isComment              (void) const;
		bool        isCommentLocal         (void) const;
		bool        isLocalComment         (void) const { return isCommentLocal(); }
		bool        isCommentGlobal        (void) const;
		bool        isCommentUniversal     (void) const;
		bool        isReference            (void) const;
		bool        isGlobalReference      (void) const;
		bool        isUniversalReference   (void) const;
		bool        isSignifier            (void) const;
		std::string getReferenceKey        (void) const;
		std::string getReferenceValue      (void) const;
		std::string getGlobalReferenceKey      (void) const;
		std::string getGlobalReferenceValue    (void) const;
		std::string getUniversalReferenceKey   (void) const;
		std::string getUniversalReferenceValue (void) const;
		bool        isUniversalComment     (void) const { return isCommentUniversal(); }
		bool        isGlobalComment        (void) const { return isCommentGlobal(); }
		bool        isExclusive            (void) const;
		bool        isExclusiveInterpretation (void) const { return isExclusive(); }
		bool        isTerminator           (void) const;
		bool        isInterp               (void) const;
		bool        isInterpretation       (void) const { return isInterp(); }
		bool        isBarline              (void) const;
		bool        isData                 (void) const;
		bool        isGraceLine            (void);
		bool        isAllNull              (void) const;
		bool        isAllRhythmicNull      (void) const;
		bool        isEmpty                (void) const;
		bool        isBlank                (void) const { return isEmpty(); }
		bool        isManipulator          (void) const;
		bool        hasSpines              (void) const;
		bool        isGlobal               (void) const;
		bool        equalFieldsQ           (const std::string& exinterp, const std::string& value);
		HTp         token                  (int index) const;
		void        getTokens              (std::vector<HTp>& list);
		int         getTokenCount          (void) const;
		int         getFieldCount          (void) const { return getTokenCount(); }
		std::string getTokenString         (int index) const;
		bool        equalChar              (int index, char ch) const;
		char        getChar                (int index) const;
		bool        isKernBoundaryStart    (void) const;
		bool        isKernBoundaryEnd      (void) const;
		std::ostream& printSpineInfo       (std::ostream& out = std::cout);
		std::ostream& printTrackInfo       (std::ostream& out = std::cout);
		std::ostream& printDataTypeInfo    (std::ostream& out = std::cout);
		std::ostream& printDurationInfo    (std::ostream& out = std::cout);
		std::ostream& printCsv             (std::ostream& out = std::cout,
		                                    const std::string& separator = ",");
		std::ostream& printXml             (std::ostream& out = std::cout, int level = 0,
		                                    const std::string& indent = "\t");
		std::ostream& printXmlParameterInfo(std::ostream& out, int level,
		                                    const std::string& indent);
		std::ostream& printGlobalXmlParameterInfo(std::ostream& out, int level,
		                                    const std::string& indent);
		std::string   getXmlId             (const std::string& prefix = "") const;
		std::string   getXmlIdPrefix       (void) const;
		void          clearTokenLinkInfo   (void);
		void          createLineFromTokens (void);
		void          removeExtraTabs      (void);
		void          addExtraTabs         (std::vector<int>& trackWidths);
		int           getLineIndex         (void) const;
		int           getLineNumber        (void) const;
		HumdrumFile*  getOwner             (void);
		void          setText              (const std::string& text);
		std::string   getText              (void);
		int           getBarNumber         (void);
		int           getMeasureNumber     (void) { return getBarNumber(); }

		HumNum      getDuration            (void);
		HumNum      getDurationFromStart   (void);
		HumNum      getDurationToEnd       (void);
		HumNum      getDurationFromBarline (void);
		HumNum      getDurationToBarline   (void);
		HumNum      getBarlineDuration     (void);

		HumNum      getDuration            (HumNum scale);
		HumNum      getDurationFromStart   (HumNum scale);
		HumNum      getDurationToEnd       (HumNum scale);
		HumNum      getDurationFromBarline (HumNum scale);
		HumNum      getDurationToBarline   (HumNum scale);
		HumNum      getBarlineDuration     (HumNum scale);
		int         getKernNoteAttacks     (void);
		int         addLinkedParameter     (HTp token);

		HumNum   getBeat                (HumNum beatdur = 1);
		HumNum   getBeatStr             (std::string beatrecip = "4");
		HTp      getTrackStart          (int track) const;
		HTp      getTrackEnd            (int track, int subtrack = 0) const;
		void     setLineFromCsv         (const char* csv,
		                                 const std::string& separator = ",");
		void     setLineFromCsv         (const std::string& csv,
		                                 const std::string& separator = ",");

		// pitch-related functions, defined in HumdrumLine-kern.cpp:

		void             getMidiPitches       (std::vector<int>& output);
		std::vector<int> getMidiPitches       (void);
		void             getMidiPitchesSortHL (std::vector<int>& output);
		std::vector<int> getMidiPitchesSortHL (void);
		void             getMidiPitchesSortLH (std::vector<int>& output);
		std::vector<int> getMidiPitchesSortLH (void);

		void             getMidiPitchesResolveNull       (std::vector<int>& output);
		std::vector<int> getMidiPitchesResolveNull       (void);
		void             getMidiPitchesResolveNullSortHL (std::vector<int>& output);
		std::vector<int> getMidiPitchesResolveNullSortHL (void);
		void             getMidiPitchesResolveNullSortLH (std::vector<int>& output);
		std::vector<int> getMidiPitchesResolveNullSortLH (void);


		// low-level editing functions (need to re-analyze structure after using)
		void     appendToken            (HTp token, int tabcount = 1);
		void     appendToken            (const HumdrumToken& token, int tabcount = 1);
		void     appendToken            (const std::string& token, int tabcount = 1);
		void     appendToken            (const char* token, int tabcount = 1);

		void     appendToken            (int index, HTp token, int tabcount = 1);
		void     appendToken            (int index, const HumdrumToken& token, int tabcount = 1);
		void     appendToken            (int index, const std::string& token, int tabcount = 1);
		void     appendToken            (int index, const char* token, int tabcount = 1);

		void     insertToken            (int index, HTp token, int tabcount = 1);
		void     insertToken            (int index, const HumdrumToken& token, int tabcount = 1);
		void     insertToken            (int index, const std::string& token, int tabcount = 1);
		void     insertToken            (int index, const char* token, int tabcount = 1);

		void     setDuration            (HumNum aDur);
		void     setDurationFromStart   (HumNum dur);
		void     setDurationFromBarline (HumNum dur);
		void     setDurationToBarline   (HumNum dur);

		void     copyStructure          (HLp line, const std::string& empty);

		bool     allSameBarlineStyle    (void);
		bool     hasDataStraddle        (void);

	protected:
		bool     analyzeTracks          (std::string& err);
		bool     analyzeTokenDurations  (std::string& err);
		void     setLineIndex           (int index);
		void     clear                  (void);
		void     setOwner               (void* hfile);
		int      createTokensFromLine   (void);
		void     setLayoutParameters    (void);
		void     setParameters          (const std::string& pdata);
		void     storeGlobalLinkedParameters(void);
		std::ostream&	printXmlGlobalLinkedParameterInfo(std::ostream& out = std::cout, int level = 0,
		                                 const std::string& indent = "\t");
		std::ostream& printXmlGlobalLinkedParameters(std::ostream& out = std::cout, int level = 0,
		                                 const std::string& indent = "\t");

	private:

		//
		// State variables managed by the HumdrumLine class:
		//

		// m_lineindex: Used to store the index number of the HumdrumLine in
		// the owning HumdrumFile object.
		// This variable is filled by HumdrumFileStructure::analyzeLines().
		int m_lineindex;

		// m_tokens: Used to store the individual tab-separated token fields
		// on a line.  These are prepared automatically after reading in
		// a full line of text (which is accessed throught the string parent
		// class).  If the full line is changed, the tokens are not updated
		// automatically -- use createTokensFromLine().  Likewise the full
		// text line is not updated if any tokens are changed -- use
		// createLineFromTokens() in that case.  The second case is more
		// useful: you can read in a HumdrumFile, tweak the tokens, then
		// reconstruct the full line and print out again.
		// This variable is filled by HumdrumFile::read().
		// The contents of this vector should be deleted when deconstructing
		// a HumdrumLine object.
		std::vector<HumdrumToken*> m_tokens;

		// m_tabs: Used to store a count of the number of tabs between
		// each token on a line.  This is the number of tabs after the
		// token at the given index (so no tabs before the first token).
		std::vector<int> m_tabs;

		// m_duration: This is the "duration" of a line.  The duration is
		// equal to the minimum time unit of all durational tokens on the
		// line.  This also includes null tokens when the duration of a
		// previous note in a previous spine is ending on the line, so it is
		// not just the minimum duration on the line.
		// This variable is filled by HumdrumFileStructure::analyzeRhythm().
		HumNum m_duration;

		// m_durationFromStart: This is the cumulative duration of all lines
		// prior to this one in the owning HumdrumFile object.  For example,
		// the first notes in a score start at time 0, If the duration of the
		// first data line is 1 quarter note, then the durationFromStart for
		// the second line will be 1 quarter note.
		// This variable is filled by HumdrumFileStructure::analyzeRhythm().
		HumNum m_durationFromStart;

		// m_durationFromBarline: This is the cumulative duration from the
		// last barline to the current data line.
		// This variable is filled by HumdrumFileStructure::analyzeMeter().
		HumNum m_durationFromBarline;

		// m_durationToBarline: This is the duration from the start of the
		// current line to the next barline in the owning HumdrumFile object.
		// This variable is filled by HumdrumFileStructure::analyzeMeter().
		HumNum m_durationToBarline;

		// m_linkedParameters: List of Humdrum tokens which are parameters
		// (mostly only layout parameters at the moment)
		std::vector<HTp> m_linkedParameters;

		// m_rhythm_analyzed: True if duration information from HumdrumFile
		// has been added to line.
		bool m_rhythm_analyzed = false;

		// owner: This is the HumdrumFile which manages the given line.
		void* m_owner;

	friend class HumdrumFileBase;
	friend class HumdrumFileStructure;
	friend class HumdrumFileContent;
	friend class HumdrumFile;
};

std::ostream& operator<< (std::ostream& out, HumdrumLine& line);
std::ostream& operator<< (std::ostream& out, HLp line);




typedef HumdrumToken* HTp;

class HumdrumToken : public std::string, public HumHash {
	public:
		         HumdrumToken              (void);
		         HumdrumToken              (const HumdrumToken& token);
		         HumdrumToken              (HumdrumToken* token);
		         HumdrumToken              (const HumdrumToken& token, HLp owner);
		         HumdrumToken              (HumdrumToken* token, HLp owner);
		         HumdrumToken              (const char* token);
		         HumdrumToken              (const std::string& token);
		        ~HumdrumToken              ();

		bool     isNull                    (void) const;
		bool     isManipulator             (void) const;

		bool     isExclusiveInterpretation (void) const;
		bool     isSplitInterpretation     (void) const;
		bool     isMergeInterpretation     (void) const;
		bool     isExchangeInterpretation  (void) const;
		bool     isTerminateInterpretation (void) const;
		bool     isAddInterpretation       (void) const;

		// alises for the above
		bool     isExclusive               (void) const
		                                  { return isExclusiveInterpretation(); }
		bool     isExInterp                (void) const
		                                  { return isExclusiveInterpretation(); }
		bool     isSplit                   (void) const
		                                      { return isSplitInterpretation(); }
		bool     isMerge                   (void) const
		                                      { return isMergeInterpretation(); }
		bool     isExchange                (void) const
		                                   { return isExchangeInterpretation(); }
		bool     isTerminate               (void) const
		                                  { return isTerminateInterpretation(); }
		bool     isTerminator              (void) const
		                                  { return isTerminateInterpretation(); }
		bool     isAdd                     (void) const
		                                      { return isSplitInterpretation(); }

		bool     isBarline                 (void) const;
		bool     isCommentLocal            (void) const;
		bool     isLocalComment            (void) const { return isCommentLocal(); }
		bool     isCommentGlobal           (void) const;
		bool     isGlobalComment           (void) const { return isCommentGlobal(); }
		bool     isComment                 (void) const;
		bool     isData                    (void) const;
		bool     isInterpretation          (void) const;
		bool     isNonNullData             (void) const;
		bool     isNullData                (void) const;
		bool     isChord                   (const std::string& separator = " ");
		bool     isLabel                   (void) const;
		bool     isExpansionList           (void) const;
		bool     hasRhythm                 (void) const;
		bool     hasBeam                   (void) const;
		bool     hasFermata                (void) const;
		bool     equalTo                   (const std::string& pattern);
		bool     isStaff                   (void) const;

		// kern-specific functions:
		bool     isRest                    (void);
		bool     isNote                    (void);
		bool     isUnpitched               (void);
		bool     isPitched                 (void);
		bool     isSecondaryTiedNote       (void);
		bool     isSustainedNote           (void);
		bool     isNoteSustain             (void) { return isSustainedNote(); }
		bool     isNoteAttack              (void);
		bool     isInvisible               (void);
		bool     isGrace                   (void);
		bool     isClef                    (void);
		bool     isModernClef              (void);
		bool     isOriginalClef            (void);
		bool     isKeySignature            (void);
		bool     isModernKeySignature      (void);
		bool     isOriginalKeySignature    (void);
		bool     isKeyDesignation          (void);
		bool     isTimeSignature           (void);
		bool     isMetricSymbol            (void);
		bool     isMeterSymbol             (void) { return isMetricSymbol(); }
		bool     isMeterSignature          (void) { return isMetricSymbol(); }
		bool     isMetricSignature         (void) { return isMetricSymbol(); }
		bool     isTempo                   (void);
		bool     isMensurationSymbol       (void);
		bool     isMensuration             (void) { return isMensurationSymbol(); }
		bool     isOriginalMensurationSymbol(void);
		bool     isOriginalMensuration     (void) { return isOriginalMensurationSymbol(); }
		bool     isInstrumentDesignation   (void);
		bool     isInstrumentName          (void);
		bool     isInstrumentAbbreviation  (void);
		bool     isStria                   (void);

		std::string getInstrumentName        (void);
		std::string getInstrumentAbbreviation(void);

		bool     hasSlurStart              (void);
		bool     hasSlurEnd                (void);
		int      hasVisibleAccidental      (int subtokenIndex) const;
		int      hasCautionaryAccidental   (int subtokenIndex) const;
		bool     hasLigatureBegin          (void);
		bool     hasRectaLigatureBegin     (void);
		bool     hasObliquaLigatureBegin   (void);
		bool     hasLigatureEnd            (void);
		bool     hasRectaLigatureEnd       (void);
		bool     hasObliquaLigatureEnd     (void);
		char     hasStemDirection          (void);
		bool     allSameBarlineStyle       (void);


		// pitch-related functions:

		int              getMidiPitch         (void);
		void             getMidiPitches       (std::vector<int>& output);
		std::vector<int> getMidiPitches       (void);
		void             getMidiPitchesSortHL (std::vector<int>& output);
		std::vector<int> getMidiPitchesSortHL (void);
		void             getMidiPitchesSortLH (std::vector<int>& output);
		std::vector<int> getMidiPitchesSortLH (void);

		int              getMidiPitchResolveNull         (void);
		void             getMidiPitchesResolveNull       (std::vector<int>& output);
		std::vector<int> getMidiPitchesResolveNull       (void);
		void             getMidiPitchesResolveNullSortHL (std::vector<int>& output);
		std::vector<int> getMidiPitchesResolveNullSortHL (void);
		void             getMidiPitchesResolveNullSortLH (std::vector<int>& output);
		std::vector<int> getMidiPitchesResolveNullSortLH (void);

		// duration-related functions:
		HumNum   getDuration               (void);
		HumNum   getDuration               (HumNum scale);
		HumNum   getTiedDuration           (void);
		HumNum   getTiedDuration           (HumNum scale);
		HumNum   getDurationNoDots         (void);
		HumNum   getDurationNoDots         (HumNum scale);
		int      getDots                   (char separator = ' ') const;

		HumNum   getDurationFromStart      (void);
		HumNum   getDurationFromStart      (HumNum scale);

		HumNum   getDurationToEnd          (void);
		HumNum   getDurationToEnd          (HumNum scale);

		HumNum   getDurationFromBarline    (void);
		HumNum   getDurationFromBarline    (HumNum scale);

		HumNum   getDurationToBarline      (void);
		HumNum   getDurationToBarline      (HumNum scale);

		HumNum   getBarlineDuration        (void);
		HumNum   getBarlineDuration        (HumNum scale);

		HLp      getOwner                  (void) const;
		HLp      getLine                   (void) const { return getOwner(); }
		bool     equalChar                 (int index, char ch) const;

		HTp      resolveNull               (void);
		void     setNullResolution         (HTp resolution);
		int      getLineIndex              (void) const;
		int      getLineNumber             (void) const;
		int      getFieldIndex             (void) const;
		int      getFieldNumber            (void) const;
		int      getTokenIndex             (void) const;
		int      getTokenNumber            (void) const;
		const std::string& getDataType     (void) const;
		const std::string& getExInterp     (void) { return getDataType(); }
		bool     isDataType                (const std::string& dtype) const;
		bool     isDataTypeLike            (const std::string& dtype) const;
		bool     isKern                    (void) const;
		bool     isKernLike                (void) const;
		bool     isMens                    (void) const;
		bool     isMensLike                (void) const;
		std::string   getSpineInfo         (void) const;
		int      getTrack                  (void) const;
		int      getSubtrack               (void) const;
		bool     noteInLowerSubtrack       (void);
		std::string   getTrackString       (void) const;
		int      getSubtokenCount          (const std::string& separator = " ") const;
		std::string   getSubtoken          (int index,
		                                    const std::string& separator = " ") const;
		std::vector<std::string> getSubtokens (const std::string& separator = " ") const;
		void     replaceSubtoken           (int index, const std::string& newsubtok,
		                                    const std::string& separator = " ");
		void     setParameters             (HTp ptok);
		void     setParameters             (const std::string& pdata, HTp ptok = NULL);
		int      getStrandIndex            (void) const;

		int      getBeamStartElisionLevel  (int index = 0) const;
		int      getBeamEndElisionLevel    (int index = 0) const;

		int      getSlurStartElisionLevel  (int index = 0) const;
		int      getSlurEndElisionLevel    (int index = 0) const;

		int      getPhraseStartElisionLevel(int index) const;
		int      getPhraseEndElisionLevel  (int index = 0) const;

		HTp      getSlurStartToken         (int number = 1);
		int      getSlurStartNumber        (int endnumber);
		HTp      getSlurEndToken           (int number = 1);
		HTp      getPhraseStartToken       (int number = 1);
		HTp      getPhraseEndToken         (int number = 1);
		void     storeParameterSet         (void);
		bool     linkedParameterIsGlobal   (int index);
		std::ostream& printCsv             (std::ostream& out = std::cout);
		std::ostream& printXml             (std::ostream& out = std::cout, int level = 0,
		                                    const std::string& indent = "\t");
		std::ostream& printGlobalXmlParameterInfo(std::ostream& out = std::cout, int level = 0,
		                                   const std::string& indent = "\t");
		std::string   getXmlId             (const std::string& prefix = "") const;
		std::string   getXmlIdPrefix       (void) const;
		void     setText                   (const std::string& text);
		std::string   getText              (void) const;
		int      addLinkedParameterSet     (HTp token);
		int      getLinkedParameterSetCount(void);
		HumParamSet* getLinkedParameterSet (int index);
		HumParamSet* getParameterSet       (void);
		void         clearLinkInfo         (void);
		std::string getSlurLayoutParameter (const std::string& keyname, int subtokenindex = -1);
		std::string getPhraseLayoutParameter(const std::string& keyname, int subtokenindex = -1);
		std::string getLayoutParameter     (const std::string& category, const std::string& keyname,
		                                    int subtokenindex = -1);
		std::string getLayoutParameterChord(const std::string& category,
		                                    const std::string& keyname);
		std::string getLayoutParameterNote (const std::string& category,
		                                    const std::string& keyname, int subtokenindex);
		std::ostream& printXmlLinkedParameterInfo(std::ostream& out, int level, const std::string& indent);

		// layout parameter accessors
		std::string   getVisualDuration    (int subtokenindex = -1);
		std::string   getVisualDurationChord(void);
		std::string   getVisualDurationNote(int subtokenindex = -1);

		HumdrumToken& operator=            (HumdrumToken& aToken);
		HumdrumToken& operator=            (const std::string& aToken);
		HumdrumToken& operator=            (const char* aToken);

		// next/previous token functions:
		int         getNextTokenCount      (void) const;
		int         getPreviousTokenCount  (void) const;
		HTp         getNextToken           (int index = 0) const;
		HTp         getPreviousToken       (int index = 0) const;
		std::vector<HTp> getNextTokens     (void) const;
		std::vector<HTp> getPreviousTokens (void) const;
		void        insertTokenAfter       (HTp newtoken);

		// next/previous token on line:
		HTp      getNextFieldToken     (void) const;
		HTp      getPreviousFieldToken (void) const;
		HTp      getNextField          (void) const { return getNextFieldToken(); }
		HTp      getPreviousField      (void) const { return getPreviousFieldToken(); }

		int      getPreviousNonNullDataTokenCount(void);
		int      getPreviousNNDTCount      (void)
		                           { return getPreviousNonNullDataTokenCount(); }
		HTp      getPreviousNonNullDataToken(int index = 0);
		HTp      getPreviousNNDT           (int index = 0)
		                           { return getPreviousNonNullDataToken(index); }
		int      getNextNonNullDataTokenCount(void);
		int      getNextNNDTCount           (void)
		                               { return getNextNonNullDataTokenCount(); }
		HTp      getNextNonNullDataToken   (int index = 0);
		HTp      getNextNNDT               (int index = 0)
		                               { return getNextNonNullDataToken(index); }

		// slur-analysis based functions:
		HumNum   getSlurDuration           (HumNum scale = 1);

		void     setTrack                  (int aTrack, int aSubtrack);
		void     setTrack                  (int aTrack);
		void     copyStructure             (HTp token);

		// strophe related functions:
		HTp      getStrophe                (void);
		std::string getStropheLabel        (void);
		void     setStrophe                (HTp strophe);
		bool     hasStrophe                (void);
		void     clearStrophe              (void);
		bool     isStrophe                 (const std::string& label);
		int      getStropheStartIndex      (void);
		bool     isFirstStrophe            (void);
		bool     isPrimaryStrophe          (void);

	protected:
		void     setLineIndex              (int lineindex);
		void     setFieldIndex             (int fieldlindex);
		void     setSpineInfo              (const std::string& spineinfo);
		void     setSubtrack               (int aSubtrack);
		void     setSubtrackCount          (int count);
		void     setPreviousToken          (HTp aToken);
		void     setNextToken              (HTp aToken);
		void     addNextNonNullToken       (HTp token);
		void     makeForwardLink           (HumdrumToken& nextToken);
		void     makeBackwardLink          (HumdrumToken& previousToken);
		void     setOwner                  (HLp aLine);
		int      getState                  (void) const;
		void     incrementState            (void);
		void     setDuration               (const HumNum& dur);
		void     setStrandIndex            (int index);

		bool     analyzeDuration           (void);
		std::ostream& printXmlBaseInfo     (std::ostream& out = std::cout, int level = 0,
		                                    const std::string& indent = "\t");
		std::ostream& printXmlContentInfo  (std::ostream& out = std::cout, int level = 0,
		                                    const std::string& indent = "\t");
		std::ostream& printXmlStructureInfo(std::ostream& out = std::cout, int level = 0,
		                                    const std::string& indent = "\t");
		std::ostream& printXmlParameterInfo(std::ostream& out = std::cout, int level = 0,
		                                    const std::string& indent = "\t");
		std::ostream&	printXmlLinkedParameters (std::ostream& out = std::cout, int level = 0,
		                                    const std::string& indent = "\t");

	private:
		// address: The address contains information about the location of
		// the token on a HumdrumLine and in a HumdrumFile.
		HumAddress m_address;

		// duration: The duration of the token.  Non-rhythmic data types
		// will have a negative duration (which should be interpreted
		// as a zero duration--See HumdrumToken::hasRhythm()).
		// Grace note will have a zero duration, even if they have a duration
		// list in the token for a graphical display duration.
		HumNum m_duration;

		// nextTokens: This is a list of all previous tokens in the spine which
		// immediately precede this token. Typically there will be one
		// following token, but there can be two tokens if the current
		// token is *^, and there will be zero following tokens after a
		// spine terminating token (*-).
		std::vector<HTp> m_nextTokens;     // link to next token(s) in spine

		// previousTokens: Simiar to nextTokens, but for the immediately
		// follow token(s) in the data.  Typically there will be one
		// preceding token, but there can be multiple tokens when the previous
		// line has *v merge tokens for the spine.  Exclusive interpretations
		// have no tokens preceding them.
		std::vector<HTp> m_previousTokens; // link to last token(s) in spine

		// nextNonNullTokens: This is a list of non-tokens in the spine
		// that follow this one.
		std::vector<HTp> m_nextNonNullTokens;

		// previousNonNullTokens: This is a list of non-tokens in the spine
		// that preced this one.
		std::vector<HTp> m_previousNonNullTokens;

		// rhycheck: Used to perfrom HumdrumFileStructure::analyzeRhythm
		// recursively.
		int m_rhycheck;

		// strand: Used to keep track of contiguous voice connections between
		// secondary spines/tracks.  This is the 1-D strand index number
		// (not the 2-d one).
		int m_strand;

		// m_nullresolve: used to point to the token that a null token
		// refers to.
		HTp m_nullresolve;

		// m_linkedParameterTokens: List of Humdrum tokens which are parameters
		// (mostly only layout parameters at the moment).
		// Was previously called m_linkedParameters;
		std::vector<HTp> m_linkedParameterTokens;

		// m_parameterSet: A single parameter encoded in the text of the
		// token.  Was previously called m_linkedParameter.
		HumParamSet* m_parameterSet = NULL;

		// m_rhythm_analyzed: Set to true when HumdrumFile assigned duration
		bool m_rhythm_analyzed = false;

		// m_strophe: Starting point of a strophe that the token belongs to.
		// NULL means that it is not in a strophe.
		HTp m_strophe = NULL;

	friend class HumdrumLine;
	friend class HumdrumFileBase;
	friend class HumdrumFileStructure;
	friend class HumdrumFileContent;
	friend class HumdrumFile;
};


std::ostream& operator<<(std::ostream& out, const HumdrumToken& token);
std::ostream& operator<<(std::ostream& out, HTp token);

std::ostream& printSequence(std::vector<std::vector<HTp> >& sequence, std::ostream& out=std::cout);
std::ostream& printSequence(std::vector<HTp>& sequence, std::ostream& out = std::cout);



// The following options are used for get[Primary]TrackTokens:
// * OPT_PRIMARY    => only extract primary subspine/subtrack.
// * OPT_NOEMPTY    => don't include null tokens in extracted list if all
//                        extracted subspines contains null tokens.
//                        Includes null interpretations and comments as well.
// * OPT_NONULL     => don't include any null tokens in extracted list.
// * OPT_NOINTERP   => don't include interprtation tokens.
// * OPT_NOMANIP    => don't include spine manipulators (*^, *v, *x, *+,
//                        but still keep ** and *0).
// * OPT_NOCOMMENT  => don't include comment tokens.
// * OPT_NOGLOBALS  => don't include global records (global comments, reference
//                        records, and empty lines). In other words, only return
//                        a list of tokens from lines which hasSpines() it true.
// * OPT_NOREST     => don't include **kern rests.
// * OPT_NOTIE      => don't include **kern secondary tied notes.
//
// Compound options:
// * OPT_DATA      (OPT_NOMANIP | OPT_NOCOMMENT | OPT_NOGLOBAL)
//     Only data tokens (including barlines)
// * OPT_ATTACKS   (OPT_DATA | OPT_NOREST | OPT_NOTIE | OPT_NONULL)
//     Only note-attack tokens (when etracting **kern data)
//
#define OPT_PRIMARY   0x001
#define OPT_NOEMPTY   0x002
#define OPT_NONULL    0x004
#define OPT_NOINTERP  0x008
#define OPT_NOMANIP   0x010
#define OPT_NOCOMMENT 0x020
#define OPT_NOGLOBAL  0x040
#define OPT_NOREST    0x080
#define OPT_NOTIE     0x100
#define OPT_DATA      (OPT_NOMANIP | OPT_NOCOMMENT | OPT_NOGLOBAL)
#define OPT_ATTACKS   (OPT_DATA | OPT_NOREST | OPT_NOTIE | OPT_NONULL)


class TokenPair {
	public:
		TokenPair(void) { clear(); }
		~TokenPair() { clear(); }
		void clear(void) {
			first = NULL;
			last  = NULL;
		}
		HTp first;
		HTp last;
};


// HumFileAnalysis: class used to manage analysis states for a Humdrum file.

class HumFileAnalysis {
	public:
		HumFileAnalysis(void) {}
		~HumFileAnalysis() { clear(); }
		void clear(void) {
			m_structure_analyzed = false;
			m_rhythm_analyzed    = false;
			m_strands_analyzed   = false;
			m_slurs_analyzed     = false;
			m_beams_analyzed     = false;
			m_phrases_analyzed   = false;
			m_nulls_analyzed     = false;
			m_strophes_analyzed  = false;

			m_barlines_analyzed  = false;
			m_barlines_different = false;
		}

		// m_structure_analyzed: Used to keep track of whether or not
		// file structure has been analyzed.
		bool m_structure_analyzed = false;

		// m_rhythm_analyzed: Used to keep track of whether or not
		// rhythm structure has been analyzed.
		bool m_rhythm_analyzed = false;

		// m_strands_analyzed: Used to keep track of whether or not
		// file strands have been analyzed.
		bool m_strands_analyzed = false;

		// m_strophes_analyzed: Used to keep track of whether or not
		// file strands have been analyzed.
		bool m_strophes_analyzed = false;

		// m_slurs_analyzed: Used to keep track of whether or not
		// slur endpoints have been linked or not.
		bool m_slurs_analyzed = false;

		// m_phrases_analyzed: Used to keep track of whether or not
		// phrase endpoints have been linked or not.
		bool m_phrases_analyzed = false;

		// m_beams_analyzed: Used to keep track of whether or not
		// beam endpoints have been linked or not.
		bool m_beams_analyzed = false;

		// m_nulls_analyzed: Used to keep track of wheter or not
		// null tokens have been analyzed yet.
		bool m_nulls_analyzed = false;

		// m_barlines_analyzed: Used to keep track of wheter or not
		// barlines have beena analyzed yet.
		bool m_barlines_analyzed = false;
		// m_barlines_different: Set to true when the file contains
		// any barlines that are not all of the same at the same
		// times.
		bool m_barlines_different = false;
};

bool sortTokenPairsByLineIndex(const TokenPair& a, const TokenPair& b);


class HumdrumFileBase : public HumHash {
	public:
		              HumdrumFileBase          (void);
		              HumdrumFileBase          (HumdrumFileBase& infile);
		              HumdrumFileBase          (const std::string& contents);
		              HumdrumFileBase          (std::istream& contents);
		             ~HumdrumFileBase          ();

		HumdrumFileBase& operator=             (HumdrumFileBase& infile);
		bool          read                     (std::istream& contents);
		bool          read                     (const char* filename);
		bool          read                     (const std::string& filename);
		bool          readCsv                  (std::istream& contents,
		                                        const std::string& separator=",");
		bool          readCsv                  (const char* contents,
		                                        const std::string& separator=",");
		bool          readCsv                  (const std::string& contents,
		                                        const std::string& separator=",");

		bool          readString               (const char* contents);
		bool          readString               (const std::string& contents);
		bool          readStringCsv            (const char* contents,
		                                        const std::string& separator=",");
		bool          readStringCsv            (const std::string& contents,
		                                        const std::string& separator=",");
		bool          isValid                  (void);
		std::string   getParseError            (void) const;
		bool          isQuiet                  (void) const;
		void          setQuietParsing          (void);
		void          setNoisyParsing          (void);
		void          clear                    (void);
		bool          isStructureAnalyzed      (void);
		bool          isRhythmAnalyzed         (void);
		bool          areStrandsAnalyzed       (void);
		bool          areStrophesAnalyzed      (void);

    	template <class TYPE>
		   void       initializeArray          (std::vector<std::vector<TYPE>>& array, TYPE value);

		bool          parse                    (std::istream& contents)
		                                    { return read(contents); }
		bool          parse                    (const char* contents)
		                                    { return readString(contents); }
		bool          parse                    (const std::string& contents)
		                                    { return readString(contents); }
		bool          parseCsv                 (std::istream& contents,
		                                        const std::string& separator = ",")
		                                    { return readCsv(contents); }
		bool          parseCsv                 (const char* contents,
		                                        const std::string& separator = ",")
		                                    { return readStringCsv(contents); }
		bool          parseCsv                 (const std::string& contents,
		                                        const std::string& separator = ",")
		                                    { return readStringCsv(contents); }

		void          setXmlIdPrefix           (const std::string& value);
		std::string   getXmlIdPrefix           (void);
		void          setFilename              (const std::string& filename);
		std::string   getFilename              (void);
		std::string   getFilenameBase          (void);

		void          setSegmentLevel          (int level = 0);
		int           getSegmentLevel          (void);
		std::ostream& printSegmentLabel        (std::ostream& out);
		std::ostream& printNonemptySegmentLabel(std::ostream& out);

		HumdrumLine&  operator[]               (int index);
		HLp           getLine                  (int index);
		int           getLineCount             (void) const;
		HTp           token                    (int lineindex, int fieldindex);
		std::string   token                    (int lineindex, int fieldindex,
		                                        int subtokenindex,
		                                        const std::string& separator = " ");
		int           getMaxTrack              (void) const;
		int           getMaxTracks             (void) const { return getMaxTrack(); }
		int           getTrackCount            (void) const
		                                                { return getMaxTrack(); }
		int           getSpineCount            (void) const
		                                                { return getMaxTrack(); }
		std::vector<int> getMeasureNumbers     (void);
		int           getMeasureNumber         (int line);
		std::ostream& printSpineInfo           (std::ostream& out = std::cout);
		std::ostream& printDataTypeInfo        (std::ostream& out = std::cout);
		std::ostream& printTrackInfo           (std::ostream& out = std::cout);
		std::ostream& printCsv                 (std::ostream& out = std::cout,
		                                        const std::string& separator = ",");
		std::ostream& printFieldNumber         (int fieldnum, std::ostream& out);
		std::ostream& printFieldIndex          (int fieldind, std::ostream& out);
		void          usage                    (const std::string& command);
		void          example                  (void);

		bool          analyzeNonNullDataTokens (void);
		HTp           getTrackStart            (int track) const;
		void          getSpineStopList         (std::vector<HTp>& spinestops);
		HTp           getSpineStart            (int spine) const
		                                       { return getTrackStart(spine+1); }
		void          getSpineStartList        (std::vector<HTp>& spinestarts);
		void          getSpineStartList        (std::vector<HTp>& spinestarts,
		                                        const std::string& exinterp);
		void          getSpineStartList        (std::vector<HTp>& spinestarts,
		                                        const std::vector<std::string>& exinterps);
		void          getKernSpineStartList    (std::vector<HTp>& spinestarts);
		std::vector<HTp> getKernSpineStartList (void);
		void          getKernLikeSpineStartList(std::vector<HTp>& spinestarts);
		std::vector<HTp> getKernLikeSpineStartList(void);
		void          getStaffLikeSpineStartList(std::vector<HTp>& spinestarts);
		std::vector<HTp> getStaffLikeSpineStartList(void);
		int           getExinterpCount         (const std::string& exinterp);
		void          getTrackStartList        (std::vector<HTp>& spinestarts)
		                               { return getSpineStartList(spinestarts); }
		void          getTrackStartList        (std::vector<HTp>& spinestarts,
		                                        const std::string& exinterp)
		                     { return getSpineStartList(spinestarts, exinterp); }
		void          getTrackStartList        (std::vector<HTp>& spinestarts,
		                                        const std::vector<std::string>& exinterps)
		                    { return getSpineStartList(spinestarts, exinterps); }

		int           getTrackEndCount         (int track) const;
		HTp           getTrackEnd              (int track, int subtrack = 0) const;
		void          createLinesFromTokens    (void);
		void          generateLinesFromTokens  (void) { createLinesFromTokens(); }
		void          removeExtraTabs          (void);
		void          addExtraTabs             (void);
		std::vector<int> getTrackWidths        (void);
		void          appendLine               (const std::string& line);
		void          appendLine               (HLp line);
		void          push_back                (const std::string& line)
		                                                    { appendLine(line); }
		void          push_back                (HLp line)
		                                                    { appendLine(line); }

		void          insertLine               (int index, const std::string& line);
		void          insertLine               (int index, HLp line);

		HLp           insertNullDataLine                    (HumNum timestamp);
		HLp           insertNullInterpretationLine          (HumNum timestamp);
		HLp           insertNullInterpretationLineAbove     (HumNum timestamp);
		HLp           insertNullInterpretationLineAboveIndex(int index);
		HLp           getLineForInterpretationInsertion     (int index);
		HLp           getLineForInterpretationInsertionAbove(int index);

		void          clearTokenLinkInfo       (void);

		void          deleteLine               (int index);
//		void          adjustMergeSpineLines    (void);

		HLp           back                     (void);
		void          makeBooleanTrackList     (std::vector<bool>& spinelist,
		                                        const std::string& spinestring);
		bool          analyzeBaseFromLines     (void);
		bool          analyzeBaseFromTokens    (void);


		std::vector<HLp> getReferenceRecords(void);
		std::vector<HLp> getGlobalReferenceRecords(void);
		std::vector<HLp> getUniversalReferenceRecords(void);
		std::string getReferenceRecord(const std::string& key);

		// spine analysis functionality:
		void          getTrackSequence         (std::vector<std::vector<HTp> >& sequence,
		                                        HTp starttoken, int options);
		void          getTrackSequence         (std::vector<std::vector<HTp> >& sequence,
		                                        int track, int options);
		void          getPrimaryTrackSequence  (std::vector<HTp>& sequence,
		                                        int track, int options);

		void          getSpineSequence         (std::vector<std::vector<HTp> >& sequence,
		                                        HTp starttoken, int options);
		void          getSpineSequence         (std::vector<std::vector<HTp> >& sequence,
		                                        int spine, int options);
		void          getPrimarySpineSequence  (std::vector<HTp>& sequence,
		                                        int spine, int options);

		void          getTrackSeq              (std::vector<std::vector<HTp> >& sequence,
		                                        HTp starttoken, int options)
		                     { getTrackSequence(sequence, starttoken, options); }
		void          getTrackSeq              (std::vector<std::vector<HTp> >& sequence,
		                                        int track, int options)
		                          { getTrackSequence(sequence, track, options); }
		void          getPrimaryTrackSeq       (std::vector<HTp>& sequence,
		                                        int track, int options)
		                    {getPrimaryTrackSequence(sequence, track, options); }

		// functions defined in HumdrumFileBase-net.cpp:
		static std::string getUriToUrlMapping        (const std::string& uri);
		void          readFromHumdrumUri        (const std::string& humaddress);
		void          readFromJrpUri            (const std::string& jrpaddress);
		void          readFromHttpUri           (const std::string& webaddress);
		static void   readStringFromHttpUri     (std::stringstream& inputdata,
		                                         const std::string& webaddress);

	protected:
		static int    getChunk                  (int socket_id,
		                                         std::stringstream& inputdata,
		                                         char* buffer, int bufsize);
		static int    getFixedDataSize          (int socket_id,
		                                         int datalength,
		                                         std::stringstream& inputdata,
		                                         char* buffer, int bufsize);
		static void   prepare_address           (struct sockaddr_in *address,
		                                         const std::string& hostname,
		                                         unsigned short int port);
		static int    open_network_socket       (const std::string& hostname,
		                                         unsigned short int port);

	protected:
		bool          analyzeTokens             (void);
		bool          analyzeSpines             (void);
		bool          analyzeLinks              (void);
		bool          analyzeTracks             (void);
		bool          adjustSpines              (HumdrumLine& line,
		                                         std::vector<std::string>& datatype,
		                                         std::vector<std::string>& sinfo);
		std::string   getMergedSpineInfo        (std::vector<std::string>& info,
		                                         int starti, int extra);
		bool          stitchLinesTogether       (HumdrumLine& previous,
		                                         HumdrumLine& next);
		void          addToTrackStarts          (HTp token);
		void          addUniqueTokens           (std::vector<HTp>& target,
		                                         std::vector<HTp>& source);
		bool          processNonNullDataTokensForTrackForward(HTp starttoken,
		                                         std::vector<HTp> ptokens);
		bool          processNonNullDataTokensForTrackBackward(HTp starttoken,
		                                         std::vector<HTp> ptokens);
		bool          setParseError             (std::stringstream& err);
		bool          setParseError             (const std::string& err);
		bool          setParseError             (const char* format, ...);
		bool          analyzeLines              (void);
//		void          fixMerges                 (int linei);

	protected:

		// m_lines: an array representing lines from the input file.
		// The contents of lines must be deallocated when deconstructing object.
		std::vector<HLp> m_lines;

		// m_filename: name of the file which was loaded.
		std::string m_filename;

		// m_segementlevel: segment level (e.g., work/movement)
		int m_segmentlevel;

		// m_trackstarts: list of addresses of the exclusive interpreations
		// in the file.  The first element in the list is reserved, so the
		// number of tracks (primary spines) is equal to one less than the
		// size of this list.
		std::vector<HTp> m_trackstarts;

		// m_trackends: list of the addresses of the spine terminators in the
		// file. It is possible that spines can split and their subspines do not
		// merge before termination; therefore, the ends are stored in
		// a 2d array. The first dimension is the track number, and the second
		// dimension is the list of terminators.
		std::vector<std::vector<HTp> > m_trackends;

		// m_barlines: list of barlines in the data.  If the first measures is
		// a pickup measure, then the first entry will not point to the first
		// starting exclusive interpretation line rather than to a barline.
		std::vector<HLp> m_barlines;
		// Maybe also add "measures" which are complete metrical cycles.

		// m_ticksperquarternote: this is the number of tick
		int m_ticksperquarternote;

		// m_idprefix: an XML id prefix used to avoid id collisions when
		// including multiple HumdrumFile XML in a single group.
		std::string m_idprefix;

		// m_strands1d: one-dimensional list of spine strands.
		std::vector<TokenPair> m_strand1d;

		// m_strands2d: two-dimensional list of spine strands.
		std::vector<std::vector<TokenPair> > m_strand2d;

		// m_strophes1d: one-dimensional list of all *strophe/*Xstrophe pairs.
		std::vector<TokenPair> m_strophes1d;

		// m_strophes2d: two-dimensional list of all *strophe/*Xstrophe pairs.
		std::vector<std::vector<TokenPair> > m_strophes2d;

		// m_quietParse: Set to true if error messages should not be
		// printed to the console when reading.
		bool m_quietParse;

		// m_parseError: Set to true if a read is successful.
		std::string m_parseError;

		// m_displayError: Used to print error message only once.
		bool m_displayError;

		// m_signifiers: Used to keep track of !!!RDF records.
		HumSignifiers m_signifiers;

		// m_analysis: Used to keep track of analysis states for the file.
		HumFileAnalysis m_analyses;

	public:
		// Dummy functions to allow the HumdrumFile class's inheritance
		// to be shifted between HumdrumFileContent (the top-level default),
		// HumdrumFileStructure (mid-level interface), or HumdrumFileBase
		// (low-level interface).

		//
		// HumdrumFileStructure public functions:
		//
		bool readNoRhythm      (std::istream& infile) { return read(infile); };
		bool readNoRhythm      (const char*   filename) {return read(filename);};
		bool readNoRhythm      (const std::string& filename) {return read(filename);};
		bool readStringNoRhythm(const char*   contents) {return read(contents);};
		bool readStringNoRhythm(const std::string& contents) {return read(contents);};
		HumNum       getScoreDuration           (void) const { return 0; };
		std::ostream& printDurationInfo         (std::ostream& out=std::cout) {return out;};
		int          tpq                        (void) { return 0; }
		int          getBarlineCount            (void) const { return 0; }
		HLp          getBarline                 (int index) const { return NULL;};
		HumNum       getBarlineDuration         (int index) const { return 0; };
		HumNum       getBarlineDurationFromStart(int index) const { return 0; };
		HumNum       getBarlineDurationToEnd    (int index) const { return 0; };

		// HumdrumFileContent public functions:
		// to be added later

};

std::ostream& operator<<(std::ostream& out, HumdrumFileBase& infile);



class HumdrumFileStructure : public HumdrumFileBase {
	public:
		              HumdrumFileStructure         (void);
		              HumdrumFileStructure         (const std::string& filename);
		              HumdrumFileStructure         (std::istream& contents);
		             ~HumdrumFileStructure         ();
		bool          hasFilters                   (void);
		bool          hasGlobalFilters             (void);
		bool          hasUniversalFilters          (void);

		// TSV reading functions:
		bool          read                         (std::istream& contents);
		bool          read                         (const char* filename);
		bool          read                         (const std::string& filename);
		bool          readString                   (const char* contents);
		bool          readString                   (const std::string& contents);
		bool parse(std::istream& contents)      { return read(contents); }
		bool parse(const char* contents)   { return readString(contents); }
		bool parse(const std::string& contents) { return readString(contents); }
		bool          readNoRhythm                 (std::istream& contents);
		bool          readNoRhythm                 (const char* filename);
		bool          readNoRhythm                 (const std::string& filename);
		bool          readStringNoRhythm           (const char* contents);
		bool          readStringNoRhythm           (const std::string& contents);

		// CSV reading functions:
		bool          readCsv                      (std::istream& contents,
		                                            const std::string& separator=",");
		bool          readCsv                      (const char* filename,
		                                            const std::string& separator=",");
		bool          readCsv                      (const std::string& filename,
		                                            const std::string& separator=",");
		bool          readStringCsv                (const char* contents,
		                                            const std::string& separator=",");
		bool          readStringCsv                (const std::string& contents,
		                                            const std::string& separator=",");
		bool parseCsv(std::istream& contents, const std::string& separator = ",")
		                                 { return readCsv(contents, separator); }
		bool parseCsv(const char* contents, const std::string& separator = ",")
		                           { return readStringCsv(contents, separator); }
		bool parseCsv(const std::string& contents, const std::string& separator = ",")
		                           { return readStringCsv(contents, separator); }
		bool          readNoRhythmCsv              (std::istream& contents,
		                                            const std::string& separator = ",");
		bool          readNoRhythmCsv              (const char* filename,
		                                            const std::string& separator = ",");
		bool          readNoRhythmCsv              (const std::string& filename,
		                                            const std::string& separator = ",");
		bool          readStringNoRhythmCsv        (const char* contents,
		                                            const std::string& separator = ",");
		bool          readStringNoRhythmCsv        (const std::string& contents,
		                                            const std::string& separator = ",");

		// rhythmic analysis related functionality:
		HumNum        getScoreDuration             (void) const;
		std::ostream& printDurationInfo            (std::ostream& out = std::cout);
		int           tpq                          (void);
		int           getTpq                       (void) { return tpq(); }

		void          resolveNullTokens (void);

		// strand functionality:
		int           getStrandCount    (void);
		HTp           getStrandStart    (int index);
		HTp           getStrandBegin    (int index) { return getStrandStart(index); }
		HTp           getStrandEnd      (int index);
		HTp           getStrandStop     (int index) { return getStrandEnd(index); }
		HTp           getStrandStart    (int sindex, int index);
		HTp           getStrandBegin    (int sindex, int index) { return getStrandStart(sindex, index); }
		HTp           getStrandEnd      (int sindex, int index);
		HTp           getStrandStop     (int sindex, int index) { return getStrandEnd(sindex, index); }
		int           getStrandCount    (int spineindex);

		HTp           getStrand                    (int index)
		                                        { return getStrandStart(index); }
		HTp           getStrand                    (int sindex, int index)
		                                { return getStrandStart(sindex, index); }

		// strophe functionality (located in src/HumdrumFileStructure-strophe.cpp)
		bool         analyzeStrophes    (void);
		void         analyzeStropheMarkers(void);
		int          getStropheCount    (void);
		int          getStropheCount    (int spineindex);
		HTp          getStropheStart    (int index);
		HTp          getStropheBegin    (int index) { return getStropheStart(index); }
		HTp          getStropheEnd      (int index);
		HTp          getStropheStop     (int index) { return getStropheStart(index); }
		HTp          getStropheStart    (int spine, int index);
		HTp          getStropheBegin    (int spine, int index) { return getStropheStart(index); }
		HTp          getStropheEnd      (int spine, int index);
		HTp          getStropheStop     (int spine, int index) { return getStropheStart(index); }

		// barline/measure functionality:
		int           getBarlineCount              (void) const;
		HLp           getBarline                   (int index) const;
		HumNum        getBarlineDuration           (int index) const;
		HumNum        getBarlineDurationFromStart  (int index) const;
		HumNum        getBarlineDurationToEnd      (int index) const;

		bool          analyzeStructure             (void);
		bool          analyzeStructureNoRhythm     (void);
		bool          analyzeRhythmStructure       (void);
		bool          analyzeStrands               (void);

		// signifier access
		std::string   getKernLinkSignifier         (void);
		std::string   getKernAboveSignifier        (void);
		std::string   getKernBelowSignifier        (void);


	protected:
		bool          analyzeRhythm                (void);
		bool          assignRhythmFromRecip        (HTp spinestart);
		bool          analyzeMeter                 (void);
		bool          analyzeTokenDurations        (void);
		bool          analyzeGlobalParameters      (void);
		bool          analyzeLocalParameters       (void);
		// bool          analyzeParameters            (void);
		bool          analyzeDurationsOfNonRhythmicSpines(void);
		HumNum        getMinDur                    (std::vector<HumNum>& durs,
		                                            std::vector<HumNum>& durstate);
		bool          getTokenDurations            (std::vector<HumNum>& durs,
		                                            int line);
		bool          cleanDurs                    (std::vector<HumNum>& durs,
		                                            int line);
		bool          decrementDurStates           (std::vector<HumNum>& durs,
		                                            HumNum linedur, int line);
		bool          assignDurationsToTrack       (HTp starttoken,
		                                            HumNum startdur);
		bool          prepareDurations             (HTp token, int state,
		                                            HumNum startdur);
		bool          setLineDurationFromStart     (HTp token, HumNum dursum);
		bool          analyzeRhythmOfFloatingSpine (HTp spinestart);
		bool          analyzeNullLineRhythms       (void);
		void          fillInNegativeStartTimes     (void);
		void          assignLineDurations          (void);
		void          assignStrandsToTokens        (void);
		std::set<HumNum>   getNonZeroLineDurations      (void);
		std::set<HumNum>   getPositiveLineDurations     (void);
		void          processLocalParametersForStrand(int index);
		bool          processLocalParametersForTrack (HTp starttok, HTp current);
		void          checkForLocalParameters      (HTp token, HTp current);
		bool          assignDurationsToNonRhythmicTrack(HTp endtoken, HTp ptoken);
		void          analyzeSpineStrands          (std::vector<TokenPair>& ends,
		                                            HTp starttok);
		void          analyzeSignifiers            (void);
		void          setLineRhythmAnalyzed        (void);
		bool          prepareMensurationInformation(void);
};



class HumdrumFileContent : public HumdrumFileStructure {
	public:
		       HumdrumFileContent         (void);
		       HumdrumFileContent         (const std::string& filename);
		       HumdrumFileContent         (std::istream& contents);
		      ~HumdrumFileContent         ();

		bool   analyzeSlurs               (void);  // in src/HumdrumFileContents-slur.cpp
		bool   analyzeBeams               (void);  // in src/HumdrumFileContents-beam.cpp
		bool   analyzePhrasings           (void);
		bool   analyzeTextRepetition      (void);
		bool   analyzeKernTies            (void);
		bool   analyzeKernAccidentals     (void);
		bool   analyzeRScale              (void);

		// in HumdrumFileContent-rest.cpp
		void  analyzeRestPositions                  (void);
		void  assignImplicitVerticalRestPositions   (HTp kernstart);
		void  checkForExplicitVerticalRestPositions (void);

		// in HumdrumFileContent-stem.cpp
		bool analyzeKernStemLengths       (void);

		// in HumdrumFileContent-metlev.cpp
		void  getMetricLevels             (std::vector<double>& output, int track = 0,
		                                   double undefined = NAN);
		// in HumdrumFileContent-timesig.cpp
		void  getTimeSigs                 (std::vector<std::pair<int, HumNum> >& output,
		                                   int track = 0);

		template <class DATATYPE>
		bool   prependDataSpine           (std::vector<DATATYPE> data,
		                                   const std::string& null = ".",
		                                   const std::string& exinterp = "**data",
		                                   bool recalcLine = true);

		template <class DATATYPE>
		bool   appendDataSpine            (std::vector<DATATYPE> data,
		                                   const std::string& null = ".",
		                                   const std::string& exinterp = "**data",
		                                   bool recalcLine = true);

		template <class DATATYPE>
		bool   insertDataSpineBefore      (int nexttrack,
		                                   std::vector<DATATYPE> data,
		                                   const std::string& null = ".",
		                                   const std::string& exinterp = "**data",
		                                   bool recalcLine = true);

		template <class DATATYPE>
		bool   insertDataSpineAfter       (int prevtrack,
		                                   std::vector<DATATYPE> data,
		                                   const std::string& null = ".",
		                                   const std::string& exinterp = "**data",
		                                   bool recalcLine = true);

		// in HumdrumFileContent-ottava.cpp
		void   analyzeOttavas             (void);

		// in HumdrumFileContent-note.cpp
		void   analyzeCrossStaffStemDirections (void);
		void   analyzeCrossStaffStemDirections (HTp kernstart);

		int    hasPickup                  (void);

		// in HumdrumFileContent-barline.cpp
		void   analyzeBarlines            (void);
		bool   hasDifferentBarlines       (void);
		bool   hasDataStraddle            (int line);

	protected:

		bool   analyzeKernPhrasings       (HTp spinestart,
		                                   std::vector<HTp>& linkstarts,
		                                   std::vector<HTp>& linkends,
		                                   std::vector<std::pair<HTp, HTp>>& labels,
		                                   std::vector<int>& endings,
		                                   const std::string& linksig);
		bool   analyzeKernTies            (std::vector<std::pair<HTp, int>>& linkedtiestarts,
		                                   std::vector<std::pair<HTp, int>>& linkedtieends,
		                                   std::string& linkSignifier);
		void   fillKeySignature           (std::vector<int>& states,
		                                   const std::string& keysig);
		void   resetDiatonicStatesWithKeySignature(std::vector<int>& states,
				                             std::vector<int>& signature);

		bool   analyzeKernPhrasings       (void);

		// Slur analysis functions (defined in src/HumdrumFileContents-slur.cpp):
		bool   analyzeMensSlurs           (void);
		bool   analyzeKernSlurs           (void);
		void   createLinkedSlurs          (std::vector<HTp>& linkstarts, std::vector<HTp>& linkends);
		bool   isLinkedSlurEnd            (HTp token, int index, const std::string& pattern);
		bool   isLinkedSlurBegin          (HTp token, int index, const std::string& pattern);
		void   linkSlurEndpoints          (HTp slurstart, HTp slurend);
		bool   analyzeKernSlurs           (HTp spinestart, std::vector<HTp>& slurstarts,
		                                   std::vector<HTp>& slurends,
		                                   std::vector<std::pair<HTp, HTp>>& labels,
		                                   std::vector<int>& endings,
		                                   const std::string& linksig = "");

		// Beam analysis functions (defined in src/HumdrumFileContents-beam.cpp):
		bool   analyzeMensBeams           (void);
		bool   analyzeKernBeams           (void);
		void   createLinkedBeams          (std::vector<HTp>& linkstarts, std::vector<HTp>& linkends);
		bool   isLinkedBeamEnd            (HTp token, int index, const std::string& pattern);
		bool   isLinkedBeamBegin          (HTp token, int index, const std::string& pattern);
		void   linkBeamEndpoints          (HTp beamstart, HTp beamend);
		void   markBeamSpanMembers        (HTp beamstart, HTp beamend);
		bool   analyzeKernBeams           (HTp spinestart, std::vector<HTp>& beamstarts,
		                                   std::vector<HTp>& beamends,
		                                   std::vector<std::pair<HTp, HTp>>& labels,
		                                   std::vector<int>& endings,
		                                   const std::string& linksig = "");

		// Analytic phrase markers:
		void    linkPhraseEndpoints       (HTp phrasestart, HTp phraseend);
		void    linkTieEndpoints          (HTp tiestart, int startindex,
		                                   HTp tieend, int endindex);
		bool    isLinkedPhraseBegin       (HTp token, int index, const std::string& pattern);
		bool    isLinkedPhraseEnd         (HTp token, int index, const std::string& pattern);
		void    createLinkedPhrasings     (std::vector<HTp>& linkstarts, std::vector<HTp>& linkends);

		// Rests:
		void    assignVerticalRestPosition(HTp first, HTp second, int baseline);
		int     getRestPositionAboveNotes (HTp rest, std::vector<int>& vpos);
		int     getRestPositionBelowNotes (HTp rest, std::vector<int>& vpos);
		void    setRestOnCenterStaffLine  (HTp rest, int baseline);
		bool    checkRestForVerticalPositioning(HTp rest, int baseline);

		// Stem lengths:
		bool    analyzeKernStemLengths    (HTp stok, HTp etok, std::vector<std::vector<int>>& centerlines);
		void    checkCrossStaffStems      (HTp token, std::string& above, std::string& below);
		void    checkDataForCrossStaffStems(HTp token, std::string& above, std::string& below);
		void    prepareStaffAboveNoteStems (HTp token);
		void    prepareStaffBelowNoteStems (HTp token);

		void    getBaselines              (std::vector<std::vector<int>>& centerlines);
		void    createLinkedTies          (std::vector<std::pair<HTp, int>>& starts,
		                                   std::vector<std::pair<HTp, int>>& ends);
};


//
// Templates:
//


//////////////////////////////
//
// HumdrumFileContent::prependDataSpine -- prepend a data spine
//     to the file.  Returns true if successful; false otherwise.
//
//     data == numeric or string data to print
//     null == if the data is converted to a string is equal to this
//             string then set the data spine content to a null token, ".".
//             default is ".".
//     exinterp == the exterp string to use.  Default is "**data".
//     recalcLine == boolean for whether or not to recalculate line string.
//                   Default is true;
//

template <class DATATYPE>
bool HumdrumFileContent::prependDataSpine(std::vector<DATATYPE> data,
		const std::string& null, const std::string& exinterp, bool recalcLine) {

	if ((int)data.size() != getLineCount()) {
		return false;
	}

	std::string ex;
	if (exinterp.find("**") == 0) {
		ex = exinterp;
	} else if (exinterp.find("*") == 0) {
		ex = "*" + exinterp;
	} else {
		ex = "**" + exinterp;
	}
	if (ex.size() <= 2) {
		ex += "data";
	}

	std::stringstream ss;
	HumdrumFileContent& infile = *this;
	HLp line;
	for (int i=0; i<infile.getLineCount(); i++) {
		line = infile.getLine(i);
		if (!line->hasSpines()) {
			continue;
		}
		if (line->isExclusive()) {
			line->insertToken(0, ex);
		} else if (line->isTerminator()) {
			line->insertToken(0, "*-");
		} else if (line->isInterpretation()) {
			line->insertToken(0, "*");
		} else if (line->isLocalComment()) {
			line->insertToken(0, "!");
		} else if (line->isBarline()) {
			line->insertToken(0, (std::string)*infile.token(i, 0));
		} else if (line->isData()) {
			ss.str(std::string());
			ss << data[i];
			if (ss.str() == null) {
				line->insertToken(0, ".");
			} else if (ss.str() == "") {
				line->insertToken(0, ".");
			} else {
				line->insertToken(0, ss.str());
			}
		} else{
			std::cerr << "!!strange error for line " << i+1 << ":\t" << line << std::endl;
		}
		if (recalcLine) {
			line->createLineFromTokens();
		}
	}
	return true;
}



//////////////////////////////
//
// HumdrumFileContent::appendDataSpine -- prepend a data spine
//     to the file.  Returns true if successful; false otherwise.
//
//     data == numeric or string data to print
//     null == if the data is converted to a string is equal to this
//             string then set the data spine content to a null token, ".".
//             default is ".".
//     exinterp == the exterp string to use.  Default is "**data".
//     recalcLine == boolean for whether or not to recalculate line string.
//                   Default is true;
//

template <class DATATYPE>
bool HumdrumFileContent::appendDataSpine(std::vector<DATATYPE> data,
		const std::string& null, const std::string& exinterp, bool recalcLine) {

	if ((int)data.size() != getLineCount()) {
		std::cerr << "DATA SIZE DOES NOT MATCH GETLINECOUNT " << std::endl;
		std::cerr << "DATA SIZE " << data.size() << "\tLINECOUNT ";
		std::cerr  << getLineCount() << std::endl;
		return false;
	}

	std::string ex;
	if (exinterp.find("**") == 0) {
		ex = exinterp;
	} else if (exinterp.find("*") == 0) {
		ex = "*" + exinterp;
	} else {
		ex = "**" + exinterp;
	}
	if (ex.size() <= 2) {
		ex += "data";
	}

	std::stringstream ss;
	HumdrumFileContent& infile = *this;
	HLp line;
	for (int i=0; i<infile.getLineCount(); i++) {
		line = infile.getLine(i);
		if (!line->hasSpines()) {
			continue;
		}
		if (line->isExclusive()) {
			line->appendToken(ex);
		} else if (line->isTerminator()) {
			line->appendToken("*-");
		} else if (line->isInterpretation()) {
			line->appendToken("*");
		} else if (line->isLocalComment()) {
			line->appendToken("!");
		} else if (line->isBarline()) {
			line->appendToken((std::string)*infile.token(i, 0));
		} else if (line->isData()) {
			ss.str(std::string());
			ss << data[i];
			if (ss.str() == null) {
				line->appendToken(".");
			} else if (ss.str() == "") {
				line->appendToken(".");
			} else {
				line->appendToken(ss.str());
			}
		} else{
			std::cerr << "!!strange error for line " << i+1 << ":\t" << line << std::endl;
		}
		if (recalcLine) {
			line->createLineFromTokens();
		}
	}
	return true;
}



//////////////////////////////
//
// HumdrumFileContent::insertDataSpineBefore -- prepend a data spine
//     to the file before the given spine.  Returns true if successful;
//     false otherwise.
//
//     nexttrack == track number to insert before.
//     data == numeric or string data to print
//     null == if the data is converted to a string is equal to this
//             string then set the data spine content to a null token, ".".
//             default is ".".
//     exinterp == the exterp string to use.  Default is "**data".
//     recalcLine == boolean for whether or not to recalculate line string.
//                   Default is true;
//

template <class DATATYPE>
bool HumdrumFileContent::insertDataSpineBefore(int nexttrack,
		std::vector<DATATYPE> data, const std::string& null, const std::string& exinterp,
		bool recalcLine) {

	if ((int)data.size() != getLineCount()) {
		std::cerr << "DATA SIZE DOES NOT MATCH GETLINECOUNT " << std::endl;
		std::cerr << "DATA SIZE " << data.size() << "\tLINECOUNT ";
		std::cerr  << getLineCount() << std::endl;
		return false;
	}

	std::string ex;
	if (exinterp.find("**") == 0) {
		ex = exinterp;
	} else if (exinterp.find("*") == 0) {
		ex = "*" + exinterp;
	} else {
		ex = "**" + exinterp;
	}
	if (ex.size() <= 2) {
		ex += "data";
	}

	std::stringstream ss;
	HumdrumFileContent& infile = *this;
	HLp line;
	int insertionField = -1;
	int track;
	for (int i=0; i<infile.getLineCount(); i++) {
		line = infile.getLine(i);
		if (!line->hasSpines()) {
			continue;
		}
		insertionField = -1;
		for (int j=0; j<line->getFieldCount(); j++) {
			track = line->token(j)->getTrack();
			if (track != nexttrack) {
				continue;
			}
			insertionField = j;
			break;
		}
		if (insertionField < 0) {
			return false;
		}

		if (line->isExclusive()) {
			line->insertToken(insertionField, ex);
		} else if (line->isTerminator()) {
			line->insertToken(insertionField, "*-");
		} else if (line->isInterpretation()) {
			line->insertToken(insertionField, "*");
		} else if (line->isLocalComment()) {
			line->insertToken(insertionField, "!");
		} else if (line->isBarline()) {
			line->insertToken(insertionField, (std::string)*infile.token(i, 0));
		} else if (line->isData()) {
			ss.str(std::string());
			ss << data[i];
			if (ss.str() == null) {
				line->insertToken(insertionField, ".");
			} else if (ss.str() == "") {
				line->insertToken(insertionField, ".");
			} else {
				line->insertToken(insertionField, ss.str());
			}
		} else{
			std::cerr << "!!strange error for line " << i+1 << ":\t" << line << std::endl;
		}
		if (recalcLine) {
			line->createLineFromTokens();
		}
	}
	return true;
}



//////////////////////////////
//
// HumdrumFileContent::insertDataSpineAfter -- appen a data spine
//     to the file after the given spine.  Returns true if successful;
//     false otherwise.
//
//     prevtrack == track number to insert after.
//     data == numeric or string data to print
//     null == if the data is converted to a string is equal to this
//             string then set the data spine content to a null token, ".".
//             default is ".".
//     exinterp == the exterp string to use.  Default is "**data".
//     recalcLine == boolean for whether or not to recalculate line string.
//                   Default is true;
//

template <class DATATYPE>
bool HumdrumFileContent::insertDataSpineAfter(int prevtrack,
		std::vector<DATATYPE> data, const std::string& null, const std::string& exinterp,
		bool recalcLine) {

	if ((int)data.size() != getLineCount()) {
		std::cerr << "DATA SIZE DOES NOT MATCH GETLINECOUNT " << std::endl;
		std::cerr << "DATA SIZE " << data.size() << "\tLINECOUNT ";
		std::cerr  << getLineCount() << std::endl;
		return false;
	}

	std::string ex;
	if (exinterp.find("**") == 0) {
		ex = exinterp;
	} else if (exinterp.find("*") == 0) {
		ex = "*" + exinterp;
	} else {
		ex = "**" + exinterp;
	}
	if (ex.size() <= 2) {
		ex += "data";
	}

	std::stringstream ss;
	HumdrumFileContent& infile = *this;
	HLp line;
	int insertionField = -1;
	int track;
	for (int i=0; i<infile.getLineCount(); i++) {
		line = infile.getLine(i);
		if (!line->hasSpines()) {
			continue;
		}
		insertionField = -1;
		for (int j = line->getFieldCount() - 1; j >= 0; j--) {
			track = line->token(j)->getTrack();
			if (track != prevtrack) {
				continue;
			}
			insertionField = j;
			break;
		}
		insertionField++;
		if (insertionField < 0) {
			return false;
		}

		if (line->isExclusive()) {
			line->insertToken(insertionField, ex);
		} else if (line->isTerminator()) {
			line->insertToken(insertionField, "*-");
		} else if (line->isInterpretation()) {
			line->insertToken(insertionField, "*");
		} else if (line->isLocalComment()) {
			line->insertToken(insertionField, "!");
		} else if (line->isBarline()) {
			line->insertToken(insertionField, (std::string)*infile.token(i, 0));
		} else if (line->isData()) {
			ss.str(std::string());
			ss << data[i];
			if (ss.str() == null) {
				line->insertToken(insertionField, ".");
			} else if (ss.str() == "") {
				line->insertToken(insertionField, ".");
			} else {
				line->insertToken(insertionField, ss.str());
			}
		} else{
			std::cerr << "!!strange error for line " << i+1 << ":\t" << line << std::endl;
		}
		if (recalcLine) {
			line->createLineFromTokens();
		}
	}
	return true;
}



#ifndef HUMDRUMFILE_PARENT
	#define HUMDRUMFILE_PARENT HumdrumFileContent
#endif

class HumdrumFile : public HUMDRUMFILE_PARENT {
	public:
		              HumdrumFile          (void);
		              HumdrumFile          (const std::string& filename);
		              HumdrumFile          (std::istream& filename);
		             ~HumdrumFile          ();

		std::ostream& printXml             (std::ostream& out = std::cout, int level = 0,
		                                    const std::string& indent = "\t");
		std::ostream& printXmlParameterInfo(std::ostream& out, int level,
		                                    const std::string& indent);
};



// Reference:     Beyond Midi, page 410.
#define E_muserec_note_regular       'N'
	//                                'A' --> use type E_muserec_note_regular
	//                                'B' --> use type E_muserec_note_regular
	//                                'C' --> use type E_muserec_note_regular
	//                                'D' --> use type E_muserec_note_regular
	//                                'E' --> use type E_muserec_note_regular
	//                                'F' --> use type E_muserec_note_regular
	//                                'G' --> use type E_muserec_note_regular
#define E_muserec_note_chord         'C'
#define E_muserec_note_cue           'c'
#define E_muserec_note_grace         'g'
#define E_muserec_note_grace_chord   'G'
#define E_muserec_print_suggestion   'P'
#define E_muserec_sound_directives   'S'
#define E_muserec_end                '/'
#define E_muserec_endtext            'T'
#define E_muserec_append             'a'
#define E_muserec_backspace          'b'
#define E_muserec_back               'b'
#define E_muserec_backward           'b'
#define E_muserec_figured_harmony    'f'
#define E_muserec_rest_invisible     'i'
#define E_muserec_forward            'i'
#define E_muserec_measure            'm'
#define E_muserec_rest               'r'
#define E_muserec_musical_attributes '$'
#define E_muserec_comment_toggle     '&'
#define E_muserec_comment_line       '@'
#define E_muserec_musical_directions '*'
#define E_muserec_copyright          '1'  // reserved for copyright notice
#define E_muserec_header_1           '1'  // reserved for copyright notice
#define E_muserec_header_2           '2'  // reserved for identification
#define E_muserec_id                 '2'  // reserved for identification
#define E_muserec_header_3           '3'  // reserved
#define E_muserec_header_4           '4'  // <date> <name of encoder>
#define E_muserec_encoder            '4'  // <date> <name of encoder>
#define E_muserec_header_5           '5'  // WK#:<work number> MV#:<mvmt num>
#define E_muserec_work_info          '5'  // WK#:<work number> MV#:<mvmt num>
#define E_muserec_header_6           '6'  // <source>
#define E_muserec_source             '6'  // <source>
#define E_muserec_header_7           '7'  // <work title>
#define E_muserec_work_title         '7'  // <work title>
#define E_muserec_header_8           '8'  // <movement title>
#define E_muserec_movement_title     '8'  // <movement title>
#define E_muserec_header_9           '9'  // <name of part>
#define E_muserec_header_part_name   '9'  // <name of part>
#define E_muserec_header_10          '0'  // misc designations
#define E_muserec_header_11          'A'  // group memberships
#define E_muserec_group_memberships  'A'  // group memberships
// multiple musered_head_12 lines can occur:
#define E_muserec_header_12          'B'  // <name1>: part <x> of <num in group>
#define E_muserec_group              'B'  // <name1>: part <x> of <num in group>
#define E_muserec_unknown            'U'  // unknown record type
#define E_muserec_empty              'E'  // nothing on line and not header
	                                       // or multi-line comment
#define E_muserec_deleted            'D'  // deleted line
// non-standard record types for MuseDataSet
#define E_muserec_filemarker         '+'
#define E_muserec_filename           'F'
#define E_musrec_header               1000
#define E_musrec_footer               2000


class MuseRecordBasic {
	public:
		                  MuseRecordBasic    (void);
		                  MuseRecordBasic    (const std::string& aLine, int index = -1);
		                  MuseRecordBasic    (MuseRecordBasic& aRecord);
		                 ~MuseRecordBasic    ();

		void              clear              (void);
		int               isEmpty            (void);
		void              cleanLineEnding    (void);
		std::string       extract            (int start, int stop);
		char&             getColumn          (int index);
		std::string       getColumns         (int startcol, int endcol);
		void              setColumns         (std::string& data, int startcol,
		                                      int endcol);
		int               getLength          (void) const;
		std::string       getLine            (void);
		int               getLineIndex       (void) { return m_lineindex; }
		void              setLineIndex       (int index);
		int               getLineNumber      (void) { return m_lineindex+1; }
		int               getType            (void) const;
		void              setTypeGraceNote   (void);
		void              setTypeGraceChordNote(void);
		void              setHeaderState     (int state);
		MuseData*         getOwner           (void);

		// Humdrum conversion variables
		void              setToken           (HTp token);
		HTp               getToken           (void);
		void              setVoice           (GridVoice* voice);
		GridVoice*        getVoice           (void);

		MuseRecordBasic&  operator=          (MuseRecordBasic& aRecord);
		MuseRecordBasic&  operator=          (MuseRecordBasic* aRecord);
		MuseRecordBasic&  operator=          (const std::string& aRecord);
		char&             operator[]         (int index);
		void              setLine            (const std::string& aString);
		void              setType            (int aType);
		void              shrink             (void);
		void              insertString       (int column, const std::string& strang);
		void              insertStringRight  (int column, const std::string& strang);
		void              setString          (std::string& strang);
		void              appendString       (const std::string& strang);
		void              appendInteger      (int value);
		void              appendRational     (HumNum& value);
		void              append             (const char* format, ...);

		// mark-up accessor functions:

		void              setAbsBeat         (HumNum value);
		void              setAbsBeat         (int topval, int botval = 1);
		HumNum            getAbsBeat         (void);

		void              setLineDuration    (HumNum value);
		void              setLineDuration    (int topval, int botval = 1);
		HumNum            getLineDuration    (void);

		void              setNoteDuration    (HumNum value);
		void              setNoteDuration    (int topval, int botval = 1);
		HumNum            getNoteDuration    (void);
		void              setRoundedBreve    (void);

		void              setMarkupPitch     (int aPitch);
		int               getMarkupPitch     (void);

		void              setLayer           (int layer);
		int               getLayer           (void);

		// tied note functions:
		int               isTied                  (void);
		int               getLastTiedNoteLineIndex(void);
		int               getNextTiedNoteLineIndex(void);
		void              setLastTiedNoteLineIndex(int index);
		void              setNextTiedNoteLineIndex(int index);

		std::string       getLayoutVis       (void);

		// boolean type fuctions:
		bool              isAnyNote          (void);
		bool              isAnyNoteOrRest    (void);
		bool              isAttributes       (void);
		bool              isBackup           (void);
		bool              isBarline          (void);
		bool              isBodyRecord       (void);
		bool              isChordGraceNote   (void);
		bool              isChordNote        (void);
		bool              isDirection        (void);
		bool              isAnyComment       (void);
		bool              isLineComment      (void);
		bool              isBlockComment     (void);
		bool              isCopyright        (void);
		bool              isCueNote          (void);
		bool              isEncoder          (void);
		bool              isFiguredHarmony   (void);
		bool              isGraceNote        (void);
		bool              isGroup            (void);
		bool              isGroupMembership  (void);
		bool              isHeaderRecord     (void);
		bool              isId               (void);
		bool              isMovementTitle    (void);
		bool              isPartName         (void);
		bool              isRegularNote      (void);
		bool              isAnyRest          (void);
		bool              isRegularRest      (void);
		bool              isInvisibleRest    (void);
		bool              isPrintSuggestion  (void);
		bool              isSource           (void);
		bool              isWorkInfo         (void);
		bool              isWorkTitle        (void);
		bool              hasTpq             (void);
		int               getTpq             (void);
		void              setTpq             (int value);
		static std::string musedataToUtf8    (std::string& input);

	protected:
		std::string       m_recordString;    // actual characters on line

		// mark-up data for the line:
		int               m_lineindex;       // index into original file
		int               m_type;            // category of MuseRecordBasic record
		HumNum            m_absbeat;         // dur in quarter notes from start
		HumNum            m_lineduration;    // duration of line
		HumNum            m_noteduration;    // duration of note

		int               m_b40pitch;        // base 40 pitch
		int               m_nexttiednote;    // line number of next note tied to
		                                     // this one (-1 if no tied note)
		int               m_lasttiednote;    // line number of previous note tied
		                                     // to this one (-1 if no tied note)
		int               m_roundBreve;
		int               m_header = -1;     // -1 = undefined, 0 = no, 1 = yes
		int               m_layer = 0;       // voice/layer (track info but may be analyzed)
		int               m_tpq = 0;         // ticks-per-quarter for durations
		std::string       m_graphicrecip;    // graphical duration of note/rest
		GridVoice*			m_voice = NULL;    // conversion structure that token is stored in.
		MuseData*         m_owner = NULL;

		void              setOwner    (MuseData* owner);

	public:
		static std::string       trimSpaces         (std::string input);

		friend class MuseData;
};


std::ostream& operator<<(std::ostream& out, MuseRecordBasic& aRecord);
std::ostream& operator<<(std::ostream& out, MuseRecordBasic* aRecord);





class MuseRecord : public MuseRecordBasic {
	public:
		                  MuseRecord                  (void);
		                  MuseRecord                  (const std::string& aLine);
		                  MuseRecord                  (MuseRecord& aRecord);
		                 ~MuseRecord                  ();

		MuseRecord& operator=(MuseRecord& aRecord);

	//////////////////////////////
	// functions which work with regular note, cue note, and grace note records
	// (A..G, c, g)

		// columns 1 -- 5: pitch field information
		std::string      getNoteField                 (void);
		int              getOctave                    (void);
		std::string      getOctaveString              (void);
		int              getPitch                     (void);
		std::string      getPitchString               (void);
		int              getPitchClass                (void);
		std::string      getPitchClassString          (void);
		int              getAccidental                (void);
		std::string      getAccidentalString          (void);
		int              getBase40                    (void);
		void             setPitch                     (int base40, int chordnote = 0,
		                                               int gracenote = 0);
		void             setPitch                     (const std::string& pitchname);
		void             setPitchAtIndex              (int index,
		                                               const std::string& pitchname);
		void             setChordPitch                (const std::string& pitchname);
		void             setGracePitch                (const std::string& pitchname);
		void             setGraceChordPitch           (const std::string& pitchname);
		void             setCuePitch                  (const std::string& pitchname);
		void             setStemDown                  (void);
		void             setStemUp                    (void);

		// columns 6 -- 9: duration field information
		std::string      getTickDurationField         (void);
		std::string      getTickDurationString        (void);
		int              getTickDuration              (void);
		int              getLineTickDuration          (void);
		int              getNoteTickDuration          (void);
		std::string      getTieString                 (void);
		int              getTie                       (void);
		int              setTie                       (int hidden = 0);
		int              tieQ                         (void);
		int              getTicks                     (void);
		void             setTicks                     (int value);
		void             setBack                      (int value);
		void             setDots                      (int value);
		int              getDotCount                  (void);
		void             setNoteheadShape             (HumNum duration);
		void             setNoteheadShapeMensural     (HumNum duration);
		void             setNoteheadMaxima            (void);
		void             setNoteheadLong              (void);
		void             setNoteheadBreve             (void);
		void             setNoteheadBreveSquare       (void);
		void             setNoteheadBreveRound        (void);

		void             setNoteheadWhole             (void);
		void             setNoteheadHalf              (void);
		void             setNoteheadQuarter           (void);
		void             setNotehead8th               (void);
		void             setNotehead16th              (void);
		void             setNotehead32nd              (void);
		void             setNotehead64th              (void);
		void             setNotehead128th             (void);
		void             setNotehead256th             (void);

		void             setNoteheadBreveMensural     (void);
		void             setNoteheadWholeMensural     (void);
		void             setNoteheadHalfMensural      (void);
		void             setNoteheadQuarterMensural   (void);
		void             setNotehead8thMensural       (void);
		void             setNotehead16thMensural      (void);
		void             setNotehead32ndMensural      (void);
		void             setNotehead64thMensural      (void);
		void             setNotehead128thMensural     (void);
		void             setNotehead256thMensural     (void);

		// columns 10 -- 12 ---> blank

		// columns 13 -- 80: graphical and interpretive information

		// column 13: footnote flag
		std::string      getFootnoteFlagField         (void);
		std::string      getFootnoteFlagString        (void);
		int              getFootnoteFlag              (void);
		int              footnoteFlagQ                (void);

		// column 14: level number
		std::string      getLevelField                (void);
		std::string      getLevelString               (void);
		int              getLevel                     (void);
		int              levelQ                       (void);

		// column 15: track number
		std::string      getTrackField                (void);
		std::string      getTrackString               (void);
		int              getTrack                     (void);
		int              trackQ                       (void);

		// column 16 ---> blank

		// column 17: graphic note type
		std::string      getGraphicNoteTypeField      (void);
		std::string      getGraphicNoteTypeString     (void);
		int              getGraphicNoteType           (void);
		int              getGraphicNoteTypeSize       (void);
		int              graphicNoteTypeQ             (void);
		std::string      getGraphicRecip              (void);

		// column 18: dots of prolongation
		std::string      getProlongationField         (void);
		std::string      getProlongationString        (void);
		int              getProlongation              (void);
		std::string      getStringProlongation        (void);
		int              prolongationQ                (void);

		// column 19: actual notated accidentals
		std::string      getNotatedAccidentalField    (void);
		std::string      getNotatedAccidentalString   (void);
		int              getNotatedAccidental         (void);
		int              notatedAccidentalQ           (void);

		// columns 20 -- 22: time modification
		std::string      getTimeModificationField     (void);
		std::string      getTimeModification          (void);
		std::string      getTimeModificationLeftField (void);
		std::string      getTimeModificationLeftString(void);
		int              getTimeModificationLeft      (void);
		std::string      getTimeModificationRightField(void);
		std::string      getTimeModificationRightString(void);
		int              getTimeModificationRight     (void);
		int              timeModificationQ            (void);
		int              timeModificationLeftQ        (void);
		int              timeModificationRightQ       (void);

		// column 23
		std::string      getStemDirectionField        (void);
		std::string      getStemDirectionString       (void);
		int              getStemDirection             (void);
		int              stemDirectionQ               (void);

		// column 24
		std::string      getStaffField                (void);
		std::string      getStaffString               (void);
		int              getStaff                     (void);
		int              staffQ                       (void);
		
		// column 25 ---> blank

		// columns 26 - 31: beam codes
		std::string      getBeamField                 (void);
		int              beamQ                        (void);
		char             getBeam8                     (void);
		char             getBeam16                    (void);
		char             getBeam32                    (void);
		char             getBeam64                    (void);
		char             getBeam128                   (void);
		char             getBeam256                   (void);
		int              beam8Q                       (void);
		int              beam16Q                      (void);
		int              beam32Q                      (void);
		int              beam64Q                      (void);
		int              beam128Q                     (void);
		int              beam256Q                     (void);
		std::string      getKernBeamStyle             (void);
		void             setBeamInfo                  (std::string& strang);

		// columns 32 -- 43: additional notation
		std::string      getAdditionalNotationsField  (void);
		int              additionalNotationsQ         (void);
		int              getAddCount                  (void);
		std::string      getAddItem                   (int elementIndex);
		int              addAdditionalNotation        (char symbol);
		int              addAdditionalNotation        (const std::string& symbol);
		int              getAddItemLevel              (int elementIndex);
		std::string      getEditorialLevels           (void);
		int              addEditorialLevelQ           (void);
		//  protected:   getAddElementIndex
		int              findField                    (const std::string& key);
		int              findField                    (char key, int mincol,
		                                               int maxcol);
		// int           getNotationLevel
		int              getSlurStartColumn           (void);
		std::string      getSlurParameterRegion       (void);
		void             getSlurInfo                  (std::string& slurstarts,
		                                               std::string& slurends);

		// columns 44 -- 80: text underlay
		std::string      getTextUnderlayField         (void);
		int              textUnderlayQ                (void);
		int              getVerseCount                (void);
		std::string      getVerse                     (int index);
		std::string      getVerseUtf8                 (int index);

		// general functions for note records:
		std::string      getKernNoteStyle             (int beams = 0, int stems = 0);
		std::string      getKernNoteAccents           (void);


	//////////////////////////////
	// functions which work with basso continuo figuration records ('f'):

		// column 2: number of figure fields
		std::string      getFigureCountField          (void);
		std::string      getFigureCountString         (void);
		int              getFigureCount               (void);

		// columns 3 -- 5 ---> blank
		
		// columns 6 -- 8: figure division pointer advancement (duration)
		std::string      getFigurePointerField        (void);
		int              figurePointerQ               (void);
		// same as note records: getDuration

		// columns 9 -- 12 ---> blank

		// columns 13 -- 15: footnote and level information
		// column 13 --> footnote: uses same functions as note records in col 13.
		// column 14 --> level: uses same functions as note records on column 14.
		// column 15 ---> blank

		// columns 17 -- 80: figure fields
		std::string      getFigureFields              (void);
		std::string      getFigureString              (void);
		int              figureFieldsQ                (void);
		std::string      getFigure                    (int index = 0);


	//////////////////////////////
	// functions which work with combined records ('b', 'i'):


	//////////////////////////////
	// functions which work with measure records ('m'):

		// columns 1 -- 7: measure style information
		std::string      getMeasureTypeField          (void);

		// columns 9 -- 12: measure number (left justified)
		std::string      getMeasureNumberField        (void);
		std::string      getMeasureNumberString       (void);
		int              getMeasureNumber             (void);
		int              measureNumberQ               (void);

		// columns 17 -- 80: measure flags
		std::string      getMeasureFlagsString        (void);
		int              measureFermataQ              (void);
		int              measureFlagQ                 (const std::string& key);
		void             addMeasureFlag               (const std::string& strang);

		// general functions for measure records:
		std::string      getKernMeasureStyle          (void);


	//////////////////////////////
	// functions which work with musical attributes records ('$'):

		std::string      getAttributes                (void);
		void             getAttributeMap              (std::map<std::string, std::string>& amap);
		int              attributeQ                   (const std::string& attribute);
		int              getAttributeInt              (char attribute);
		int              getAttributeField            (std::string& output, const std::string& attribute);

	//////////////////////////////
	// functions which work with musical direction records ('$'):

		// columns 17-18: type of direction
		std::string      getDirectionTypeField        (void);
		std::string      getDirectionTypeString       (void);
		bool             isTextDirection              (void);
		bool             isHairpin                    (void);
		bool             isHairpinStart               (void);
		bool             isHairpinStop                (void);
		bool             isDashStart                  (void);
		bool             isDashStop                   (void);
		bool             isPedalStart                 (void);
		bool             isPedalEnd                   (void);
		bool             isRehearsal                  (void);
		bool             isOctaveUpStart              (void);
		bool             isOctaveDownStart            (void);
		bool             isOctaveStop                 (void);

		std::string      getDirectionText             (void);
		std::string      getTextDirection             (void) { return getDirectionText(); }

	//
	//////////////////////////////

		std::string      getKernRestStyle             (void);

		bool             hasPrintSuggestions          (void);
		void             getAllPrintSuggestions       (std::vector<std::string>& suggestions);
		void             getPrintSuggestions          (std::vector<std::string>& suggestions, int column);

	protected:
		void             allowNotesOnly               (const std::string& functionName);
		void             allowNotesAndRestsOnly       (const std::string& functionName);
		void             allowMeasuresOnly            (const std::string& functioName);
		void             allowFigurationOnly          (const std::string& functioName);
		void             allowFigurationAndNotesOnly  (const std::string& functioName);
		void             allowDirectionsOnly          (const std::string& functioName);
		int              getAddElementIndex           (int& index, std::string& output,
		                                               const std::string& input);
		void             zerase                       (std::string& inout, int num);
};




// A MuseEventSet is a timestamp and then a list of pointers to all
// lines in the original file that occur at that time.
// The MuseData class contains a variable called "sequence" which is
// a list of MuseEventSet object pointers which are sorted by time.

class MuseEventSet {
	public:
		                   MuseEventSet       (void);
		                   MuseEventSet       (const MuseEventSet& aSet);
		                   MuseEventSet       (HumNum atime);
		                  ~MuseEventSet       ()     { clear(); }

		void               clear              (void);
		void               setTime            (HumNum abstime);
		HumNum             getTime            (void);
		void               appendRecord       (MuseRecord* arecord);
		MuseRecord&        operator[]         (int index);
		MuseEventSet       operator=          (MuseEventSet& anevent);
		int                getEventCount      (void);

	protected:
		HumNum     absbeat;              // starting time of events
		std::vector<MuseRecord*> events; // list of events on absbeat
};



class MuseData {
	public:
		                  MuseData            (void);
		                  MuseData            (MuseData& input);
		                 ~MuseData            ();

		void              setFilename         (const std::string& filename);
		std::string       getFilename         (void);
		std::string       getPartName         (void);
		int               isMember            (const std::string& mstring);
		int               getMembershipPartNumber(const std::string& mstring);
		void              selectMembership    (const std::string& selectstring);
		MuseData&         operator=           (MuseData& input);
		int               getLineCount        (void);
		int               getNumLines         (void) { return getLineCount(); }
		MuseRecord&       last                (void);
		int               isEmpty             (void);
		int               append              (MuseRecord& arecord);
		int               append              (MuseData& musedata);
		int               append              (std::string& charstring);
		void              insert              (int index, MuseRecord& arecord);
		void              clear               (void);
		int               getInitialTpq       (void);

		int               read                (std::istream& input);
		int               readString          (const std::string& filename);
		int               readFile            (const std::string& filename);
		void              analyzeLayers       (void);
		int               analyzeLayersInMeasure(int startindex);

		// aliases for access to MuseRecord objects based on line indexes:
		std::string       getLine             (int index);

		bool              isCopyright         (int index);
		bool              isEncoder           (int index);
		bool              isId                (int index);
		bool              isMovementTitle     (int index);
		bool              isAnyNote           (int index);
		bool              isRegularNote       (int index);
		bool              isPartName          (int index);
		bool              isSource            (int index);
		bool              isWorkInfo          (int index);
		bool              isWorkTitle         (int index);
		bool              isHeaderRecord      (int index);
		bool              isBodyRecord        (int index);

		// header information
		std::string       getComposer         (void);
		std::string       getComposerDate     (void);
		std::string       getCopyright        (void);
		std::string       getEncoder          (void);
		std::string       getEncoderDate      (void);
		std::string       getEncoderName      (void);
		std::string       getId               (void);
		std::string       getMovementTitle    (void);
		std::string       getSource           (void);
		std::string       getWorkInfo         (void);
		std::string       getWorkTitle        (void);
		std::string       getOpus             (void);
		std::string       getNumber           (void);
		std::string       getMovementNumber   (void);

		// additional mark-up analysis functions for post-processing:
		void              doAnalyses          (void);
		void              analyzeType         (void);
		void              analyzeRhythm       (void);
		void              analyzeTies         (void);
		void              analyzePitch        (void);
		void              analyzeTpq          (void);

		// line-based (file-order indexing) accessor functions:
		MuseRecord&       operator[]          (int lindex);
		MuseRecord&       getRecord           (int lindex);
		HumNum            getTiedDuration     (int lindex);

		HumNum            getAbsBeat         (int lindex);
		HumNum            getFileDuration    (void);

		int               getLineTickDuration (int lindex);

		// event-based (time-order indexing) accessor functions:
		MuseEventSet&     getEvent            (int eindex);
		int               getEventCount       (void);
		HumNum            getEventTime        (int eindex);
		MuseRecord&       getRecord           (int eindex, int erecord);
		int               getLineIndex        (int eindex, int erecord);
		HumNum            getLineDuration     (int eindex, int erecord);
		HumNum            getNoteDuration     (int eindex, int erecord);
		int               getLastTiedNoteLineIndex(int eindex, int erecord);
		int               getNextTiedNoteLineIndex(int eindex, int erecord);
		HumNum            getTiedDuration     (int eindex, int erecord);
		int               getType             (int eindex, int erecord);
		void              cleanLineEndings    (void);
		std::string       getError            (void);
		bool              hasError            (void);


	private:
		std::vector<MuseRecord*>    m_data;
		std::vector<MuseEventSet*>  m_sequence;
		std::string                 m_name;
		std::string                 m_error;

	protected:
		void         clearError           (void);
		void         setError             (const std::string& error);
		void         processTie           (int eventindex, int recordindex,
		                                        int lastindex);
		int          searchForPitch       (int eventindex, int b40, int track);
		int          getNextEventIndex    (int startindex, HumNum target);
		void         constructTimeSequence(void);
		void         insertEventBackwards (HumNum atime, MuseRecord* arecord);
		int          getPartNameIndex     (void);
		std::string  getPartName          (int index);
		void         assignHeaderBodyState(void);

	public:
		static std::string  trimSpaces    (const std::string& input);
		static std::string  convertAccents(const std::string& input);
		static std::string  cleanString   (const std::string& input);
};


std::ostream& operator<<(std::ostream& out, MuseData& musedata);




class MuseDataSet {
	public:
		                  MuseDataSet         (void);
		                  MuseDataSet         (MuseDataSet& input);
		                 ~MuseDataSet         () { clear(); }

		void              clear               (void);
		int               readPartFile        (const std::string& filename);
		int               readPartString      (const std::string& data);
		int               readPart            (std::istream& input);
		int               readFile            (const std::string& filename);
		int               readString          (const std::string& data);
		int               read                (std::istream& input);
		MuseData&         operator[]          (int index);
		int               getFileCount        (void);
		void              deletePart          (int index);
		void              cleanLineEndings    (void);
		std::vector<int>  getGroupIndexList   (const std::string& group);

		std::string       getError            (void);
		bool              hasError            (void);
		void              clearError          (void);

		// MIDI related information
		double            getMidiTempo        (void);


	private:
		std::vector<MuseData*>  m_part;
		std::string             m_error;

	protected:
		int               appendPart          (MuseData* musedata);
		void              analyzeSetType      (std::vector<int>& types,
		                                       std::vector<std::string>& lines);
		void              analyzePartSegments (std::vector<int>& startindex,
		                                       std::vector<int>& stopindex,
		                                       std::vector<std::string>& lines);
		void              setError            (const std::string& error);

};


std::ostream& operator<<(std::ostream& out, MuseDataSet& musedata);



#define GRIDREST NAN

class NoteGrid;


class NoteCell {
	public:
		       NoteCell             (NoteGrid* owner, HTp token);
		      ~NoteCell             (void) { clear();                    }

		double getSgnDiatonicPitch  (void) { return m_b7;                }
		double getSgnMidiPitch      (void) { return m_b12;               }
		double getSgnBase40Pitch    (void) { return m_b40;               }
		double getSgnAccidental     (void) { return m_accidental;        }

		double getSgnDiatonicPitchClass(void);
		double getAbsDiatonicPitchClass(void);

		double getSgnBase40PitchClass(void);
		double getAbsBase40PitchClass(void);

		double getAbsDiatonicPitch  (void) { return fabs(m_b7);          }
		double getAbsMidiPitch      (void) { return fabs(m_b12);         }
		double getAbsBase40Pitch    (void) { return fabs(m_b40);         }
		double getAbsAccidental     (void) { return fabs(m_accidental);  }

		HTp    getToken             (void) { return m_token;             }
		int    getNextAttackIndex   (void) { return m_nextAttackIndex;   }
		int    getPrevAttackIndex   (void) { return m_prevAttackIndex;   }
		int    getCurrAttackIndex   (void) { return m_currAttackIndex;   }
		int    getSliceIndex        (void) { return m_timeslice;         }
		int    getVoiceIndex        (void) { return m_voice;             }

		bool   isAttack             (void);
		bool   isRest               (void);
		bool   isSustained          (void);

		std::string getAbsKernPitch (void);
		std::string getSgnKernPitch (void);

		double operator-            (NoteCell& B);
		double operator-            (int B);

		int    getLineIndex         (void);
		int    getFieldIndex        (void);
		std::ostream& printNoteInfo (std::ostream& out);
		double getDiatonicIntervalToNextAttack      (void);
		double getDiatonicIntervalFromPreviousAttack(void);
		double getMetricLevel       (void);
		HumNum getDurationFromStart (void);
		HumNum getDuration          (void);
		void   setMeter             (int topval, HumNum botval);
		int    getMeterTop          (void);
		HumNum getMeterBottom       (void);

		std::vector<HTp> m_tiedtokens;  // list of tied notes/rests after note attack

	protected:
		void clear                  (void);
		void calculateNumericPitches(void);
		void setVoiceIndex          (int index) { m_voice = index;           }
		void setSliceIndex          (int index) { m_timeslice = index;       }
		void setNextAttackIndex     (int index) { m_nextAttackIndex = index; }
		void setPrevAttackIndex     (int index) { m_prevAttackIndex = index; }
		void setCurrAttackIndex     (int index) { m_currAttackIndex = index; }

	private:
		NoteGrid* m_owner; // the NoteGrid to which this cell belongs.
		HTp m_token;       // pointer to the note in the origina Humdrum file.
		int m_voice;       // index of the voice in the score the note belongs
		                   // 0=bottom voice (HumdrumFile ordering of parts)
		                   // column in NoteGrid.
		int m_timeslice;   // index for the row in NoteGrid.

		double m_b7;         // diatonic note number; NaN=rest; negative=sustain.
		double m_b12;        // MIDI note number; NaN=rest; negative=sustain.
		double m_b40;        // base-40 note number; NaN=rest; negative=sustain.
		double m_accidental; // chromatic alteration of a diatonic pitch.
		                     // NaN=no accidental.
		int m_nextAttackIndex; // index to next note attack (or rest),
		                       // -1 for undefined (interpred as rest).
		int m_prevAttackIndex; // index to previous note attack.
		int m_currAttackIndex; // index to current note attack (useful for
		                       // finding the start of a sustained note.
		int m_metertop = 0;    // top number of prevailing meter signature
		HumNum m_meterbot = 0; // bottom number of prevailing meter signature

	friend NoteGrid;
};



class NoteGrid {
	public:
		           NoteGrid              (void) { }
		           NoteGrid              (HumdrumFile& infile);
		          ~NoteGrid              ();

		void       clear                 (void);

		bool       load                  (HumdrumFile& infile);
		NoteCell*  cell                  (int voiceindex, int sliceindex);
		int        getVoiceCount         (void);
		int        getSliceCount         (void);
		int        getLineIndex          (int sindex);
		int        getFieldIndex         (int vindex);

		void       printDiatonicGrid     (ostream& out);
		void       printMidiGrid         (ostream& out);
		void       printBase40Grid       (ostream& out);
		void       printRawGrid          (ostream& out);
		void       printKernGrid         (ostream& out);

		double     getSgnDiatonicPitch   (int vindex, int sindex);
		double     getSgnMidiPitch       (int vindex, int sindex);
		double     getSgnBase40Pitch     (int vindex, int sindex);
		string     getSgnKernPitch       (int vindex, int sindex);

		double     getAbsDiatonicPitch   (int vindex, int sindex);
		double     getAbsMidiPitch       (int vindex, int sindex);
		double     getAbsBase40Pitch     (int vindex, int sindex);
		string     getAbsKernPitch       (int vindex, int sindex);

		bool       isRest                (int vindex, int sindex);
		bool       isSustained           (int vindex, int sindex);
		bool       isAttack              (int vindex, int sindex);

		HTp        getToken              (int vindex, int sindex);

		int        getPrevAttackDiatonic (int vindex, int sindex);
		int        getNextAttackDiatonic (int vindex, int sindex);

		void       printGridInfo         (ostream& out);
		void       printVoiceInfo        (ostream& out, int vindex);

		void       getNoteAndRestAttacks (vector<NoteCell*>& attacks, int vindex);
		double     getMetricLevel        (int sindex);
		HumNum     getNoteDuration       (int vindex, int sindex);

	protected:
		void       buildAttackIndexes    (void);
		void       buildAttackIndex      (int vindex);

	private:
		vector<vector<NoteCell*> > m_grid;
		vector<HTp>                m_kernspines;
		vector<double>             m_metriclevels;
		HumdrumFile*               m_infile;
};



class Convert {
	public:

		// Rhythm processing, defined in Convert-rhythm.cpp
		static HumNum  recipToDuration      (const std::string& recip,
		                                     HumNum scale = 4,
		                                     const std::string& separator = " ");
		static HumNum  recipToDuration      (std::string* recip,
		                                     HumNum scale = 4,
		                                     const std::string& separator = " ");
		static HumNum  recipToDurationIgnoreGrace(const std::string& recip,
		                                     HumNum scale = 4,
		                                     const std::string& separator = " ");
		static HumNum  recipToDurationIgnoreGrace(std::string* recip,
		                                     HumNum scale = 4,
		                                     const std::string& separator = " ");
		static HumNum  recipToDurationNoDots(const std::string& recip,
		                                     HumNum scale = 4,
		                                     const std::string& separator = " ");
		static HumNum  recipToDurationNoDots(std::string* recip,
		                                     HumNum scale = 4,
		                                     const std::string& separator = " ");
		static std::string  durationToRecip      (HumNum duration,
		                                     HumNum scale = HumNum(1,4));
		static std::string  durationFloatToRecip (double duration,
		                                     HumNum scale = HumNum(1,4));
		static HumNum timeSigToDurationInQuarter(HTp token);

		// Tempo processing, defined in Convert-tempo.cpp
		static int tempoNameToMm (const std::string& name, int bot = 4, int top = 4);

		// Pitch processing, defined in Convert-pitch.cpp
		static std::string  base40ToKern    (int b40);
		static int     base40ToAccidental   (int b40);
		static int     base40ToDiatonic     (int b40);
		static int     base40ToMidiNoteNumber(int b40);
		static std::string  base40ToIntervalAbbr (int b40);
		static int     kernToOctaveNumber   (const std::string& kerndata);
		static int     kernToOctaveNumber   (HTp token)
				{ return kernToOctaveNumber((std::string)*token); }
		static int     kernToAccidentalCount(const std::string& kerndata);
		static int     kernToAccidentalCount(HTp token)
				{ return kernToAccidentalCount((std::string)*token); }

      static int     kernToStaffLocation  (HTp token, HTp clef = NULL);
      static int     kernToStaffLocation  (HTp token, const std::string& clef);
      static int     kernToStaffLocation  (const std::string& token, const std::string& clef = "");

		static int     kernToDiatonicPC     (const std::string& kerndata);
		static int     kernToDiatonicPC     (HTp token)
				{ return kernToDiatonicPC     ((std::string)*token); }
		static char    kernToDiatonicUC     (const std::string& kerndata);
		static int     kernToDiatonicUC     (HTp token)
				{ return kernToDiatonicUC     ((std::string)*token); }
		static char    kernToDiatonicLC     (const std::string& kerndata);
		static int     kernToDiatonicLC     (HTp token)
				{ return kernToDiatonicLC     ((std::string)*token); }
		static int     kernToBase40PC       (const std::string& kerndata);
		static int     kernToBase40PC       (HTp token)
				{ return kernToBase40PC       ((std::string)*token); }
		static int     kernToBase12PC       (const std::string& kerndata);
		static int     kernToBase12PC       (HTp token)
				{ return kernToBase12PC       ((std::string)*token); }
		static int     kernToBase7PC        (const std::string& kerndata) {
		                                     return kernToDiatonicPC(kerndata); }
		static int     kernToBase7PC        (HTp token)
				{ return kernToBase7PC        ((std::string)*token); }
		static int     kernToBase40         (const std::string& kerndata);
		static int     kernToBase40         (HTp token)
				{ return kernToBase40         ((std::string)*token); }
		static int     kernToBase12         (const std::string& kerndata);
		static int     kernToBase12         (HTp token)
				{ return kernToBase12         ((std::string)*token); }
		static int     kernToBase7          (const std::string& kerndata);
		static int     kernToBase7          (HTp token)
				{ return kernToBase7          ((std::string)*token); }
		static std::string  kernToRecip     (const std::string& kerndata);
		static std::string  kernToRecip     (HTp token);
		static int     kernToMidiNoteNumber (const std::string& kerndata);
		static int     kernToMidiNoteNumber(HTp token)
				{ return kernToMidiNoteNumber((std::string)*token); }
		static std::string  kernToScientificPitch(const std::string& kerndata,
		                                     std::string flat = "b",
		                                     std::string sharp = "#",
		                                     std::string separator = "");
		static std::string  kernToSciPitch  (const std::string& kerndata,
		      										 std::string flat = "b",
		                                     std::string sharp = "#",
		                                     std::string separator = "")
	       { return kernToScientificPitch(kerndata, flat, sharp, separator); }
		static std::string  kernToSP        (const std::string& kerndata,
		                                     std::string flat = "b",
		                                     std::string sharp = "#",
		                                     std::string separator = "")
		      { return kernToScientificPitch(kerndata, flat, sharp, separator); }
		static int     pitchToWbh           (int dpc, int acc, int octave,
		                                     int maxacc);
		static void    wbhToPitch           (int& dpc, int& acc, int& octave,
		                                     int maxacc, int wbh);
		static int     kernClefToBaseline   (const std::string& input);
		static int     kernClefToBaseline   (HTp input);
		static std::string  base40ToTrans   (int base40);
		static int     transToBase40        (const std::string& input);
		static int     base40IntervalToLineOfFifths(int trans);
		static std::string  keyNumberToKern (int number);
		static int     base7ToBase40        (int base7);
		static int     base40IntervalToDiatonic(int base40interval);


		// **mens, mensual notation, defiend in Convert-mens.cpp
		static bool    isMensRest           (const std::string& mensdata);
		static bool    isMensNote           (const std::string& mensdata);
		static bool    hasLigatureBegin     (const std::string& mensdata);
		static bool    hasRectaLigatureBegin(const std::string& mensdata);
		static bool    hasObliquaLigatureBegin(const std::string& mensdata);
		static bool    hasLigatureEnd       (const std::string& mensdata);
		static bool    hasRectaLigatureEnd  (const std::string& mensdata);
		static bool    hasObliquaLigatureEnd(const std::string& mensdata);
		static bool    getMensStemDirection (const std::string& mensdata);

		static std::string mensToRecip      (char rhythm, bool altera,
		                                     bool perfecta, bool imperfecta,
		                                     int maximodus, int modus,
		                                     int tempus, int prolatio);
		static HumNum  mensToDuration       (char rhythm, bool altera,
		                                     bool perfecta, bool imperfecta,
		                                     int maximodus, int modus,
		                                     int tempus, int prolatio);
		static int metToMensurationLevels   (const std::string& metsig);
		static HumNum mensToDuration        (const std::string& menstok, int rlev);
		static HumNum mensToDuration        (HTp menstok, const std::string& mettok);
		static HumNum mensToDuration        (HTp menstok);

		// older functions to enhance or remove:
		static HumNum  mensToDuration       (const std::string& mensdata,
		                                     HumNum scale = 4,
		                                     const std::string& separator = " ");
		static std::string  mensToRecip     (const std::string& mensdata,
		                                     HumNum scale = 4,
		                                     const std::string& separator = " ");
		static HumNum  mensToDurationNoDots(const std::string& mensdata,
		                                     HumNum scale = 4,
		                                     const std::string& separator = " ");

		// MuseData conversions in Convert-musedata.cpp
      static int       museToBase40        (const std::string& pitchString);
      static std::string musePitchToKernPitch(const std::string& museInput);
		static std::string museClefToKernClef(const std::string& mclef);
		static std::string museKeySigToKernKeySig(const std::string& mkeysig);
		static std::string museTimeSigToKernTimeSig(const std::string& mtimesig);
		static std::string museMeterSigToKernMeterSig(const std::string& mtimesig);
		static std::string museFiguredBassToKernFiguredBass(const std::string& mfb);

		// Harmony processing, defined in Convert-harmony.cpp
		static std::vector<int> minorHScaleBase40(void);
		static std::vector<int> majorScaleBase40 (void);
		static int         keyToInversion   (const std::string& harm);
		static int         keyToBase40      (const std::string& key);
		static std::vector<int> harmToBase40     (HTp harm, const std::string& key) {
		                                        return harmToBase40(*harm, key); }
		static std::vector<int> harmToBase40     (HTp harm, HTp key) {
		                                        return harmToBase40(*harm, *key); }
		static std::vector<int> harmToBase40     (const std::string& harm, const std::string& key);
		static std::vector<int> harmToBase40     (const std::string& harm, int keyroot, int keymode);
		static void        makeAdjustedKeyRootAndMode(const std::string& secondary,
		                                     int& keyroot, int& keymode);
		static int         chromaticAlteration(const std::string& content);

		// data-type specific (other than pitch/rhythm),
		// defined in Convert-kern.cpp
		static bool isKernRest              (const std::string& kerndata);
		static bool isKernNote              (const std::string& kerndata);
		static bool isKernNoteAttack        (const std::string& kerndata);
		static bool hasKernSlurStart        (const std::string& kerndata);
		static bool hasKernSlurEnd          (const std::string& kerndata);
		static bool hasKernPhraseStart      (const std::string& kerndata);
		static bool hasKernPhraseEnd        (const std::string& kerndata);
		static char hasKernStemDirection    (const std::string& kerndata);
		static bool isKernSecondaryTiedNote (const std::string& kerndata);
		static std::string getKernPitchAttributes(const std::string& kerndata);

		static int  getKernSlurStartElisionLevel(const std::string& kerndata, int index);
		static int  getKernSlurEndElisionLevel  (const std::string& kerndata, int index);
		static int  getKernPhraseStartElisionLevel(const std::string& kerndata, int index);
		static int  getKernPhraseEndElisionLevel(const std::string& kerndata, int index);

		static int  getKernBeamStartElisionLevel(const std::string& kerndata, int index);
		static int  getKernBeamEndElisionLevel  (const std::string& kerndata, int index);



		// String processing, defined in Convert-string.cpp
		static std::vector<std::string> splitString   (const std::string& data,
		                                     char separator = ' ');
		static void    replaceOccurrences   (std::string& source,
		                                     const std::string& search,
		                                     const std::string& replace);
		static std::string  repeatString         (const std::string& pattern, int count);
		static std::string  encodeXml            (const std::string& input);
		static std::string  getHumNumAttributes  (const HumNum& num);
		static std::string  trimWhiteSpace       (const std::string& input);
		static bool    startsWith           (const std::string& input,
		                                     const std::string& searchstring);
		static bool    contains(const std::string& input, const std::string& pattern);
		static bool    contains(const std::string& input, char pattern);
		static bool    contains(std::string* input, const std::string& pattern);
		static bool    contains(std::string* input, char pattern);
		static void    makeBooleanTrackList(std::vector<bool>& spinelist,
		                                     const std::string& spinestring,
		                                     int maxtrack);
		static std::vector<int> extractIntegerList(const std::string& input, int maximum);
		// private functions for extractIntegerList:
		static void processSegmentEntry(std::vector<int>& field, const std::string& astring, int maximum);
		static void removeDollarsFromString(std::string& buffer, int maximum);

		// Mathematical processing, defined in Convert-math.cpp
		static int     getLcm               (const std::vector<int>& numbers);
		static int     getGcd               (int a, int b);
		static void    primeFactors         (std::vector<int>& output, int n);
		static double  nearIntQuantize      (double value,
		                                    double delta = 0.00001);
		static double  significantDigits    (double value, int digits);
		static bool    isNaN                (double value);
		static bool    isPowerOfTwo         (int value);
		static double  pearsonCorrelation   (const std::vector<double> &x, const std::vector<double> &y);
		static double  standardDeviation    (const std::vector<double>& x);
		static double  standardDeviationSample(const std::vector<double>& x);
		static double  mean                 (const std::vector<double>& x);
		static int     romanNumeralToInteger(const std::string& roman);
		static double  coefficientOfVariationSample(const std::vector<double>& x);
		static double  coefficientOfVariationPopulation(const std::vector<double>& x);
		static double  nPvi                 (const std::vector<double>& x);

		// Reference record functions defined in Convert-reference.cpp
		static std::string getReferenceKeyMeaning(HTp token);
		static std::string getReferenceKeyMeaning(const std::string& token);
		static std::string getLanguageName(const std::string& abbreviation);
};



class PixelColor {
	public:
		             PixelColor     (void);
		             PixelColor     (const std::string& color);
		             PixelColor     (const PixelColor& color);
		             PixelColor     (int red, int green, int blue);
		             PixelColor     (float red, float green, float blue);
		             PixelColor     (double red, double green, double blue);
		            ~PixelColor     ();

		void         invert         (void);
		PixelColor&  setColor       (const std::string& colorstring);
		PixelColor&  setColor       (int red, int green, int blue);
		int          getRed         (void);
		int          getGreen       (void);
		int          getBlue        (void);
		void         setRed         (int value);
		void         setGreen       (int value);
		void         setBlue        (int value);
		float        getRedF        (void);
		float        getGreenF      (void);
		float        getBlueF       (void);
		void         setRedF        (float value);
		void         setGreenF      (float value);
		void         setBlueF       (float value);
		void         setColor       (PixelColor color);
		PixelColor&  setHue         (float value);
		PixelColor&  setTriHue      (float value);
		PixelColor&  makeGrey       (void);
		PixelColor&  makeGray       (void);
		PixelColor&  setGrayNormalized(double value);
		PixelColor&  setGreyNormalized(double value);
		int          operator>      (int number);
		int          operator<      (int number);
		int          operator==     (PixelColor color);
		int          operator!=     (PixelColor color);
		PixelColor&  operator=      (PixelColor color);
		PixelColor&  operator=      (int value);
		PixelColor   operator+      (PixelColor color);
		PixelColor&  operator+=     (int number);
		PixelColor   operator-      (PixelColor color);
		PixelColor&  operator*=     (double number);
		PixelColor   operator*      (PixelColor color);
		PixelColor   operator*      (double color);
		PixelColor   operator*      (int color);
		PixelColor   operator/      (double number);
		PixelColor   operator/      (int number);

		static PixelColor getColor  (const std::string& colorstring);

		void         writePpm6      (std::ostream& out);
		void         writePpm3      (std::ostream& out);

	public:
		unsigned char   Red;
		unsigned char   Green;
		unsigned char   Blue;

	private:
		float   charToFloat         (int value);
		int     floatToChar         (float value);
		int     limit               (int value, int min, int max);
};


// for use with P3 ASCII pnm images: print red green blue triplet.
std::ostream& operator<<(std::ostream& out, PixelColor apixel);



// SliceType is a list of various Humdrum line types.  Groupings are
// segmented by categories which are prefixed with an underscore.
// For example Notes are in the _Duration group, since they have
// non-zero durations.  Notes and Gracenotes are in the _Data group.
// The indentation shows the various types of groups.
//

enum class SliceType {
				Notes = 1,
			_Duration,
				GraceNotes,
		_Data,
			Measures,
		_Measure,
				Stria,
				Clefs,
				Transpositions,
				KeyDesignations,
				KeySigs,
				TimeSigs,
				MeterSigs,
				Tempos,
				Labels,
				LabelAbbrs,
				Ottavas,
			_RegularInterpretation,
				Exclusives,
				Terminators,
				Manipulators,
			_Manipulator,
		_Interpretation,
			Layouts,
			LocalComments,
	_Spined,
		GlobalComments,
		GlobalLayouts,
		ReferenceRecords,
	_Other,
		Invalid
};


// MeasureType is a list of the style types for a measure (ending type for now)

enum class MeasureStyle {
	Invisible,
	Plain,
	RepeatBackward,
	RepeatForward,
	RepeatBoth,
	Double,
	Final
};



class MxmlMeasure;
class MxmlEvent;

class MxmlPart {
	public:
		              MxmlPart             (void);
		             ~MxmlPart             ();
		void          clear                (void);
		void          enableStems          (void);
		bool          readPart             (const string& id, xml_node partdef,
		                                    xml_node part);
		bool          addMeasure           (xml_node mel);
		bool          addMeasure           (xpath_node mel);
		int           getMeasureCount      (void) const;
		MxmlMeasure*  getMeasure           (int index) const;
		long          getQTicks            (void) const;
		int           setQTicks            (long value);
	   MxmlMeasure*  getPreviousMeasure   (MxmlMeasure* measure) const;
		HumNum        getDuration          (void) const;
		void          allocateSortedEvents (void);
		void          setPartNumber        (int number);
		int           getPartNumber        (void) const;
		int           getPartIndex         (void) const;
		int           getStaffCount        (void) const;
		int           getVerseCount        (void) const;
		int           getVerseCount        (int staffindex) const;
		string        getCaesura           (void) const;
		int           getHarmonyCount      (void) const;
		void          trackStaffVoices     (int staffnum, int voicenum);
		void          printStaffVoiceInfo  (void);
		void          prepareVoiceMapping  (void);
		int           getVoiceIndex        (int voicenum);
		int           getStaffIndex        (int voicenum);
		bool          hasEditorialAccidental(void) const;
		bool          hasDynamics          (void) const;
		bool          hasFiguredBass       (void) const;
		void          parsePartInfo        (xml_node partdeclaration);
		string        getPartName          (void) const;
		string        getPartAbbr          (void) const;
		string        cleanSpaces          (const string& input);
		bool          hasOrnaments         (void) const;


	private:
		void          receiveStaffNumberFromChild (int staffnum, int voicenum);
		void          receiveVerseCount           (int count);
		void          receiveVerseCount           (int staffnum, int count);
		void          receiveHarmonyCount         (int count);
		void          receiveEditorialAccidental  (void);
		void          receiveDynamic              (void);
		void          receiveFiguredBass          (void);
		void          receiveCaesura              (const string& letter);
		void          receiveOrnament             (void);

	protected:
		vector<MxmlMeasure*> m_measures;
		vector<long>         m_qtick;
		int                  m_partnum;
		int                  m_maxstaff;
		vector<int>          m_verseCount;
		int                  m_harmonyCount;
		bool                 m_editorialAccidental;
		bool                 m_stems = false;
		bool                 m_has_dynamics = false;
		bool                 m_has_figured_bass = false;
		string               m_partname;
		string               m_partabbr;
		string               m_caesura;
		bool                 m_hasOrnaments = false;

		// m_staffvoicehist: counts of staff and voice numbers.
		// staff=0 is used for items such as measures.
		// voice=0 is used for nonduration items such as harmony.
		vector<vector<int> > m_staffvoicehist;
	 	vector<pair<int, int> > m_voicemapping; // voicenum -> (staff, voiceindex)

	friend MxmlMeasure;
	friend MxmlEvent;

};



class GridSide {
	public:
		GridSide(void);
		~GridSide();

		int   getVerseCount     (void);
		HTp   getVerse          (int index);
		void  setVerse          (int index, HTp token);
		void  setVerse          (int index, const std::string& token);

		int   getXmlidCount     (void);
		void  setXmlid          (HTp token);
		void  setXmlid          (const std::string& token);
		void  detachXmlid       (void);
		HTp   getXmlid          (void);

		int   getHarmonyCount   (void);
		void  setHarmony        (HTp token);
		void  setHarmony        (const std::string& token);
		void  detachHarmony     (void);
		HTp   getHarmony        (void);

		int   getDynamicsCount  (void);
		void  setDynamics       (HTp token);
		void  setDynamics       (const std::string& token);
		void  detachDynamics    (void);
		HTp   getDynamics       (void);

		int   getFiguredBassCount (void);
		void  setFiguredBass      (HTp token);
		void  setFiguredBass      (const std::string& token);
		void  detachFiguredBass   (void);
		HTp   getFiguredBass      (void);

	private:
		HumdrumToken* m_xmlid        = NULL;
		std::vector<HumdrumToken*> m_verses;
		HumdrumToken* m_dynamics     = NULL;
		HumdrumToken* m_figured_bass = NULL;
		HumdrumToken* m_harmony      = NULL;
};

std::ostream& operator<<(std::ostream& output, GridSide* side);


class GridStaff : public std::vector<GridVoice*>, public GridSide {
	public:
		GridStaff(void);
		~GridStaff();
		GridVoice* setTokenLayer (int layerindex, HTp token, HumNum duration);
		void setNullTokenLayer   (int layerindex, SliceType type, HumNum nextdur);
		void appendTokenLayer    (int layerindex, HTp token, HumNum duration,
		                          const std::string& spacer = " ");
		int getMaxVerseCount     (void);
		string getString         (void);
};

std::ostream& operator<<(std::ostream& output, GridStaff* staff);



class GridPart : public std::vector<GridStaff*>, public GridSide {
	public:
		GridPart(void);
		~GridPart();

	private:
		std::string m_partName;


};

std::ostream& operator<<(std::ostream& output, GridPart* part);
std::ostream& operator<<(std::ostream& output, GridPart& part);



class GridSlice;
class HumGrid;

class GridMeasure : public std::list<GridSlice*> {
	public:
		GridMeasure(HumGrid* owner);
		~GridMeasure();

		GridSlice*   addTempoToken  (const std::string& tok, HumNum timestamp,
		                             int part, int staff, int voice, int maxstaff);
		GridSlice*   addTempoToken  (GridSlice* slice, int partindex,
		                             const std::string& tempo);
		GridSlice*   addTimeSigToken(const std::string& tok, HumNum timestamp,
		                             int part, int staff, int voice, int maxstaff);
		GridSlice*   addMeterSigToken(const std::string& tok, HumNum timestamp,
		                             int part, int staff, int voice, int maxstaff);
		GridSlice*   addKeySigToken (const std::string& tok, HumNum timestamp,
		                             int part, int staff, int voice, int maxstaff);
		GridSlice*   addClefToken   (const std::string& tok, HumNum timestamp,
		                             int part, int staff, int voice, int maxstaff);
		GridSlice*   addBarlineToken(const std::string& tok, HumNum timestamp,
		                             int part, int staff, int voice, int maxstaff);
		GridSlice*   addTransposeToken(const std::string& tok, HumNum timestamp,
		                             int part, int staff, int voice, int maxstaff);
		GridSlice*   addLabelToken  (const std::string& tok, HumNum timestamp,
		                             int part, int staff, int voice, int maxpart,
		                             int maxstaff);
		GridSlice*   addLabelAbbrToken(const std::string& tok, HumNum timestamp,
		                             int part, int staff, int voice, int maxpart,
		                             int maxstaff);
		GridSlice*   addDataToken   (const std::string& tok, HumNum timestamp,
		                             int part, int staff, int voice, int maxstaff);
		GridSlice*   addDataSubtoken(const std::string& tok, HumNum timestamp,
		                             int part, int staff, int voice);
		GridSlice*   addGraceToken  (const std::string& tok, HumNum timestamp,
		                             int part, int staff, int voice, int maxstaff,
		                             int gracenumber);
		GridSlice*   addGlobalLayout(const std::string& tok, HumNum timestamp);
		GridSlice*   addGlobalComment(const std::string& tok, HumNum timestamp);
		GridSlice*   appendGlobalLayout(const std::string& tok, HumNum timestamp);
		bool         transferTokens (HumdrumFile& outfile, bool recip,
		                             bool addbar, int startbarnum = 0);
		HumGrid*     getOwner       (void);
		void         setOwner       (HumGrid* owner);
		HumNum       getDuration    (void);
		void         setDuration    (HumNum duration);
		HumNum       getTimestamp   (void);
		void         setTimestamp   (HumNum timestamp);
		HumNum       getTimeSigDur  (void);
		void         setTimeSigDur  (HumNum duration);
		MeasureStyle getStyle       (void) { return m_style; }
		MeasureStyle getBarStyle    (void) { return getStyle(); }
		void         setStyle       (MeasureStyle style) { m_style = style; }
		void         setBarStyle    (MeasureStyle style) { setStyle(style); }
		void         setInvisibleBarline(void) { setStyle(MeasureStyle::Invisible); }
		void         setFinalBarlineStyle(void) { setStyle(MeasureStyle::Final); }
		void         setRepeatEndStyle(void) { setStyle(MeasureStyle::RepeatBackward); }
		void         setRepeatBackwardStyle(void) { setStyle(MeasureStyle::RepeatBackward); }
		void         setMeasureNumber(int value);
		int          getMeasureNumber(void);

		bool         isDouble(void)
		                  {return m_style == MeasureStyle::Double;}
		bool         isFinal(void)
		                  {return m_style == MeasureStyle::Final;}
		bool         isRepeatBackward(void)
		                  { return m_style == MeasureStyle::RepeatBackward; }
		bool         isInvisibleBarline(void)
		                  { return m_style == MeasureStyle::Invisible; }
		bool         isRepeatForward(void)
		                  { return m_style == MeasureStyle::RepeatForward; }
		bool         isRepeatBoth(void)
		                  { return m_style == MeasureStyle::RepeatBoth; }
		void         addInterpretationBefore(GridSlice* slice, int partindex, int staffindex, int voiceindex, const std::string& interpretation);
		void         addInterpretationAfter(GridSlice* slice, int partindex, int staffindex, int voiceindex, const std::string& interpretation, HumNum timestamp);
		void         addLayoutParameter(GridSlice* slice, int partindex, const std::string& locomment);
		void         addLayoutParameter(HumNum timestamp, int partindex, int staffindex, const std::string& locomment);
		void         addDynamicsLayoutParameters(GridSlice* slice, int partindex, const std::string& locomment);
		void         addFiguredBassLayoutParameters(GridSlice* slice, int partindex, const std::string& locomment);
		GridSlice*   addFiguredBass(HTp token, HumNum timestamp, int part, int maxstaff);
		GridSlice*   addFiguredBass(const std::string& tok, HumNum timestamp, int part, int maxstaff);
		bool         isInvisible(void);
		bool         isSingleChordMeasure(void);
		bool         isMonophonicMeasure(void);
		GridSlice*   getLastSpinedSlice(void);
		GridSlice*   getFirstSpinedSlice(void);

	protected:
		void         appendInitialBarline(HumdrumFile& infile, int startbarnum = 0);

	private:
		HumGrid*     m_owner;
		HumNum       m_duration;
		HumNum       m_timestamp;
		HumNum       m_timesigdur;
		MeasureStyle m_style;
		int          m_barnum = -1;
};

std::ostream& operator<<(std::ostream& output, GridMeasure& measure);
std::ostream& operator<<(std::ostream& output, GridMeasure* measure);


class HumGrid;


class GridSlice : public std::vector<GridPart*> {
	public:
		GridSlice(GridMeasure* measure, HumNum timestamp, SliceType type,
		          int partcount = 0);
		GridSlice(GridMeasure* measure, HumNum timestamp, SliceType type,
		          const GridSlice& slice);
		GridSlice(GridMeasure* measure, HumNum timestamp, SliceType type,
		          GridSlice* slice);
		~GridSlice();

		bool isNoteSlice(void)          { return m_type == SliceType::Notes;            }
		bool isGraceSlice(void)         { return m_type == SliceType::GraceNotes;       }
		bool isMeasureSlice(void)       { return m_type == SliceType::Measures;         }
		bool isClefSlice(void)          { return m_type == SliceType::Clefs;            }
		bool isLabelSlice(void)         { return m_type == SliceType::Labels;           }
		bool isLabelAbbrSlice(void)     { return m_type == SliceType::LabelAbbrs;       }
		bool isTransposeSlice(void)     { return m_type == SliceType::Transpositions;   }
		bool isKeySigSlice(void)        { return m_type == SliceType::KeySigs;          }
		bool isKeyDesignationSlice(void){ return m_type == SliceType::KeyDesignations;  }
		bool isTimeSigSlice(void)       { return m_type == SliceType::TimeSigs;         }
		bool isTempoSlice(void)         { return m_type == SliceType::Tempos;           }
		bool isMeterSigSlice(void)      { return m_type == SliceType::MeterSigs;        }
		bool isManipulatorSlice(void)   { return m_type == SliceType::Manipulators;     }
		bool isLayoutSlice(void)        { return m_type == SliceType::Layouts;          }
		bool isLocalLayoutSlice(void)   { return m_type == SliceType::Layouts;          }
		bool isInvalidSlice(void)       { return m_type == SliceType::Invalid;          }
		bool isGlobalComment(void)      { return m_type == SliceType::GlobalComments;   }
		bool isGlobalLayout(void)       { return m_type == SliceType::GlobalLayouts;    }
		bool isReferenceRecord(void)    { return m_type == SliceType::ReferenceRecords; }
		bool isOttavaRecord(void)       { return m_type == SliceType::Ottavas;          }
		bool isInterpretationSlice(void);
		bool isDataSlice(void);
		bool hasSpines(void);
		std::string getNullTokenForSlice(void);
		SliceType getType(void)    { return m_type; }

		void transferTokens        (HumdrumFile& outfile, bool recip);
		void initializePartStaves  (std::vector<MxmlPart>& partdata);
		void initializeBySlice     (GridSlice* slice);
		void initializeByStaffCount(int staffcount);
		void reportVerseCount      (int partindex, int staffindex, int count);

		HumNum       getDuration        (void);
		void         setDuration        (HumNum duration);
		HumNum       getTimestamp       (void);
		void         setTimestamp       (HumNum timestamp);
		void         setOwner           (HumGrid* owner);
		HumGrid*     getOwner           (void);
		HumNum       getMeasureDuration (void);
		HumNum       getMeasureTimestamp(void);
		GridMeasure* getMeasure         (void);
		void         invalidate         (void);

		void transferSides        (HumdrumLine& line, GridStaff& sides,
		                           const std::string& empty, int maxxcount,
		                           int maxvcount, int maxhcount, int maxfcount);
		void transferSides        (HumdrumLine& line, GridPart& sides,
		                           int partindex, const std::string& empty,
		                           int maxxcount, int maxvcount, int maxhcount,
		                           int maxdcount, int maxfcount);
		int getVerseCount         (int partindex, int staffindex);
		int getHarmonyCount       (int partindex, int staffindex = -1);
		int getXmlidCount         (int partindex, int staffindex = -1);
		int getDynamicsCount      (int partindex, int staffindex = -1);
		int getFiguredBassCount   (int partindex, int staffindex = -1);
		void addToken             (const std::string& tok, int parti, int staffi, int voicei);

	protected:
		HTp  createRecipTokenFromDuration  (HumNum duration);

	private:
		HumGrid*     m_owner;
		GridMeasure* m_measure;
		HumNum       m_timestamp;
		HumNum       m_duration;
		SliceType    m_type;

};


std::ostream& operator<<(std::ostream& output, GridSlice* slice);
std::ostream& operator<<(std::ostream& output, GridSlice& slice);



class GridVoice {
	public:
		GridVoice(void);
		GridVoice(HTp token, HumNum duration);
		GridVoice(const char* token, HumNum duration);
		GridVoice(const std::string& token, HumNum duration);
		~GridVoice();

		bool   isTransfered       (void);

		HTp    getToken           (void) const;
		void   setToken           (HTp token);
		void   setToken           (const std::string& token);
		void   setToken           (const char* token);
		bool   isNull             (void) const;

		void   setDuration        (HumNum duration);
		HumNum getDuration        (void) const;
		HumNum getDurationToNext  (void) const;
		HumNum getDurationToPrev  (void) const;
		void   setDurationToPrev  (HumNum dur);
		void   incrementDuration  (HumNum duration);
		void   forgetToken        (void);
		std::string getString          (void);

	protected:
		void   setTransfered      (bool state);

	private:
		HTp    m_token;
		HumNum m_nextdur;
		HumNum m_prevdur;
		bool   m_transfered;

	friend class GridSlice;
};

std::ostream& operator<<(std::ostream& output, GridVoice* voice);
std::ostream& operator<<(std::ostream& output, GridVoice& voice);



class HumGrid : public std::vector<GridMeasure*> {
	public:
		HumGrid(void);
		~HumGrid();
		void enableRecipSpine           (void);
		bool transferTokens             (HumdrumFile& outfile, int startbarnum = 0, const string& interp = "**kern");
		int  getHarmonyCount            (int partindex);
		int  getDynamicsCount           (int partindex);
		int  getFiguredBassCount        (int partindex);
		int  getXmlidCount              (int partindex);
		int  getVerseCount              (int partindex, int staffindex);
		bool hasDynamics                (int partindex);
		bool hasXmlids                  (int partindex);
		bool hasFiguredBass             (int partindex);
		void setDynamicsPresent         (int partindex);
		void setXmlidsPresent           (int partindex);
		void setFiguredBassPresent      (int partindex);
		void setHarmonyPresent          (int partindex);
		void setVerseCount              (int partindex, int staffindex, int count);
		void reportVerseCount           (int partindex, int staffindex, int count);
		void reportXmlidCount           (int partindex, int staffindex, int count);
		void setHarmonyCount            (int partindex, int count);
		void removeRedundantClefChanges (void);
		void removeSibeliusIncipit      (void);
		bool hasPickup                  (void);
		GridMeasure*  addMeasureToBack  (void);
		int  getPartCount               (void);
		int  getStaffCount              (int partindex);
		void deleteMeasure              (int index);
		void setPartName                (int index, const string& name);
		std::string getPartName         (int index);
		void addInvisibleRestsInFirstTrack(void);
		void setPartStaffDimensions     (std::vector<std::vector<GridSlice*>>& nextevent,
		                                 GridSlice* startslice);
		void addInvisibleRest           (std::vector<std::vector<GridSlice*>>& nextevent,
		                                 int index, int p, int s);
		void cleanTempos                (void);
		void cleanTempos                (GridSlice* slice);
		void expandLocalCommentLayers   (void);
		bool buildSingleList            (void);

	protected:
		void calculateGridDurations        (void);
		void insertExclusiveInterpretationLine (HumdrumFile& outfile, const string& interp);
		void insertDataTerminationLine     (HumdrumFile& outfile);
		void appendMeasureLine             (HumdrumFile& outfile,
		                                    GridSlice& slice);
		void insertPartIndications         (HumdrumFile& outfile);
		void insertStaffIndications        (HumdrumFile& outfile);
		void insertPartNames               (HumdrumFile& outfile);
		void addNullTokens                 (void);
		void addNullTokensForGraceNotes    (void);
		void addNullTokensForClefChanges   (void);
		void addNullTokensForLayoutComments(void);
		void checkForNullDataHoles         (void);

		void fillInNullTokensForGraceNotes(GridSlice* graceslice, GridSlice* lastnote,
		                                   GridSlice* nextnote);
		void fillInNullTokensForLayoutComments(GridSlice* layoutslice, GridSlice* lastnote,
		                                   GridSlice* nextnote);
		void fillInNullTokensForClefChanges (GridSlice* clefslice,
		                                    GridSlice* lastnote, GridSlice* nextnote);
		void adjustClefChanges             (void);
		void extendDurationToken           (int slicei, int parti,
		                                    int staffi, int voicei);
		GridVoice* getGridVoice(int slicei, int parti, int staffi, int voicei);
		void addMeasureLines               (void);
		void addLastMeasure                (void);
		bool manipulatorCheck              (void);
		GridSlice* manipulatorCheck        (GridSlice* ice1, GridSlice* ice2);
		void cleanupManipulators           (void);
		void cleanManipulator              (std::vector<GridSlice*>& newslices,
		                                    GridSlice* curr);
		GridSlice* checkManipulatorExpand  (GridSlice* curr);
		GridSlice* checkManipulatorContract(GridSlice* curr);
		void transferMerges                (GridStaff* oldstaff,
		                                    GridStaff* oldlaststaff,
		                                    GridStaff* newstaff,
		                                    GridStaff* newlaststaff, int pindex,
		                                    int sindex);
		void transferOtherParts            (GridSlice* oldline, GridSlice* newline, int maxpart);
		void insertExInterpSides           (HLp line, int part, int staff);
		void insertSideTerminals           (HLp line, int part, int staff);
		void insertSidePartInfo            (HLp line, int part, int staff);
		void insertSideStaffInfo           (HLp line, int part, int staff, int staffnum);
		void insertSideNullInterpretations (HLp line, int part, int staff);
		void getMetricBarNumbers           (std::vector<int>& barnums);
		string  createBarToken             (int m, int barnum,
		                                    GridMeasure* measure);
		string getBarStyle                 (GridMeasure* measure);
		void adjustExpansionsInStaff       (GridSlice* newmanip, GridSlice* curr,
		                                    int p, int s);
		void transferNonDataSlices         (GridMeasure* output, GridMeasure* input);
		string extractMelody               (GridMeasure* measure);
		void insertMelodyString            (GridMeasure* measure, const string& melody);
		GridVoice* createVoice             (const string& tok, const string& post, HumNum duration, int pindex, int sindex);
		HTp createHumdrumToken             (const string& tok, int pindex, int sindex);
		GridSlice* getNextSpinedLine       (const GridMeasure::iterator& it, int measureindex);
		void matchVoices                   (GridSlice* current, GridSlice* last);
		void adjustVoices                  (GridSlice* curr, GridSlice* newmanip, int partsplit);
		void createMatchedVoiceCount       (GridStaff* snew, GridStaff* sold, int p, int s);
		void matchLayers                   (GridSlice* output, GridSlice* input);
		void matchLayers                   (GridStaff* output, GridStaff* input);

	private:
		std::vector<GridSlice*>       m_allslices;
		std::vector<std::vector<int>> m_verseCount;
		std::vector<int>              m_harmonyCount;
		bool                          m_pickup;
		std::vector<bool>             m_dynamics;
		std::vector<bool>             m_xmlids;
		std::vector<bool>             m_figured_bass;
		std::vector<bool>             m_harmony;

		std::vector<std::string>      m_partnames;

		// options:
		bool m_recip;               // include **recip spine in output
		bool m_musicxmlbarlines;    // use measure numbers from <measure> element

};

ostream& operator<<(ostream& out, HumGrid& grid);



class MxmlMeasure;
class MxmlPart;

// Event types: These are all of the XML elements which can be children of
// the measure element in MusicXML.

enum measure_event_type {
	mevent_unknown,
	mevent_attributes,
	mevent_backup,
	mevent_barline,
	mevent_bookmark,
	mevent_direction,
	mevent_figured_bass,
	mevent_forward,
	mevent_grouping,
	mevent_harmony,
	mevent_link,
	mevent_note,
	mevent_print,
	mevent_sound,
	mevent_float       // category for GridSides not attached to note onsets
};


class MxmlEvent {
	public:
		                   MxmlEvent          (MxmlMeasure* measure);
		                  ~MxmlEvent          ();
		void               clear              (void);
		void               enableStems        (void);
		bool               parseEvent         (xml_node el, xml_node nextel,
		                                       HumNum starttime);
		bool               parseEvent         (xpath_node el, HumNum starttime);
		void               setTickStart       (long value, long ticks);
		void               setTickDur         (long value, long ticks);
		void               setStartTime       (HumNum value);
		void               setDuration        (HumNum value);
		void               setDurationByTicks (long value, xml_node el = xml_node(NULL));
		void               setModification    (HumNum value);
		HumNum             getStartTime       (void) const;
		HumNum             getDuration        (void) const;
		HumNum             getModification    (void) const;
		void               setOwner           (MxmlMeasure* measure);
		MxmlMeasure*       getOwner           (void) const;
		const char*        getName            (void) const;
		int                setQTicks          (long value);
		long               getQTicks          (void) const;
		long               getIntValue        (const char* query) const;
		bool               hasChild           (const char* query) const;
		void               link               (MxmlEvent* event);
		bool               isLinked           (void) const;
		bool               isRest             (void);
		bool               isGrace            (void);
		bool               hasGraceSlash      (void);
		bool               isFloating         (void);
		int                hasSlurStart       (std::vector<int>& directions);
		int                hasSlurStop        (void);
		void               setLinked          (void);
		std::vector<MxmlEvent*> getLinkedNotes     (void);
		void               attachToLastEvent  (void);
		bool               isChord            (void) const;
		std::ostream&      print              (std::ostream& out);
		int                getSequenceNumber  (void) const;
		int                getVoiceNumber     (void) const;
		void               setVoiceNumber     (int value);
		int                getStaffNumber     (void) const;
		int                getStaffIndex      (void) const;
		int                getVoiceIndex      (int maxvoice = 4) const;
		void               setStaffNumber     (int value);
		measure_event_type getType            (void) const;
		int                getPartNumber      (void) const;
		int                getPartIndex       (void) const;
		std::string        getRecip           (void) const;
		std::string        getKernPitch       (void);
		std::string        getPrefixNoteInfo  (void) const;
		std::string        getPostfixNoteInfo (bool primarynote, const std::string& recip) const;
		xml_node           getNode            (void);
		xml_node           getHNode           (void);
		HumNum             getTimeSigDur      (void);
		std::string        getElementName     (void);
		void               addNotations       (std::stringstream& ss,
		                                       xml_node notations,
		                                       int beamstarts,
		                                       const std::string& recip) const;
		void               reportVerseCountToOwner    (int count);
		void               reportVerseCountToOwner    (int staffnum, int count);
		void               reportHarmonyCountToOwner  (int count);
		void               reportMeasureStyleToOwner  (MeasureStyle style);
		void               reportEditorialAccidentalToOwner(void);
		void               reportDynamicToOwner       (void);
		void               reportFiguredBassToOwner   (void);
		void               reportCaesuraToOwner       (const std::string& letter = "Z") const;
		void               reportOrnamentToOwner      (void) const;
      void               makeDummyRest      (MxmlMeasure* owner,
		                                       HumNum startime,
		                                       HumNum duration,
		                                       int staffindex = 0,
		                                       int voiceindex = 0);
		void               setVoiceIndex      (int voiceindex);
		void               forceInvisible     (void);
		bool               isInvisible        (void);
		void               setBarlineStyle    (xml_node node);
		void               setTexts           (std::vector<std::pair<int, xml_node>>& nodes);
		void               setTempos          (std::vector<std::pair<int, xml_node>>& nodes);
		std::vector<std::pair<int, xml_node>>&  getTexts           (void);
		std::vector<std::pair<int, xml_node>>&  getTempos          (void);
		void               setDynamics        (xml_node node);
		void               setBracket         (xml_node node);
		void               setHairpinEnding   (xml_node node);
		void               addFiguredBass     (xml_node node);
		std::vector<xml_node> getDynamics     (void);
		std::vector<xml_node> getBrackets     (void);
		xml_node           getHairpinEnding   (void);
		int                getFiguredBassCount(void);
		xml_node           getFiguredBass     (int index);
		std::string        getRestPitch       (void) const;

	protected:
		HumNum             m_starttime;    // start time in quarter notes of event
		HumNum             m_duration;     // duration in quarter notes of event
      HumNum             m_modification; // tuplet time adjustment of note
		measure_event_type m_eventtype;    // enumeration type of event
		xml_node           m_node;         // pointer to event in XML structure
		MxmlMeasure*       m_owner;        // measure that contains this event
		std::vector<MxmlEvent*> m_links;   // list of secondary chord notes
		bool               m_linked;       // true if a secondary chord note
		int                m_sequence;     // ordering of event in XML file
		static int         m_counter;      // counter for sequence variable
		short              m_staff;        // staff number in part for event
		short              m_voice;        // voice number in part for event
		int                m_voiceindex;   // voice index of item (remapping)
      int                m_maxstaff;     // maximum staff number for measure
		xml_node           m_hnode;        // harmony label starting at note event
		bool               m_invisible;    // for forceInvisible();
		bool               m_stems;        // for preserving stems

		std::vector<xml_node> m_dynamics;   // dynamics <direction> starting just before note
		xml_node          m_hairpin_ending; // hairpin <direction> starting just after note and before new measure
		std::vector<xml_node>  m_figured_bass; // fb starting just before note
		std::vector<xml_node>  m_brackets;  // brackets to start/end before/after note
		std::vector<std::pair<int, xml_node>>  m_text;   // text <direction> starting just before note
		std::vector<std::pair<int, xml_node>>  m_tempo;   // tempo starting just before note

	private:
   	void   reportStaffNumberToOwner  (int staffnum, int voicenum);
		void   reportTimeSigDurToOwner   (HumNum duration);
		int    getDotCount               (void) const;

	public:
		static HumNum getQuarterDurationFromType (const char* type);
		static bool   nodeType             (xml_node node, const char* testname);
		static HumNum getEmbeddedDuration  (HumNum& modification, xml_node el = xml_node(NULL));


	friend MxmlMeasure;
	friend MxmlPart;
};


std::ostream& operator<<(std::ostream& output, xml_node element);



class MxmlEvent;
class MxmlPart;


class SimultaneousEvents {
	public:
		SimultaneousEvents(void) { }
		~SimultaneousEvents() { }
		HumNum starttime;              // start time of events
		HumNum duration;               // duration to next non-zero duration
		vector<MxmlEvent*> zerodur;    // zero-duration elements at this time
		vector<MxmlEvent*> nonzerodur; // non-zero dur elements at this time
};


class MxmlMeasure {
	public:
		              MxmlMeasure        (MxmlPart* part);
		             ~MxmlMeasure        (void);
		void          clear              (void);
		void          enableStems        (void);
		bool          parseMeasure       (xml_node mel);
		bool          parseMeasure       (xpath_node mel);
		void          setStartTimeOfMeasure (HumNum value);
		void          setStartTimeOfMeasure (void);
		void          setDuration        (HumNum value);
		HumNum        getStartTime       (void) const;
		HumNum        getTimestamp       (void) const { return getStartTime(); }
		HumNum        getDuration        (void) const;
		void          setOwner           (MxmlPart* part);
		MxmlPart*     getOwner           (void) const;
		int           getPartNumber      (void) const;
		int           getPartIndex       (void) const;
		int           setQTicks          (long value);
		long          getQTicks          (void) const;
		void          attachLastEventToPrevious  (void);
		void          calculateDuration  (void);
		int           getEventCount      (void) const;
		vector<SimultaneousEvents>* getSortedEvents(void);
		MxmlEvent*    getEvent           (int index) const;

		void          setNextMeasure     (MxmlMeasure* event);
		MxmlMeasure*  getNextMeasure     (void) const;
		MxmlMeasure*  getPreviousMeasure (void) const;
		void          setPreviousMeasure (MxmlMeasure* event);

		int           getVoiceIndex      (int voicenum);
		int           getStaffIndex      (int voicenum);
		void          setTimeSigDur      (HumNum duration);
		HumNum        getTimeSigDur      (void);
		void          addDummyRest       (void);
		void          addDummyRest       (HumNum starttime, HumNum duration,
		                                  int staffindex, int voiceindex);
		vector<MxmlEvent*>& getEventList (void);
		void  sortEvents                 (void);
		void  forceLastInvisible         (void);
		MeasureStyle  getStyle           (void);
		MeasureStyle  getBarStyle        (void);
		void  setStyle                   (MeasureStyle style);
		void  setBarStyle                (MeasureStyle style);
		void  makeFinalBarline(void)   { m_style = MeasureStyle::Final; }
		bool  isFinal(void)            { return m_style == MeasureStyle::Final; }
		bool  isDouble(void)           { return m_style == MeasureStyle::Double; }
		bool  isRepeatBackward(void)   { return m_style == MeasureStyle::RepeatBackward; }
		bool  isRepeatForward(void)    { return m_style == MeasureStyle::RepeatForward; }
		bool  isRepeatBoth(void)       { return m_style == MeasureStyle::RepeatBoth; }

	private:
		void  receiveStaffNumberFromChild         (int staffnum, int voicenum);
		void  receiveTimeSigDurFromChild          (HumNum duration);
		void  receiveMeasureStyleFromChild        (MeasureStyle style);
		void  receiveEditorialAccidentalFromChild (void);
		void  receiveOrnamentFromChild            (void);
   	void  reportStaffNumberToOwner            (int staffnum, int voicenum);
		void  reportVerseCountToOwner             (int count);
		void  reportVerseCountToOwner             (int staffindex, int count);
		void  reportHarmonyCountToOwner           (int count);
		void  reportEditorialAccidentalToOwner    (void);
		void  reportDynamicToOwner                (void);
		void  reportFiguredBassToOwner            (void);
		void  reportCaesuraToOwner                (const string& letter);
		void  reportOrnamentToOwner               (void);

	protected:
		HumNum             m_starttime; // start time of measure in quarter notes
		HumNum             m_duration;  // duration of measure in quarter notes
		HumNum             m_timesigdur; // duration of measure according to
													// prevailing time signature.
		MxmlPart*          m_owner;     // part which contains measure
		MxmlMeasure*       m_previous;  // previous measure in part or null
		MxmlMeasure*       m_following; // following measure in part or null
		vector<MxmlEvent*> m_events;    // list of semi-ordered events in measure
		vector<SimultaneousEvents> m_sortedevents; // list of time-sorted events
		MeasureStyle       m_style;     // measure style type
		bool               m_stems = false;

	friend MxmlEvent;
	friend MxmlPart;
};



class Option_register {
	public:
		         Option_register     (void);
		         Option_register     (const string& aDefinition, char aType,
		                                  const string& aDefaultOption);
		         Option_register     (const string& aDefinition, char aType,
		                                  const string& aDefaultOption,
		                                  const string& aModifiedOption);
		         Option_register     (const Option_register& reg);
		        ~Option_register     ();

		Option_register& operator=(const Option_register& reg);
		void     clearModified      (void);
		string   getDefinition      (void);
		string   getDefault         (void);
		string   getOption          (void);
		string   getModified        (void);
		string   getDescription     (void);
		bool     isModified         (void);
		char     getType            (void);
		void     reset              (void);
		void     setDefault         (const string& aString);
		void     setDefinition      (const string& aString);
		void     setDescription     (const string& aString);
		void     setModified        (const string& aString);
		void     setType            (char aType);
		ostream& print              (ostream& out);

	protected:
		string       m_definition;
		string       m_description;
		string       m_defaultOption;
		string       m_modifiedOption;
		bool         m_modifiedQ;
		char         m_type;
};


class Options {
	public:
		                Options           (void);
		                Options           (int argc, char** argv);
		                Options           (const Options& options);
		               ~Options           ();

		Options&        operator=         (const Options& options);
		int             argc              (void) const;
		const vector<string>& argv        (void) const;
		int             define            (const string& aDefinition);
		int             define            (const string& aDefinition,
		                                   const string& description);
		string          getArg            (int index);
		string          getArgument       (int index);
		int             getArgCount       (void);
		int             getArgumentCount  (void);
		vector<string>& getArgList        (vector<string>& output);
		vector<string>& getArgumentList   (vector<string>& output);
		bool            getBoolean        (const string& optionName);
		string          getCommand        (void);
		string          getCommandLine    (void);
		string          getDefinition     (const string& optionName);
		double          getDouble         (const string& optionName);
		char            getFlag           (void);
		char            getChar           (const string& optionName);
		float           getFloat          (const string& optionName);
		int             getInt            (const string& optionName);
		int             getInteger        (const string& optionName);
		string          getString         (const string& optionName);
		char            getType           (const string& optionName);
		int             optionsArg        (void);
		ostream&        print             (ostream& out);
		ostream&        printOptionList   (ostream& out);
		ostream&        printOptionListBooleanState(ostream& out);
		bool            process           (int error_check = 1, int suppress = 0);
		bool            process           (int argc, char** argv,
		                                      int error_check = 1,
		                                      int suppress = 0);
		bool            process           (const vector<string>& argv,
		                                      int error_check = 1,
		                                      int suppress = 0);
		bool            process           (const string& argv, int error_check = 1,
		                                      int suppress = 0);
		void            reset             (void);
		void            xverify           (int argc, char** argv,
		                                      int error_check = 1,
		                                      int suppress = 0);
		void            xverify           (int error_check = 1,
		                                      int suppress = 0);
		void            setFlag           (char aFlag);
		void            setModified       (const string& optionName,
		                                   const string& optionValue);
		void            setOptions        (int argc, char** argv);
		void            setOptions        (const vector<string>& argv);
		void            setOptions        (const string& args);
		void            appendOptions     (int argc, char** argv);
		void            appendOptions     (string& args);
		void            appendOptions     (vector<string>& argv);
		ostream&        printRegister     (ostream& out);
		int             isDefined         (const string& name);
		static vector<string> tokenizeCommandLine(const string& args);
		bool            hasParseError     (void);
		string          getParseError     (void);
		ostream&        getParseError     (ostream& out);

	protected:
		// m_argv: the list of raw command line strings including
		// a mix of options and non-option argument.
		vector<string> m_argv;

		// m_arguments: list of parsed command-line arguments which
		// are not options, or the command (argv[0]);
		vector<string> m_arguments;

		// m_optionRegister: store for the states/values of each option.
		vector<Option_register*> m_optionRegister;

		// m_optionFlag: the character which indicates an option.
		// Generally a dash, but could be made a slash for Windows environments.
		char m_optionFlag = '-';

		// m_optionList:
		map<string, int> m_optionList;

		//
		// boolern options for object:
		//

		// m_options_error_check: for .verify() function.
		bool m_options_error_checkQ = true;

		// m_processedQ: true if process() was run.  This will parse
		// the command-line arguments into a list of options, and also
		// enable boolean versions of the options.
		bool m_processedQ = false;

		// m_suppressQ: true means to suppress automatic --options option
		// listing.
		bool m_suppressQ = false;

		// m_optionsArgument: indicate that --options was used.
		bool m_optionsArgQ = false;

		// m_error: used to store errors in parsing command-line options.
		stringstream m_error;

	private:
		int     getRegIndex    (const string& optionName);
		bool    isOption       (const string& aString, int& argp);
		int     storeOption    (int gargp, int& position, int& running);
};

#define OPTION_BOOLEAN_TYPE   'b'
#define OPTION_CHAR_TYPE      'c'
#define OPTION_DOUBLE_TYPE    'd'
#define OPTION_FLOAT_TYPE     'f'
#define OPTION_INT_TYPE       'i'
#define OPTION_STRING_TYPE    's'
#define OPTION_UNKNOWN_TYPE   'x'



class HumTool : public Options {
	public:
		              HumTool         (void);
		             ~HumTool         ();

		void          clearOutput     (void);

		bool          hasAnyText      (void);
		std::string   getAllText      (void);
		ostream&      getAllText      (ostream& out);

		bool          hasHumdrumText  (void);
		std::string   getHumdrumText  (void);
		ostream&      getHumdrumText  (ostream& out);
		void          suppressHumdrumFileOutput(void);

		bool          hasJsonText     (void);
		std::string   getJsonText     (void);
		ostream&      getJsonText     (ostream& out);

		bool          hasFreeText     (void);
		std::string   getFreeText     (void);
		ostream&      getFreeText     (ostream& out);

		bool          hasWarning      (void);
		std::string   getWarning      (void);
		ostream&      getWarning      (ostream& out);

		bool          hasError        (void);
		std::string   getError        (void);
		ostream&      getError        (ostream& out);
		void          setError        (const string& message);

	protected:
		std::stringstream m_humdrum_text;  // output text in Humdrum syntax.
		std::stringstream m_json_text;     // output text in JSON syntax.
		std::stringstream m_free_text;     // output for plain text content.
	  	std::stringstream m_warning_text;  // output for warning messages;
	  	std::stringstream m_error_text;    // output for error messages;

		bool m_suppress = false;

};


///////////////////////////////////////////////////////////////////////////
//
// common command-line Interfaces
//

//////////////////////////////
//
// BASIC_INTERFACE -- Expects one Humdurm file, either from the
//    first command-line argument (left over after options have been
//    parsed out), or from standard input.
//
// function call that the interface must implement:
//  .run(HumdrumFile& infile, ostream& out)
//
//

#define BASIC_INTERFACE(CLASS)                         \
using namespace std;                                   \
using namespace hum;                                   \
int main(int argc, char** argv) {                      \
	CLASS interface;                                    \
	if (!interface.process(argc, argv)) {               \
		interface.getError(cerr);                        \
		return -1;                                       \
	}                                                   \
	HumdrumFile infile;                                 \
	if (interface.getArgCount() > 0) {                  \
		infile.readNoRhythm(interface.getArgument(1));   \
	} else {                                            \
		infile.readNoRhythm(cin);                        \
	}                                                   \
	int status = interface.run(infile, cout);           \
	if (interface.hasWarning()) {                       \
		interface.getWarning(cerr);                      \
		return 0;                                        \
	}                                                   \
	if (interface.hasError()) {                         \
		interface.getError(cerr);                        \
		return -1;                                       \
	}                                                   \
	return !status;                                     \
}



//////////////////////////////
//
// STREAM_INTERFACE -- Use HumdrumFileStream (low-memory
//    usage implementation).
//

#define STREAM_INTERFACE(CLASS)                                  \
using namespace std;                                             \
using namespace hum;                                             \
int main(int argc, char** argv) {                                \
	CLASS interface;                                              \
	if (!interface.process(argc, argv)) {                         \
		interface.getError(cerr);                                  \
		return -1;                                                 \
	}                                                             \
	HumdrumFileStream instream(static_cast<Options&>(interface)); \
	HumdrumFileSet infiles;                                       \
	bool status = true;                                           \
	while (instream.readSingleSegment(infiles)) {                 \
		status &= interface.run(infiles);                          \
		if (interface.hasWarning()) {                              \
			interface.getWarning(cerr);                             \
		}                                                          \
		if (interface.hasAnyText()) {                              \
		   interface.getAllText(cout);                             \
		}                                                          \
		if (interface.hasError()) {                                \
			interface.getError(cerr);                               \
         return -1;                                              \
		}                                                          \
		if (!interface.hasAnyText()) {                             \
			for (int i=0; i<infiles.getCount(); i++) {              \
				cout << infiles[i];                                  \
			}                                                       \
		}                                                          \
		interface.clearOutput();                                   \
	}                                                             \
	return !status;                                               \
}



//////////////////////////////
//
// RAW_STREAM_INTERFACE -- Use HumdrumFileStream but send the
//    HumdrumFileStream object to the filter rather than individual
//    Humdrum files.
//

#define RAW_STREAM_INTERFACE(CLASS)                              \
using namespace std;                                             \
using namespace hum;                                             \
int main(int argc, char** argv) {                                \
	CLASS interface;                                              \
	if (!interface.process(argc, argv)) {                         \
		interface.getError(cerr);                                  \
		return -1;                                                 \
	}                                                             \
	HumdrumFileStream instream(static_cast<Options&>(interface)); \
	bool status = interface.run(instream);                        \
	if (interface.hasWarning()) {                                 \
		interface.getWarning(cerr);                                \
	}                                                             \
	if (interface.hasAnyText()) {                                 \
	   interface.getAllText(cout);                                \
	}                                                             \
	if (interface.hasError()) {                                   \
		interface.getError(cerr);                                  \
        return -1;                                               \
	}                                                             \
	interface.clearOutput();                                      \
	return !status;                                               \
}



//////////////////////////////
//
// SET_INTERFACE -- Use HumdrumFileSet (multiple file high-memory
//    usage implementation).
//

#define SET_INTERFACE(CLASS)                                     \
using namespace std;                                             \
using namespace hum;                                             \
int main(int argc, char** argv) {                                \
	CLASS interface;                                              \
	if (!interface.process(argc, argv)) {                         \
		interface.getError(cerr);                                  \
		return -1;                                                 \
	}                                                             \
	HumdrumFileStream instream(static_cast<Options&>(interface)); \
	HumdrumFileSet infiles;                                       \
	instream.read(infiles);                                       \
	bool status = interface.run(infiles);                         \
	if (interface.hasWarning()) {                                 \
		interface.getWarning(cerr);                                \
	}                                                             \
	if (interface.hasAnyText()) {                                 \
	   interface.getAllText(cout);                                \
	}                                                             \
	if (interface.hasError()) {                                   \
		interface.getError(cerr);                                  \
        return -1;                                               \
	}                                                             \
	if (!interface.hasAnyText()) {                                \
		for (int i=0; i<infiles.getCount(); i++) {                 \
			cout << infiles[i];                                     \
		}                                                          \
	}                                                             \
	interface.clearOutput();                                      \
	return !status;                                               \
}



class HumdrumFileSet;

class HumdrumFileStream {
	public:
		                HumdrumFileStream  (void);
		                HumdrumFileStream  (char** list);
		                HumdrumFileStream  (const std::vector<std::string>& list);
		                HumdrumFileStream  (Options& options);
		                HumdrumFileStream  (const string& datastream);

		void            loadString         (const string& data);

		int             setFileList        (char** list);
		int             setFileList        (const std::vector<std::string>& list);

		void            clear              (void);
		int             eof                (void);

		int             getFile            (HumdrumFile& infile);
		int             read               (HumdrumFile& infile);
		int             read               (HumdrumFileSet& infiles);
		int             readSingleSegment  (HumdrumFileSet& infiles);

	protected:
		std::stringstream m_stringbuffer;   // used to read files from a string
		std::ifstream     m_instream;       // used to read from list of files
		std::stringstream m_urlbuffer;      // used to read data over internet
		std::string       m_newfilebuffer;  // used to keep track of !!!!segment:
		                                    // records.

		std::vector<std::string>  m_filelist;       // used when not using cin
		int                       m_curfile;        // index into filelist

		std::vector<std::string>  m_universals;     // storage for universal comments

		// Automatic URL downloading of data from internet in read():
		void     fillUrlBuffer            (std::stringstream& uribuffer,
		                                   const std::string& uriname);

};



///////////////////////////////////////////////////////////////////////////

class HumdrumFileSet {
   public:
                            HumdrumFileSet   (void);
                            HumdrumFileSet   (Options& options);
                            HumdrumFileSet   (const std::string& contents);
                           ~HumdrumFileSet   ();

      void                  clear            (void);
      void                  clearNoFree      (void);
      int                   getSize          (void);
      int                   getCount         (void) { return getSize(); }
      HumdrumFile&          operator[]       (int index);
		bool                  swap             (int index1, int index2);
		bool                  hasFilters       (void);
		bool                  hasGlobalFilters    (void);
		bool                  hasUniversalFilters (void);
		std::vector<HLp>      getUniversalReferenceRecords(void);

      int                   readFile         (const std::string& filename);
      int                   readString       (const std::string& contents);
      int                   readStringCsv    (const std::string& contents);
      int                   read             (std::istream& inStream);
      int                   read             (Options& options);
      int                   read             (HumdrumFileStream& instream);

      int                   readAppendFile   (const std::string& filename);
      int                   readAppendString (const std::string& contents);
      int                   readAppendStringCsv (const std::string& contents);
      int                   readAppend       (std::istream& inStream);
      int                   readAppend       (Options& options);
      int                   readAppend       (HumdrumFileStream& instream);
      int                   readAppendHumdrum(HumdrumFile& infile);
		int                   appendHumdrumPointer(HumdrumFile* infile);

   protected:
      vector<HumdrumFile*>  m_data;

      void                  appendHumdrumFileContent(const std::string& filename,
                                               std::stringstream& inbuffer);
};



class Tool_autoaccid : public HumTool {
	public:
		         Tool_autoaccid    (void);
		        ~Tool_autoaccid    () {};

		bool     run               (HumdrumFileSet& infiles);
		bool     run               (HumdrumFile& infile);
		bool     run               (const string& indata, ostream& out);
		bool     run               (HumdrumFile& infile, ostream& out);

	protected:
		void    processFile        (HumdrumFile& infile);
		void    initialize         (void);
		void    addAccidentalInfo  (HTp token);
		void    removeAccidentalQualifications(HumdrumFile& infile);
		void    addAccidentalQualifications(HumdrumFile& infile);
		string  setVisualState     (const string& input, bool state);

	private:
		bool    m_visualQ;
		bool    m_hiddenQ;
		bool    m_removeQ;
		bool    m_cautionQ;

};



class Tool_autobeam : public HumTool {
	public:
		         Tool_autobeam   (void);
		        ~Tool_autobeam   () {};

		bool     run             (HumdrumFile& infile);
		bool     run             (HumdrumFileSet& infiles);
		bool     run             (const string& indata, ostream& out);
		bool     run             (HumdrumFile& infile, ostream& out);

	protected:
		void     initialize      (HumdrumFile& infile);
		void     processStrand   (HTp strandstart, HTp strandend);
		void     processMeasure  (vector<HTp>& measure);
		void     addBeam         (HTp startnote, HTp endnote);
		void     addBeams        (HumdrumFile& infile);
		void     beamGraceNotes  (HumdrumFile& infile);
		string   getBeamFromDur  (HTp token, const string& text);
		void     removeQqMarks   (HTp stok, HTp etok);
		void     removeQqMarks   (HTp tok);
		void     removeBeams     (HumdrumFile& infile);
		void     removeEdgeRests (HTp& startnote, HTp& endnote);
		void     breakBeamsByLyrics(HumdrumFile& infile);
		void     processStrandForLyrics(HTp stok, HTp etok);
		bool     hasSyllable     (HTp token);
		void     splitBeam       (HTp tok, HTp stok, HTp etok);
		void     splitBeam2      (vector<HTp>& group, HTp tok);
		void     getBeamedNotes(vector<HTp>& toks, HTp tok, HTp stok, HTp etok);
		bool     isLazy          (vector<HTp>& group);
		void     splitBeamLazy   (vector<HTp>& group, HTp tok);
		void     splitBeamNotLazy(vector<HTp>& group, HTp tok);
		void     removeBeamCharacters(HTp token);

	private:
		std::vector<std::vector<pair<int, HumNum> > > m_timesigs;
		std::vector<HTp> m_kernspines;
		bool        m_overwriteQ = false;
		std::vector<bool> m_tracks;
		bool        m_includerests = false;
		int         m_splitcount = 0;

};



class Coord {
   public:
           Coord(void) { clear(); }
      void clear(void) { i = j = -1; }
      int i;
      int j;
};


class Tool_autostem : public HumTool {
	public:
		         Tool_autostem         (void);
		        ~Tool_autostem         () {};

		bool     run                   (HumdrumFileSet& infiles);
		bool     run                   (HumdrumFile& infile);
		bool     run                   (const string& indata, ostream& out);
		bool     run                   (HumdrumFile& infile, ostream& out);

	protected:
		void     initialize            (HumdrumFile& infile);
		void      example              (void);
		void      usage                (void);
		bool      autostem             (HumdrumFile& infile);
		void      getClefInfo          (vector<vector<int> >& baseline,
		                                HumdrumFile& infile);
		void      addStem              (string& input, const string& piece);
		void      processKernTokenStemsSimpleModel(HumdrumFile& infile,
		                                vector<vector<int> >& baseline,
		                                int row, int col);
		void      removeStems          (HumdrumFile& infile);
		void      removeStem2          (HumdrumFile& infile, int row, int col);
		int       getVoice             (HumdrumFile& infile, int row, int col);
		void      getNotePositions     (vector<vector<vector<int> > >& notepos,
		                                vector<vector<int> >& baseline,
		                                HumdrumFile& infile);
		void      printNotePositions   (HumdrumFile& infile,
		                                vector<vector<vector<int> > >& notepos);
		void      getVoiceInfo         (vector<vector<int> >& voice, HumdrumFile& infile);
		void      printVoiceInfo       (HumdrumFile& infile, vector<vector<int> >& voice);
		void      processKernTokenStems(HumdrumFile& infile,
		                                vector<vector<int> >& baseline, int row, int col);
		void      getMaxLayers         (vector<int>& maxlayer, vector<vector<int> >& voice,
		                                HumdrumFile& infile);
		bool      assignStemDirections (vector<vector<int> >& stemdir,
		                                vector<vector<int> > & voice,
		                                vector<vector<vector<int> > >& notepos,
		                                HumdrumFile& infile);
		void      assignBasicStemDirections(vector<vector<int> >& stemdir,
		                                vector<vector<int> >& voice,
		                                vector<vector<vector<int> > >& notepos,
		                                HumdrumFile& infile);
		int       determineChordStem   (vector<vector<int> >& voice,
		                                vector<vector<vector<int> > >& notepos,
		                                HumdrumFile& infile, int row, int col);
		void      insertStems          (HumdrumFile& infile,
		                                vector<vector<int> >& stemdir);
		void      setStemDirection     (HumdrumFile& infile, int row, int col,
		                                int direction);
		bool      getBeamState         (vector<vector<string > >& beams,
		                                HumdrumFile& infile);
		void      countBeamStuff       (const string& token, int& start, int& stop,
		                                int& flagr, int& flagl);
		void      getBeamSegments      (vector<vector<Coord> >& beamednotes,
		                                vector<vector<string > >& beamstates,
		                                HumdrumFile& infile, vector<int> maxlayer);
		int       getBeamDirection     (vector<Coord>& coords,
		                                vector<vector<int> >& voice,
		                                vector<vector<vector<int> > >& notepos);
		void      setBeamDirection     (vector<vector<int> >& stemdir,
		                                vector<Coord>& bnote, int direction);

	private:
		int    debugQ        = 0;       // used with --debug option
		int    removeQ       = 0;       // used with -r option
		int    noteposQ      = 0;       // used with -p option
		int    voiceQ        = 0;       // used with --voice option
		int    removeallQ    = 0;       // used with -R option
		int    overwriteQ    = 0;       // used with -o option
		int    overwriteallQ = 0;       // used with -O option
		int    Middle        = 4;       // used with -u option
		int    Borderline    = 0;       // really used with -u option
		int    notlongQ      = 0;       // used with -L option
		bool   m_quit        = false;

};


class Tool_binroll : public HumTool {
	public:
		         Tool_binroll      (void);
		        ~Tool_binroll      () {};

		bool     run               (HumdrumFileSet& infiles);
		bool     run               (HumdrumFile& infile);
		bool     run               (const string& indata, ostream& out);
		bool     run               (HumdrumFile& infile, ostream& out);

	protected:
		void     processFile       (HumdrumFile& infile);
		void     processStrand     (vector<vector<char>>& roll, HTp starting,
		                            HTp ending);
		void     printAnalysis     (HumdrumFile& infile,
		                            vector<vector<char>>& roll);

	private:
		HumNum    m_duration;

};


class Tool_chantize : public HumTool {
	public:
		         Tool_chantize      (void);
		        ~Tool_chantize      () {};

		bool     run                (HumdrumFileSet& infiles);
		bool     run                (HumdrumFile& infile);
		bool     run                (const string& indata, ostream& out);
		bool     run                (HumdrumFile& infile, ostream& out);

	protected:
		void     initialize         (HumdrumFile& infile);
		void     processFile        (HumdrumFile& infile);
		void     outputFile         (HumdrumFile& infile);
		void     updateKeySignatures(HumdrumFile& infile, int lineindex);
		void     checkDataLine      (HumdrumFile& infile, int lineindex);
		void     clearStates        (void);
		void     addBibliographicRecords(HumdrumFile& infile);
		void     deleteBreaks       (HumdrumFile& infile);
		void     fixEditorialAccidentals(HumdrumFile& infile);
		void     fixInstrumentAbbreviations(HumdrumFile& infile);
		void     deleteDummyTranspositions(HumdrumFile& infile);
		string   getDate            (void);
		vector<bool> getTerminalRestStates(HumdrumFile& infile);
		bool     hasDiamondNotes    (HumdrumFile& infile);

	private:
		vector<vector<int>> m_pstates;
		vector<vector<int>> m_kstates;
		vector<vector<bool>> m_estates;
		bool m_diamondQ = false;

};


class Tool_chooser : public HumTool {
	public:
		       	   Tool_chooser       (void);
		       	  ~Tool_chooser       () {};

		bool        run                (HumdrumFileSet& infiles);
		bool        run                (const string& indata);
		bool        run                (HumdrumFileStream& instream);

	protected:
		void        processFiles       (HumdrumFileSet& infiles);
		void        initialize         (void);

		void        expandSegmentList  (vector<int>& field, string& fieldstring,
		                                int maximum);
		void        processSegmentEntry(vector<int>& field,
		                                const string& astring, int maximum);
		void        removeDollarsFromString(string& buffer, int maximum);

	private:

};


class Tool_chord : public HumTool {
	public:
		         Tool_chord      (void);
		        ~Tool_chord      () {};

		bool     run               (HumdrumFileSet& infiles);
		bool     run               (HumdrumFile& infile);
		bool     run               (const string& indata, ostream& out);
		bool     run               (HumdrumFile& infile, ostream& out);

	protected:
		void     processFile       (HumdrumFile& infile, int direction);
		void     processChord      (HTp tok, int direction);
		void     initialize        (void);
		void     minimizeChordPitches(vector<string>& notes, vector<pair<int,int>>& pitches);
		void     maximizeChordPitches(vector<string>& notes, vector<pair<int,int>>& pitches);

	private:
		int       m_direction = 0;
		int       m_spine     = -1;
		int       m_primary   = 0;

};


class NoteNode {
   public:
		int b40;         // base-40 pitch number or 0 if a rest, negative if tied
		int line;        // line number in original score of note
		int spine;       // spine number in original score of note
		int measure;     // measure number of note
		int serial;      // serial number
		int mark;        // for marking search matches
		std::string notemarker;  // for pass-through of marks
		double beatsize; // time signature bottom value which or
		                 // 3 times the bottom if compound meter
		HumNum   duration;  // duration

		         NoteNode             (void) { clear(); }
		         NoteNode             (const NoteNode& anode);
		         NoteNode& operator=  (NoteNode& anode);
		        ~NoteNode             (void);
		void     clear                (void);
		int      isRest               (void) { return b40 == 0 ? 1 : 0; }
		int      isSustain            (void) { return b40 < 0 ? 1 : 0; }
		int      isAttack             (void) { return b40 > 0 ? 1 : 0; }
		int      getB40               (void) { return abs(b40); }
		void     setId                (const std::string& anid);
		std::string   getIdString          (void);
		std::string   getId                (void);

   protected:
		std::string  protected_id; // id number provided by data
};



class Tool_cint : public HumTool {
	public:
		         Tool_cint    (void);
		        ~Tool_cint    () {};

		bool     run                    (HumdrumFileSet& infiles);
		bool     run                    (HumdrumFile& infile);
		bool     run                    (const std::string& indata, ostream& out);
		bool     run                    (HumdrumFile& infile, ostream& out);

	protected:

		void      initialize           (void);
		void      example              (void);
		void      usage                (const std::string& command);
		int       processFile          (HumdrumFile& infile);
		void      getKernTracks        (std::vector<int>& ktracks, HumdrumFile& infile);
		int       validateInterval     (std::vector<std::vector<NoteNode> >& notes,
		                                int i, int j, int k);
		void      printIntervalInfo    (HumdrumFile& infile, int line,
		                                int spine, std::vector<std::vector<NoteNode> >& notes,
		                                int noteline, int noteindex,
		                                std::vector<std::string >& abbr);
		void      getAbbreviations     (std::vector<std::string >& abbreviations,
		                                std::vector<std::string >& names);
		void      getAbbreviation      (std::string& abbr, std::string& name);
		void      extractNoteArray     (std::vector<std::vector<NoteNode> >& notes,
		                                HumdrumFile& infile, std::vector<int>& ktracks,
		                                std::vector<int>& reverselookup);
		int       onlyRests            (std::vector<NoteNode>& data);
		int       hasAttack            (std::vector<NoteNode>& data);
		int       allSustained         (std::vector<NoteNode>& data);
		void      printPitchGrid       (std::vector<std::vector<NoteNode> >& notes,
		                                HumdrumFile& infile);
		void      getNames             (std::vector<std::string >& names,
		                                std::vector<int>& reverselookup, HumdrumFile& infile);
		void      printLattice         (std::vector<std::vector<NoteNode> >& notes,
		                                HumdrumFile& infile, std::vector<int>& ktracks,
		                                std::vector<int>& reverselookup, int n);
		void      printSpacer          (ostream& out);
		int       printInterval        (ostream& out, NoteNode& note1, NoteNode& note2,
		                                int type, int octaveadjust = 0);
		int       printLatticeItem     (std::vector<std::vector<NoteNode> >& notes, int n,
		                                int currentindex, int fileline);
		int       printLatticeItemRows (std::vector<std::vector<NoteNode> >& notes, int n,
		                                int currentindex, int fileline);
		int       printLatticeModule   (ostream& out, std::vector<std::vector<NoteNode> >& notes,
		                                int n, int startline, int part1, int part2);
		void      printInterleaved     (HumdrumFile& infile, int line,
		                                std::vector<int>& ktracks, std::vector<int>& reverselookup,
		                                const std::string& interstring);
		void      printLatticeInterleaved(std::vector<std::vector<NoteNode> >& notes,
		                                HumdrumFile& infile, std::vector<int>& ktracks,
		                                std::vector<int>& reverselookup, int n);
		int       printInterleavedLattice(HumdrumFile& infile, int line,
		                                std::vector<int>& ktracks, std::vector<int>& reverselookup,
		                                int n, int currentindex,
		                                std::vector<std::vector<NoteNode> >& notes);
		int       printCombinations    (std::vector<std::vector<NoteNode> >& notes,
		                                HumdrumFile& infile, std::vector<int>& ktracks,
		                                std::vector<int>& reverselookup, int n,
		                                std::vector<std::vector<std::string> >& retrospective,
		                                const std::string& searchstring);
		void      printAsCombination   (HumdrumFile& infile, int line,
		                                std::vector<int>& ktracks, std::vector<int>& reverselookup,
		                                const std::string& interstring);
		int       printModuleCombinations(HumdrumFile& infile, int line,
		                                std::vector<int>& ktracks, std::vector<int>& reverselookup,
		                                int n, int currentindex,
		                                std::vector<std::vector<NoteNode> >& notes,
		                                int& matchcount,
		                                std::vector<std::vector<std::string> >& retrospective,
		                                const std::string& searchstring);
		int       printCombinationsSuspensions(std::vector<std::vector<NoteNode> >& notes,
		                                HumdrumFile& infile, std::vector<int>& ktracks,
		                                std::vector<int>& reverselookup, int n,
		                                std::vector<std::vector<std::string> >& retrospective);
		int       printCombinationModule(ostream& out, const std::string& filename,
		                                std::vector<std::vector<NoteNode> >& notes,
		                                int n, int startline, int part1, int part2,
		                                std::vector<std::vector<std::string> >& retrospective,
		                                std::string& notemarker, int markstate = 0);
		int       printCombinationModulePrepare(ostream& out, const std::string& filename,
		                                std::vector<std::vector<NoteNode> >& notes, int n,
		                                int startline, int part1, int part2,
		                                std::vector<std::vector<std::string> >& retrospective,
		                                HumdrumFile& infile, const std::string& searchstring);
		int       getOctaveAdjustForCombinationModule(std::vector<std::vector<NoteNode> >& notes,
		                                int n, int startline, int part1, int part2);
		void      addMarksToInputData  (HumdrumFile& infile,
		                                std::vector<std::vector<NoteNode> >& notes,
		                                std::vector<int>& ktracks,
		                                std::vector<int>& reverselookup);
		void      markNote              (HumdrumFile& infile, int line, int col);
		void      initializeRetrospective(std::vector<std::vector<std::string> >& retrospective,
		                                HumdrumFile& infile, std::vector<int>& ktracks);
		int       getTriangleIndex(int number, int num1, int num2);
		void      adjustKTracks        (std::vector<int>& ktracks, const std::string& koption);
		int       getMeasure           (HumdrumFile& infile, int line);

	private:

		int       debugQ       = 0;      // used with --debug option
		int       base40Q      = 0;      // used with --40 option
		int       base12Q      = 0;      // used with --12 option
		int       base7Q       = 0;      // used with -7 option
		int       pitchesQ     = 0;      // used with --pitches option
		int       rhythmQ      = 0;      // used with -r option and others
		int       durationQ    = 0;      // used with --dur option
		int       latticeQ     = 0;      // used with -l option
		int       interleavedQ = 0;      // used with -L option
		int       Chaincount   = 1;      // used with -n option
		int       chromaticQ   = 0;      // used with --chromatic option
		int       sustainQ     = 0;      // used with -s option
		int       zeroQ        = 0;      // used with -z option
		int       topQ         = 0;      // used with -t option
		int       toponlyQ     = 0;      // used with -T option
		int       hparenQ      = 0;      // used with -h option
		int       mparenQ      = 0;      // used with -y option
		int       locationQ    = 0;      // used with --location option
		int       koptionQ     = 0;      // used with -k option
		int       parenQ       = 0;      // used with -p option
		int       rowsQ        = 0;      // used with --rows option
		int       hmarkerQ     = 0;      // used with -h option
		int       mmarkerQ     = 0;      // used with -m option
		int       attackQ      = 0;      // used with --attacks option
		int       rawQ         = 0;      // used with --raw option
		int       raw2Q        = 0;      // used with --raw2 option
		int       xoptionQ     = 0;      // used with -x option
		int       octaveallQ   = 0;      // used with -O option
		int       octaveQ      = 0;      // used with -o option
		int       noharmonicQ  = 0;      // used with -H option
		int       nomelodicQ   = 0;      // used with -M option
		int       norestsQ     = 0;      // used with -R option
		int       nounisonsQ   = 0;      // used with -U option
		int       filenameQ    = 0;      // used with -f option
		int       searchQ      = 0;      // used with --search option
		int       markQ        = 0;      // used with --mark option
		int       countQ       = 0;      // used with --count option
		int       suspensionsQ = 0;      // used with --suspensions option
		int       uncrossQ     = 0;      // used with -c option
		int       retroQ       = 0;      // used with --retro option
		int       idQ          = 0;      // used with --id option
		std::vector<std::string> Ids;    // used with --id option
		std::string NoteMarker;          // used with -N option
		std::string MarkColor;           // used with --color
		std::string SearchString;
		std::string Spacer;

};


class Tool_colorgroups : public HumTool {
	public:
		         Tool_colorgroups  (void);
		        ~Tool_colorgroups  () {};

		bool     run               (HumdrumFileSet& infiles);
		bool     run               (HumdrumFile& infile);
		bool     run               (const string& indata, ostream& out);
		bool     run               (HumdrumFile& infile, ostream& out);

	protected:
		void     processFile       (HumdrumFile& infile);
		void     initialize        (void);

};


class Tool_colortriads : public HumTool {
	public:
		         Tool_colortriads  (void);
		        ~Tool_colortriads  () {};

		bool     run               (HumdrumFileSet& infiles);
		bool     run               (HumdrumFile& infile);
		bool     run               (const string& indata, ostream& out);
		bool     run               (HumdrumFile& infile, ostream& out);

	protected:
		void     processFile       (HumdrumFile& infile);
		void     initialize        (void);
		int      getDiatonicTransposition(HumdrumFile& infile);

	private:
		std::vector<bool> m_colorState;
		std::vector<std::string> m_color;
		std::vector<std::string> m_searches;
		std::vector<std::string> m_marks;
		bool m_filtersQ  = false;
		bool m_commandsQ = false;
		bool m_relativeQ = false;
		std::string m_key;

};


class Tool_composite : public HumTool {
	public:
		            Tool_composite       (void);
		           ~Tool_composite       () {};

		bool        run                  (HumdrumFileSet& infiles);
		bool        run                  (HumdrumFile& infile);
		bool        run                  (const std::string& indata, std::ostream& out);
		bool        run                  (HumdrumFile& infile, std::ostream& out);

	protected:
		void        processFile               (HumdrumFile& infile);
		void        initialize                (HumdrumFile& infile);
		void        initializeNumericAnalyses (HumdrumFile& infile);
		bool        hasGroupInterpretations   (HumdrumFile& infile);
		void        prepareOutput             (HumdrumFile& infile);
		void        analyzeFullCompositeRhythm(HumdrumFile& infile);
		void        analyzeGroupCompositeRhythms(HumdrumFile& infile);
		void        analyzeCoincidenceRhythms (HumdrumFile& infiel);
		void        assignGroups              (HumdrumFile& infile);
		void        analyzeLineGroups         (HumdrumFile& infile);
		void        analyzeLineGroup          (HumdrumFile& infile, int line,
		                                       const string& target);
		void        extractGroup              (HumdrumFile& infile, const std::string &target);
		void        getNumericGroupStates     (std::vector<int>& states, HumdrumFile& infile, const std::string& tgroup);
		int         getGroupNoteType          (HumdrumFile& infile, int line, const std::string& group);
		HumNum      getLineDuration           (HumdrumFile& infile, int index,
		                                       std::vector<bool>& isNull);
		void        backfillGroup             (std::vector<std::vector<std::string>>& curgroup,
		                                       HumdrumFile& infile, int line, int track,
		                                       int subtrack, const std::string& group);

		void        getAnalysisOutputLine     (std::ostream& output, HumdrumFile& infile,
		                                       int line);
		std::string getFullCompositeToken     (HumdrumFile& infile, int line);
		std::string getCoincidenceToken       (HumdrumFile& infile, int line);
		std::string getGroupCompositeToken    (HumdrumFile& infile, int line, int group);
		void        getGroupStates            (std::vector<std::vector<int>>& groupstates,
		                                       HumdrumFile& infile);
		void        getGroupDurations         (std::vector<std::vector<HumNum>>& groupdurs,
		                                       std::vector<std::vector<int>>& groupstates,
		                                       HumdrumFile& infile);
		void        getGroupDurations         (std::vector<HumNum>& groupdurs,
		                                       std::vector<int>& groupstates,
		                                       HumdrumFile& infile);
		void        printGroupAssignments     (HumdrumFile& infile);
		void        getGroupRhythms           (std::vector<std::vector<std::string>>& rhythms,
		                                       std::vector<std::vector<HumNum>>& groupdurs,
		                                       std::vector<std::vector<int>>& groupstates,
		                                       HumdrumFile& infile);
		void        getGroupRhythms           (std::vector<std::string>& rhythms,
		                                       std::vector<HumNum>& durs, std::vector<int>& states,
		                                       HumdrumFile& infile);
		int         typeStringToInt           (const string& value);
		void        addNumericAnalyses        (ostream& output, HumdrumFile& infile, int line,
		                                       std::vector<std::vector<double>>&  rhythmIndex);
		void        analyzeOutputVariables(HumdrumFile& infile);
		std::string getTimeSignature          (HumdrumFile& infile, int line, const std::string& group);
		std::string getMetricSymbol           (HumdrumFile& infile, int line, const std::string& group);
		std::string generateVerseLabelLine    (HumdrumFile& output, HumdrumFile& input, int line);
		std::string generateStriaLine         (HumdrumFile& output, HumdrumFile& input, int line);
		std::string getFullCompositeMarker    (int line);
		void        addStaffInfo              (HumdrumFile& output, HumdrumFile& infile);
		void        addTimeSignatureChanges   (HumdrumFile& output, HumdrumFile& infile);
		void        addMeterSignatureChanges  (HumdrumFile& output, HumdrumFile& infile);
		void        adjustBadCoincidenceRests (HumdrumFile& output, HumdrumFile& infile);
		HTp         fixBadRestRhythm          (HTp token, string& rhythm, HumNum tstop, HumNum tsbot);
		std::string generateSizeLine          (HumdrumFile& output, HumdrumFile& input, int line);
		void        convertNotesToRhythms     (HumdrumFile& infile);
		int         getEventCount             (std::vector<string>& data);
		void        fixTiedNotes              (std::vector<string>& data, HumdrumFile& infile);
		void        doOnsetAnalysisCoincidence(vector<double>& output,
		                                       vector<double>& inputA, vector<double>& inputB);

		// Numeric analysis functions:
		void        doNumericAnalyses         (HumdrumFile& infile);
		void        doOnsetAnalyses           (HumdrumFile& infile);
		void        doOnsetAnalysis           (std::vector<double>& analysis,
		                                       HumdrumFile& infile,
		                                       const string& targetGroup);

		void        doAccentAnalyses          (HumdrumFile& infile);

		void        doOrnamentAnalyses        (HumdrumFile& infile);

		void        doSlurAnalyses            (HumdrumFile& infile);

		void        doTotalAnalyses           (HumdrumFile& infile);

		// Numeric analysis support functions:
		int         countNoteOnsets           (HTp token);

		bool        needsCoincidenceMarker    (int line, bool forceQ = false);
		void        addCoincidenceMarks       (HumdrumFile& infile);

	private:
		bool        m_debugQ      = false;  // used with --debug option
		bool        m_appendQ     = false;  // append analysis data to input data spines
		bool        m_prependQ    = true;   // default position is to place output at start of line
		bool        m_extractQ    = false;  // output only comp. rhythm analyses (no input)
		bool        m_beamQ       = true;   // used with -B option
		bool        m_hasGroupsQ  = false;  // true if contains *grp:(A|B) interpretations
		std::string m_pitch       = "eR";   // pitch to display for composite rhythm
		bool        m_graceQ      = false;  // include grace notes in composite rhythm

		// Composite rhythm analysis variables:
		bool        m_fullCompositeQ  = true;  // used with -F option
		bool        m_coincidenceQ    = false; // used with -c option
		bool        m_groupsQ         = false; // used with -g option
		bool        m_upstemQ         = false; // used with -u option


		bool        m_onlyQ = false; // used with -o option
		std::string m_only;          // used with -o option

		bool        m_assignedGroups = false; // Have group labels been added to notes?

		// Storage for composite rhythm analysis spines:
		std::vector<std::string> m_fullComposite;
		std::vector<std::string> m_coincidence;
		std::vector<std::vector<std::string>> m_groups;  // Groups A and B

		// Numerical analysis variables:
		bool        m_analysisOnsetsQ    = false;    // used with -P option
		bool        m_analysisAccentsQ   = false;    // used with -A option
		bool        m_analysisOrnamentsQ = false;    // used with -O option
		bool        m_analysisSlursQ     = false;    // used with -S option
		bool        m_analysisTotalQ     = false;    // used with -T option
		std::vector<bool> m_analysisIndex;           // -PAOST booleans in array

		bool        m_analysesQ          = false;    // union of -PAOST options
		int         m_numericAnalysisSpineCount = 0; // sum of -PAOST options
		bool        m_nozerosQ           = false;    // used with -Z option

		bool        m_assignedQ          = false;    // used to keep track of group analysis initialization

		// Data storage for numerical anslysis.
		//
		// First index is the rhythm type:
		//    0 index for Coincidence rhythm
		//    1 index for full Composite rhythm
		//    2 index for Group A composite rhythym
		//    3 index for Group B composite rhythym
		//    [4 and higher: index for Group C (future?)]
		//
		// Second index is type of analysis:
		//    0 = onsets
		//    1 = accents
		//    2 = ornaments
		//    3 = slurs
		//    4 = total
		//
		// Third index is line number in original file
		//
		std::vector<std::vector<std::vector<double>>> m_analyses;

		// first two dimension indexes into m_analyses:

		const int m_ANALYSES_DIM1  = 4;
		const int m_COINCIDENCE    = 0;
		const int m_COMPOSITE_FULL = 1;
		const int m_COMPOSITE_A    = 2;
		const int m_COMPOSITE_B    = 3;

		const int m_ANALYSES_DIM2  = 5;
		const int m_ONSET          = 0;
		const int m_ACCENT         = 1;
		const int m_ORNAMENT       = 2;
		const int m_SLUR           = 3;
		const int m_TOTAL          = 4;

		// output line variables (zero means unset, and negative means add
		// before next line.
		int m_clefIndex             = 0;
		int m_striaIndex            = 0;
		int m_sizeIndex             = 0;
		int m_firstDataIndex        = 0;
		int m_instrumentNameIndex   = 0;
		int m_instrumentAbbrIndex   = 0;
		int m_timeSignatureIndex    = 0;
		int m_meterSymbolIndex      = 0;
		int m_groupAssignmentIndex  = 0;
		int m_verseLabelIndex       = 0;

		int m_coincidenceEventCount   = -1;
		int m_fullCompositeEventCount = -1;
		int m_groupAEventCount        = -1;
		int m_groupBEventCount        = -1;

		double m_scoreSize          = 100.0;
		double m_analysisSize       = 100.0;

		bool m_eventQ                = false;
		bool m_rhythmQ              = false;
		bool m_colorFullCompositeQ  = false;
		bool m_extractInputQ        = false;
		bool m_coinMarkQ            = false;
		std::string m_coinMark      = "|";
		std::string m_coinMarkColor = "limegreen";
		std::string m_AMark         = "@";
		std::string m_AMarkColor    = "crimson";
		std::string m_BMark         = "Z";
		std::string m_BMarkColor    = "dodgerblue";

};


class Tool_compositeold : public HumTool {
	public:
		            Tool_compositeold        (void);
		           ~Tool_compositeold        () {};

		bool        run                  (HumdrumFileSet& infiles);
		bool        run                  (HumdrumFile& infile);
		bool        run                  (const std::string& indata, ostream& out);
		bool        run                  (HumdrumFile& infile, ostream& out);

	protected:
		void        processFile          (HumdrumFile& infile);
		void        prepareMultipleGroups(HumdrumFile& infile);
		void        prepareSingleGroup   (HumdrumFile& infile);
		void        initialize           (void);
		void        initializeAnalysisArrays(HumdrumFile& infile);
		int         typeStringToInt      (const std::string& value);
		HumNum      getLineDuration      (HumdrumFile& infile, int index, std::vector<bool>& isNull);
		void        getGroupStates       (std::vector<std::vector<int>>& groupstates, HumdrumFile& infile);
		void        assignGroups         (HumdrumFile& infile);
		void        analyzeLineGroups    (HumdrumFile& infile);
		void        analyzeLineGroup     (HumdrumFile& infile, int line, const std::string& target);
		void        printGroupAssignments(HumdrumFile& infile);
		int         getGroupNoteType     (HumdrumFile& infile, int line, const std::string& group);
		void        getGroupDurations    (std::vector<std::vector<HumNum>>& groupdurs,
		                                  std::vector<std::vector<int>>& groupstates, HumdrumFile& infile);
		void        getGroupDurations    (std::vector<HumNum>& groupdurs, std::vector<int>& groupstates,
		                                  HumdrumFile& infile);
		void        getGroupRhythms      (std::vector<std::vector<std::string>>& rhythms,
		                                  std::vector<std::vector<HumNum>>& groupdurs,
		                                  std::vector<std::vector<int>>& groupstates,
		                                  HumdrumFile& infile);
		void        getGroupRhythms      (std::vector<std::string>& rhythms,
		                                  std::vector<HumNum>& durs,
		                                  std::vector<int>& states, HumdrumFile& infile);
		bool        hasGroupInterpretations(HumdrumFile& infile);
		void        checkForTremoloReduction(HumdrumFile& infile, int line, int field);
		void        reduceTremolos       (HumdrumFile& infile);
		bool        areAllEqual          (std::vector<HTp>& notes);
		void        getBeamedNotes       (std::vector<HTp>& notes, HTp starting);
		void        getPitches           (std::vector<int>& pitches, HTp token);
		void        addLabelsAndStria    (HumdrumFile& infile);
		void        addLabels            (HTp sstart, int labelIndex, const string& label,
		                                  int abbrIndex, const string& abbr);
		void        addStria             (HumdrumFile& infile, HTp spinestart);
		void        addVerseLabels       (HumdrumFile& infile, HTp spinestart);
		void        addVerseLabels2      (HumdrumFile& infile, HTp spinestart);
		bool        pitchesEqual         (vector<int>& pitches1, vector<int>& pitches2);
		void        mergeTremoloGroup    (vector<HTp>& notes, vector<int> groups, int group);
		bool        onlyAuxTremoloNotes  (HumdrumFile& infile, int line);
		void        removeAuxTremolosFromCompositeRhythm(HumdrumFile& infile);
		void        markTogether         (HumdrumFile& infile, int direction);
		void        markCoincidences     (HumdrumFile& infile, int direction);
		void        markCoincidencesMusic(HumdrumFile& infile);
		bool        isOnsetInBothGroups (HumdrumFile& infile, int line);
		void        extractNestingData   (HumdrumFile& infile);
		void        analyzeNestingDataGroups(HumdrumFile& infile, int direction);
		void        analyzeNestingDataAll(HumdrumFile& infile, int direction);
		void        getNestData          (HTp spine, int& total, int& coincide);
		void        getCoincidenceRhythms(vector<string>& rhythms, vector<int>& coincidences,
		                                  HumdrumFile& infile);
		void        fillInCoincidenceRhythm(vector<int>& coincidences,
		                                  HumdrumFile& infile, int direction);
		void        processCoincidenceInterpretation(HumdrumFile& infile, HTp token);
		bool        hasPipeRdf           (HumdrumFile& infile);
		void        extractGroup         (HumdrumFile& infile, const string &target);
		void        backfillGroup        (vector<vector<string>>& curgroup, HumdrumFile& infile,
		                                  int line, int track, int subtrack, const string& group);

		void        analyzeComposite      (HumdrumFile& infile);
		void        analyzeCompositeOnsets(HumdrumFile& infile, vector<HTp>& groups, vector<bool>& tracks);
		void        analyzeCompositeAccents(HumdrumFile& infile, vector<HTp>& groups, vector<bool>& tracks);
		void        analyzeCompositeOrnaments(HumdrumFile& infile, vector<HTp>& groups, vector<bool>& tracks);
		void        analyzeCompositeSlurs(HumdrumFile& infile, vector<HTp>& groups, vector<bool>& tracks);
		void        analyzeCompositeTotal(HumdrumFile& infile, vector<HTp>& groups, vector<bool>& tracks);

		void        getCompositeSpineStarts(std::vector<HTp>& groups, HumdrumFile& infile);
		std::vector<int> getExpansionList(vector<bool>& tracks, int maxtrack, int count);
		std::string makeExpansionString(vector<int>& tracks);
		void        doCoincidenceAnalysis(HumdrumFile& outfile, HumdrumFile& infile,
		                                  int ctrack, HTp compositeoldStart);
		void        doTotalAnalysis(HumdrumFile& outfile, HumdrumFile& infile, int ctrack);
		void        doGroupAnalyses(HumdrumFile& outfile, HumdrumFile& infile);
		int         countNoteOnsets(HTp token);
		void        doTotalOnsetAnalysis(vector<double>& analysis, HumdrumFile& infile,
		                                  int track, vector<bool>& tracks);
		void        doGroupOnsetAnalyses(vector<double>& analysisA,
		                                  vector<double>& analysisB,
		                                  HumdrumFile& infile);
		void        doCoincidenceOnsetAnalysis(vector<vector<double>>& analysis);
		void        insertAnalysesIntoFile(HumdrumFile& outfile, vector<string>& spines,
		                                   vector<int>& trackMap, vector<bool>& tracks);
		void        assignAnalysesToVdataTracks(vector<vector<double>*>& data,
		                                   vector<string>& spines, HumdrumFile& outfile);

	private:
		std::string m_pitch       = "eR";   // pitch to display for compositeold rhythm
		bool        m_onlygroupsQ = false;  // only split compositeold rhythms into markup groups
		bool        m_addgroupsQ  = false;  // do not split compositeold rhythms into markup groups
		bool        m_nogroupsQ   = false;  // has no groups in output
		bool        m_extractQ    = false;  // output only compositeold rhythm analysis (not input data)
		bool        m_appendQ     = false;  // display analysis at top of system
		bool        m_debugQ      = false;  // display debug information
		bool        m_graceQ      = false;  // include grace notes in compositeold rhythm
		bool        m_tremoloQ    = false;  // preserve tremolos
		bool        m_upQ         = false;  // force stem up
		bool        m_hasGroupsQ  = false;  // used with -M, -N option
		bool        m_nestQ       = false;  // used with --nest option
		bool        m_onlyQ       = false;  // used with --only option
		std::string m_only;                 // used with --only option
		bool        m_coincidenceQ = false; // used with -c option
		bool        m_assignedGroups = false;
		bool        m_suppressCMarkQ = false; // used with -c option when -M -m -N and -n not present
		std::string m_togetherInScore;    // used with -n option
		std::string m_together;           // used with -m option
		bool        m_coincideDisplayQ = true; // used with m_together and m_togetherInScore

		// Analysis variables:
		bool        m_analysisOnsetsQ    = false;   // used with -P option
		bool        m_analysisAccentsQ   = false;   // used with -A option
		bool        m_analysisOrnamentsQ = false;   // used with -O option
		bool        m_analysisSlursQ     = false;   // used with -S option
		bool        m_analysisTotalQ    = false;   // used with -T option
		bool        m_analysisQ          = false;   // union of -paost options
		bool        m_nozerosQ           = false;   // used with -Z option
		vector<vector<double>> m_analysisOnsets;    // used with -P
		vector<vector<double>> m_analysisAccents;   // used with -A
		vector<vector<double>> m_analysisOrnaments; // used with -O
		vector<vector<double>> m_analysisSlurs;     // used with -S
		vector<vector<double>> m_analysisTotal;    // used with -T

};


class Tool_dissonant : public HumTool {
	public:
		         Tool_dissonant    (void);
		        ~Tool_dissonant    () {};

		bool     run               (HumdrumFileSet& infiles);
		bool     run               (HumdrumFile& infile);
		bool     run               (const string& indata, ostream& out);
		bool     run               (HumdrumFile& infile, ostream& out);

	protected:
		void    doAnalysis         (vector<vector<string> >& results,
		                            NoteGrid& grid,
		                            vector<vector<NoteCell*> >& attacks,
		                            bool debug);
		void    doAnalysisForVoice (vector<vector<string> >& results,
		                            NoteGrid& grid,
		                            vector<NoteCell*>& attacks,
		                            int vindex, bool debug);
		void    findFakeSuspensions(vector<vector<string> >& results,
		                            NoteGrid& grid,
		                            vector<NoteCell*>& attacks, int vindex);
		void    findAppoggiaturas  (vector<vector<string> >& results,
		                            NoteGrid& grid,
		                            vector<NoteCell*>& attacks, int vindex);
		void    findLs             (vector<vector<string> >& results,
		                            NoteGrid& grid,
		                            vector<NoteCell*>& attacks, int vindex);
		void    findYs             (vector<vector<string> >& results,
		                            NoteGrid& grid,
		                            vector<NoteCell*>& attacks, int vindex);
		void    findCadentialVoiceFunctions(vector<vector<string> >& results,
		                            NoteGrid& grid, vector<NoteCell*>& attacks,
		                            vector<vector<string> >& voiceFuncs,
		                            int vindex);

		void    printColorLegend   (HumdrumFile& infile);
		int     getNextPitchAttackIndex(NoteGrid& grid, int voicei,
		                            int sliceindex);
		void    fillLabels         (void);
		void    fillLabels2        (void);
		void    printCountAnalysis (vector<vector<string> >& data);
		void    suppressDissonances(HumdrumFile& infile, NoteGrid& grid,
		                            vector<vector<NoteCell* > >& attacks,
		                            vector<vector<string> >& results);
		void    suppressDissonancesInVoice(HumdrumFile& infile,
		                            NoteGrid& grid, int vindex,
		                            vector<NoteCell*>& attacks,
		                            vector<string>& results);
		void    suppressSusOrnamentsInVoice(HumdrumFile& infile,
		                            NoteGrid& grid, int vindex,
		                            vector<NoteCell*>& attacks,
		                            vector<string>& results);
		void    mergeWithPreviousNote(HumdrumFile& infile, int line, int field);
		void    mergeWithNextNote(HumdrumFile& infile, int line, int field);
		void    changeDurationOfNote(HTp note, HumNum dur);
		void    changePitch        (HTp note2, HTp note1);
		void    simplePreviousMerge(HTp pnote, HTp cnote);
		void    simpleNextMerge    (HTp cnote, HTp nnote);
		void    changePitchOfTieGroupFollowing(HTp note, const string& pitch);
		void    mergeWithPreviousNoteViaTies(HTp pnote, HTp cnote);
		void    mergeWithPreviousNote(HumdrumFile& infile, NoteCell* cell);
		void    mergeWithNextNote    (HumdrumFile& infile, NoteCell* cell);
		void    adjustColorization   (HumdrumFile& infile);
		void    adjustColorForVoice  (HTp spinestart, vector<string>& labels);
		void    removeAgentColor     (HTp disslabel, const string& marker, const string& query);
		void    addLabelToSuspensions(HTp disslabel, const string& marker);
		bool    isSuspension         (HTp token);
		void    addSuspensionMarkToNote(HTp start, const string& marks);
		void    adjustSuspensionColors(HTp speinstart);

	private:
		vector<HTp> m_kernspines;
		bool diss2Q = false;
		bool diss7Q = false;
		bool diss4Q = false;
		bool dissL0Q = false;
		bool dissL1Q = false;
		bool dissL2Q = false;
		bool suppressQ = false;
		bool voiceFuncsQ = false;
		bool m_voicenumQ = false;
		bool m_selfnumQ = false;

		vector<string> m_labels;

		// unaccdented non-harmonic tones:
		const int PASSING_UP           =  0; // rising passing tone
		const int PASSING_DOWN         =  1; // downward passing tone
		const int NEIGHBOR_UP          =  2; // upper neighbor
		const int NEIGHBOR_DOWN        =  3; // lower neighbor
		const int ECHAPPEE_UP          =  4; // upper échappée
		const int ECHAPPEE_DOWN        =  5; // lower échappée
		const int CAMBIATA_UP_S        =  6; // ascending short nota cambiata
		const int CAMBIATA_DOWN_S      =  7; // descending short nota cambiata
		const int CAMBIATA_UP_L        =  8; // ascending long nota cambiata
		const int CAMBIATA_DOWN_L      =  9; // descending long nota cambiata
		const int REV_CAMBIATA_UP      = 10; // incomplete anterior upper neighbor
		const int REV_CAMBIATA_DOWN    = 11; // incomplete anterior lower neighbor
		const int REV_ECHAPPEE_UP      = 12; // incomplete posterior upper neighbor
		const int REV_ECHAPPEE_DOWN    = 13; // incomplete posterior lower neighbor
		const int ANT_UP               = 14; // rising anticipation
		const int ANT_DOWN             = 15; // descending anticipation
		const int DBL_NEIGHBOR_UP      = 16; // double neighbor beginning with upper neighbor
		const int DBL_NEIGHBOR_DOWN    = 17; // double neighbor beginning with lower neighbor

		// accented non-harmonic tones:
		const int THIRD_Q_PASS_UP      = 18; // dissonant third quarter
		const int THIRD_Q_PASS_DOWN    = 19; // dissonant third quarter
		const int THIRD_Q_UPPER_NEI    = 20; // dissonant third quarter
		const int THIRD_Q_LOWER_NEI    = 21; // dissonant third quarter
		const int ACC_PASSING_UP       = 22; // appoggiatura
		const int ACC_PASSING_DOWN     = 23; // appoggiatura
		const int ACC_UP_NEI           = 24; // appoggiatura
		const int ACC_LO_NEI           = 25; // appoggiatura
		const int APP_UPPER            = 26; // appoggiatura
		const int APP_LOWER            = 27; // appoggiatura
		const int SUS_BIN              = 28; // binary suspension
		const int SUS_TERN             = 29; // ternary suspension
		const int AGENT_BIN            = 30; // binary agent
		const int AGENT_TERN           = 31; // ternary agent
		const int SUSPENSION_REP       = 32; // suspension repeated note
		const int FAKE_SUSPENSION_LEAP = 33; // fake suspension approached by leap
		const int FAKE_SUSPENSION_STEP = 34; // fake suspension approached by step or anticipation
		const int SUS_NO_AGENT_LEAP    = 35; // suspension missing a normal agent approached by leap
		const int SUS_NO_AGENT_STEP    = 36; // suspension missing a normal agent approached by step or anticipation
		const int CHANSON_IDIOM        = 37; // chanson idiom
		const int ORNAMENTAL_SUS       = 38; // purely ornamental suspension

		// unknown dissonances:
		const int PARALLEL_UP          = 39; // moves in parallel with known dissonant, approached from below
		const int PARALLEL_DOWN        = 40; // moves in parallel with known dissonant, approached from above
		const int RES_PITCH            = 41; // note of resolution of a suspension against suspension dissonance

		const int ONLY_WITH_VALID_UP   = 42; // only dissonant with identifiable dissonances, approached from below
		const int ONLY_WITH_VALID_DOWN = 43; // only dissonant with identifiable dissonances, approached from above
		const int UNKNOWN_DISSONANCE   = 44; // unknown dissonance type
		const int UNLABELED_Z2         = 45; // unknown dissonance type, 2nd interval
		const int UNLABELED_Z7         = 46; // unknown dissonance type, 7th interval
		const int UNLABELED_Z4         = 47; // unknown dissonance type, 4th interval

		const int LABELS_SIZE          = 48; // one more than last index
};


class Tool_double : public HumTool {
	public:
		         Tool_double     (void);
		        ~Tool_double     () {};

		bool     run                (HumdrumFileSet& infiles);
		bool     run                (HumdrumFile& infile);
		bool     run                (const string& indata, ostream& out);
		bool     run                (HumdrumFile& infile, ostream& out);

	protected:
		void     initialize         (HumdrumFile& infile);
		void     processFile        (HumdrumFile& infile);
		void     doubleRhythms      (HumdrumFile& infile);
		void     terminalBreveToTerminalLong(HumdrumFile& infile);
		void     processBeamsForMeasure(vector<HTp>& notes);
		void     adjustBeams        (HumdrumFile& infile);
		void     adjustBeams        (HTp sstart, HTp send);

	private:

};



#define ND_NOTE 0  /* notes or rests + text and phrase markings */
#define ND_BAR  1  /* explicit barlines */


class NoteData {
	public:
		NoteData(void) { clear(); }
		void clear(void) { bar = pitch = phstart = phend = 0;
							  phnum = -1;
							  lyricerr = lyricnum = 0;
							  tiestart = tiecont = tieend = 0;
							  slstart = slend = 0;
							  num = denom = barnum = 0;
							  barinterp = 0; bardur = 0.0;
							  duration = 0.0; text = ""; }
		double duration;
		int    bar;       int    num;
		int    denom;     int    barnum;
		double bardur;    int    barinterp;
		int    pitch;     int    lyricerr;
		int    phstart;   int    phend;    int phnum;
		int    slstart;   int    slend;    int lyricnum;
		int    tiestart;  int    tiecont;  int tieend;
		string text;
};



class Tool_esac2hum : public HumTool {
	public:
		         Tool_esac2hum         (void);
		        ~Tool_esac2hum         () {};

		bool    convertFile          (ostream& out, const string& filename);
		bool    convert              (ostream& out, const string& input);
		bool    convert              (ostream& out, istream& input);

	protected:
		bool      initialize            (void);
		void      checkOptions          (Options& opts, int argc, char** argv);
		void      example               (void);
		void      usage                 (const string& command);
		void      convertEsacToHumdrum  (ostream& out, istream& input);
		bool      getSong               (vector<string>& song, istream& infile,
		                                int init);
		void      convertSong           (vector<string>& song, ostream& out);
		bool      getKeyInfo            (vector<string>& song, string& key,
		                                 double& mindur, int& tonic, string& meter,
		                                 ostream& out);
		void      printNoteData         (NoteData& data, int textQ, ostream& out);
		bool      getNoteList           (vector<string>& song,
		                                 vector<NoteData>& songdata, double mindur,
		                                 int tonic);
		void      getMeterInfo          (string& meter, vector<int>& numerator,
		                                 vector<int>& denominator);
		void      postProcessSongData   (vector<NoteData>& songdata,
		                                 vector<int>& numerator,vector<int>& denominator);
		void      printKeyInfo          (vector<NoteData>& songdata, int tonic,
		                                 int textQ, ostream& out);
		int       getAccidentalMax      (int a, int b, int c);
		bool      printTitleInfo        (vector<string>& song, ostream& out);
		void      getLineRange          (vector<string>& song, const string& field,
		                                 int& start, int& stop);
		void      printChar             (unsigned char c, ostream& out);
		void      printBibInfo          (vector<string>& song, ostream& out);
		void      printString           (const string& string, ostream& out);
		void      printSpecialChars     (ostream& out);
		bool      placeLyrics           (vector<string>& song,
		                                 vector<NoteData>& songdata);
		bool      placeLyricPhrase      (vector<NoteData>& songdata,
		                                 vector<string>& lyrics, int line);
		void      getLyrics             (vector<string>& lyrics, const string& buffer);
		void      cleanupLyrics         (vector<string>& lyrics);
		bool      getFileContents       (vector<string>& array, const string& filename);
		void      chopExtraInfo         (char* holdbuffer);
		void      printHumdrumHeaderInfo(ostream& out, vector<string>& song);
		void      printHumdrumFooterInfo(ostream& out, vector<string>& song);

	private:
		int            debugQ = 0;        // used with --debug option
		int            verboseQ = 0;      // used with -v option
		int            splitQ = 0;        // used with -s option
		int            firstfilenum = 1;  // used with -f option
		vector<string> header;            // used with -h option
		vector<string> trailer;           // used with -t option
		string         fileextension;     // used with -x option
		string         namebase;          // used with -s option

		vector<int>    chartable;  // used printChars() & printSpecialChars()
		int inputline = 0;

};


class Tool_extract : public HumTool {
	public:
		         Tool_extract           (void);
		        ~Tool_extract           () {};

		bool     run                    (HumdrumFileSet& infiles);
		bool     run                    (HumdrumFile& infile);
		bool     run                    (const string& indata, ostream& out);
		bool     run                    (HumdrumFile& infile, ostream& out);

	protected:

		// auto transpose functions:
		void     initialize             (HumdrumFile& infile);

		// function declarations
		void    processFile             (HumdrumFile& infile);
		void    excludeFields           (HumdrumFile& infile, vector<int>& field,
		                                 vector<int>& subfield, vector<int>& model);
		void    extractFields           (HumdrumFile& infile, vector<int>& field,
		                                 vector<int>& subfield, vector<int>& model);
		void    extractTrace            (HumdrumFile& infile, const string& tracefile);
		void    getInterpretationFields (vector<int>& field, vector<int>& subfield,
		                                 vector<int>& model, HumdrumFile& infile,
		                                 string& interps, int state);
		//void    extractInterpretations  (HumdrumFile& infile, string& interps);
		void    example                 (void);
		void    usage                   (const string& command);
		void    fillFieldData           (vector<int>& field, vector<int>& subfield,
		                                 vector<int>& model, string& fieldstring,
		                                 HumdrumFile& infile);
		void    processFieldEntry       (vector<int>& field, vector<int>& subfield,
		                                 vector<int>& model, const string& astring,
		                                 HumdrumFile& infile);
		void    removeDollarsFromString (string& buffer, int maxtrack);
		int     isInList                (int number, vector<int>& listofnum);
		void    getTraceData            (vector<int>& startline,
		                                 vector<vector<int> >& fields,
		                                 const string& tracefile, HumdrumFile& infile);
		void    printTraceLine          (HumdrumFile& infile, int line,
		                                 vector<int>& field);
		void    dealWithSpineManipulators(HumdrumFile& infile, int line,
		                                 vector<int>& field, vector<int>& subfield,
		                                 vector<int>& model);
		void    storeToken              (vector<string>& storage,
		                                 const string& string);
		void    storeToken              (vector<string>& storage, int index,
		                                 const string& string);
		void    printMultiLines         (vector<int>& vsplit, vector<int>& vserial,
		                                 vector<string>& tempout);
		void    reverseSpines           (vector<int>& field, vector<int>& subfield,
		                                 vector<int>& model, HumdrumFile& infile,
		                                 const string& exinterp);
		void    getSearchPat            (string& spat, int target,
		                                 const string& modifier);
		void    expandSpines            (vector<int>& field, vector<int>& subfield,
		                                 vector<int>& model, HumdrumFile& infile,
		                                 string& interp);
		void    dealWithSecondarySubspine(vector<int>& field, vector<int>& subfield,
		                                 vector<int>& model, int targetindex,
		                                 HumdrumFile& infile, int line, int spine,
		                                 int submodel);
		void    dealWithCospine         (vector<int>& field, vector<int>& subfield,
		                                 vector<int>& model, int targetindex,
		                                 HumdrumFile& infile, int line, int cospine,
		                                 int comodel, int submodel,
		                                 const string& cointerp);
		void    printCotokenInfo        (int& start, HumdrumFile& infile, int line,
		                                 int spine, vector<string>& cotokens,
		                                 vector<int>& spineindex,
		                                 vector<int>& subspineindex);
		void    fillFieldDataByGrep     (vector<int>& field, vector<int>& subfield,
		                                 vector<int>& model, const string& grepString,
		                                 HumdrumFile& infile, int state);
		vector<int> getNullDataTracks(HumdrumFile& infile);
		void fillFieldDataByEmpty       (vector<int>& field, vector<int>& subfield,
				                           vector<int>& model, HumdrumFile& infile, int negate);
		void fillFieldDataByNoEmpty     (vector<int>& field, vector<int>& subfield,
				                           vector<int>& model, HumdrumFile& infile, int negate);
		void fillFieldDataByNoRest      (vector<int>& field, vector<int>& subfield,
		                                 vector<int>& model, const string& searchstring,
		                                 HumdrumFile& infile, int state);

	private:

		// global variables
		int          excludeQ = 0;        // used with -x option
		int          expandQ  = 0;        // used with -e option
		string       expandInterp = "";   // used with -E option
		int          interpQ  = 0;        // used with -i option
		string       interps  = "";       // used with -i option
		int          debugQ   = 0;        // used with --debug option
		int          kernQ    = 0;        // used with -k option
		int          fieldQ   = 0;        // used with -f or -p option
		string       fieldstring = "";    // used with -f or -p option
		vector<int>  field;               // used with -f or -p option
		vector<int>  subfield;            // used with -f or -p option
		vector<int>  model;               // used with -p, or -e options and similar
		int          countQ   = 0;        // used with -C option
		int          traceQ   = 0;        // used with -t option
		string       tracefile = "";      // used with -t option
		int          reverseQ = 0;        // used with -r option
		string       reverseInterp = "**kern"; // used with -r and -R options.
		// sub-spine "b" expansion model: how to generate data for a secondary
		// spine if the primary spine is not divided.  Models are:
		//    'd': duplicate primary spine (or "a" subspine) data (default)
		//    'n': null = use a null token
		//    'r': rest = use a rest instead of a primary spine note (in **kern)
		//         data.  'n' will be used for non-kern spines when 'r' is used.
		int          submodel = 'd';       // used with -m option
		string editorialInterpretation = "yy";
		string      cointerp = "**kern";   // used with -c option
		int         comodel  = 0;          // used with -M option
		string subtokenseparator = " "; // used with a future option
		int         interpstate = 0;       // used -I or with -i
		int         grepQ       = 0;       // used with -g option
		string      grepString  = "";      // used with -g option
		string      blankName   = "**blank"; // used with -n option
		int         noEmptyQ    = 0;       // used with --no-empty option
		int         emptyQ      = 0;       // used with --empty option
		int         spineListQ  = 0;       // used with --spine option
		int         removerestQ = 0;       // used with --no-rest option

};



class Tool_fb : public HumTool {
	public:
		         Tool_fb           (void);
		        ~Tool_fb           () {};

		bool     run               (HumdrumFileSet& infiles);
		bool     run               (HumdrumFile& infile);
		bool     run               (const string& indata, ostream& out);
		bool     run               (HumdrumFile& infile, ostream& out);

	protected:
		void     processFile       (HumdrumFile& infile);
		void     initialize        (void);
		void     processLine       (HumdrumFile& infile, int index);
		void     setupScoreData    (HumdrumFile& infile);
		void     getAnalyses       (HumdrumFile& infile);
		void     getHarmonicIntervals(HumdrumFile& infile);
		void     calculateIntervals(vector<int>& intervals, vector<HTp>& tokens, int bassIndex);
		void     printOutput       (HumdrumFile& infile);
		void     printLineStyle3   (HumdrumFile& infile, int line);
		std::string getAnalysisTokenStyle3(HumdrumFile& infile, int line, int field);

	private:
		std::vector<HTp>              m_kernspines;
		std::vector<int>              m_kerntracks;
		std::vector<int>              m_track2index;
		std::vector<std::vector<int>> m_keyaccid;
		std::vector<std::vector<int>> m_intervals;
		const int m_rest = -1000;
		int       m_reference = 0; // currently fixed to bass
		int       m_debugQ = false;

};


class Tool_filter : public HumTool {
	public:
		         Tool_filter        (void);
		        ~Tool_filter        () {};

		bool     run                (HumdrumFileSet& infiles);
		bool     run                (HumdrumFile& infile);
		bool     run                (const string& indata);

		bool     runUniversal       (HumdrumFileSet& infiles);

	protected:
		void     getCommandList     (vector<pair<string, string> >& commands,
		                             HumdrumFile& infile);
		void     getUniversalCommandList(std::vector<std::pair<std::string, std::string> >& commands,
		                             HumdrumFileSet& infiles);
		void     initialize         (HumdrumFile& infile);
		void     removeGlobalFilterLines    (HumdrumFile& infile);
		void     removeUniversalFilterLines (HumdrumFileSet& infiles);
		void     splitPipeline      (vector<string>& clist, const string& command);

	private:
		string   m_variant;        // used with -v option.
		bool     m_debugQ = false; // used with --debug option

};


class Tool_fixps : public HumTool {
	public:
		         Tool_fixps         (void);
		        ~Tool_fixps         () {};

		bool     run                (HumdrumFileSet& infiles);
		bool     run                (HumdrumFile& infile);
		bool     run                (const string& indata, ostream& out);
		bool     run                (HumdrumFile& infile, ostream& out);

	protected:
		void     initialize         (HumdrumFile& infile);
		void     processFile        (HumdrumFile& infile);
		void     markEmptyVoices    (HumdrumFile& infile);
		void     removeEmpties      (vector<vector<HTp>>& newlist, HumdrumFile& infile);
		void     removeDuplicateDynamics(HumdrumFile& infile);
		void     outputNewSpining   (vector<vector<HTp>>& newlist, HumdrumFile& infile);
		void     printNewManipulator(HumdrumFile& infile, vector<vector<HTp>>& newlist, int line);

	private:

};


class Tool_flipper : public HumTool {
	public:
		         Tool_flipper      (void);
		        ~Tool_flipper      () {};

		bool     run               (HumdrumFileSet& infiles);
		bool     run               (HumdrumFile& infile);
		bool     run               (const string& indata, ostream& out);
		bool     run               (HumdrumFile& infile, ostream& out);

	protected:
		void     processFile       (HumdrumFile& infile);
		void     initialize        (void);

		void     processLine        (HumdrumFile& infile, int index);
		void     checkForFlipChanges(HumdrumFile& infile, int index);
		bool     flipSubspines      (vector<vector<HTp>>& flipees);
		void     flipSpineTokens    (vector<HTp>& subtokens);
		void     extractFlipees     (vector<vector<HTp>>& flipees,
		                             HumdrumFile& infile, int index);

	private:
		bool     m_allQ         = false;
		bool     m_keepQ        = false;
		bool     m_kernQ        = false;
		bool     m_stropheQ     = false;
		std::string m_interp;
		std::vector<bool> m_flipState;
		std::vector<bool> m_fliplines;
		std::vector<bool> m_strophe;

};


class Tool_gasparize : public HumTool {
	public:
		         Tool_gasparize     (void);
		        ~Tool_gasparize     () {};

		bool     run                (HumdrumFileSet& infiles);
		bool     run                (HumdrumFile& infile);
		bool     run                (const string& indata, ostream& out);
		bool     run                (HumdrumFile& infile, ostream& out);

	protected:
		void     initialize         (HumdrumFile& infile);
		void     processFile        (HumdrumFile& infile);
		void     checkDataLine      (HumdrumFile& infile, int lineindex);
		void     addBibliographicRecords(HumdrumFile& infile);
		void     fixEditorialAccidentals(HumdrumFile& infile);
		void     fixInstrumentAbbreviations(HumdrumFile& infile);
		void     addTerminalLongs   (HumdrumFile& infile);
		void     deleteDummyTranspositions(HumdrumFile& infile);
		string   getDate            (void);
		void     adjustSystemDecoration(HumdrumFile& infile);
		void     deleteBreaks       (HumdrumFile& infile);
		void     updateKeySignatures(HumdrumFile& infile, int lineindex);
		void     convertBreaks      (HumdrumFile& infile);
		void     clearStates        (void);
		void     removeArticulations(HumdrumFile& infile);
		void     fixTies            (HumdrumFile& infile);
		void     fixTiesForStrand   (HTp sstart, HTp send);
		void     fixTieToInvisibleRest(HTp first, HTp second);
		void     fixHangingTie      (HTp first, HTp second);
		void     addMensurations    (HumdrumFile& infile);
		void     addMensuration     (int top, HumdrumFile& infile, int i);
		void     createEditText     (HumdrumFile& infile);
		bool     addEditStylingForText(HumdrumFile& infile, HTp sstart, HTp send);
		string   getEditLine        (const string& text, int fieldindex, HLp line);
		bool     insertEditText     (const string& text, HumdrumFile& infile, int line, int field);
		void     adjustIntrumentNames(HumdrumFile& infile);
		void     removeKeyDesignations(HumdrumFile& infile);
		void     fixBarlines        (HumdrumFile& infile);
		void     fixFinalBarline    (HumdrumFile& infile);
		void     removeDoubledAccidentals(HumdrumFile& infile);
		void     createJEditorialAccidentals(HumdrumFile& infile);
		void     createJEditorialAccidentals(HTp sstart, HTp send);
		void     convertNextNoteToJAccidental(HTp current);
		void     fixTieStartEnd(HumdrumFile& infile);
		void     fixTiesStartEnd(HTp starts, HTp ends);

	private:
		vector<vector<int>> m_pstates;
		vector<vector<int>> m_kstates;
		vector<vector<bool>> m_estates;

};


class Tool_half : public HumTool {
	public:
		         Tool_half     (void);
		        ~Tool_half     () {};

		bool     run           (HumdrumFileSet& infiles);
		bool     run           (HumdrumFile& infile);
		bool     run           (const string& indata, ostream& out);
		bool     run           (HumdrumFile& infile, ostream& out);

	protected:
		void     initialize    (HumdrumFile& infile);
		void     processFile   (HumdrumFile& infile);
		void     halfRhythms   (HumdrumFile& infile);
		void     terminalLongToTerminalBreve(HumdrumFile& infile);
		void     adjustBeams   (HumdrumFile& infile);

	private:
		bool     m_lyricBreakQ = false;  // used with -l option

};


class HPNote {
	public:
		int track = -1;
		int line = -1;
		int field = -1;
		int subfield = -1;
		HTp token = NULL;
		HumNum duration = 0;
		std::string text;
		bool attack = false;
		bool nullQ = false;
};

class Tool_homorhythm : public HumTool {
	public:
		            Tool_homorhythm    (void);
		           ~Tool_homorhythm    () {};

		bool        run                (HumdrumFileSet& infiles);
		bool        run                (HumdrumFile& infile);
		bool        run                (const string& indata, ostream& out);
		bool        run                (HumdrumFile& infile, ostream& out);

	protected:
		void        processFile        (HumdrumFile& infile);
		void        analyzeLine        (HumdrumFile& infile, int line);
		void        initialize         (void);
		void        markHomophonicNotes(void);
		int         getExtantVoiceCount(HumdrumFile& infile);
		int         getOriginalVoiceCount(HumdrumFile& infile);
		void        addRawAnalysis     (HumdrumFile& infile, vector<double>& raw);
		void        addAccumulatedScores(HumdrumFile& infile, vector<double>& score);
		void        addAttacks         (HumdrumFile& infile, vector<int>& attacks);
		void        addFractionAnalysis(HumdrumFile& infile, std::vector<double>& score);

	private:
		std::vector<std::string> m_homorhythm;
		std::vector<int> m_notecount;
		std::vector<int> m_attacks;
		std::vector<std::vector<HPNote>> m_notes;
		double m_threshold = 4.0;
		double m_score = 1.0;
		double m_intermediate_score = 0.5;
		int m_voice_count = 0;
		bool m_letterQ = false;
};


class Tool_homorhythm2 : public HumTool {
	public:
		            Tool_homorhythm2    (void);
		           ~Tool_homorhythm2    () {};

		bool        run                (HumdrumFileSet& infiles);
		bool        run                (HumdrumFile& infile);
		bool        run                (const string& indata, ostream& out);
		bool        run                (HumdrumFile& infile, ostream& out);

	protected:
		void        processFile        (HumdrumFile& infile);
		void        initialize         (void);

	private:
		double      m_threshold = 0.6;
		double      m_threshold2 = 0.4;
		vector<double> m_score;
};


class Tool_hproof : public HumTool {
	public:
		      Tool_hproof      (void);
		     ~Tool_hproof      () {};

		bool  run              (HumdrumFileSet& infiles);
		bool  run              (HumdrumFile& infile);
		bool  run              (const string& indata, ostream& out);
		bool  run              (HumdrumFile& infile, ostream& out);

	protected:
		void  markNonChordTones(HumdrumFile& infile);
		void  processHarmSpine (HumdrumFile& infile, HTp hstart);
		void  markNotesInRange (HumdrumFile& infile, HTp ctoken, HTp ntoken, const string& key);
		void  markHarmonicTones(HTp tok, vector<int>& cts);
		void  getNewKey        (HTp token, HTp ntoken, string& key);

	private:
		vector<HTp> m_kernspines;

};



// A TimePoint records the event times in a file.  These are positions of note attacks
// in the file.  The "index" variable keeps track of the line in the original file
// (for the first position in index), and other positions in index keep track of the
// equivalent line position of the timepoint in other file(s) that are being compared.
class TimePoint {
	public:
		// file: pointers to the file in which the index refers to
		vector<HumdrumFile*> file;

		// index :: A list of indexes for the lines at which the given timestamp
		// occurs in each file.  The first index is for the reference work.
		vector<int> index;

		// timestamp :: The duration from the start of the score to given time in score.
		HumNum timestamp = -1;

		// measure :: The measure number in which the timestamp occurs.
		int measure = -1;

		void clear(void) {
			file.clear();
			index.clear();
			timestamp = -1;
			measure = -1;
		}
};


// NotePoint is a note from a score that will be matches hopefully to an
// equivalent note in another score.
class NotePoint {
	public:
		HTp         token          = NULL;   // Humdrum token that contains note
		string      subtoken;                // string that represents not (token may be chord)
		int         subindex       = -1;     // subtoken index of note (in chord)
		int         measure        = -1;     // measure number that note is found
		HumNum      measurequarter = -1;     // distance from start of measure to note
		int         track          = -1;     // track that note is from
		int         layer          = -1;     // layer that note is in
		HumNum      duration       = -1;     // duration (tied) of note
		int         b40            = -1;     // b40 pitch of note
		int         processed      = 0;      // has note been processed/matched
		int         sourceindex    = -1;     // source file index for note
		int         tpindex        = -1;     // timepoint index of note in source
		vector<int> matched;       // indexes to the location of the note in TimePoint list.
		                           // the index indicate which score the match is related to,
		                           // and a value of -1 means there is no equivalent timepoint.
		void clear(void) {
			token = NULL;
			subtoken = "";
			subindex = -1;
			measure = -1;
			measurequarter = -1;
			track = -1;
			layer = -1;
			duration = -1;
			b40 = -1;
			processed = 0;
			sourceindex = -1;
			tpindex = -1;
			matched.clear();
		}
};


// Function declarations:

class Tool_humdiff : public HumTool {
	public:
		         Tool_humdiff       (void);

		bool     run                (HumdrumFileSet& infiles);

	protected:
		void     compareFiles       (HumdrumFile& reference, HumdrumFile& alternate);

		void     compareTimePoints  (vector<vector<TimePoint>>& timepoints, HumdrumFile& reference, HumdrumFile& alternate);
		void     extractTimePoints  (vector<TimePoint>& points, HumdrumFile& infile);
		void     printTimePoints    (vector<TimePoint>& timepoints);
		void     compareLines       (HumNum minval, vector<int>& indexes, vector<vector<TimePoint>>& timepoints, vector<HumdrumFile*> infiles);
		void     getNoteList        (vector<NotePoint>& notelist, HumdrumFile& infile, int line, int measure, int sourceindex, int tpindex);
		int      findNoteInList     (NotePoint& np, vector<NotePoint>& nps);
		void     printNotePoints    (vector<NotePoint>& notelist);
		void     markNote           (NotePoint& np);

	private:
		int m_marked = 0;


};

ostream& operator<<(ostream& out, TimePoint& tp);
ostream& operator<<(ostream& out, NotePoint& np);



class Tool_humsheet : public HumTool {
	public:
		         Tool_humsheet       (void);
		        ~Tool_humsheet       () {};

		bool     run               (HumdrumFileSet& infiles);
		bool     run               (HumdrumFile& infile);
		bool     run               (const string& indata, ostream& out);
		bool     run               (HumdrumFile& infile, ostream& out);

		void     printRowClasses   (HumdrumFile& infile, int row);
		void     printRowContents  (HumdrumFile& infile, int row);
		void     printRowData      (HumdrumFile& infile, int line);
      void     printCellClasses  (HTp token);
      void     printHtmlHeader   (void);
      void     printHtmlFooter   (void);
      void     printStyle        (HumdrumFile& infile);
      void     printJavascript   (void);
		void     printTitle        (HumdrumFile& infile, int line);

	protected:
		void     processFile       (HumdrumFile& infile);
		void     initialize        (void);
		void     analyzeTracks     (HumdrumFile& infile);
		void     printColSpan      (HTp token);
		void     printTabIndex     (HTp token);
		void     analyzeTabIndex   (HumdrumFile& infile);
		void     printId           (HTp token);
		void     printToken        (HTp token);
		void     printCellData     (HTp token);
		bool     isLayout          (HLp line);

	private:
		bool             m_exinterpQ       = false;
		bool             m_javascriptQ     = false;
		bool             m_idQ             = false;
		bool             m_htmlQ           = false;
		bool             m_zebraQ          = false;
		bool             m_zebra2Q         = false;
		bool             m_tabindexQ       = false;
		std::vector<int> m_max_subtrack;
		int              m_max_track       = 0;
		int              m_max_field       = 0;

};


class Tool_humsort : public HumTool {
	public:
		         Tool_humsort      (void);
		        ~Tool_humsort      () {};

		bool     run               (HumdrumFileSet& infiles);
		bool     run               (HumdrumFile& infile);
		bool     run               (const string& indata, ostream& out);
		bool     run               (HumdrumFile& infile, ostream& out);

	protected:
		void    processFile        (HumdrumFile& infile);

};


class Tool_imitation : public HumTool {
	public:
		         Tool_imitation    (void);
		        ~Tool_imitation    () {};

		bool     run               (HumdrumFileSet& infiles);
		bool     run               (HumdrumFile& infile);
		bool     run               (const string& indata, ostream& out);
		bool     run               (HumdrumFile& infile, ostream& out);

	protected:
		void    doAnalysis         (vector<vector<string>>& results, NoteGrid& grid,
		                            vector<vector<NoteCell*>>& attacks,
		                            vector<vector<double>>& intervals,
		                            HumdrumFile& infile, bool debug);
		void    analyzeImitation  (vector<vector<string>>& results,
		                            vector<vector<NoteCell*>>& attacks,
		                            vector<vector<double>>& intervals,
		                            int v1, int v2);
		void    getIntervals       (vector<double>& intervals,
		                            vector<NoteCell*>& attacks);
		int     compareSequences   (vector<NoteCell*>& attack1, vector<double>& seq1,
		                            int i1, vector<NoteCell*>& attack2,
		                            vector<double>& seq2, int i2);
		int     checkForIntervalSequence(vector<int>& m_intervals,
		                            vector<double>& v1i, int starti, int count);
		void    markedTiedNotes    (vector<HTp>& tokens);

	private:
	 	vector<HTp> m_kernspines;
		int m_threshold;
		bool m_duration;
		bool m_rest;
		bool m_rest2;
		double m_maxdistance;
		bool m_maxdistanceQ;
		vector<int> m_intervals;
		bool m_mark;
		char m_marker = '@';
		bool m_single = false;
		static int Enumerator;
		bool m_first = false;
		bool m_nozero = false;
		bool m_onlyzero = false;
		bool m_measure = false;
		bool m_beat    = false;
		bool m_length  = false;

		bool m_noInfo = false;

		bool m_noN    = false;
		bool m_noC    = false;
		bool m_noD    = false;
		bool m_noI    = false;

		bool m_noNN   = false;
		bool m_noCC   = false;
		bool m_noDD   = false;
		bool m_noII   = false;

		bool m_addsearches  = false;
		bool m_inversion  = false;
		bool m_retrograde = false;

		vector<int> m_barlines;
};


class Tool_kern2mens : public HumTool {
	public:
		         Tool_kern2mens           (void);
		        ~Tool_kern2mens           () {};

		bool     run                      (HumdrumFileSet& infiles);
		bool     run                      (HumdrumFile& infile);
		bool     run                      (const string& indata, ostream& out);
		bool     run                      (HumdrumFile& infile, ostream& out);

	protected:
		void     convertToMens            (HumdrumFile& infile);
		string   convertKernTokenToMens   (HTp token);
		void     printBarline             (HumdrumFile& infile, int line);

	private:
		bool     m_numbersQ   = true;      // used with -N option
		bool     m_measuresQ  = true;      // used with -M option
		bool     m_invisibleQ = true;      // used with -I option
		bool     m_doublebarQ = true;      // used with -D option
		string   m_clef;                   // used with -c option

};


class Tool_kernview : public HumTool {
	public:
		         Tool_kernview      (void);
		        ~Tool_kernview      () {};

		bool     run               (HumdrumFileSet& infiles);
		bool     run               (HumdrumFile& infile);
		bool     run               (const string& indata, ostream& out);
		bool     run               (HumdrumFile& infile, ostream& out);

	protected:
		void     processFile       (HumdrumFile& infile);
		void     initialize        (HumdrumFile& infile);
		std::string getKernString(HumdrumFile& infile, const std::string& list);

	private:
		std::string m_view_string;
		std::string m_hide_string;

};


class mei_staffDef {
	public:
		HumNum timestamp;
		string clef;           // such as *clefG2
		string timesig;        // such as *M4/4
		string keysig;         // such as *k[f#]
		string midibpm;        // such as *MM120
		string transpose;      // such as *Trd-1c-2
		int base40 = 0;        // used for transposing to C score
		string label;          // such as *I"violin 1
		string labelabbr;      // such as *I'v1
		bool mensural = false; // true if notationtype="mensural", "mensural.white" or "mensural.black"
		bool black = false;    // true if notationtype="mensural.black"
		int  maximodus = 0;    // number of longs in maxima (2 or 3)
		int  modus = 0;        // number of breves in long (2 or 3)
		int  tempus = 0;       // number of semibreves in breve (2 or 3)
		int  prolatio = 0;     // number of minims in semibreve (2 or 3)
		// always two semiminims in a minim
		// always two fusa in a semiminim
		// always two semifusa in a fusa

		void clear(void) {
			clef.clear();
			timesig.clear();
			keysig.clear();
			midibpm.clear();
			transpose.clear();
			base40 = 0;
			label.clear();
			labelabbr.clear();
		}
		mei_staffDef& operator=(mei_staffDef& staffDef) {
			if (this == &staffDef) {
				return *this;
			}
			clef       = staffDef.clef;
			timesig    = staffDef.timesig;
			keysig     = staffDef.keysig;
			midibpm    = staffDef.midibpm;
			transpose  = staffDef.transpose;
			base40     = staffDef.base40;
			label      = staffDef.label;
			labelabbr  = staffDef.labelabbr;
			mensural   = staffDef.mensural;
			black      = staffDef.black;
			maximodus  = staffDef.maximodus;
			modus      = staffDef.modus;
			tempus     = staffDef.tempus;
			prolatio   = staffDef.prolatio;
			return *this;
		}
		mei_staffDef(void) {
			// do nothing
		}
		mei_staffDef(const mei_staffDef& staffDef) {
			clef       = staffDef.clef;
			timesig    = staffDef.timesig;
			keysig     = staffDef.keysig;
			midibpm    = staffDef.midibpm;
			transpose  = staffDef.transpose;
			base40     = staffDef.base40;
			label      = staffDef.label;
			labelabbr  = staffDef.labelabbr;
			mensural   = staffDef.mensural;
			black      = staffDef.black;
			maximodus  = staffDef.maximodus;
			modus      = staffDef.modus;
			tempus     = staffDef.tempus;
			prolatio   = staffDef.prolatio;
		}
};


class mei_scoreDef {
	public:
		mei_staffDef global;
		vector<mei_staffDef> staves;
		void clear(void) {
			global.clear();
			staves.clear(); // or clear the contents of each staff...
		}
		void minresize(int count) {
			if (count < 1) {
				return;
			} else if (count < (int)staves.size()) {
				return;
			} else {
				staves.resize(count);
			}
		}
};


class hairpin_info {
	public:
		xml_node hairpin;
		GridMeasure *gm = NULL;
		int mindex = 0;
};


class grace_info {
	public:
		xml_node node; // note or chord
		string beamprefix;
		string beampostfix;
};


class Tool_mei2hum : public HumTool {
	public:
		        Tool_mei2hum    (void);
		       ~Tool_mei2hum    () {}

		bool    convertFile          (ostream& out, const char* filename);
		bool    convert              (ostream& out, xml_document& infile);
		bool    convert              (ostream& out, const char* input);
		bool    convert              (ostream& out, istream& input);

		void    setOptions           (int argc, char** argv);
		void    setOptions           (const vector<string>& argvlist);
		Options getOptionDefinitions (void);

	protected:
		void   initialize           (void);
		HumNum parseScore           (xml_node score, HumNum starttime);
		void   getChildrenVector    (vector<xml_node>& children, xml_node parent);
		void   parseScoreDef        (xml_node scoreDef, HumNum starttime);
		void   parseSectionScoreDef (xml_node scoreDef, HumNum starttime);
		void   processPgHead        (xml_node pgHead, HumNum starttime);
		void   processPgFoot        (xml_node pgFoot, HumNum starttime);
		void   processKeySig        (mei_staffDef& staffinfo, xml_node keysig, HumNum starttime);
		HumNum parseSection         (xml_node section, HumNum starttime);
		HumNum parseApp             (xml_node app, HumNum starttime);
		HumNum parseLem             (xml_node lem, HumNum starttime);
		HumNum parseRdg             (xml_node rdg, HumNum starttime);
		void   parseStaffGrp        (xml_node staffGrp, HumNum starttime);
		void   parseStaffDef        (xml_node staffDef, HumNum starttime);
		void   fillWithStaffDefAttributes(mei_staffDef& staffinfo, xml_node element);
		HumNum parseMeasure         (xml_node measure, HumNum starttime);
		HumNum parseStaff           (xml_node staff, HumNum starttime);
		HumNum parseStaff_mensural  (xml_node staff, HumNum starttime);
		void   parseReh             (xml_node reh, HumNum starttime);
		HumNum parseLayer           (xml_node layer, HumNum starttime, vector<bool>& layerPresent);
		HumNum parseLayer_mensural  (xml_node layer, HumNum starttime, vector<bool>& layerPresent);
		HumNum parseCorr_mensural   (xml_node corr, HumNum starttime);
		HumNum parseChoice_mensural (xml_node corr, HumNum starttime);
		HumNum parseLigature        (xml_node staff, HumNum starttime);
		int    extractStaffCountByFirstMeasure    (xml_node element);
		int    extractStaffCountByScoreDef        (xml_node element);
		HumNum parseRest            (xml_node chord, HumNum starttime);
		HumNum parseRest_mensural   (xml_node chord, HumNum starttime);
		HumNum parseMRest           (xml_node mrest, HumNum starttime);
		HumNum parseChord           (xml_node chord, HumNum starttime, int gracenumber);
		HumNum parseNote            (xml_node note, xml_node chord, string& output, HumNum starttime, int gracenumber);
		HumNum parseNote_mensural   (xml_node note, xml_node chord, string& output, HumNum starttime, int gracenumber);
		HumNum parseBeam            (xml_node note, HumNum starttime);
		HumNum parseTuplet          (xml_node note, HumNum starttime);
		void   parseClef            (xml_node clef, HumNum starttime);
		void   parseDynam           (xml_node dynam, HumNum starttime);
		void   parseHarm            (xml_node harm, HumNum starttime);
		void   parseTempo           (xml_node tempo, HumNum starttime);
		void   parseDir             (xml_node dir, HumNum starttime);
		HumNum getDuration          (xml_node element);
		HumNum getDuration_mensural (xml_node element, int& dotcount);
		string getHumdrumPitch      (xml_node note, vector<xml_node>& children);
		string getHumdrumRecip      (HumNum duration, int dotcount);
		void   buildIdLinkMap       (xml_document& doc);
		void   processNodeStartLinks(string& output, xml_node node,
		                             vector<xml_node>& nodelist);
		void   processNodeStopLinks(string& output, xml_node node,
		                             vector<xml_node>& nodelist);
		void   processPreliminaryLinkedNodes(xml_node node);
		void   processNodeStartLinks2(xml_node node, vector<xml_node>& nodelist);
		void   parseFermata         (string& output, xml_node node, xml_node fermata);
		void   parseSlurStart       (string& output, xml_node node, xml_node slur);
		void   parseSlurStop        (string& output, xml_node node, xml_node slur);
		void   parseTieStart        (string& output, xml_node node, xml_node tie);
		void   parseTieStop         (string& output, xml_node node, xml_node tie);
		void   parseArpeg           (string& output, xml_node node, xml_node arpeg);
		void   parseTrill           (string& output, xml_node node, xml_node trill);
		void   parseTupletSpanStart (xml_node node, xml_node tupletSpan);
		void   parseTupletSpanStop  (string& output, xml_node node, xml_node tupletSpan);
		void   parseSb              (xml_node sb, HumNum starttime);
		void   parsePb              (xml_node pb, HumNum starttime);
		void   processLinkedNodes   (string& output, xml_node node);
		int    getDotCount          (xml_node node);
		void   processFermataAttribute(string& output, xml_node node);
		string getNoteArticulations (xml_node note, xml_node chord);
		string getHumdrumArticulation(const string& tag, const string& humdrum,
		                              const string& attribute_artic,
		                              vector<xml_node>& element_artic,
		                              const string& chord_attribute_artic,
		                              vector<xml_node>& chord_element_artic);
		string setPlacement          (const string& placement);
		void   addFooterRecords      (HumdrumFile& outfile, xml_document& doc);
		void   addExtMetaRecords     (HumdrumFile& outfile, xml_document& doc);
		void   addHeaderRecords      (HumdrumFile& outfile, xml_document& doc);
		void   parseVerse            (xml_node verse, GridStaff* staff);
		string parseSyl              (xml_node syl);
		void   parseSylAttribute     (const string& attsyl, GridStaff* staff);
		void   reportVerseNumber     (int pmax, int staffindex);
		string getEditorialAccidental(vector<xml_node>& children);
		string getCautionaryAccidental(vector<xml_node>& children);
		string makeHumdrumClef       (const string& shape,
		                              const string& line,
		                              const string& clefdis,
		                              const string& clefdisplace);
		string cleanDirText          (const string& input);
		string cleanWhiteSpace       (const string& input);
		string cleanReferenceRecordText(const string& input);
		string cleanVerseText        (const string& input);
		bool   beamIsValid           (vector<xml_node>& beamlist);
		bool   beamIsGrace           (vector<xml_node>& beamlist);
		void   parseHairpin          (xml_node hairpin, HumNum starttime);
		void   processHairpins       (void);
		void   processHairpin        (hairpin_info& info);
		void   processGraceNotes     (HumNum timestamp);
		string prepareSystemDecoration(xml_node scoreDef);
		void   getRecursiveSDString  (string& output, xml_node current);
		void   parseBareSyl          (xml_node syl, GridStaff* staff);
		string getChildAccidGes      (vector<xml_node>& children);
		string getChildAccidVis      (vector<xml_node>& children);
		void   parseBarline          (xml_node barLine, HumNum starttime);

		// static functions
		static string accidToKern(const string& accid);

	private:
		Options        m_options;
		bool           m_stemsQ = false;
		bool           m_recipQ = false;
		bool           m_placeQ = false;
		bool           m_xmlidQ = false;

		mei_scoreDef   m_scoreDef;    // for keeping track of key/meter/clef etc.
		int            m_staffcount;  // number of staves in score.
		HumNum         m_tupletfactor = 1;
		HumGrid        m_outdata;
		int            m_currentLayer = 0;
		int            m_currentStaff = 0;
		int            m_maxStaffInFile = 0; // valid after parsing staves in first measure
		int            m_currentMeasure = -1;
		vector<int>    m_currentMeterUnit;
		string         m_beamPrefix;
		string         m_beamPostfix;
		bool           m_aboveQ = false;
		bool           m_belowQ = false;
		bool           m_editorialAccidentalQ = false;
		string         m_appLabel;
		string         m_systemDecoration;

		vector<int>    m_maxverse;
		vector<HumNum> m_measureDuration;
		vector<bool>   m_hasDynamics;
		vector<bool>   m_hasHarm;
		vector<bool>   m_hasXmlids;
		const int      m_maxstaff = 1000;

		bool           m_fermata = false;     // set priority of note/fermata over note@fermata
		vector<grace_info> m_gracenotes;      // buffer for storing grace notes
		HumNum			m_gracetime = 0;       // performance time of buffered grace notes
		bool           m_mensuralQ = false;

		HTp            lastNote = NULL;

		vector<hairpin_info> m_hairpins;

		map<string, vector<xml_node>> m_startlinks;
		map<string, vector<xml_node>> m_stoplinks;

};



class WordInfo {
	public:
		string word;                 // text of word
		int notes = 0;               // number of notes in word
		HumNum starttime;            // start time of word
		HumNum endtime;              // end time of word
		int bar = 0;                 // starting barline number for word
	  	vector<int> bars;            // starting barline number for each syllable
		vector<string> syllables;    // list of syllables in word with melisma
		vector<int> notecounts;      // list of note counts for each syllable in word
		vector<HumNum> starttimes;   // list of start times for each syllable
		vector<HumNum> endtimes;     // list of end times for each syllable
		HumNum duration(void) { return endtime - starttime; }
		string name;
		string abbreviation;
		int partnum = 0;
		void clear(void) {
			starttime = 0;
			endtime   = 0;
			partnum   = 0;
			notes     = 0;
			bar       = 0;
			abbreviation.clear();
			notecounts.clear();
			starttimes.clear();
			syllables.clear();
			endtimes.clear();
			word.clear();
			name.clear();
			bars.clear();
		}
};


class Tool_melisma : public HumTool {
	public:
		      Tool_melisma             (void);
		     ~Tool_melisma             () {};

		bool  run                      (HumdrumFileSet& infiles);
		bool  run                      (HumdrumFile& infile);
		bool  run                      (const string& indata, ostream& out);
		bool  run                      (HumdrumFile& infile, ostream& out);

	protected:
		void   initialize              (HumdrumFile& infile);
		void   processFile             (HumdrumFile& infile);
		void   getNoteCounts           (HumdrumFile& infile, vector<vector<int>>& counts);
		void   getNoteCountsForLyric   (vector<vector<int>>& counts, HTp lyricStart);
		int    getCountForSyllable     (HTp token);
		void   replaceLyrics           (HumdrumFile& infile, vector<vector<int>>& counts);
		void   markMelismas            (HumdrumFile& infile, vector<vector<int>>& counts);
		void   markMelismaNotes        (HTp text, int count);
		void   extractWordlist         (vector<WordInfo>& wordinfo, map<string, int>& wordlist,
		                                HumdrumFile& infile, vector<vector<int>>& notecount);
		string extractWord             (WordInfo& winfo, HTp token, vector<vector<int>>& counts);
		HumNum getEndtime              (HTp text);
		void   printWordlist           (HumdrumFile& infile, vector<WordInfo>& wordinfo,
		                                map<string, int>);
		void   initializePartInfo      (HumdrumFile& infile);
		void   getMelismaNoteCounts    (vector<int>& ncounts, vector<int>& mcounts,
		                                HumdrumFile& infile);
		double getScoreDuration        (HumdrumFile& infile);
		void   initBarlines            (HumdrumFile& infile);

	private:
		vector<vector<HumNum>> m_endtimes;      // end time of syllables indexed by line/field
		vector<string>         m_names;         // name of parts indexed by track
		vector<string>         m_abbreviations; // abbreviation of parts indexed by track
		vector<int>            m_partnums;      // part number index by track
		vector<int>            m_measures;      // current measure number

};



class Tool_mens2kern : public HumTool {
	public:
		         Tool_mens2kern      (void);
		        ~Tool_mens2kern      () {};

		bool     run                 (HumdrumFileSet& infiles);
		bool     run                 (HumdrumFile& infile);
		bool     run                 (const string& indata, ostream& out);
		bool     run                 (HumdrumFile& infile, ostream& out);

	protected:
		void     processFile         (HumdrumFile& infile);
		void     initialize          (void);
		void     processMelody       (vector<HTp>& melody);
		std::string mens2kernRhythm  (const std::string& rhythm,
		                              bool altera,  bool perfecta,
		                              bool imperfecta, int maxima_def, int longa_def,
		                              int brevis_def, int semibrevis_def);
		void     getMensuralInfo     (HTp token, int& maximodus, int& modus,
		                              int& tempus, int& prolatio);

	private:
		bool     m_debugQ;


};


class Tool_metlev : public HumTool {
	public:
		      Tool_metlev      (void);
		     ~Tool_metlev      () {};

		bool  run              (HumdrumFileSet& infiles);
		bool  run              (HumdrumFile& infile);
		bool  run              (const string& indata, ostream& out);
		bool  run              (HumdrumFile& infile, ostream& out);

	protected:
		void  fillVoiceResults (vector<vector<double> >& results,
		                        HumdrumFile& infile,
		                        vector<double>& beatlev);

	private:
		vector<HTp> m_kernspines;

};



class Tool_modori : public HumTool {
	public:
		         Tool_modori         (void);
		        ~Tool_modori         () {};

		bool     run                 (HumdrumFileSet& infiles);
		bool     run                 (HumdrumFile& infile);
		bool     run                 (const string& indata, ostream& out);
		bool     run                 (HumdrumFile& infile, ostream& out);

	protected:
		void     processFile         (HumdrumFile& infile);
		void     initialize          (void);
		void     printInfo           (void);
		void     switchModernOriginal(HumdrumFile& infile);
		bool     swapKeyStyle        (HTp one, HTp two);
		bool     swapClefStyle       (HTp one, HTp two);
		bool     flipMensurationStyle(HTp token);
		void     convertKeySignatureToModern  (HTp token);
		void     convertKeySignatureToOriginal(HTp token);
		void     convertKeySignatureToRegular (HTp token);
		void     convertClefToModern          (HTp token);
		void     convertClefToOriginal        (HTp token);
		void     convertClefToRegular         (HTp token);
		int      getPairedReference  (int index, vector<string>& keys);
		void     storeModOriReferenceRecords(HumdrumFile& infile);
		void     processExclusiveInterpretationLine(HumdrumFile& infile, int line);
		bool     processStaffCompanionSpines(std::vector<HTp> tokens);
		bool     processStaffSpines(vector<HTp>& tokens);
		void     updateLoMo          (HumdrumFile& infile);
		void     processLoMo         (HTp lomo);

	private:
		bool m_modernQ        = false; // -m option: show modern key/clef/time signatures
		bool m_originalQ      = false; // -o option: show original key/clef/mensuration
		bool m_infoQ          = false; // show key/clef/mensuration tokens in data

		bool m_nokeyQ         = false; // -K option: don't change key signatures
		bool m_noclefQ        = false; // -C option: don't change clefs
		bool m_nomensurationQ = false; // -M option: don't change mensurations
		bool m_nolyricsQ      = false; // -L option: don't change **text
		bool m_nolotextQ      = false; // -T option: don't change !LO:TX
		bool m_norefsQ        = false; // -R option: don't change !LO:TX

		std::vector<std::map<HumNum, std::vector<HTp>>> m_keys;
		std::vector<std::map<HumNum, std::vector<HTp>>> m_clefs;
		std::vector<std::map<HumNum, std::vector<HTp>>> m_mensurations;
		std::vector<std::pair<HTp, HTp>> m_references;
		std::vector<HTp> m_lyrics;
		std::vector<HTp> m_lotext;
		std::vector<HTp> m_lomo;

};



class SonorityNoteData {
	public:

		SonorityNoteData(void) {
			clear();
		}

		void clear(void) {
			m_token = NULL;
			m_tok.clear();
			m_accidentalQ = false;
			m_upperQ = false;
			m_attackQ = false;
			m_index = 0;
			m_base7 = -1;
			m_base12 = -1;
			m_base40 = -1;
		}

		ostream& print(ostream& out) {
			out << "NOTE:\t"   << m_token   << endl;
			out << "\tINDEX:\t"  << m_index   << endl;
			out << "\tSTRING:\t" << m_tok     << endl;
			out << "\tATTACK:\t" << m_attackQ << endl;
			out << "\tBASE7:\t"  << m_base7   << endl;
			out << "\tBASE40:\t" << m_base40  << endl;
			return out;
		}

		void setToken(HTp token, bool nullQ, int index) {
			m_attackQ = true;
			if (nullQ) {
				m_attackQ = false;
			}
			m_token = token;
			m_index = index;
			if (token->isChord()) {
				m_tok = token->getSubtoken(index);
			} else {
				m_tok = *token;
				m_index = 0;
			}
			if (m_tok.find('_') != std::string::npos) {
				m_attackQ = false;
			}
			if (m_tok.find(']') != std::string::npos) {
				m_attackQ = false;
			}
			m_base7 = Convert::kernToBase7(m_tok);
			m_base12 = Convert::kernToBase12(m_tok);
			m_base40 = Convert::kernToBase40(m_tok);
		}

		void setString(std::string tok) {
			// tok cannot be a chord or a null token
			// This version is for vertical queries not for searching data.
			m_attackQ = true;
			m_token = NULL;
			m_index = 0;
			m_tok = tok;
			if (m_tok.find('_') != std::string::npos) {
				m_attackQ = false;
			}
			if (m_tok.find(']') != std::string::npos) {
				m_attackQ = false;
			}
			m_base7 = Convert::kernToBase7(m_tok);
			m_base12 = Convert::kernToBase12(m_tok);
			m_base40 = Convert::kernToBase40(m_tok);

			if (m_tok.find('n') != std::string::npos) {
				m_accidentalQ = true;
			} if (m_tok.find('-') != std::string::npos) {
				m_accidentalQ = true;
			} if (m_tok.find('#') != std::string::npos) {
				m_accidentalQ = true;
			}
			for (int i=0; i<(int)m_tok.size(); i++) {
				if (isupper(m_tok[i])) {
					m_upperQ = true;
				}
				break;
			}
		}
	
		bool hasAccidental(void) {
			// Set only with setText() input.
			return m_accidentalQ;
		}

		bool hasUpperCase(void) {
			// Set only with setText() input.
			return m_upperQ;
		}

		bool isValid(void)     { return m_token != NULL;    }
		HTp  getToken(void)    { return m_token;            }
		std::string getText(void) { return m_tok;           }
		int  getIndex(void)    { return m_index;            }
		bool isAttack(void)    { return m_attackQ;          }
		bool isSustain(void)   { return !m_attackQ;         }
		int  getBase12(void)   { return (int)m_base12;      }
		int  getBase12Pc(void) { return (int)m_base12 % 7;  }
		int  getBase7(void)    { return (int)m_base7;       }
		int  getBase7Pc(void)  { return (int)m_base7 % 7;   }
		int  getBase40(void)   { return (int)m_base40;      }
		int  getBase40Pc(void) { return (int)m_base40 % 40; }

	private:
		HTp m_token;
		std::string m_tok;  // note string from token
		bool m_accidentalQ; // note contains an accidental
		bool m_upperQ;      // Diatonic note name contains an upper case letter
		bool m_attackQ;     // true if note is an attack
		char m_index;       // chord index of note (zero offset)
		char m_base7;       // pitch in base-7 representation
		char m_base12;      // pitch in base-12 representation
		short int m_base40; // pitch in base-40 representation
};



class SonorityDatabase {
	public:
		SonorityDatabase(void) { clear(); }
		void clear(void)       { m_notes.clear(); m_line = NULL; }
		int getCount(void)     { return (int)m_notes.size(); }
		int getNoteCount(void) { return (int)m_notes.size(); }
		int getSize(void)      { return (int)m_notes.size(); }
		bool isEmpty(void)     { return m_notes.empty(); }
		HLp getLine(void)      { return m_line; }
		SonorityNoteData& getLowest(void) { return m_lowest; };
		void addNote          (const std::string& text);
		void buildDatabase     (HLp line);
		SonorityNoteData& operator[](int index) {
			return m_notes.at(index);
		}
	protected:
		void expandList(void) {
			m_notes.resize(m_notes.size() + 1);
		}

	private:
		SonorityNoteData m_lowest;
		std::vector<SonorityNoteData> m_notes;
		HLp m_line = NULL;
};


//////////////////////////////
//
// MSearchQueryToken -- one element of the music search.  This is a combined
//    search of pitch, interval, rhythm and harmony.
//

class MSearchQueryToken {
	public:
		MSearchQueryToken(void) {
			clear();
		}
		MSearchQueryToken(const MSearchQueryToken& token) {
			anything    = token.anything;
			anypitch    = token.anypitch;
			anyinterval = token.anyinterval;
			anyrhythm   = token.anyrhythm;
			pc          = token.pc;
			base        = token.base;
			direction   = token.direction;
			dinterval   = token.dinterval;
			cinterval   = token.cinterval;
			duration    = token.duration;
			rhythm      = token.rhythm;
			harmonic    = token.harmonic;
			hpieces     = token.hpieces;
			hquery      = token.hquery;
		}
		MSearchQueryToken& operator=(const MSearchQueryToken& token) {
			if (this == &token) {
				return *this;
			}
			anything    = token.anything;
			anypitch    = token.anypitch;
			anyinterval = token.anyinterval;
			anyrhythm   = token.anyrhythm;
			pc          = token.pc;
			base        = token.base;
			direction   = token.direction;
			dinterval   = token.dinterval;
			harmonic    = token.harmonic;
			hpieces     = token.hpieces;
			hquery      = token.hquery;
			cinterval   = token.cinterval;
			duration    = token.duration;
			rhythm      = token.rhythm;
			return *this;
		}
		void clear(void) {
			anything     = true;
			anypitch     = true;
			anyrhythm    = true;
			anyinterval  = true;
			pc           = NAN;
			base         = 0;
			direction    = -123456789; // interval direction
			dinterval    = -123456789; // diatonic interval
			cinterval    = -123456789; // chromatic interval
			duration     = -1;
			harmonic     = "";
			hpieces.clear();
			hquery.clear();
			rhythm       = "";
		}
		void parseHarmonicQuery(void);

		bool   anything    = true;  // element can match any note/rest
		bool   anypitch    = true;  // element can match any pitch class
		bool   anyrhythm   = true;  // element can match any rhythm
		bool   anyinterval = true;  // element can match any interval

		// pitch features
		double pc;           // NAN = rest
		int    base;

		// interval features:
		int    direction;   // which melodic direction for interval?
		int    dinterval;   // diatonic interval
		int    cinterval;   // chromatic interval (base-40; up to 2 sharps/flats)
		std::string harmonic; // harmonic query
		std::vector<std::string> hpieces;
		std::vector<SonorityNoteData> hquery;

		// rhythm features:
		HumNum duration;
		std::string rhythm;
};


ostream& operator<<(ostream& out, MSearchQueryToken& item);

class MSearchTextQuery {
	public:
		MSearchTextQuery(void) {
			clear();
		}
		MSearchTextQuery(const MSearchTextQuery& token) {
			word = token.word;
			link = token.link;
		}
		MSearchTextQuery& operator=(const MSearchTextQuery& token) {
			if (this == &token) {
				return *this;
			}
			word = token.word;
			link = token.link;
			return *this;
		}
		void clear(void) {
			word.clear();
			link = false;
		}
		std::string word;
		bool link = false;
};


class TextInfo {
	public:
		TextInfo(void) {
			clear();
		}
		TextInfo(const TextInfo& info) {
			fullword = info.fullword;
			starttoken = info.starttoken;
			nexttoken = info.nexttoken;
		}
		TextInfo& operator=(const TextInfo& info) {
			if (this == &info) {
				return *this;
			}
			fullword = info.fullword;
			starttoken = info.starttoken;
			nexttoken = info.nexttoken;
			return *this;
		}
		void clear(void) {
			fullword.clear();
			starttoken = NULL;
			nexttoken = NULL;
		}
		std::string fullword;
		HTp starttoken;
		HTp nexttoken;
};


class Tool_msearch : public HumTool {
	public:
		         Tool_msearch      (void);
		        ~Tool_msearch      () {};

		bool     run               (HumdrumFileSet& infiles);
		bool     run               (HumdrumFile& infile);
		bool     run               (const std::string& indata, ostream& out);
		bool     run               (HumdrumFile& infile, ostream& out);

	protected:
		void    initialize         (void);
		void    doMusicSearch      (HumdrumFile& infile, NoteGrid& grid,
		                            vector<MSearchQueryToken>& query);
		bool    doHarmonicPitchSearch(MSearchQueryToken& query, HTp token);
		void    doTextSearch       (HumdrumFile& infile, NoteGrid& grid,
		                            vector<MSearchTextQuery>& query);
		void    fillMusicQuery     (vector<MSearchQueryToken>& query);
		void    fillMusicQueryInterleaved(vector<MSearchQueryToken>& query,
		                            const std::string& input, bool rhythmQ = false);
		void    fillMusicQueryPitch(vector<MSearchQueryToken>& query,
		                            const std::string& input);
		void    fillMusicQueryInterval(vector<MSearchQueryToken>& query,
		                            const std::string& input);
		void    fillMusicQueryRhythm(vector<MSearchQueryToken>& query,
		                            const std::string& input);
		void    fillTextQuery      (vector<MSearchTextQuery>& query,
		                            const std::string& input);
		bool    checkForMusicMatch(vector<NoteCell*>& notes, int index,
		                            vector<MSearchQueryToken>& dpcQuery,
		                            vector<NoteCell*>& match);
		void    markMatch          (HumdrumFile& infile,
		                            vector<NoteCell*>& match);
		void    storeMatch         (vector<NoteCell*>& match);
		void    markTextMatch      (HumdrumFile& infile, TextInfo& word);
		void    fillWords          (HumdrumFile& infile,
		                            vector<TextInfo*>& words);
		void    fillWordsForTrack  (vector<TextInfo*>& words,
		                            HTp starttoken);
		void    printQuery         (vector<MSearchQueryToken>& query);
		void    addMusicSearchSummary(HumdrumFile& infile, int mcount, const std::string& marker);
		void    addTextSearchSummary(HumdrumFile& infile, int mcount, const std::string& marker);
		void    addMatch           (HumdrumFile& infile, vector<NoteCell*>& match);
		int     makeBase40Interval (int diatonic, const std::string& alteration);
		std::string convertPitchesToIntervals(const std::string& input);
		void    markNote           (HTp token, int index);
		int     checkHarmonicPitchMatch (SonorityNoteData& query,
		                           SonorityDatabase& sonorities, bool suppressQ);
		bool    checkVerticalOnly  (const std::string& input);
		void    makeLowerCase      (std::string& inout);

	private:
	 	vector<HTp> m_kernspines;
		std::string m_text;
		std::string m_marker;
		bool        m_verticalOnlyQ = false;
		bool        m_markQ      = false;
		bool        m_quietQ     = false;
		bool        m_debugQ     = false;
		bool        m_nooverlapQ = false;
		std::vector<int> m_barnums;
		std::vector<std::vector<NoteCell*>> m_matches;
		std::vector<SonorityDatabase> m_sonorities;
		std::vector<bool> m_sonoritiesChecked;
		std::vector<pair<HTp, int>> m_tomark;
};


class Tool_musedata2hum : public HumTool {
	public:
		        Tool_musedata2hum    (void);
		       ~Tool_musedata2hum    () {}

		bool    convertFile          (ostream& out, const string& filename);
		bool    convertString        (ostream& out, const string& input);
		bool    convert              (ostream& out, MuseDataSet& mds);
		bool    convert              (ostream& out, istream& input);

		void    setOptions           (int argc, char** argv);
		void    setOptions           (const std::vector<std::string>& argvlist);
		Options getOptionDefinitions (void);
		void    setInitialOmd        (const string& omd);

	protected:
		void    initialize           (void);
		void    convertLine          (GridMeasure* gm, MuseRecord& mr);
		bool    convertPart          (HumGrid& outdata, MuseDataSet& mds, int index, int partindex, int partcount);
		int     convertMeasure       (HumGrid& outdata, MuseData& part, int partindex, int startindex);
		GridMeasure* getMeasure      (HumGrid& outdata, HumNum starttime);
		void    setTimeSigDurInfo    (const std::string& mtimesig);
		void    setMeasureStyle      (GridMeasure* gm, MuseRecord& mr);
		void    setMeasureNumber     (GridMeasure* gm, MuseRecord& mr);
		void    storePartName        (HumGrid& outdata, MuseData& part, int index);
		void    addNoteDynamics      (GridSlice* slice, int part,
		                              MuseRecord& mr);
		void    addLyrics            (GridSlice* slice, int part, int staff, MuseRecord& mr);
		void    addFiguredHarmony    (MuseRecord& mr, GridMeasure* gm,
		                              HumNum timestamp, int part, int maxstaff);
		std::string cleanString      (const std::string& input);
		void    addTextDirection     (GridMeasure* gm, int part, int staff,
		                              MuseRecord& mr, HumNum timestamp);

	private:
		// options:
		Options m_options;
		bool m_stemsQ = false;         // used with -s option
		bool m_recipQ = false;         // used with -r option
      std::string m_group = "score"; // used with -g option
		std::string m_omd = "";        // initial tempo designation (store for later output)

		// state variables:
		int m_part     = 0;            // staff index currently being processed
		int m_maxstaff = 0;            // total number of staves (parts)
		HumNum m_timesigdur = 4;       // duration of current time signature in quarter notes
		HTp m_lastfigure = NULL;       // last figured bass token
		int m_lastbarnum = -1;         // barnumber carried over from previous bar
		HTp m_lastnote = NULL;         // for dealing with chords.
		double m_tempo = 0.0;          // for initial tempo from MIDI settings

		std::map<std::string, bool> m_usedReferences;
		std::vector<std::string> m_postReferences;

};



class MusicXmlHarmonyInfo {
	public:
		HTp    token;
		HumNum timestamp;
		int    partindex;
};

class MusicXmlFiguredBassInfo {
	public:
		HTp    token;
		HumNum timestamp;
		int    partindex;
};


class Tool_musicxml2hum : public HumTool {
	public:
		        Tool_musicxml2hum    (void);
		       ~Tool_musicxml2hum    () {}

		bool    convertFile          (ostream& out, const char* filename);
		bool    convert              (ostream& out, pugi::xml_document& infile);
		bool    convert              (ostream& out, const char* input);
		bool    convert              (ostream& out, istream& input);

		void    setOptions           (int argc, char** argv);
		void    setOptions           (const std::vector<std::string>& argvlist);
		Options getOptionDefinitions (void);

	protected:
		void   initialize           (void);
		std::string getChildElementText  (pugi::xml_node root, const char* xpath);
		std::string getChildElementText  (pugi::xpath_node root, const char* xpath);
		std::string getAttributeValue    (pugi::xml_node xnode, const std::string& target);
		std::string getAttributeValue    (xpath_node xnode, const std::string& target);
		void   printAttributes      (pugi::xml_node node);
		bool   getPartInfo          (map<std::string, pugi::xml_node>& partinfo,
		                             std::vector<std::string>& partids, pugi::xml_document& doc);
		bool   stitchParts          (HumGrid& outdata,
		                             std::vector<std::string>& partids,
		                             map<std::string, pugi::xml_node>& partinfo,
		                             map<std::string, pugi::xml_node>& partcontent,
		                             std::vector<MxmlPart>& partdata);
		bool   getPartContent       (map<std::string, pugi::xml_node>& partcontent,
		                             std::vector<std::string>& partids, pugi::xml_document& doc);
		void   printPartInfo        (std::vector<std::string>& partids,
		                             map<std::string, pugi::xml_node>& partinfo,
		                             map<std::string, pugi::xml_node>& partcontent,
		                             std::vector<MxmlPart>& partdata);
		bool   fillPartData         (std::vector<MxmlPart>& partdata,
		                             const std::vector<std::string>& partids,
		                             map<std::string, pugi::xml_node>& partinfo,
		                             map<std::string, pugi::xml_node>& partcontent);
		bool   fillPartData         (MxmlPart& partdata, const std::string& id,
		                             pugi::xml_node partdeclaration,
		                             pugi::xml_node partcontent);
		void   appendZeroEvents     (GridMeasure* outfile,
		                             std::vector<SimultaneousEvents*>& nowevents,
		                             HumNum nowtime,
		                             std::vector<MxmlPart>& partdata);
		void   appendNonZeroEvents   (GridMeasure* outdata,
		                              std::vector<SimultaneousEvents*>& nowevents,
		                              HumNum nowtime,
		                              std::vector<MxmlPart>& partdata);
		void   addGraceLines         (GridMeasure* outdata,
		                              std::vector<std::vector<std::vector<std::vector<MxmlEvent*>>>>& notes,
		                              std::vector<MxmlPart>& partdata, HumNum nowtime);
		void   addEventToList        (std::vector<std::vector<std::vector<std::vector<MxmlEvent*>>>>& list,
		                              MxmlEvent* event);
		void   addHeaderRecords      (HumdrumFile& outfile, pugi::xml_document& doc);
		void   addFooterRecords      (HumdrumFile& outfile, pugi::xml_document& doc);
		std::string& cleanSpaces     (std::string& input);
		std::string cleanSpacesAndColons(const std::string& input);
		void setEditorialAccidental  (int accidental, GridSlice* slice,
		                              int partindex, int staffindex, int voiceindex);
		void moveBreaksToEndOfPreviousMeasure(HumGrid& outdata);

		bool convert          (ostream& out);
		bool convertPart      (ostream& out, const std::string& partname,
		                       int partindex);
		bool insertMeasure    (HumGrid& outdata, int mnum,
		                       std::vector<MxmlPart>& partdata,
		                       std::vector<int> partstaves);
		bool convertNowEvents (GridMeasure* outdata,
		                       std::vector<SimultaneousEvents*>& nowevents,
		                       std::vector<int>& nowparts,
		                       HumNum nowtime,
		                       std::vector<MxmlPart>& partdata,
		                       std::vector<int>& partstaves);
		void appendNullTokens (HLp line, MxmlPart& part);
		void appendEvent      (HLp line, MxmlEvent* event);
		void insertExclusiveInterpretationLine(HumdrumFile& outfile,
		                       std::vector<MxmlPart>& partdata);
		void insertAllToken   (HumdrumFile& outfile, std::vector<MxmlPart>& partdata,
		                       const std::string& common);
		void insertSingleMeasure(HumdrumFile& outfile);
		void cleanupMeasures   (HumdrumFile& outfile,
		                        std::vector<HLp> measures);
		void processPrintElement(GridMeasure* outdata, pugi::xml_node element, HumNum timestamp);
		void insertOffsetHarmonyIntoMeasure(GridMeasure* gm);
		void insertOffsetFiguredBassIntoMeasure(GridMeasure* gm);

		void addStriaLine      (GridMeasure* outdata,
		                        std::vector<std::vector<xml_node> >& stafflines,
		                        std::vector<MxmlPart>& partdata,
                              HumNum nowtime);
		void addClefLine       (GridMeasure* outdata, std::vector<std::vector<pugi::xml_node>>& clefs,
		                        std::vector<MxmlPart>& partdata, HumNum nowtime);
		void addOttavaLine     (GridMeasure* outdata, std::vector<std::vector<std::vector<pugi::xml_node>>>& ottavas,
		                        std::vector<MxmlPart>& partdata, HumNum nowtime);
		void storeOttava       (int pindex, xml_node octaveShift, xml_node direction,
		                        std::vector<std::vector<std::vector<xml_node>>>& ottavas);
		void insertPartClefs   (pugi::xml_node clef, GridPart& part);
		void insertPartStria   (int lines, GridPart& part);
		void insertPartOttavas (pugi::xml_node ottava, GridPart& part, int partindex, int partstaffindex, int staffcount);
		pugi::xml_node convertClefToHumdrum(pugi::xml_node clef, HTp& token, int& staffindex);
		pugi::xml_node convertOttavaToHumdrum(pugi::xml_node ottava, HTp& token, int& staffindex,
		                        int partindex, int partstaffindex, int staffcount);

		void addTranspositionLine(GridMeasure* outdata, std::vector<std::vector<pugi::xml_node>>& transpositions,
		                       std::vector<MxmlPart>& partdata, HumNum nowtime);
		void addKeySigLine    (GridMeasure* outdata, std::vector<std::vector<pugi::xml_node>>& keysigs,
		                        std::vector<MxmlPart>& partdata, HumNum nowtime);
		void addKeyDesignationLine(GridMeasure* outdata, vector<vector<xml_node>>& keydesigs,
		                        vector<MxmlPart>& partdata, HumNum nowtime);
		void insertPartKeySigs (pugi::xml_node keysig, GridPart& part);
		void insertPartKeyDesignations(xml_node keydeg, GridPart& part);
		pugi::xml_node convertKeySigToHumdrum(pugi::xml_node keysig,
		                        HTp& token, int& staffindex);
		pugi::xml_node convertKeySigToHumdrumKeyDesignation(xml_node keysig,
		                        HTp& token, int& staffindex);

		void addTimeSigLine    (GridMeasure* outdata, std::vector<std::vector<pugi::xml_node>>& timesigs,
		                        std::vector<MxmlPart>& partdata, HumNum nowtime);
		bool insertPartTimeSigs (pugi::xml_node timesig, GridPart& part);
		void insertPartMensurations(pugi::xml_node timesig, GridPart& part);
		void insertPartNames    (HumGrid& outdata, std::vector<MxmlPart>& partdata);
		bool checkForMensuration(pugi::xml_node timesig);
		pugi::xml_node convertTimeSigToHumdrum(pugi::xml_node timesig,
		                        HTp& token, int& staffindex);
		pugi::xml_node convertMensurationToHumdrum(pugi::xml_node timesig,
		                        HTp& token, int& staffindex);

		void addEvent          (GridSlice* slice, GridMeasure* outdata, MxmlEvent* event, HumNum nowtime);
		void fillEmpties       (GridPart* part, const char* string);
		void addSecondaryChordNotes (ostream& output, MxmlEvent* head, const std::string& recip);
		bool isInvisible       (MxmlEvent* event);
		int  addLyrics         (GridStaff* staff, MxmlEvent* event);
		int  addHarmony        (GridPart* oart, MxmlEvent* event, HumNum nowtime, int partindex);
		void addDynamic        (GridPart* part, MxmlEvent* event, int partindex);
		void addHairpinEnding  (GridPart* part, MxmlEvent* event, int partindex);
		int  addFiguredBass    (GridPart* part, MxmlEvent* event, HumNum nowtime, int partindex);
		void addTexts          (GridSlice* slice, GridMeasure* measure, int partindex,
		                        int staffindex, int voiceindex, MxmlEvent* event);
		void addText           (GridSlice* slice, GridMeasure* measure, int partindex,
		                        int staffindex, int voiceindex, pugi::xml_node node, bool force = false);
		void addTempos         (GridSlice* slice, GridMeasure* measure, int partindex,
		                        int staffindex, int voiceindex, MxmlEvent* event);
		void addTempo          (GridSlice* slice, GridMeasure* measure, int partindex,
		                        int staffindex, int voiceindex, pugi::xml_node node);
		void addBrackets       (GridSlice* slice, GridMeasure* measure, MxmlEvent* event, HumNum nowtime,
		                        int partindex);
		int         getHarmonyOffset(pugi::xml_node hnode);
		std::string getHarmonyString(pugi::xml_node hnode);
		std::string getDynamicString(pugi::xml_node element);
		std::string getDynamicsParameters(pugi::xml_node element);
		std::string getFiguredBassString(pugi::xml_node element);
		std::string getFiguredBassParameters(pugi::xml_node element);
		std::string convertFiguredBassNumber(const xml_node& figure);
		int         getFiguredBassDuration(xml_node fnode);
		std::string getHairpinString(pugi::xml_node element, int partindex);
		std::string cleanSpaces     (const std::string& input);
		void checkForDummyRests(MxmlMeasure* measure);
		void reindexVoices     (std::vector<MxmlPart>& partdata);
		void reindexMeasure    (MxmlMeasure* measure);
		void setSoftwareInfo   (pugi::xml_document& doc);
		std::string getSystemDecoration(pugi::xml_document& doc, HumGrid& grid, std::vector<std::string>& partids);
		void getChildrenVector (std::vector<pugi::xml_node>& children, pugi::xml_node parent);
		void insertPartTranspositions(pugi::xml_node transposition, GridPart& part);
		pugi::xml_node convertTranspositionToHumdrum(pugi::xml_node transpose, HTp& token, int& staffindex);
		void prepareRdfs       (std::vector<MxmlPart>& partdata);
		void printRdfs         (ostream& out);
		void printResult       (ostream& out, HumdrumFile& outfile);
		void addMeasureOneNumber(HumdrumFile& infile);
		bool isUsedHairpin     (pugi::xml_node hairpin, int partindex);

	public:

	static bool nodeType      (pugi::xml_node node, const char* testname);

	private:
		Options m_options;
		bool DebugQ;
		bool VoiceDebugQ;
		bool m_recipQ        = false;
		bool m_stemsQ        = false;
		int  m_slurabove     = 0;
		int  m_slurbelow     = 0;
		char m_hasEditorial  = '\0';
		bool m_hasOrnamentsQ = false;
		int  m_maxstaff      = 0;
		std::vector<std::vector<std::string>> m_last_ottava_direction;
		std::vector<MusicXmlHarmonyInfo> offsetHarmony;
		std::vector<MusicXmlFiguredBassInfo> offsetFiguredBass;
		std::vector<string> m_stop_char;

		// RDF indications in **kern data:
		std::string  m_caesura_rdf;

		std::string m_software;
		std::string m_systemDecoration;

		std::vector<std::vector<pugi::xml_node>> m_current_dynamic;
		std::vector<std::vector<pugi::xml_node>> m_current_brackets;
		std::map<int, string> m_bracket_type_buffer;
		std::vector<std::vector<pugi::xml_node>> m_used_hairpins;
		std::vector<pugi::xml_node> m_current_figured_bass;
		std::vector<std::pair<int, pugi::xml_node>> m_current_text;
		std::vector<std::pair<int, pugi::xml_node>> m_current_tempo;

		bool m_hasTransposition = false;

		// m_forceRecipQ is used to force the display of the **recip spint
		// when a data line contains no notes or rests.  This is used for
		// harmony/dynamics side spines.
		bool m_forceRecipQ = false;

		// m_hasTremoloQ is used to run the tremolo tool.
		bool m_hasTremoloQ = false;

		// m_post_note_text is used to store interpretations that occur
		// before notes in the MusicXML data, but need to be moved after
		// the note in the Humdrum data.  The text will be stored and then
		// when note is processed, any text in this storage will be processed
		// index is a string: "part staff voice" with a vector list of strings
		// to process.
		std::map<std::string, vector<pugi::xml_node>> m_post_note_text;

};



class MyCoord {
	public:
		     MyCoord   (void) { clear(); }
		void clear   (void) { x = -1; y = -1; }
		bool isValid (void) { return ((x < 0) || (y < 0)) ? false : true; }
		int  x;
		int  y;
};

class MeasureInfo {
	public:
		MeasureInfo(void) { clear(); }
		void clear(void)  { num = seg = start = stop = -1;
			sclef.resize(0); skeysig.resize(0); skey.resize(0);
			stimesig.resize(0); smet.resize(0); stempo.resize(0);
			eclef.resize(0); ekeysig.resize(0); ekey.resize(0);
			etimesig.resize(0); emet.resize(0); etempo.resize(0);
			file = NULL;
		}
		void setTrackCount(int tcount) {
			sclef.resize(tcount+1);
			skeysig.resize(tcount+1);
			skey.resize(tcount+1);
			stimesig.resize(tcount+1);
			smet.resize(tcount+1);
			stempo.resize(tcount+1);
			eclef.resize(tcount+1);
			ekeysig.resize(tcount+1);
			ekey.resize(tcount+1);
			etimesig.resize(tcount+1);
			emet.resize(tcount+1);
			etempo.resize(tcount+1);
			int i;
			for (i=0; i<tcount+1; i++) {
				sclef[i].clear();
				skeysig[i].clear();
				skey[i].clear();
				stimesig[i].clear();
				smet[i].clear();
				stempo[i].clear();
				eclef[i].clear();
				ekeysig[i].clear();
				ekey[i].clear();
				etimesig[i].clear();
				emet[i].clear();
				etempo[i].clear();
			}
			tracks = tcount;
		}
		int num;          // measure number
		string stopStyle;  // styling for end of last measure
		string startStyle; // styling for start of first measure
		int seg;          // measure segment
		int start;        // starting line of segment
		int stop;         // ending line of segment
		int tracks;       // number of primary tracks in file.
		HumdrumFile* file;

		// musical settings at start of measure
		vector<MyCoord> sclef;     // starting clef of segment
		vector<MyCoord> skeysig;   // starting keysig of segment
		vector<MyCoord> skey;      // starting key of segment
		vector<MyCoord> stimesig;  // starting timesig of segment
		vector<MyCoord> smet;      // starting met of segment
		vector<MyCoord> stempo;    // starting tempo of segment

		// musical settings at start of measure
		vector<MyCoord> eclef;     // ending clef    of segment
		vector<MyCoord> ekeysig;   // ending keysig  of segment
		vector<MyCoord> ekey;      // ending key     of segment
		vector<MyCoord> etimesig;  // ending timesig of segment
		vector<MyCoord> emet;      // ending met     of segment
		vector<MyCoord> etempo;    // ending tempo   of segment
};



class Tool_myank : public HumTool {
	public:
		         Tool_myank            (void);
		        ~Tool_myank            () {};

		bool     run                   (HumdrumFileSet& infiles);
		bool     run                   (HumdrumFile& infile);
		bool     run                   (const string& indata, ostream& out);
		bool     run                   (HumdrumFile& infile, ostream& out);

	protected:
		void      initialize            (HumdrumFile& infile);
		void      example              (void);
		void      usage                (const string& command);
		void      myank                (HumdrumFile& infile,
		                                vector<MeasureInfo>& outmeasure);
		void      removeDollarsFromString(string& buffer, int maxx);
		void      processFieldEntry    (vector<MeasureInfo>& field,
		                                const string& str,
		                                HumdrumFile& infile, int maxmeasure,
		                                vector<MeasureInfo>& inmeasures,
		                                vector<int>& inmap);
		void      expandMeasureOutList (vector<MeasureInfo>& measureout,
		                                vector<MeasureInfo>& measurein,
		                                HumdrumFile& infile, const string& optionstring);
		void      getMeasureStartStop  (vector<MeasureInfo>& measurelist,
		                                HumdrumFile& infile);
		void      printEnding          (HumdrumFile& infile, int lastline, int adjlin);
		void      printStarting        (HumdrumFile& infile);
		void      reconcileSpineBoundary(HumdrumFile& infile, int index1, int index2);
		void      reconcileStartingPosition(HumdrumFile& infile, int index2);
		void      printJoinLine        (vector<int>& splits, int index, int count);
		void      printInvisibleMeasure(HumdrumFile& infile, int line);
		void      fillGlobalDefaults   (HumdrumFile& infile,
		                                vector<MeasureInfo>& measurein,
		                                vector<int>& inmap);
		void      adjustGlobalInterpretations(HumdrumFile& infile, int ii,
		                                vector<MeasureInfo>& outmeasures,
		                                int index);
		void      adjustGlobalInterpretationsStart(HumdrumFile& infile, int ii,
		                                vector<MeasureInfo>& outmeasures,
		                                int index);
		void      getMarkString        (ostream& out, HumdrumFile& infile);
		void      printDoubleBarline   (HumdrumFile& infile, int line);
		void      insertZerothMeasure  (vector<MeasureInfo>& measurelist,
		                                HumdrumFile& infile);
		void      getMetStates         (vector<vector<MyCoord> >& metstates,
		                                HumdrumFile& infile);
		MyCoord   getLocalMetInfo      (HumdrumFile& infile, int row, int track);
		int       atEndOfFile          (HumdrumFile& infile, int line);
		void      processFile          (HumdrumFile& infile);
		int       getSectionCount      (HumdrumFile& infile);
		void      getSectionString     (string& sstring, HumdrumFile& infile,
		                                int sec);
		void      collapseSpines       (HumdrumFile& infile, int line);
		void      printMeasureStart    (HumdrumFile& infile, int line, const string& style);
		std::string expandMultipliers  (const string& inputstring);

	private:
		int    debugQ      = 0;             // used with --debug option
		// int    inputlist   = 0;             // used with --inlist option
		int    inlistQ     = 0;             // used with --inlist option
		int    outlistQ    = 0;             // used with --outlist option
		int    verboseQ    = 0;             // used with -v option
		int    invisibleQ  = 1;             // used with --visible option
		int    maxQ        = 0;             // used with --max option
		int    minQ        = 0;             // used with --min option
		int    instrumentQ = 0;             // used with -I option
		int    nolastbarQ  = 0;             // used with -B option
		int    markQ       = 0;             // used with --mark option
		int    doubleQ     = 0;             // used with --mdsep option
		int    barnumtextQ = 0;             // used with -T option
		int    Section     = 0;             // used with --section option
		int    sectionCountQ = 0;           // used with --section-count option
		vector<MeasureInfo> MeasureOutList; // used with -m option
		vector<MeasureInfo> MeasureInList;  // used with -m option
		vector<vector<MyCoord> > metstates;

};



class Tool_pccount : public HumTool {
	public:
		      Tool_pccount              (void);
		     ~Tool_pccount              () {};

		bool  run                       (HumdrumFileSet& infiles);
		bool  run                       (HumdrumFile& infile);
		bool  run                       (const string& indata, ostream& out);
		bool  run                       (HumdrumFile& infile, ostream& out);

	protected:
		void   initialize               (HumdrumFile& infile);
		void   processFile              (HumdrumFile& infile);
		void   initializePartInfo       (HumdrumFile& infile);
		void   addCounts                (HTp sstart, HTp send);
		void   countPitches             (HumdrumFile& infile);
		void   printHumdrumTable        (void);
		void   printPitchClassList      (void);
		void   printVegaLiteJsonTemplate(const std::string& datavariable, HumdrumFile& infile);
		void   printVegaLiteJsonData    (void);
		void   printVoiceList           (void);
		void   printReverseVoiceList    (void);
		void   printColorList           (void);
		std::string getPitchClassString (int b40);
		void   printVegaLiteScript      (const string& jsonvar,
		                                 const string& target,
		                                 const string& datavar,
		                                 HumdrumFile& infile);
		void   printVegaLiteHtml        (const string& jsonvar,
		                                 const string& target,
		                                 const string& datavar,
		                                 HumdrumFile& infile);
		void   printVegaLitePage        (const string& jsonvar,
		                                 const string& target,
		                                 const string& datavar,
		                                 HumdrumFile& infile);
		std::string getFinal            (HumdrumFile& infile);
		double  getPercent              (const string& pitchclass);
		int     getCount                (const string& pitchclass);
		void    setFactorMaximum        (void);
		void    setFactorNormalize      (void);

	private:
		std::vector<int>               m_rkern;
		std::vector<int>               m_parttracks;
		std::vector<std::string>       m_names;
		std::vector<std::string>       m_abbreviations;
		std::vector<std::vector<double>> m_counts;
		bool m_attack       = false;
		bool m_full         = false;
		bool m_doublefull   = false;
		bool m_normalize    = false;
		bool m_maximum      = false;
		bool m_template     = false;
		bool m_data         = false;
		bool m_script       = false;
		bool m_html         = false;
		bool m_page         = false;
		int  m_width        = 500;
		double m_ratio      = 0.67;
		bool m_key          = true;
		double m_factor     = 1.0;
		int m_maxpc         = 0;
		std::string m_title = "";
		std::string m_id    = "id";
		std::map<std::string, std::string> m_vcolor;

};



class Tool_peak : public HumTool {
	public:
		                              Tool_peak          (void);
		                             ~Tool_peak          () {};

		bool                          run                (HumdrumFileSet& infiles);
		bool                          run                (HumdrumFile& infile);
		bool                          run                (const string& indata, ostream& out);
		bool                          run                (HumdrumFile& infile, ostream& out);

	protected:
		void                          processFile        (HumdrumFile& infile);
		void                          initialize         (void);
		void                          processFile        (HumdrumFile& infile, Options& options);
		void                          processSpine       (HTp startok);
		void                          identifyLocalPeaks (std::vector<bool>& peaknotes,
		                                                  std::vector<int>& notelist);
		void                          getDurations       (vector<double>& durations,
		                                                  vector<vector<HTp>>& notelist);
		void                          getBeat            (vector<bool>& metpos,
		                                                  vector<vector<HTp>>& notelist);

		void                          getLocalPeakNotes  (vector<vector<HTp>>& newnotelist,
		                                                  vector<vector<HTp>>& oldnotelist,
		                                                  vector<bool>& peaknotes);

		void                          identifyPeakSequence(vector<bool>& globalpeaknotes,
		                                                   vector<int>& peakmidinums,
		                                                   vector<vector<HTp>>& notes);
		std::vector<int>              getMidiNumbers     (std::vector<std::vector<HTp>>& notelist);
		std::vector<std::vector<HTp>> getNoteList        (HTp starting);
		void                          printData          (std::vector<std::vector<HTp>>& notelist,
		                                                  std::vector<int>& midinums,
		                                                  std::vector<bool>& peaknotes);
		void                          markNotesInScore   (vector<vector<HTp>>& peaknotelist,
		                                                  vector<bool>& ispeak);
		void                          mergeOverlappingPeaks(void);
		bool                          checkGroupPairForMerger(int index1, int index2);
      int                           countNotesInScore   (HumdrumFile& infile);

	private:
		bool m_rawQ             = false;         // don't print score (only analysis)
		std::string m_marker    = "@";           // marker to label peak notes in score
		std::string m_color     = "red";         // color to mark peak notes
		double      m_smallRest = 4.0;           // Ignore rests that are 1 whole note or less
		double      m_peakDur   = 24.0;          // 6 whole notes maximum between m_peakNum local maximums
		double      m_peakNum   = 3;             // number of local maximums in a row needed to mark in score

		bool        m_infoQ     = false;         // used with -i option
		int         m_count     = 0;             // number of peak sequences in score
		int         m_noteCount = 0;             // total number of notes in the score

		std::vector<int>    m_barNum;            // storage for identify start/end measures of peak groups

		std::vector<int>    m_peakMeasureBegin;  // starting measure of peak group
		std::vector<int>    m_peakMeasureEnd;    // starting measure of peak group
		std::vector<HumNum> m_peakDuration;      // between first peak note and last peak note.
		std::vector<std::vector<HTp>> m_peakPitch; // pitches of the peak sequence (excluding tied notes)
		std::vector<int>    m_peakPeakCount;     // how many notes in a peak sequence

		// Merging variables for peak groups:
		std::vector<int>    m_peakIndex;         // used to keep track of mergers
		std::vector<int>    m_peakTrack;         // used to keep track of mergers
		std::vector<HumNum> m_startTime;         // starting time of first note in group
		std::vector<HumNum> m_endTime;           // ending time of last note in group

};




class Tool_periodicity : public HumTool {
	public:
		         Tool_periodicity   (void);
		        ~Tool_periodicity   () {};

		bool     run                (HumdrumFileSet& infiles);
		bool     run                (HumdrumFile& infile);
		bool     run                (const string& indata, ostream& out);
		bool     run                (HumdrumFile& infile, ostream& out);

	protected:
		void     initialize         (HumdrumFile& infile);
		void     processFile        (HumdrumFile& infile);
		void     fillAttackGrids    (HumdrumFile& infile, vector<vector<double>>& grids, HumNum minrhy);
		void     printAttackGrid    (ostream& out, HumdrumFile& infile, vector<vector<double>>& grids, HumNum minrhy);
		void     doAnalysis         (vector<vector<double>>& analysis, int level, vector<double>& grid);
		void     doPeriodicityAnalysis(vector<vector<double>> & analysis, vector<double>& grid, HumNum minrhy);
		void     printPeriodicityAnalysis(ostream& out, vector<vector<double>>& analysis);
		void     printSvgAnalysis(ostream& out, vector<vector<double>>& analysis, HumNum minrhy);
		void     getColorMapping(double input, double& hue, double& saturation, double& lightness);

	private:

};


class Tool_phrase : public HumTool {
	public:
		     Tool_phrase          (void);
		    ~Tool_phrase          () {};

		bool  run                 (HumdrumFileSet& infiles);
		bool  run                 (HumdrumFile& infile);
		bool  run                 (const string& indata, ostream& out);
		bool  run                 (HumdrumFile& infile, ostream& out);

	protected:
		void  analyzeSpineByRests (int index);
		void  analyzeSpineByPhrase(int index);
		void  initialize          (HumdrumFile& infile);
		void  prepareAnalysis     (HumdrumFile& infile);
		void  addAverageLines     (HumdrumFile& infile);
		bool  hasPhraseMarks      (HTp start);
		void  removePhraseMarks   (HTp start);

	private:
		vector<vector<string>>    m_results;
		vector<HTp>               m_starts;
		HumdrumFile               m_infile;
		vector<int>               m_pcount;
		vector<HumNum>            m_psum;
		bool                      m_markQ;
		bool                      m_removeQ;
		bool                      m_remove2Q;
		bool                      m_averageQ;
		string                    m_color;

};



class Tool_pnum : public HumTool {
	public:
		      Tool_pnum               (void);
		     ~Tool_pnum               () {};

		bool  run                     (HumdrumFileSet& infiles);
		bool  run                     (HumdrumFile& infile);
		bool  run                     (const string& indata, ostream& out);
		bool  run                     (HumdrumFile& infile, ostream& out);

	protected:
		void  initialize              (HumdrumFile& infile);
		void  processFile             (HumdrumFile& infile);
		std::string convertSubtokenToBase(const std::string& text);
		void  convertTokenToBase      (HTp token);

	private:
		int  m_base = 12;
		int  m_midiQ;
		bool m_durationQ;
		bool m_classQ;
		bool m_octaveQ;
		bool m_attacksQ;
		std::string m_rest;
		bool m_restQ;

};



class Tool_recip : public HumTool {
	public:
		      Tool_recip               (void);
		     ~Tool_recip               () {};

		bool  run                      (HumdrumFileSet& infiles);
		bool  run                      (HumdrumFile& infile);
		bool  run                      (const string& indata, ostream& out);
		bool  run                      (HumdrumFile& infile, ostream& out);

	protected:
		void  initialize               (HumdrumFile& infile);
		void  replaceKernWithRecip     (HumdrumFile& infile);
		void  doCompositeAnalysis      (HumdrumFile& infile);
		void  insertAnalysisSpines     (HumdrumFile& infile, HumdrumFile& cfile);

	private:
		vector<HTp> m_kernspines;
		bool        m_graceQ = true;
		string      m_exinterp = "**recip";
		string      m_kernpitch = "e";

};



class Tool_restfill : public HumTool {
	public:
		         Tool_restfill         (void);
		        ~Tool_restfill         () {};

		bool        run                (HumdrumFileSet& infiles);
		bool        run                (HumdrumFile& infile);
		bool        run                (const string& indata, ostream& out);
		bool        run                (HumdrumFile& infile, ostream& out);

	protected:
		void        processFile        (HumdrumFile& infile);
		void        initialize         (void);
		bool        hasBlankMeasure    (HTp start);
		void        fillInRests        (HTp start);
		void        addRest            (HTp cell, HumNum duration);
		HumNum      getNextTime        (HTp token);

	private:
		bool        m_hiddenQ  = false;
		std::string m_exinterp = "**kern";

};


class Tool_rid : public HumTool {
	public:
		         Tool_rid          (void);
		        ~Tool_rid          () {};

		bool     run               (HumdrumFileSet& infiles);
		bool     run               (HumdrumFile& infile);
		bool     run               (const string& indata, ostream& out);
		bool     run               (HumdrumFile& infile, ostream& out);

	protected:
		void     processFile       (HumdrumFile& infile);
		void     initialize        (void);

	private:

		// User interface variables:
		int      option_D = 0;   // used with -D option
		int      option_d = 0;   // used with -d option
		int      option_G = 0;   // used with -G option
		int      option_g = 0;   // used with -g option
		int      option_I = 0;   // used with -I option
		int      option_i = 0;   // used with -i option
		int      option_L = 0;   // used with -L option
		int      option_l = 0;   // used with -l option
		int      option_T = 0;   // used with -T option
		int      option_U = 0;   // used with -U and -u option

		int      option_M = 0;   // used with -M option
		int      option_C = 0;   // used with -C option
		int      option_c = 0;   // used with -c option
		int      option_k = 0;   // used with -k option
		int      option_V = 0;   // used with -V option

};


class Tool_ruthfix : public HumTool {
	public:
		         Tool_ruthfix      (void);
		        ~Tool_ruthfix      () {};

		bool     run               (HumdrumFileSet& infiles);
		bool     run               (HumdrumFile& infile);
		bool     run               (const string& indata, ostream& out);
		bool     run               (HumdrumFile& infile, ostream& out);

	protected:
		void    insertCrossBarTies (HumdrumFile& infile);
		void    insertCrossBarTies (HumdrumFile& infile, int strand);
		void    createTiedNote     (HTp left, HTp right);

};


class Tool_satb2gs : public HumTool {
	public:
		         Tool_satb2gs      (void);
		        ~Tool_satb2gs      () {};

		bool     run               (HumdrumFileSet& infiles);
		bool     run               (HumdrumFile& infile);
		bool     run               (const string& indata, ostream& out);
		bool     run               (HumdrumFile& infile, ostream& out);

	protected:
		void    processFile        (HumdrumFile& infile);
		void    initialize         (void);
		void    getTrackInfo       (std::vector<std::vector<int>>& tracks,
		                            HumdrumFile& infile);

		void    printTerminatorLine(std::vector<std::vector<int>>& tracks);
		int     getNewTrackCount   (std::vector<std::vector<int>>& tracks);
		void    printRegularLine   (HumdrumFile& infile, int line,
		                            std::vector<std::vector<int>>& tracks);
		void    printSpineMergeLine(std::vector<std::vector<int>>& tracks);
		void    printSpineSplitLine(std::vector<std::vector<int>>& tracks);
		void    printHeaderLine    (HumdrumFile& infile, int line,
		                            std::vector<std::vector<int>>& tracks);
		bool    validateHeader     (HumdrumFile& infile);
		vector<HTp> getClefs       (HumdrumFile& infile, int line);

};


class Tool_scordatura : public HumTool {
	public:
		         Tool_scordatura   (void);
		        ~Tool_scordatura   () {};

		bool     run               (HumdrumFileSet& infiles);
		bool     run               (HumdrumFile& infile);
		bool     run               (const string& indata, ostream& out);
		bool     run               (HumdrumFile& infile, ostream& out);

	protected:
		void     processFile       (HumdrumFile& infile);
		void     initialize        (void);
		void     getScordaturaRdfs (vector<HTp>& rdfs, HumdrumFile& infile);
		void     processScordatura (HumdrumFile& infile, HTp reference);
		void     processScordaturas(HumdrumFile& infile, vector<HTp>& rdfs);
		void     flipScordaturaInfo(HTp reference, int diatonic, int chromatic);
		void     transposeStrand   (HTp sstart, HTp sstop, const string& marker);
		void     transposeChord    (HTp token, const string& marker);
		std::string transposeNote     (const string& note);
		void     transposeMarker   (HumdrumFile& infile, const string& marker, int diatonic, int chromatic);
		std::set<int> parsePitches(const string& input);
		void     markPitches       (HumdrumFile& infile);
		void     markPitches       (HTp sstart, HTp sstop);
		void     markPitches       (HTp token);
		void     addMarkerRdf      (HumdrumFile& infile);
		void     prepareTranspositionInterval(void);

	private:
		bool           m_writtenQ    = false;
		bool           m_soundingQ   = false;
		bool           m_modifiedQ   = false;
		bool           m_IQ          = false;  // true: enbed marker in sounding score
		std::string    m_transposition;
		std::string    m_color;
		std::string    m_marker;
		std::set<int>  m_pitches;
		HumTransposer  m_transposer;
		int            m_diatonic;
		int            m_chromatic;
		std::string    m_interval;
		bool           m_cd;
		std::string    m_string;

};


class Tool_semitones : public HumTool {
	public:
		      Tool_semitones   (void);
		     ~Tool_semitones   () {};

		bool  run              (HumdrumFileSet& infiles);
		bool  run              (HumdrumFile& infile);
		bool  run              (const std::string& indata, std::ostream& out);
		bool  run              (HumdrumFile& infile, std::ostream& out);

	protected:
		void        processFile(HumdrumFile& infile);
		void        initialize(void);
		void        analyzeLine(HumdrumFile& infile, int line);
		int         processKernSpines(HumdrumFile& infile, int line, int start, int kspine);
		void        printTokens(const std::string& value, int count);
		std::string getTwelveToneIntervalString(HTp token);
		std::string getNextNoteAttack(HTp token);
		void        markInterval(HTp token);
		HTp         markNote(HTp token, bool markQ);
		void        addMarker(HTp token);
		void        showCount(void);
		int         filterData(HTp token);
		std::vector<HTp> getTieGroup(HTp token);
		HTp         getNextNote(HTp token);
		bool        hasTieContinue(const string& value);

	private:

		bool        m_cdataQ      = false; // used **cdata (to display in VHV notation)
		bool        m_downQ       = false; // mark/count notes in downward interval
		bool        m_firstQ      = false; // mark only first note in interval
		bool        m_leapQ       = false; // mark/count notes in leap motion
		bool        m_midiQ       = false; // give the MIDI note number rather than inteval.
		bool        m_noanalysisQ = false; // do not print analysis spines
		bool        m_noinputQ    = false; // do not print input data
		bool        m_nomarkQ     = false; // do not mark notes (just count intervals)
		bool        m_norestsQ    = false; // ignore rests
		bool        m_notiesQ     = false; // do not mark secondary tied notes
		bool        m_pcQ         = false; // give pitch class rather than MIDI note num.
		bool        m_repeatQ     = false; // make/count notes that repeat
		bool        m_secondQ     = false; // mark only second note in interval
		bool        m_stepQ       = false; // mark/count notes in stepwise motion
		bool        m_upQ         = false; // mark/count notes in upward interval
      bool        m_count       = false; // count the number of intervals being marked

		int         m_markCount = 0;
		int         m_leap      = 3;

      std::string m_marker  = "@";
		std::string m_color   = "red";
		std::string m_include;
		std::string m_exclude;

};



class Tool_shed : public HumTool {
	public:
		         Tool_shed       (void);
		        ~Tool_shed       () {};

		bool     run               (HumdrumFileSet& infiles);
		bool     run               (HumdrumFile& infile);
		bool     run               (const string& indata, ostream& out);
		bool     run               (HumdrumFile& infile, ostream& out);

	protected:
		void    processFile                      (HumdrumFile& infile);
		void    searchAndReplaceInterpretation   (HumdrumFile& infile);
		void    searchAndReplaceExinterp         (HumdrumFile& infile);
		void    searchAndReplaceData             (HumdrumFile& infile);
		void    searchAndReplaceBarline          (HumdrumFile& infile);
		void    searchAndReplaceLocalComment     (HumdrumFile& infile);
		void    searchAndReplaceGlobalComment    (HumdrumFile& infile);
		void    searchAndReplaceReferenceRecords (HumdrumFile& infile);
		void    searchAndReplaceReferenceKeys    (HumdrumFile& infile);
		void    searchAndReplaceReferenceValues  (HumdrumFile& infile);

		void    initialize         (void);
		void    initializeSegment  (HumdrumFile& infile);
		bool    isValid            (HTp token);
		bool    isValidDataType    (HTp token);
		bool    isValidSpine       (HTp token);
		std::vector<std::string> addToExInterpList(void);
		void    parseExpression    (const string& value);
		void    prepareSearch      (int index);
		std::string getExInterp    (const string& value);

	private:
		std::vector<std::string> m_searches;  // search strings
		std::vector<std::string> m_replaces;  // replace strings
		std::vector<std::string> m_options;   // search options

		std::string m_search;
		std::string m_replace;
		std::string m_option;

		bool m_data           = true;  // process data
		bool m_barline        = false; // process barlines
		bool m_exinterp       = false; // process exclusive interpretations
		bool m_interpretation = false; // process interpretations
		bool m_localcomment   = false; // process local comments
		bool m_globalcomment  = false; // process global comments
		bool m_reference      = false; // process reference records
		bool m_referencekey   = false; // process reference records keys
		bool m_referencevalue = false; // process reference records values
		std::string m_xInterp; // used with -x option
		std::string m_yInterp; // used with -y option
		std::string m_zInterp; // used with -z option

		bool m_modified       = false;

		// list of exclusive interpretations to process
		std::vector<std::string> m_exinterps;
		std::string m_exclusion;

		std::vector<bool> m_spines; // usar with -s option
		std::string m_grepoptions;

};


class Tool_sic : public HumTool {
	public:
		         Tool_sic       (void);
		        ~Tool_sic       () {};

		bool     run               (HumdrumFileSet& infiles);
		bool     run               (HumdrumFile& infile);
		bool     run               (const string& indata, ostream& out);
		bool     run               (HumdrumFile& infile, ostream& out);

	protected:
		void     processFile       (HumdrumFile& infile);
		void     initialize        (void);
		void     insertOriginalToken(HTp sictok);
		void     insertSubstitutionToken(HTp sictok);
		HTp      getTargetToken     (HTp stok);
		void     addVerboseParameter(HTp token);
		void     removeVerboseParameter(HTp token);

	private:
		bool     m_substituteQ = false;
		bool     m_originalQ   = false;
		bool     m_removeQ     = false;
		bool     m_verboseQ    = false;
		bool     m_quietQ      = false;
		bool     m_modifiedQ   = false;

};


class MeasureData {
	public:
		            MeasureData               (void);
		            MeasureData               (HumdrumFile& infile,
		                                       int startline,int stopline);
		            MeasureData               (HumdrumFile* infile,
		                                      int startline,int stopline);
		           ~MeasureData               ();
		void        setOwner                  (HumdrumFile* infile);
		void        setOwner                  (HumdrumFile& infile);
		void        setStartLine              (int startline);
		void        setStopLine               (int stopline);
		int         getStartLine              (void);
		int         getStopLine               (void);
		void        clear                     (void);
		std::vector<double>& getHistogram7pc (void);
		void        generateNoteHistogram     (void);
		double      getSum7pc                 (void);
		double      getStartTime              (void);
		double      getStopTime               (void);
		double      getDuration               (void);
		int         getMeasure                (void);
		std::string getQoff                   (void);
		std::string getQon                    (void);
		double      getScoreDuration          (void);

	private:
		HumdrumFile*        m_owner       = NULL;
		int                 m_startline   = -1;
		int                 m_stopline    = -1;
		std::vector<double> m_hist7pc;
		double              m_sum7pc      = 0.0;
};



class MeasureDataSet {
	public:
		             MeasureDataSet   (void);
		             MeasureDataSet   (HumdrumFile& infile);
		            ~MeasureDataSet   ();

		void         clear            (void);
		int          parse            (HumdrumFile& infile);
		MeasureData& operator[]       (int index);
		int          size             (void) { return (int)m_data.size(); }
		double       getScoreDuration (void);

	private:
		std::vector<MeasureData*> m_data;
};



class MeasureComparison {
	public:
		MeasureComparison();
		MeasureComparison(MeasureData& data1, MeasureData& data2);
		MeasureComparison(MeasureData* data1, MeasureData* data2);
		~MeasureComparison();

		void clear(void);
		void compare(MeasureData& data1, MeasureData& data2);
		void compare(MeasureData* data1, MeasureData* data2);

		double getCorrelation7pc(void);

	protected:
		double correlation7pc = 0.0;
};



class MeasureComparisonGrid {
	public:
		             MeasureComparisonGrid     (void);
		             MeasureComparisonGrid     (MeasureDataSet& set1, MeasureDataSet& set2);
		             MeasureComparisonGrid     (MeasureDataSet* set1, MeasureDataSet* set2);
		            ~MeasureComparisonGrid     ();

		void         clear                     (void);
		void         analyze                   (MeasureDataSet& set1, MeasureDataSet& set2);
		void         analyze                   (MeasureDataSet* set1, MeasureDataSet* set2);

		double       getStartTime1             (int index);
		double       getStopTime1              (int index);
		double       getDuration1              (int index);
		int          getMeasure1               (int index);
		std::string  getQon1                   (int index);
		std::string  getQoff1                  (int index);
		double       getScoreDuration1         (void);
		double       getStartTime2             (int index);
		double       getStopTime2              (int index);
		double       getDuration2              (int index);
		int          getMeasure2               (int index);
		std::string  getQon2                   (int index);
		std::string  getQoff2                  (int index);
		double       getScoreDuration2         (void);

		ostream&     printCorrelationGrid      (ostream& out = std::cout);
		ostream&     printCorrelationDiagonal  (ostream& out = std::cout);
		ostream&     printSvgGrid              (ostream& out = std::cout);
		void         getColorMapping           (double input, double& hue, double& saturation,
				 double& lightness);

	private:
		std::vector<std::vector<MeasureComparison>> m_grid;
		MeasureDataSet* m_set1 = NULL;
		MeasureDataSet* m_set2 = NULL;
};



class Tool_simat : public HumTool {
	public:
		         Tool_simat         (void);
		        ~Tool_simat         () {};

		bool     run                (HumdrumFileSet& infiles);
		bool     run                (HumdrumFile& infile1, HumdrumFile& infile2);
		bool     run                (const string& indata1, const string& indata2, ostream& out);
		bool     run                (HumdrumFile& infile1, HumdrumFile& infile2, ostream& out);

	protected:
		void     initialize         (HumdrumFile& infile1, HumdrumFile& infile2);
		void     processFile        (HumdrumFile& infile1, HumdrumFile& infile2);

	private:
		MeasureDataSet        m_data1;
		MeasureDataSet        m_data2;
		MeasureComparisonGrid m_grid;

};


class Tool_slurcheck : public HumTool {
	public:
		         Tool_slurcheck    (void);
		        ~Tool_slurcheck    () {};

		bool     run               (HumdrumFileSet& infiles);
		bool     run               (HumdrumFile& infile);
		bool     run               (const string& indata, ostream& out);
		bool     run               (HumdrumFile& infile, ostream& out);

	protected:
		void     processFile       (HumdrumFile& infile);
		void     initialize        (void);

	private:

};


class Tool_spinetrace : public HumTool {
	public:
		      Tool_spinetrace          (void);
		     ~Tool_spinetrace          () {};

		bool  run                      (HumdrumFileSet& infiles);
		bool  run                      (HumdrumFile& infile);
		bool  run                      (const string& indata, ostream& out);
		bool  run                      (HumdrumFile& infile, ostream& out);

	protected:
		void  initialize               (HumdrumFile& infile);
		void  processFile              (HumdrumFile& infile);

	private:

};



class Tool_strophe : public HumTool {
	public:
		         Tool_strophe       (void);
		        ~Tool_strophe       () {};

		bool     run               (HumdrumFileSet& infiles);
		bool     run               (HumdrumFile& infile);
		bool     run               (const string& indata, ostream& out);
		bool     run               (HumdrumFile& infile, ostream& out);

	protected:
		void     processFile       (HumdrumFile& infile);
		void     initialize        (void);
		void     displayStropheVariants(HumdrumFile& infile);
		void     markWithColor     (HumdrumFile& infile);
		int      markStrophe       (HTp strophestart, HTp stropheend);

	private:
		bool         m_listQ;      // boolean for showing a list of variants
		bool         m_markQ;      // boolean for marking strophes
		std::string  m_marker;     // character for marking strophes
		std::string  m_color;      // color for strphe notes/rests
      std::set<std::string> m_variants;  // used for --list option

};


class Tool_tabber : public HumTool {
	public:
		      Tool_tabber              (void);
		     ~Tool_tabber              () {};

		bool  run                      (HumdrumFileSet& infiles);
		bool  run                      (HumdrumFile& infile);
		bool  run                      (const string& indata, ostream& out);
		bool  run                      (HumdrumFile& infile, ostream& out);

	protected:
		void  initialize               (HumdrumFile& infile);
		void  processFile              (HumdrumFile& infile);

	private:

};



class Tool_tassoize : public HumTool {
	public:
		         Tool_tassoize   (void);
		        ~Tool_tassoize   () {};

		bool     run                (HumdrumFileSet& infiles);
		bool     run                (HumdrumFile& infile);
		bool     run                (const string& indata, ostream& out);
		bool     run                (HumdrumFile& infile, ostream& out);

	protected:
		void     initialize         (HumdrumFile& infile);
		void     processFile        (HumdrumFile& infile);
		void     updateKeySignatures(HumdrumFile& infile, int lineindex);
		void     checkDataLine      (HumdrumFile& infile, int lineindex);
		void     clearStates        (void);
		void     addBibliographicRecords(HumdrumFile& infile);
		void     deleteBreaks       (HumdrumFile& infile);
		void     fixEditorialAccidentals(HumdrumFile& infile);
		void     fixInstrumentAbbreviations(HumdrumFile& infile);
		void     addTerminalLongs   (HumdrumFile& infile);
		void     deleteDummyTranspositions(HumdrumFile& infile);
		string   getDate            (void);
		void     adjustSystemDecoration(HumdrumFile& infile);

	private:
		vector<vector<int>> m_pstates;
		vector<vector<int>> m_kstates;
		vector<vector<bool>> m_estates;

};


class Tool_tie : public HumTool {
	public:
		         Tool_tie                (void);
		        ~Tool_tie                () {};

		bool     run                     (HumdrumFileSet& infiles);
		bool     run                     (HumdrumFile& infile);
		bool     run                     (const string& indata, std::ostream& out);
		bool     run                     (HumdrumFile& infile, std::ostream& out);

	protected:
		void     processFile             (HumdrumFile& infile);
		void     initialize              (void);
		void     mergeTies               (HumdrumFile& infile);
		void     mergeTie                (HTp token);
		int      markOverfills           (HumdrumFile& infile);
		bool     checkForOverfill        (HTp tok);
		bool     checkForInvisible       (HTp tok);
		void     markNextBarlineInvisible(HTp tok);
		void     splitOverfills          (HumdrumFile& infile);
		void     splitToken              (HTp tok);
		void     carryForwardLeftoverDuration(HumNum duration, HTp tok);
		HumNum   getDurationToNextVisibleBarline(HTp tok);
		HumNum   getDurationToNextBarline(HTp tok);

	private:
		bool          m_printQ         = false;
		bool          m_mergeQ         = false;
		bool          m_splitQ         = false;
		bool          m_markQ          = false;
		bool          m_invisibleQ     = false;
		bool          m_skipInvisibleQ = false;
		std::string   m_mark           = "@";

};


class Tool_timebase : public HumTool {
	public:
		      Tool_timebase       (void);
		     ~Tool_timebase       () {};

		bool  run                 (HumdrumFileSet& infiles);
		bool  run                 (HumdrumFile& infile);
		bool  run                 (const string& indata, ostream& out);
		bool  run                 (HumdrumFile& infile, ostream& out);

	protected:
		void   processFile         (HumdrumFile& infile);
		HumNum getMinimumTime      (HumdrumFile& infile);
		void   expandScore         (HumdrumFile& infile, HumNum mindur);

	private:
		bool   m_grace   = false;
		bool   m_quiet   = false;
		HumNum m_basedur = false;

};



class Tool_transpose : public HumTool {
	public:
		         Tool_transpose  (void);
		        ~Tool_transpose  () {};

		bool     run             (HumdrumFileSet& infiles);
		bool     run             (HumdrumFile& infile);
		bool     run             (const std::string& indata, ostream& out);
		bool     run             (HumdrumFile& infile, ostream& out);

	protected:

		// auto transpose functions:
		void     initialize             (HumdrumFile& infile);
		void     convertScore           (HumdrumFile& infile, int style);
		void     processFile            (HumdrumFile& infile,
		                                 vector<bool>& spineprocess);
		void     convertToConcertPitches(HumdrumFile& infile, int line,
		                                 vector<int>& tvals);
		void     convertToWrittenPitches(HumdrumFile& infile, int line,
		                                 vector<int>& tvals);
		void     printNewKeySignature   (const std::string& keysig, int trans);
		void     processInterpretationLine(HumdrumFile& infile, int line,
		                                 vector<int>& tvals, int style);
		int      isKeyMarker            (const std::string& str);
		void     printNewKeyInterpretation(HumdrumLine& aRecord,
		                                 int index, int transval);
		int      hasTrMarkers           (HumdrumFile& infile, int line);
		void     printHumdrumKernToken  (HumdrumLine& record, int index,
		                                 int transval);
		void     printHumdrumMxhmToken(HumdrumLine& record, int index,
		                                 int transval);
		int      checkForDeletedLine    (HumdrumFile& infile, int line);
		int      getBase40ValueFromInterval(const std::string& string);
		void     example                (void);
		void     usage                  (const std::string& command);
		void     printHumdrumDataRecord (HumdrumLine& record,
		                                 vector<bool>& spineprocess);

		double   pearsonCorrelation     (int size, double* x, double* y);
		void     doAutoTransposeAnalysis(HumdrumFile& infile);
		void     addToHistogramDouble   (vector<vector<double> >& histogram,
		                                 int pc, double start, double dur,
		                                 double tdur, int segments);
		double   storeHistogramForTrack (vector<vector<double> >& histogram,
		                                 HumdrumFile& infile, int track,
		                                 int segments);
		void     printHistograms        (int segments, vector<int> ktracks,
		                                vector<vector<vector<double> > >&
		                                 trackhist);
		void     doAutoKeyAnalysis      (vector<vector<vector<double> > >&
		                                 analysis, int level, int hop, int count,
		                                 int segments, vector<int>& ktracks,
		                                 vector<vector<vector<double> > >&
		                                 trackhist);
		void     doTrackKeyAnalysis     (vector<vector<double> >& analysis,
		                                 int level, int hop, int count,
		                                 vector<vector<double> >& trackhist,
		                                 vector<double>& majorweights,
		                                 vector<double>& minorweights);
		void     identifyKeyDouble      (vector<double>& correls,
		                                 vector<double>& histogram,
		                                 vector<double>& majorweights,
		                                 vector<double>& minorweights);
		void     fillWeightsWithKostkaPayne(vector<double>& maj,
		                                 vector<double>& min);
		void     printRawTrackAnalysis  (vector<vector<vector<double> > >&
		                                 analysis, vector<int>& ktracks);
		void     doSingleAnalysis       (vector<double>& analysis,
		                                 int startindex, int length,
		                                 vector<vector<double> >& trackhist,
		                                 vector<double>& majorweights,
		                                 vector<double>& minorweights);
		void     identifyKey            (vector<double>& correls,
		                                 vector<double>& histogram,
		                                 vector<double>& majorweights,
		                                 vector<double>& minorweights);
		void     doTranspositionAnalysis(vector<vector<vector<double> > >&
		                                 analysis);
		int      calculateTranspositionFromKey(int targetkey,
		                                 HumdrumFile& infile);
		void     printTransposedToken   (HumdrumFile& infile, int row, int col,
		                                 int transval);
		void     printTransposeInformation(HumdrumFile& infile,
		                                 vector<bool>& spineprocess,
		                                 int line, int transval);
		int      getTransposeInfo       (HumdrumFile& infile, int row, int col);
		void     printNewKernString     (const std::string& string, int transval);

	private:
		int      transval     = 0;   // used with -b option
		int      ssettonicQ   = 0;   // used with -k option
		int      ssettonic    = 0;   // used with -k option
		int      currentkey   = 0;
		int      autoQ        = 0;   // used with --auto option
		int      debugQ       = 0;   // used with --debug option
		string   spinestring  = "";  // used with -s option
		int      octave       = 0;   // used with -o option
		int      concertQ     = 0;   // used with -C option
		int      writtenQ     = 0;   // used with -W option
		int      quietQ       = 0;   // used with -q option
		int      instrumentQ  = 0;   // used with -I option
};



class Tool_tremolo : public HumTool {
	public:
		         Tool_tremolo       (void);
		        ~Tool_tremolo       () {};

		bool     run               (HumdrumFileSet& infiles);
		bool     run               (HumdrumFile& infile);
		bool     run               (const string& indata, ostream& out);
		bool     run               (HumdrumFile& infile, ostream& out);

	protected:
		void    processFile        (HumdrumFile& infile);
		void    removeMarkup       (void);
		void    expandTremolos     (void);
		void    expandFingerTremolo(HTp token);
		void    expandTremolo      (HTp token);
		void    addTremoloInterpretations(HumdrumFile& infile);
		void    storeFirstTremoloNoteInfo(HTp token);
		void    storeLastTremoloNoteInfo(HTp token);
		HTp     getNextNote        (HTp token);

	private:
		bool    m_keepQ      = false;
		bool    m_modifiedQ  = false;
		std::vector<HTp> m_markup_tokens;
		std::vector<HumNum> m_first_tremolo_time;
		std::vector<HumNum> m_last_tremolo_time;

};


class Tool_trillspell : public HumTool {
	public:
		      Tool_trillspell     (void);
		     ~Tool_trillspell     () {};

		bool  run                 (HumdrumFileSet& infiles);
		bool  run                 (HumdrumFile& infile);
		bool  run                 (const string& indata, ostream& out);
		bool  run                 (HumdrumFile& infile, ostream& out);

	protected:
		void  processFile         (HumdrumFile& infile);
		bool  analyzeOrnamentAccidentals(HumdrumFile& infile);
		void  resetDiatonicStatesWithKeySignature(vector<int>& states,
		                                          vector<int>& signature);
		void  fillKeySignature    (vector<int>& states, const string& keysig);
		int   getBase40           (int diatonic, int accidental);

	private:
		bool m_xmark = false;

};



} // end of namespace hum


#endif /* _HUMLIB_H_INCLUDED */


<|MERGE_RESOLUTION|>--- conflicted
+++ resolved
@@ -1,11 +1,7 @@
 //
 // Programmer:    Craig Stuart Sapp <craig@ccrma.stanford.edu>
 // Creation Date: Sat Aug  8 12:24:49 PDT 2015
-<<<<<<< HEAD
-// Last Modified: Sat Apr 23 13:38:14 PDT 2022
-=======
-// Last Modified: Fri Apr 22 10:42:28 PDT 2022
->>>>>>> 214a60ee
+// Last Modified: Sat Apr 23 13:40:10 PDT 2022
 // Filename:      humlib.h
 // URL:           https://github.com/craigsapp/humlib/blob/master/include/humlib.h
 // Syntax:        C++11
