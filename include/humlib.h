//
// Programmer:    Craig Stuart Sapp <craig@ccrma.stanford.edu>
// Creation Date: Sat Aug  8 12:24:49 PDT 2015
<<<<<<< HEAD
// Last Modified: Wed May 16 22:35:04 PDT 2018
=======
// Last Modified: Tue May 15 20:27:30 PDT 2018
>>>>>>> e78d1794
// Filename:      humlib.h
// URL:           https://github.com/craigsapp/humlib/blob/master/include/humlib.h
// Syntax:        C++11
// vim:           ts=3
//
// Description:   Include file for humlib library.
//
/*
Copyright (c) 2015, 2016, 2017, 2018 Craig Stuart Sapp
All rights reserved.

Redistribution and use in source and binary forms, with or without
modification, are permitted provided that the following conditions are met:

1. Redistributions of source code must retain the above copyright notice, this
   list of conditions and the following disclaimer.
2. Redistributions in binary form must reproduce the above copyright notice,
   and the following disclaimer in the documentation and/or other materials
   provided with the distribution.

THIS SOFTWARE IS PROVIDED BY THE COPYRIGHT HOLDERS AND CONTRIBUTORS "AS IS" AND
ANY EXPRESS OR IMPLIED WARRANTIES, INCLUDING, BUT NOT LIMITED TO, THE IMPLIED
WARRANTIES OF MERCHANTABILITY AND FITNESS FOR A PARTICULAR PURPOSE ARE
DISCLAIMED. IN NO EVENT SHALL THE COPYRIGHT OWNER OR CONTRIBUTORS BE LIABLE FOR
ANY DIRECT, INDIRECT, INCIDENTAL, SPECIAL, EXEMPLARY, OR CONSEQUENTIAL DAMAGES
(INCLUDING, BUT NOT LIMITED TO, PROCUREMENT OF SUBSTITUTE GOODS OR SERVICES;
LOSS OF USE, DATA, OR PROFITS; OR BUSINESS INTERRUPTION) HOWEVER CAUSED AND
ON ANY THEORY OF LIABILITY, WHETHER IN CONTRACT, STRICT LIABILITY, OR TORT
(INCLUDING NEGLIGENCE OR OTHERWISE) ARISING IN ANY WAY OUT OF THE USE OF THIS
SOFTWARE, EVEN IF ADVISED OF THE POSSIBILITY OF SUCH DAMAGE.

*/

#ifndef _HUMLIB_H_INCLUDED
#define _HUMLIB_H_INCLUDED

#include <stdarg.h>
#include <string.h>

#include <algorithm>
#include <cctype>
#include <cmath>
#include <cstring>
#include <fstream>
#include <functional>
#include <iostream>
#include <list>
#include <locale>
#include <map>
#include <regex>
#include <set>
#include <sstream>
#include <string>
#include <utility>
#include <vector>

using std::cerr;
using std::cin;
using std::cout;
using std::endl;
using std::ends;
using std::ifstream;
using std::invalid_argument;
using std::istream;
using std::istreambuf_iterator;
using std::list;
using std::map;
using std::ostream;
using std::pair;
using std::regex;
using std::set;
using std::string;
using std::stringstream;
using std::to_string;
using std::vector;

#ifdef USING_URI
	#include <sys/types.h>   /* socket, connect */
	#include <sys/socket.h>  /* socket, connect */
	#include <netinet/in.h>  /* htons           */
	#include <netdb.h>       /* gethostbyname   */
	#include <unistd.h>      /* read, write     */
	#include <string.h>      /* memcpy          */
   #include <sstream>
#endif

#include "pugiconfig.hpp"
#include "pugixml.hpp"

using pugi::xml_node;
using pugi::xml_attribute;
using pugi::xml_document;
using pugi::xpath_node;

namespace hum {

class Convert;
class HumNum;
class HumAddress;
class HumdrumToken;
typedef HumdrumToken* HTp;
class HumdrumLine;
class HumdrumFileBase;
class HumdrumFileStructure;
class HumdrumFileContent;
class HumdrumFile;
class GridVoice;


class HumParameter : public string {
	public:
		HumParameter(void);
		HumParameter(const string& str);
		HumdrumToken* origin;
};

typedef map<string, map<string, map<string, HumParameter> > > MapNNKV;
typedef map<string, map<string, HumParameter> > MapNKV;
typedef map<string, HumParameter> MapKV;

class HumHash {
	public:
		               HumHash             (void);
		              ~HumHash             ();

		string         getValue            (const string& key) const;
		string         getValue            (const string& ns2,
		                                    const string& key) const;
		string         getValue            (const string& ns1, const string& ns2,
		                                    const string& key) const;
		HTp            getValueHTp         (const string& key) const;
		HTp            getValueHTp         (const string& ns2,
		                                    const string& key) const;
		HTp            getValueHTp         (const string& ns1, const string& ns2,
		                                    const string& key) const;
		int            getValueInt         (const string& key) const;
		int            getValueInt         (const string& ns2,
		                                    const string& key) const;
		int            getValueInt         (const string& ns1, const string& ns2,
		                                    const string& key) const;
		HumNum         getValueFraction    (const string& key) const;
		HumNum         getValueFraction    (const string& ns2,
		                                    const string& key) const;
		HumNum         getValueFraction    (const string& ns1, const string& ns2,
		                                    const string& key)const ;
		double         getValueFloat       (const string& key)const ;
		double         getValueFloat       (const string& ns2,
		                                    const string& key) const;
		double         getValueFloat       (const string& ns1, const string& ns2,
		                                    const string& key) const;
		bool           getValueBool        (const string& key) const;
		bool           getValueBool        (const string& ns2,
		                                    const string& key) const;
		bool           getValueBool        (const string& ns1, const string& ns2,
		                                    const string& key) const;

		void           setValue            (const string& key,
		                                    const string& value);
		void           setValue            (const string& ns2,
		                                    const string& key,
		                                    const string& value);
		void           setValue            (const string& ns1,
		                                    const string& ns2,
		                                    const string& key,
		                                    const string& value);
		void           setValue            (const string& key,
		                                    const char* value);
		void           setValue            (const string& ns2,
		                                    const string& key,
		                                    const char* value);
		void           setValue            (const string& ns1,
		                                    const string& ns2,
		                                    const string& key,
		                                    const char* value);
		void           setValue            (const string& key, int value);
		void           setValue            (const string& ns2, const string& key,
		                                    int value);
		void           setValue            (const string& ns1, const string& ns2,
		                                    const string& key, int value);
		void           setValue            (const string& key, HTp value);
		void           setValue            (const string& ns2, const string& key,
		                                    HTp value);
		void           setValue            (const string& ns1, const string& ns2,
		                                    const string& key, HTp value);
		void           setValue            (const string& key, HumNum value);
		void           setValue            (const string& ns2, const string& key,
		                                    HumNum value);
		void           setValue            (const string& ns1, const string& ns2,
		                                    const string& key, HumNum value);
		void           setValue            (const string& key, double value);
		void           setValue            (const string& ns2, const string& key,
		                                    double value);
		void           setValue            (const string& ns1, const string& ns2,
		                                    const string& key, double value);
		bool           isDefined           (const string& key) const;
		bool           isDefined           (const string& ns2,
		                                    const string& key) const;
		bool           isDefined           (const string& ns1, const string& ns2,
		                                    const string& key) const;
		void           deleteValue         (const string& key);
		void           deleteValue         (const string& ns2, const string& key);
		void           deleteValue         (const string& ns1, const string& ns2,
		                                    const string& key);
		vector<string> getKeys             (void) const;
		vector<string> getKeys             (const string& ns) const;
		vector<string> getKeys             (const string& ns1,
		                                    const string& ns2) const;
		bool           hasParameters       (void) const;
		bool           hasParameters       (const string& ns) const;
		bool           hasParameters       (const string& ns1,
		                                    const string& ns2) const;
		int            getParameterCount   (void) const;
		int            getParameterCount   (const string& ns) const;
		int            getParameterCount   (const string& ns1,
		                                    const string& ns2) const;
		void           setPrefix           (const string& value);
		string         getPrefix           (void) const;
		ostream&       printXml            (ostream& out = cout, int level = 0,
		                                    const string& indent = "\t");
		ostream&       printXmlAsGlobal    (ostream& out = cout, int level = 0,
		                                    const string& indent = "\t");

		void           setOrigin           (const string& key,
		                                    HumdrumToken* tok);
		void           setOrigin           (const string& key,
		                                    HumdrumToken& tok);
		void           setOrigin           (const string& ns2, const string& key,
		                                    HumdrumToken* tok);
		void           setOrigin           (const string& ns2, const string& key,
		                                    HumdrumToken& tok);
		void           setOrigin           (const string& ns1, const string& ns2,
		                                    const string& parameter,
		                                    HumdrumToken* tok);
		void           setOrigin           (const string& ns1, const string& ns2,
		                                    const string& parameter,
		                                    HumdrumToken& tok);

		HumdrumToken*  getOrigin           (const string& key) const;
		HumdrumToken*  getOrigin           (const string& ns2,
		                                    const string& key) const;
		HumdrumToken*  getOrigin           (const string& ns1,
		                                    const string& ns2,
		                                    const string& parameter) const;

	protected:
		void           initializeParameters(void);
		vector<string> getKeyList          (const string& keys) const;

	private:
		MapNNKV* parameters;
		string   prefix;

	friend ostream& operator<<(ostream& out, const HumHash& hash);
};



class HumNum {
	public:
		         HumNum             (void);
		         HumNum             (int value);
		         HumNum             (int numerator, int denominator);
		         HumNum             (const HumNum& rat);
		         HumNum             (const string& ratstring);
		         HumNum             (const char* ratstring);
		        ~HumNum             ();

		bool     isNegative         (void) const;
		bool     isPositive         (void) const;
		bool     isZero             (void) const;
		bool     isNonZero          (void) const;
		bool     isNonNegative      (void) const;
		bool     isNonPositive      (void) const;
		bool     isInfinite         (void) const;
		bool     isFinite           (void) const;
		bool     isNaN              (void) const;
		bool     isInteger          (void) const;
		bool     isPowerOfTwo       (void) const;
		double   getFloat           (void) const;
		double   toFloat  (void) const { return getFloat(); }
		int      getInteger         (double round = 0.0) const;
		int      toInteger (double round = 0.0) const {
		                                            return getInteger(round); }
		int      getNumerator       (void) const;
		int      getDenominator     (void) const;
		HumNum   getRemainder       (void) const;
		void     setValue           (int numerator);
		void     setValue           (int numerator, int denominator);
		void     setValue           (const string& ratstring);
		void     setValue           (const char* ratstring);
		HumNum   getAbs             (void) const;
		HumNum&  makeAbs            (void);
		HumNum&  operator=          (const HumNum& value);
		HumNum&  operator=          (int value);
		HumNum&  operator+=         (const HumNum& value);
		HumNum&  operator+=         (int value);
		HumNum&  operator-=         (const HumNum& value);
		HumNum&  operator-=         (int value);
		HumNum&  operator*=         (const HumNum& value);
		HumNum&  operator*=         (int value);
		HumNum&  operator/=         (const HumNum& value);
		HumNum&  operator/=         (int value);
		HumNum   operator-          (void) const;
		HumNum   operator+          (const HumNum& value) const;
		HumNum   operator+          (int value) const;
		HumNum   operator-          (const HumNum& value) const;
		HumNum   operator-          (int value) const;
		HumNum   operator*          (const HumNum& value) const;
		HumNum   operator*          (int value) const;
		HumNum   operator/          (const HumNum& value) const;
		HumNum   operator/          (int value) const;
		bool     operator==         (const HumNum& value) const;
		bool     operator==         (double value) const;
		bool     operator==         (int value) const;
		bool     operator!=         (const HumNum& value) const;
		bool     operator!=         (double value) const;
		bool     operator!=         (int value) const;
		bool     operator<          (const HumNum& value) const;
		bool     operator<          (double value) const;
		bool     operator<          (int value) const;
		bool     operator<=         (const HumNum& value) const;
		bool     operator<=         (double value) const;
		bool     operator<=         (int value) const;
		bool     operator>          (const HumNum& value) const;
		bool     operator>          (double value) const;
		bool     operator>          (int value) const;
		bool     operator>=         (const HumNum& value) const;
		bool     operator>=         (double value) const;
		bool     operator>=         (int value) const;
		ostream& printFraction      (ostream& = cout) const;
		ostream& printMixedFraction (ostream& out = cout,
		                             string separator = "_") const;
		ostream& printList          (ostream& out) const;

	protected:
		void     reduce             (void);
		int      gcdIterative       (int a, int b);
		int      gcdRecursive       (int a, int b);

	private:
		int top;
		int bot;
};


ostream& operator<<(ostream& out, const HumNum& number);

template <typename A>
ostream& operator<<(ostream& out, const vector<A>& v);



class HumRegex {
	public:
		            HumRegex           (void);
		            HumRegex           (const string& exp,
		                                const string& options = "");
		           ~HumRegex           ();

		// setting persistent options for regular expression contruction
		void        setIgnoreCase      (void);
		bool        getIgnoreCase      (void);
		void        unsetIgnoreCase    (void);

		// setting persistent search/match options
		void        setGlobal          (void);
		bool        getGlobal          (void);
		void        unsetGlobal        (void);

		// replacing
		string&     replaceDestructive (string& input, const string& replacement,
		                                const string& exp);
		string&     replaceDestructive (string& input, const string& replacement,
		                                const string& exp,
		                                const string& options);
		string      replaceCopy        (const string& input,
		                                const string& replacement,
		                                const string& exp);
		string      replaceCopy        (const string& input,
		                                const string& replacement,
		                                const string& exp,
		                                const string& options);

		string&     replaceDestructive (string* input, const string& replacement,
		                                const string& exp);
		string&     replaceDestructive (string* input, const string& replacement,
		                                const string& exp,
		                                const string& options);
		string      replaceCopy        (string* input, const string& replacement,
		                                const string& exp);
		string      replaceCopy        (string* input, const string& replacement,
		                                const string& exp,
		                                const string& options);
		string&      tr                 (string& input, const string& from, 
		                                const string& to);

		// matching (full-string match)
		bool        match              (const string& input, const string& exp);
		bool        match              (const string& input, const string& exp,
		                                const string& options);
		bool        match              (const string* input, const string& exp);
		bool        match              (const string* input, const string& exp,
		                                const string& options);


		// searching
		// http://www.cplusplus.com/reference/regex/regex_search
		bool        search             (const string& input, const string& exp);
		bool        search             (const string& input, const string& exp,
		                                const string& options);
		bool        search             (const string& input, int startindex,
		                                const string& exp);
		bool        search             (const string& input, int startindex,
		                                const string& exp,
		                                const string& options);

		bool        search             (string* input, const string& exp);
		bool        search             (string* input, const string& exp,
		                                const string& options);
		bool        search             (string* input, int startindex,
		                                const string& exp);
		bool        search             (string* input, int startindex,
		                                const string& exp,
		                                const string& options);

		int         getMatchCount      (void);
		string      getMatch           (int index);
		int         getMatchInt        (int index);
		double      getMatchDouble     (int index);
		string      getPrefix          (void);
		string      getSuffix          (void);
		int         getMatchStartIndex (int index = 0);
		int         getMatchEndIndex   (int index = 0);
		int         getMatchLength     (int index = 0);

		// token lists:
		bool        split              (vector<string>& entries,
		                                const string& buffer,
		                                const string& separator);

	protected:
		std::regex_constants::syntax_option_type
				getTemporaryRegexFlags(const string& sflags);
		std::regex_constants::match_flag_type
				getTemporarySearchFlags(const string& sflags);


	private:

		// m_regex: stores the regular expression to use as a default.
		//
		// http://en.cppreference.com/w/cpp/regex/basic_regex
		// .assign(string) == set the regular expression.
		// operator=       == set the regular expression.
		// .flags()        == return syntax_option_type used to construct.
		std::regex m_regex;

		// m_matches: stores the matches from a search:
		//
		// http://en.cppreference.com/w/cpp/regex/match_results
		// .empty()     == check if match was successful.
		// .size()      == number of matches.
		// .length(i)   == return length of a submatch.
		// .position(i) == return start index of submatch in search string.
		// .str(i)      == return string of submatch.
		// operator[i]  == return submatch.
		// .prefix
		// .suffix
		// .begin()     == start of submatch list.
		// .end()       == end of submatch list.
		std::smatch m_matches;

		// m_regexflags: store default settings for regex processing
		// http://en.cppreference.com/w/cpp/regex/syntax_option_type
		// http://en.cppreference.com/w/cpp/regex/basic_regex
		// /usr/local/Cellar/gcc49/4.9.3/include/c++/4.9.3/bits/regex_constants.h 
		//
		// Options (in the namespace std::regex_constants):
		//    icase      == Ignore case.
		//    nosubs     == Don't collect submatches.
		//    optimize   == Make matching faster, but construction slower.
		//    collate    == locale character ranges.
		//    multiline  == C++17 only.
		//
		// Only one of the following can be given.  EMCAScript will be
		// used by default if none specified.
		//    EMCAScript == Use EMCAScript regex syntax.
		//    basic      == Use basic POSIX syntax.
		//    extended   == Use extended POSIX syntax.
		//    awk        == Use awk POSIX syntax.
		//    grep       == Use grep POSIX syntax.
		//    egrep      == Use egrep POSIX syntax.
		std::regex_constants::syntax_option_type m_regexflags;

		// m_flags: store default settings for regex processing
		// http://www.cplusplus.com/reference/regex/regex_search
		//    match_default     == clear all options.
		//    match_not_bol     == not beginning of line.
		//    match_not_eol     == not end of line.
		//    match_not_bow     == not beginning of word for \b.
		//    match_not_eow     == not end of word for \b.
		//    match_any         == any match acceptable if more than 1 possible..
		//    match_not_null    == empty sequence does note match.
		//    match_continuous  ==
		//    match_prev_avail  ==
		//    format_default    == same as match_default.
		std::regex_constants::match_flag_type m_searchflags;

};



class HumdrumLine;
class HumdrumToken;

class HumAddress {
	public:
		                    HumAddress        (void);
		                    HumAddress        (HumAddress& address);
		                   ~HumAddress        ();

		HumAddress&         operator=         (const HumAddress& address);
		int                 getLineIndex      (void) const;
		int                 getLineNumber     (void) const;
		int                 getFieldIndex     (void) const;
		const HumdrumToken& getDataType       (void) const;
		const string&       getSpineInfo      (void) const;
		int                 getTrack          (void) const;
		int                 getSubtrack       (void) const;
		int                 getSubtrackCount  (void) const;
		string              getTrackString    (string separator = ".") const;
		HumdrumLine*        getLine           (void) const;
		HumdrumLine*        getOwner          (void) const { return getLine(); }
		bool                hasOwner          (void) const;

	protected:
		void                setOwner          (HumdrumLine* aLine);
		void                setFieldIndex     (int fieldlindex);
		void                setSpineInfo      (const string& spineinfo);
		void                setTrack          (int aTrack, int aSubtrack);
		void                setTrack          (int aTrack);
		void                setSubtrack       (int aSubtrack);
		void                setSubtrackCount  (int aSubtrack);

	private:

		// fieldindex: This is the index of the token in the HumdrumLine
		// which owns this token.
		int m_fieldindex;

		// spining: This is the spine position of the token. A simple spine
		// position is an integer, starting with "1" for the first spine
		// of the file (left-most spine).  When the spine splits, "(#)a"
		// is wrapped around the left-subspine's spine info, and "(#)b"
		// around the right-subspine's info. Merged spines will add a space
		// between the two or more merged spines information, such as
		// "(#)a (#)b" for two sub-spines merged into a single spine again.
		// But in this case there is a spine info simplification which will
		// convert "(#)a (#)b" into "#" where # is the original spine number.
		// Other more complicated mergers may be simplified in the future.
		string m_spining;

		// track: This is the track number of the spine.  It is the first
		// number found in the spineinfo string.
		int m_track;

		// subtrack: This is the subtrack number for the spine.  When a spine
		// is not split, it will be 0, if the spine has been split with *^,
		// then the left-subspine will be in subtrack 1 and the right-spine
		// will be subtrack 2.  If subspines are exchanged with *x, then their
		// subtrack assignments will also change.
		int m_subtrack;

		// subtrackcount: The number of currently active subtracks tokens
		// on the owning HumdrumLine (in the same track).  The subtrack range
		// is from 1 (if there is only a primary spine), to a larger number.
		// if subtrackcount is 0, then the variable is not set, or there are
		// no tokens in the track (such as for global comments).
		int m_subtrackcount;

		// owner: This is the line which manages the given token.
		HumdrumLine* m_owner;

	friend class HumdrumToken;
	friend class HumdrumLine;
	friend class HumdrumFile;
};



class HumParamSet {

	public:
		              HumParamSet        (void);
		              HumParamSet        (const string& token);
		              HumParamSet        (HTp token);
		             ~HumParamSet        ();

		const string& getNamespace1      (void);
		const string& getNamespace2      (void);
		string        getNamespace       (void);
		void          setNamespace1      (const string& name);
		void          setNamespace2      (const string& name);
		void          setNamespace       (const string& name);
		void          setNamespace       (const string& name1, const string& name2);

		void          clear              (void);
		int           getCount           (void);
		const string& getParameterName   (int index);
		const string& getParameterValue  (int index);
		int           addParameter       (const string& name, const string& value);
		int           setParameter       (const string& name, const string& value);
		void          readString         (const string& text);
		ostream&      printXml           (ostream& out = cout, int level = 0,
		                                  const string& indent = "\t");

	private:
		string m_ns1;
		string m_ns2;
		vector<pair<string, string>> m_parameters;

};


ostream& operator<<(ostream& out, HumParamSet* hps);
ostream& operator<<(ostream& out, HumParamSet& hps);



class _HumInstrument {
	public:
		_HumInstrument    (void) { humdrum = ""; name = ""; gm = 0; }
	  ~_HumInstrument    ()     { humdrum = ""; name = ""; gm = 0; }

		string humdrum;
		string name;
		int    gm;
};


class HumInstrument {
	public:
		           HumInstrument       (void);
		           HumInstrument       (const string& Hname);
		          ~HumInstrument       ();

		string     getName             (void);
		string     getName             (const string& Hname);
		string     getHumdrum          (void);
		int        getGM               (void);
		int        getGM               (const string& Hname);
		void       setHumdrum          (const string& Hname);
		int        setGM               (const string& Hname, int aValue);

	private:
		int                            index;
		static vector<_HumInstrument>  data;
		static int                     classcount;

	protected:
		void       initialize          (void);
		void       afi                 (const char* humdrum_name, int midinum,
		                                const char* EN_name);
		int        find                (const string& Hname);
		void       sortData            (void);
		static int data_compare_by_humdrum_name(const void* a, const void* b);
};


///////////////////////////////////////////////////////////////////////////
//
// General MIDI instrument definitions
//

#define  CH_1                             0
#define  CH_2                             1
#define  CH_3                             2
#define  CH_4                             3
#define  CH_5                             4
#define  CH_6                             5
#define  CH_7                             6
#define  CH_8                             7
#define  CH_9                             8
#define  CH_10                            9
#define  CH_11                            10
#define  CH_12                            11
#define  CH_13                            12
#define  CH_14                            13
#define  CH_15                            14
#define  CH_16                            15

#define  GM_PIANO(X)                      (0+(X))
#define  GM_ACOUSTIC_GRAND_PIANO          (0)
#define  GM_BRIGHT_ACOUSTIC_PIANO         (1)
#define  GM_ELECTRIC_GRAND_PIANO          (1)
#define  GM_HONKYTONK_PIANO               (2)
#define  GM_HONKY_TONK_PIANO              (3)
#define  GM_ELECTRIC_PIANO_1              (4)
#define  GM_ELECTRIC_PIANO_2              (5)
#define  GM_HARPSICHORD                   (6)
#define  GM_CLAVI                         (7)

#define  GM_CHROMATIC(X)                  (8+(X))
#define  GM_CELESTA                       (8)
#define  GM_GLOCKENSPIEL                  (9)
#define  GM_MUSIC_BOX                     (10)
#define  GM_VIBRAPHONE                    (11)
#define  GM_MARIMBA                       (12)
#define  GM_XYLOPHONE                     (13)
#define  GM_TUBULAR_BELLS                 (14)
#define  GM_DULCIMER                      (15)

#define  GM_ORGAN(X)                      (16+(X))
#define  GM_DRAWBAR_ORGAN                 (16)
#define  GM_PERCUSSIVE_ORGAN              (17)
#define  GM_ROCK_ORGAN                    (18)
#define  GM_CHURCH_ORGAN                  (19)
#define  GM_REED_ORGAN                    (20)
#define  GM_ACCORDION                     (21)
#define  GM_HARMONICA                     (22)
#define  GM_TANGO_ACCORDION               (23)

#define  GM_GUITAR(X)                     (24+(X))
#define  GM_ACOUSTIC_GUITAR_NYLON         (24)
#define  GM_ACOUSTIC_GUITAR_STEEL         (25)
#define  GM_ELECTRIC_GUITAR_JAZZ          (26)
#define  GM_ELECTRIC_GUITAR_CLEAN         (27)
#define  GM_ELECTRIC_GUITAR_MUTED         (28)
#define  GM_OVERDRIVEN_GUITAR             (29)
#define  GM_DISTORTION_GUITAR             (30)
#define  GM_GUITAR_HARMONICS              (31)

#define  GM_BASS(X)                       (32+(X))
#define  GM_ACOUSTIC_BASS                 (32)
#define  GM_ELECTRIC_BASS_FINGER          (33)
#define  GM_ELECTRIC_BASS_PICK            (34)
#define  GM_FRETLESS_BASS                 (35)
#define  GM_SLAP_BASS_1                   (36)
#define  GM_SLAP_BASS_2                   (37)
#define  GM_SYNTH_BASS_1                  (38)
#define  GM_SYNTH_BASS_2                  (39)

#define  GM_STRINGS(X)                    (40+(X))
#define  GM_VIOLIN                        (40)
#define  GM_VIOLA                         (41)
#define  GM_CELLO                         (42)
#define  GM_CONTRABASS                    (43)
#define  GM_TREMOLO_STRINGS               (44)
#define  GM_PIZZACATO_STRINGS             (45)
#define  GM_ORCHESTRAL_HARP               (46)
#define  GM_TIMPANI                       (47)

#define  GM_ENSEMBLE(X)                   (48+(X))
#define  GM_STRING_ENSEMBLE_1             (48)
#define  GM_STRING_ENSEMBLE_2             (49)
#define  GM_SYNTHSTRINGS_1                (50)
#define  GM_SYNTHSTRINGS_2                (51)
#define  GM_CHOIR_AAHS                    (52)
#define  GM_VOICE_OOHS                    (53)
#define  GM_SYNTH_VOICE                   (54)
#define  GM_ORCHESTRA_HIT                 (55)

#define  GM_BRASS(X)                      (56+(X))
#define  GM_TRUMPET                       (56)
#define  GM_TROMBONE                      (57)
#define  GM_TUBA                          (58)
#define  GM_MUTED_TRUMPED                 (59)
#define  GM_FRENCH_HORN                   (60)
#define  GM_BRASS_SECTION                 (61)
#define  GM_SYNTHBRASS_1                  (62)
#define  GM_SYNTHBRASS_2                  (63)

#define  GM_REED(X)                       (64+(X))
#define  GM_SOPRANO_SAX                   (64)
#define  GM_ALTO_SAX                      (65)
#define  GM_TENOR_SAX                     (66)
#define  GM_BARITONE_SAX                  (67)
#define  GM_OBOE                          (68)
#define  GM_ENGLISH_HORN                  (69)
#define  GM_BASSOON                       (70)
#define  GM_CLARINET                      (71)

#define  GM_PIPE(X)                       (72+(X))
#define  GM_PICCOLO                       (72)
#define  GM_FLUTE                         (73)
#define  GM_RECORDER                      (74)
#define  GM_PAN_FLUTE                     (75)
#define  GM_BLOWN_BOTTLE                  (76)
#define  GM_SHAKUHACHI                    (77)
#define  GM_WHISTLE                       (78)
#define  GM_OCARINA                       (79)

#define  GM_LEAD(X)                       (80+(X))
#define  GM_LEAD_SQUARE                   (80)
#define  GM_LEAD_SAWTOOTH                 (81)
#define  GM_LEAD_CALLIOPE                 (82)
#define  GM_LEAD_CHIFF                    (83)
#define  GM_LEAD_CHARANG                  (84)
#define  GM_LEAD_VOICE                    (85)
#define  GM_LEAD_FIFTHS                   (86)
#define  GM_LEAD_BASS                     (87)

#define  GM_PAD(X)                        (88+(X))
#define  GM_PAD_NEW_AGE                   (88)
#define  GM_PAD_WARM                      (89)
#define  GM_PAD_POLYSYNTH                 (90)
#define  GM_PAD_CHOIR                     (91)
#define  GM_PAD_BOWED                     (92)
#define  GM_PAD_METALLIC                  (93)
#define  GM_PAD_HALO                      (94)
#define  GM_PAD_SWEEP                     (95)

#define  GM_FX(X)                         (96+(X))
#define  GM_FX_TRAIN                      (96)
#define  GM_FX_SOUNDTRACK                 (97)
#define  GM_FX_CRYSTAL                    (98)
#define  GM_FX_ATMOSPHERE                 (99)
#define  GM_FX_BRIGHTNESS                 (100)
#define  GM_FX_GOBLINS                    (101)
#define  GM_FX_ECHOES                     (102)
#define  GM_FX_SCI_FI                     (103)

#define  GM_ETHNIC(X)                     (104+(X))
#define  GM_SITAR                         (104)
#define  GM_BANJO                         (105)
#define  GM_SHAMISEN                      (106)
#define  GM_KOTO                          (107)
#define  GM_KALIMBA                       (108)
#define  GM_BAGPIPE                       (109)
#define  GM_FIDDLE                        (110)
#define  GM_SHANAI                        (111)

#define  GM_PERCUSSION(X)                 (112+(X))
#define  GM_TINKLE_BELL                   (112)
#define  GM_AGOGO                         (113)
#define  GM_STEEL_DRUMS                   (114)
#define  GM_WOODBLOCKS                    (115)
#define  GM_TAIKO_DRUM                    (116)
#define  GM_MELODIC_DRUM                  (117)
#define  GM_SYNTH_DRUM                    (118)
#define  GM_REVERSE_CYMBAL                (119)

#define  GM_SOUNDEFFECT(X)                (120+(X))
#define  GM_GUITAR_FRET_NOISE             (120)
#define  GM_BREATH_NOISE                  (121)
#define  GM_SEASHORE                      (122)
#define  GM_BIRD_TWEET                    (123)
#define  GM_TELEPHONE_RING                (124)
#define  GM_HELICOPTER                    (125)
#define  GM_APPLAUSE                      (126)
#define  GM_GUNSHOT                       (127)

//
// Percussion instruments on channel 10
//

#define  GM_ACOUSTIC_BASS_DRUM            (35)
#define  GM_BASS_DRUM_1                   (36)
#define  GM_SIDE_STICK                    (37)
#define  GM_ACOUSTIC_SNARE                (38)
#define  GM_HAND_CLAP                     (39)
#define  GM_ELECTRIC_SNARE                (40)
#define  GM_LOW_FLOOR_TOM                 (41)
#define  GM_CLOSED_HI_HAT                 (42)
#define  GM_HIGH_FLOOR_TOM                (43)
#define  GM_PEDAL_HI_HAT                  (44)
#define  GM_LOW_TOM                       (45)
#define  GM_OPEN_HI_HAT                   (46)
#define  GM_LOW_MID_TOM                   (47)
#define  GM_HIGH_MID_TOM                  (48)
#define  GM_CRASH_CYMBAL_1                (49)
#define  GM_HIGH_TOM                      (50)
#define  GM_RIDE_CYMBAL_1                 (51)
#define  GM_CHINESE_CYMBAL                (52)
#define  GM_RIDE_BELL                     (53)
#define  GM_TAMBOURINE                    (54)
#define  GM_SPLASH_CYMBAL                 (55)
#define  GM_COWBELL                       (56)
#define  GM_CRASH_CYMBAL_2                (57)
#define  GM_VIBRASLAP                     (58)
#define  GM_RIDE_CYMBAL_2                 (59)
#define  GM_HI_BONGO                      (60)
#define  GM_LOW_BONGO                     (61)
#define  GM_MUTE_HI_CONGA                 (62)
#define  GM_OPEN_HI_CONGA                 (63)
#define  GM_LOW_CONGA                     (64)
#define  GM_HIGH_TIMBALE                  (65)
#define  GM_LOW_TIMBALE                   (66)
#define  GM_HIGH_AGOGO                    (67)
#define  GM_LOW_AGOGO                     (68)
#define  GM_CABASA                        (69)
#define  GM_MARACAS                       (70)
#define  GM_SHORT_WHISTLE                 (71)
#define  GM_LONG_WHISTLE                  (72)
#define  GM_SHORT_GUIRO                   (73)
#define  GM_LONG_GUIRO                    (74)
#define  GM_CLAVES                        (75)
#define  GM_HI_WOOD_BLOCK                 (76)
#define  GM_LOW_WOOD_BLOCK                (77)
#define  GM_MUTE_CUICA                    (78)
#define  GM_OPEN_CUICA                    (79)
#define  GM_MUTE_TRIANGLE                 (80)
#define  GM_OPEN_TRIANGLE                 (81)



class HumdrumLine : public string, public HumHash {
	public:
		         HumdrumLine            (void);
		         HumdrumLine            (const string& aString);
		         HumdrumLine            (const char* aString);
		         HumdrumLine            (HumdrumLine& line);
		         HumdrumLine            (HumdrumLine& line, void* owner);
		        ~HumdrumLine            ();

		HumdrumLine& operator=          (HumdrumLine& line);
		bool     isComment              (void) const;
		bool     isCommentLocal         (void) const;
		bool     isLocalComment         (void) const { return isCommentLocal(); }
		bool     isCommentGlobal        (void) const;
		bool     isReference            (void) const;
		string   getReferenceKey        (void) const;
		string   getReferenceValue      (void) const;
		bool     isGlobalComment         (void) const { return isCommentGlobal(); }
		bool     isExclusive            (void) const;
		bool     isExclusiveInterpretation (void) const { return isExclusive(); }
		bool     isTerminator           (void) const;
		bool     isInterp               (void) const;
		bool     isInterpretation       (void) const { return isInterp(); }
		bool     isBarline              (void) const;
		bool     isData                 (void) const;
		bool     isAllNull              (void) const;
		bool     isAllRhythmicNull      (void) const;
		bool     isEmpty                (void) const;
		bool     isBlank                (void) const { return isEmpty(); }
		bool     isManipulator          (void) const;
		bool     hasSpines              (void) const;
		bool     isGlobal               (void) const;
		HTp      token                  (int index) const;
		void     getTokens              (vector<HTp>& list);
		int      getTokenCount          (void) const;
		int      getFieldCount          (void) const { return getTokenCount(); }
		string   getTokenString         (int index) const;
		bool     equalChar              (int index, char ch) const;
		char     getChar                (int index) const;
		bool     isKernBoundaryStart    (void) const;
		bool     isKernBoundaryEnd      (void) const;
		ostream& printSpineInfo         (ostream& out = cout);
		ostream& printTrackInfo         (ostream& out = cout);
		ostream& printDataTypeInfo      (ostream& out = cout);
		ostream& printDurationInfo      (ostream& out = cout);
		ostream& printCsv               (ostream& out = cout,
		                                 const string& separator = ",");
		ostream& printXml               (ostream& out = cout, int level = 0,
		                                 const string& indent = "\t");
		ostream& printXmlParameterInfo  (ostream& out, int level,
		                                 const string& indent);
		ostream& printGlobalXmlParameterInfo(ostream& out, int level,
		                                 const string& indent);
		string   getXmlId               (const string& prefix = "") const;
		string   getXmlIdPrefix         (void) const;
		void     createLineFromTokens   (void);
		int      getLineIndex           (void) const;
		int      getLineNumber          (void) const;
		HumdrumFile* getOwner           (void);
		void     setText                (const string& text);
		string   getText                (void);

		HumNum   getDuration            (void) const;
		HumNum   getDurationFromStart   (void) const;
		HumNum   getDurationToEnd       (void) const;
		HumNum   getDurationFromBarline (void) const;
		HumNum   getDurationToBarline   (void) const;
		HumNum   getBarlineDuration     (void) const;

		HumNum   getDuration            (HumNum scale) const;
		HumNum   getDurationFromStart   (HumNum scale) const;
		HumNum   getDurationToEnd       (HumNum scale) const;
		HumNum   getDurationFromBarline (HumNum scale) const;
		HumNum   getDurationToBarline   (HumNum scale) const;
		HumNum   getBarlineDuration     (HumNum scale) const;
		int      getKernNoteAttacks     (void);
		int      addLinkedParameter     (HTp token);

		HumNum   getBeat                (HumNum beatdur = "1") const;
		HumNum   getBeat                (string beatrecip = "4") const;
		HTp      getTrackStart          (int track) const;
		void     setLineFromCsv         (const char* csv,
		                                 const string& separator = ",");
		void     setLineFromCsv         (const string& csv,
		                                 const string& separator = ",");

		// low-level editing functions (need to re-analyze structure after using)
		void     appendToken            (HTp token);
		void     appendToken            (const HumdrumToken& token);
		void     appendToken            (const string& token);
		void     appendToken            (const char* token);

		void     appendToken            (int index, HTp token);
		void     appendToken            (int index, const HumdrumToken& token);
		void     appendToken            (int index, const string& token);
		void     appendToken            (int index, const char* token);

		void     insertToken            (int index, HTp token);
		void     insertToken            (int index, const HumdrumToken& token);
		void     insertToken            (int index, const string& token);
		void     insertToken            (int index, const char* token);

		void     setDuration            (HumNum aDur);
		void     setDurationFromStart   (HumNum dur);
		void     setDurationFromBarline (HumNum dur);
		void     setDurationToBarline   (HumNum dur);

	protected:
		bool     analyzeTracks          (string& err);
		bool     analyzeTokenDurations  (string& err);
		void     setLineIndex           (int index);
		void     clear                  (void);
		void     setOwner               (void* hfile);
		int      createTokensFromLine   (void);
		void     setLayoutParameters    (void);
		void     setParameters          (const string& pdata);
		void     storeGlobalLinkedParameters(void);
		ostream&	printXmlGlobalLinkedParameterInfo(ostream& out = cout, int level = 0,
		                                 const string& indent = "\t");
		ostream& printXmlGlobalLinkedParameters(ostream& out = cout, int level = 0,
		                                 const string& indent = "\t");

	private:

		//
		// State variables managed by the HumdrumLine class:
		//

		// m_lineindex: Used to store the index number of the HumdrumLine in
		// the owning HumdrumFile object.
		// This variable is filled by HumdrumFileStructure::analyzeLines().
		int m_lineindex;

		// m_tokens: Used to store the individual tab-separated token fields
		// on a line.  These are prepared automatically after reading in
		// a full line of text (which is accessed throught the string parent
		// class).  If the full line is changed, the tokens are not updated
		// automatically -- use createTokensFromLine().  Likewise the full
		// text line is not updated if any tokens are changed -- use
		// createLineFromTokens() in that case.  The second case is more
		// useful: you can read in a HumdrumFile, tweak the tokens, then
		// reconstruct the full line and print out again.
		// This variable is filled by HumdrumFile::read().
		// The contents of this vector should be deleted when deconstructing
		// a HumdrumLine object.
		vector<HumdrumToken*> m_tokens;

		// m_duration: This is the "duration" of a line.  The duration is
		// equal to the minimum time unit of all durational tokens on the
		// line.  This also includes null tokens when the duration of a
		// previous note in a previous spine is ending on the line, so it is
		// not just the minimum duration on the line.
		// This variable is filled by HumdrumFileStructure::analyzeRhythm().
		HumNum m_duration;

		// m_durationFromStart: This is the cumulative duration of all lines
		// prior to this one in the owning HumdrumFile object.  For example,
		// the first notes in a score start at time 0, If the duration of the
		// first data line is 1 quarter note, then the durationFromStart for
		// the second line will be 1 quarter note.
		// This variable is filled by HumdrumFileStructure::analyzeRhythm().
		HumNum m_durationFromStart;

		// m_durationFromBarline: This is the cumulative duration from the
		// last barline to the current data line.
		// This variable is filled by HumdrumFileStructure::analyzeMeter().
		HumNum m_durationFromBarline;

		// m_durationToBarline: This is the duration from the start of the
		// current line to the next barline in the owning HumdrumFile object.
		// This variable is filled by HumdrumFileStructure::analyzeMeter().
		HumNum m_durationToBarline;

		// m_linkedParameters: List of Humdrum tokens which are parameters
		// (mostly only layout parameters at the moment)
		vector<HTp> m_linkedParameters;

		// owner: This is the HumdrumFile which manages the given line.
		void* m_owner;

	friend class HumdrumFileBase;
	friend class HumdrumFileStructure;
	friend class HumdrumFileContent;
	friend class HumdrumFile;
};

ostream& operator<< (ostream& out, HumdrumLine& line);
ostream& operator<< (ostream& out, HumdrumLine* line);




typedef HumdrumToken* HTp;

class HumdrumToken : public string, public HumHash {
	public:
		         HumdrumToken              (void);
		         HumdrumToken              (const HumdrumToken& token);
		         HumdrumToken              (HumdrumToken* token);
		         HumdrumToken              (const HumdrumToken& token,
		                                    HumdrumLine* owner);
		         HumdrumToken              (HumdrumToken* token,
		                                    HumdrumLine* owner);
		         HumdrumToken              (const char* token);
		         HumdrumToken              (const string& token);
		        ~HumdrumToken              ();

		bool     isNull                    (void) const;
		bool     isManipulator             (void) const;

		bool     isExclusiveInterpretation (void) const;
		bool     isSplitInterpretation     (void) const;
		bool     isMergeInterpretation     (void) const;
		bool     isExchangeInterpretation  (void) const;
		bool     isTerminateInterpretation (void) const;
		bool     isAddInterpretation       (void) const;

		// alises for the above
		bool     isExclusive               (void) const
		                                  { return isExclusiveInterpretation(); }
		bool     isExInterp                (void) const
		                                  { return isExclusiveInterpretation(); }
		bool     isSplit                   (void) const
		                                      { return isSplitInterpretation(); }
		bool     isMerge                   (void) const
		                                      { return isMergeInterpretation(); }
		bool     isExchange                (void) const
		                                   { return isExchangeInterpretation(); }
		bool     isTerminate               (void) const
		                                  { return isTerminateInterpretation(); }
		bool     isTerminator              (void) const
		                                  { return isTerminateInterpretation(); }
		bool     isAdd                     (void) const
		                                      { return isSplitInterpretation(); }

		bool     isBarline                 (void) const;
		bool     isCommentLocal            (void) const;
		bool     isCommentGlobal           (void) const;
		bool     isComment                 (void) const;
		bool     isData                    (void) const;
		bool     isInterpretation          (void) const;
		bool     isNonNullData             (void) const;
		bool     isNullData                (void) const;
		bool     isChord                   (const string& separator = " ");
		bool     isLabel                   (void) const;
		bool     hasRhythm                 (void) const;
		bool     hasBeam                   (void) const;
		bool     equalTo                   (const string& pattern);

		// kern-specific functions:
		bool     isRest                    (void);
		bool     isNote                    (void);
		bool     isSecondaryTiedNote       (void);
		bool     isSustainedNote           (void);
		bool     isNoteAttack              (void);
		bool     isInvisible               (void);
		bool     isGrace                   (void);
		bool     isClef                    (void);
		bool     isKeySignature            (void);
		bool     isKeyDesignation          (void);
		bool     isTimeSignature           (void);
		bool     isMensurationSymbol       (void);

		bool     hasSlurStart              (void);
		bool     hasSlurEnd                (void);
		int      hasVisibleAccidental      (int subtokenIndex) const;
		int      hasCautionaryAccidental   (int subtokenIndex) const;
		bool     hasLigatureBegin          (void);
		bool     hasLigatureEnd            (void);

		HumNum   getDuration               (void) const;
		HumNum   getDuration               (HumNum scale) const;
		HumNum   getTiedDuration           (void);
		HumNum   getTiedDuration           (HumNum scale);
		HumNum   getDurationNoDots         (void) const;
		HumNum   getDurationNoDots         (HumNum scale) const;
		int      getDots                   (char separator = ' ') const;

		HumNum   getDurationFromStart      (void) const;
		HumNum   getDurationFromStart      (HumNum scale) const;

		HumNum   getDurationToEnd          (void) const;
		HumNum   getDurationToEnd          (HumNum scale) const;

		HumNum   getDurationFromBarline    (void) const;
		HumNum   getDurationFromBarline    (HumNum scale) const;

		HumNum   getDurationToBarline      (void) const;
		HumNum   getDurationToBarline      (HumNum scale) const;

		HumNum   getBarlineDuration        (void) const;
		HumNum   getBarlineDuration        (HumNum scale) const;

		HumdrumLine* getOwner              (void) const;
		HumdrumLine* getLine               (void) const { return getOwner(); }
		bool     equalChar                 (int index, char ch) const;

		HTp      resolveNull               (void);
		void     setNullResolution         (HTp resolution);
		int      getLineIndex              (void) const;
		int      getLineNumber             (void) const;
		int      getFieldIndex             (void) const;
		int      getFieldNumber            (void) const;
		int      getTokenIndex             (void) const;
		int      getTokenNumber            (void) const;
		const string& getDataType          (void) const;
		bool     isDataType                (const string& dtype) const;
		bool     isKern                    (void) const;
		bool     isMens                    (void) const;
		string   getSpineInfo              (void) const;
		int      getTrack                  (void) const;
		int      getSubtrack               (void) const;
		bool     noteInLowerSubtrack       (void);
		string   getTrackString            (void) const;
		int      getSubtokenCount          (const string& separator = " ") const;
		string   getSubtoken               (int index,
		                                    const string& separator = " ") const;
		void     setParameters             (HTp ptok);
		void     setParameters             (const string& pdata, HTp ptok = NULL);
		int      getStrandIndex            (void) const;
		int      getSlurStartElisionLevel  (int index = 0) const;
		int      getSlurEndElisionLevel    (int index = 0) const;
		HTp      getSlurStartToken         (int number = 0);
		HTp      getSlurEndToken           (int number = 0);
		void     storeLinkedParameters     (void);
		bool     linkedParameterIsGlobal   (int index);
		ostream& printCsv                  (ostream& out = cout);
		ostream& printXml                  (ostream& out = cout, int level = 0,
		                                    const string& indent = "\t");
		ostream& printGlobalXmlParameterInfo(ostream& out = cout, int level = 0,
		                                   const string& indent = "\t");
		string   getXmlId                  (const string& prefix = "") const;
		string   getXmlIdPrefix            (void) const;
		void     setText                   (const string& text);
		string   getText                   (void) const;
		int      addLinkedParameter        (HTp token);
		int      getLinkedParameterCount   (void);
		HumParamSet* getLinkedParameter    (int index);
		HumParamSet* getLinkedParameter    (void);
		ostream& printXmlLinkedParameterInfo(ostream& out, int level, const string& indent);

		// layout parameter accessors
		string   getVisualDuration         (void);

		HumdrumToken& operator=            (HumdrumToken& aToken);
		HumdrumToken& operator=            (const string& aToken);
		HumdrumToken& operator=            (const char* aToken);

		// next/previous token functions:
		int         getNextTokenCount      (void) const;
		int         getPreviousTokenCount  (void) const;
		HTp         getNextToken           (int index = 0) const;
		HTp         getPreviousToken       (int index = 0) const;
		vector<HTp> getNextTokens          (void) const;
		vector<HTp> getPreviousTokens      (void) const;

		// next/previous token on line:
		HTp      getNextFieldToken           (void) const;
		HTp      getPreviousFieldToken       (void) const;

		int      getPreviousNonNullDataTokenCount(void);
		int      getPreviousNNDTCount      (void)
		                           { return getPreviousNonNullDataTokenCount(); }
		HTp      getPreviousNonNullDataToken(int index = 0);
		HTp      getPreviousNNDT           (int index = 0)
		                           { return getPreviousNonNullDataToken(index); }
		int      getNextNonNullDataTokenCount(void);
		int      getNextNNDTCount          (void)
		                               { return getNextNonNullDataTokenCount(); }
		HTp      getNextNonNullDataToken   (int index = 0);
		HTp      getNextNNDT               (int index = 0)
		                               { return getNextNonNullDataToken(index); }

		// slur-analysis based functions:
		HumNum   getSlurDuration           (HumNum scale = 1);

		void     setTrack                  (int aTrack, int aSubtrack);
		void     setTrack                  (int aTrack);

	protected:
		void     setLineIndex              (int lineindex);
		void     setFieldIndex             (int fieldlindex);
		void     setSpineInfo              (const string& spineinfo);
		void     setSubtrack               (int aSubtrack);
		void     setSubtrackCount          (int count);
		void     setPreviousToken          (HTp aToken);
		void     setNextToken              (HTp aToken);
		void     addNextNonNullToken       (HTp token);
		void     makeForwardLink           (HumdrumToken& nextToken);
		void     makeBackwardLink          (HumdrumToken& previousToken);
		void     setOwner                  (HumdrumLine* aLine);
		int      getState                  (void) const;
		void     incrementState            (void);
		void     setDuration               (const HumNum& dur);
		void     setStrandIndex            (int index);

		bool     analyzeDuration          (string& err);
		ostream& printXmlBaseInfo         (ostream& out = cout, int level = 0,
		                                   const string& indent = "\t");
		ostream& printXmlContentInfo      (ostream& out = cout, int level = 0,
		                                   const string& indent = "\t");
		ostream& printXmlStructureInfo    (ostream& out = cout, int level = 0,
		                                   const string& indent = "\t");
		ostream& printXmlParameterInfo    (ostream& out = cout, int level = 0,
		                                   const string& indent = "\t");
		ostream&	printXmlLinkedParameters (ostream& out = cout, int level = 0,
		                                   const string& indent = "\t");

	private:
		// address: The address contains information about the location of
		// the token on a HumdrumLine and in a HumdrumFile.
		HumAddress m_address;

		// duration: The duration of the token.  Non-rhythmic data types
		// will have a negative duration (which should be interpreted
		// as a zero duration--See HumdrumToken::hasRhythm()).
		// Grace note will have a zero duration, even if they have a duration
		// list in the token for a graphical display duration.
		HumNum m_duration;

		// nextTokens: This is a list of all previous tokens in the spine which
		// immediately precede this token. Typically there will be one
		// following token, but there can be two tokens if the current
		// token is *^, and there will be zero following tokens after a
		// spine terminating token (*-).
		vector<HTp> m_nextTokens;     // link to next token(s) in spine

		// previousTokens: Simiar to nextTokens, but for the immediately
		// follow token(s) in the data.  Typically there will be one
		// preceding token, but there can be multiple tokens when the previous
		// line has *v merge tokens for the spine.  Exclusive interpretations
		// have no tokens preceding them.
		vector<HTp> m_previousTokens; // link to last token(s) in spine

		// nextNonNullTokens: This is a list of non-tokens in the spine
		// that follow this one.
		vector<HTp> m_nextNonNullTokens;

		// previousNonNullTokens: This is a list of non-tokens in the spine
		// that preced this one.
		vector<HTp> m_previousNonNullTokens;

		// rhycheck: Used to perfrom HumdrumFileStructure::analyzeRhythm
		// recursively.
		int m_rhycheck;

		// strand: Used to keep track of contiguous voice connections between
		// secondary spines/tracks.  This is the 1-D strand index number
		// (not the 2-d one).
		int m_strand;

		// m_nullresolve: used to point to the token that a null token
		// refers to.
		HTp m_nullresolve;

		// m_linkedParameters: List of Humdrum tokens which are parameters
		// (mostly only layout parameters at the moment).
		vector<HTp> m_linkedParameters;

		// m_linkedParameter: A single parameter encoded in the text of the
		// token.
		HumParamSet* m_linkedParameter = NULL;

	friend class HumdrumLine;
	friend class HumdrumFileBase;
	friend class HumdrumFileStructure;
	friend class HumdrumFileContent;
	friend class HumdrumFile;
};


ostream& operator<<(ostream& out, const HumdrumToken& token);
ostream& operator<<(ostream& out, HTp token);

ostream& printSequence(vector<vector<HTp> >& sequence, ostream& out=std::cout);
ostream& printSequence(vector<HTp>& sequence, ostream& out = std::cout);



// The following options are used for get[Primary]TrackTokens:
// * OPT_PRIMARY    => only extract primary subspine/subtrack.
// * OPT_NOEMPTY    => don't include null tokens in extracted list if all
//                        extracted subspines contains null tokens.
//                        Includes null interpretations and comments as well.
// * OPT_NONULL     => don't include any null tokens in extracted list.
// * OPT_NOINTERP   => don't include interprtation tokens.
// * OPT_NOMANIP    => don't include spine manipulators (*^, *v, *x, *+,
//                        but still keep ** and *0).
// * OPT_NOCOMMENT  => don't include comment tokens.
// * OPT_NOGLOBALS  => don't include global records (global comments, reference
//                        records, and empty lines). In other words, only return
//                        a list of tokens from lines which hasSpines() it true.
// * OPT_NOREST     => don't include **kern rests.
// * OPT_NOTIE      => don't include **kern secondary tied notes.
//
// Compound options:
// * OPT_DATA      (OPT_NOMANIP | OPT_NOCOMMENT | OPT_NOGLOBAL)
//     Only data tokens (including barlines)
// * OPT_ATTACKS   (OPT_DATA | OPT_NOREST | OPT_NOTIE | OPT_NONULL)
//     Only note-attack tokens (when etracting **kern data)
//
#define OPT_PRIMARY   0x001
#define OPT_NOEMPTY   0x002
#define OPT_NONULL    0x004
#define OPT_NOINTERP  0x008
#define OPT_NOMANIP   0x010
#define OPT_NOCOMMENT 0x020
#define OPT_NOGLOBAL  0x040
#define OPT_NOREST    0x080
#define OPT_NOTIE     0x100
#define OPT_DATA      (OPT_NOMANIP | OPT_NOCOMMENT | OPT_NOGLOBAL)
#define OPT_ATTACKS   (OPT_DATA | OPT_NOREST | OPT_NOTIE | OPT_NONULL)


class TokenPair {
	public:
		TokenPair(void) { clear(); }
		~TokenPair() { clear(); }
		void clear(void) {
			first = NULL;
			last  = NULL;
		}
		HTp first;
		HTp last;
};


bool sortTokenPairsByLineIndex(const TokenPair& a, const TokenPair& b);


class HumdrumFileBase : public HumHash {
	public:
		              HumdrumFileBase          (void);
		              HumdrumFileBase          (HumdrumFileBase& infile);
		              HumdrumFileBase          (const string& contents);
		              HumdrumFileBase          (istream& contents);
		             ~HumdrumFileBase          ();

		HumdrumFileBase& operator=             (HumdrumFileBase& infile);
		bool          read                     (istream& contents);
		bool          read                     (const char* filename);
		bool          read                     (const string& filename);
		bool          readCsv                  (istream& contents,
		                                        const string& separator=",");
		bool          readCsv                  (const char* contents,
		                                        const string& separator=",");
		bool          readCsv                  (const string& contents,
		                                        const string& separator=",");

		bool          readString               (const char* contents);
		bool          readString               (const string& contents);
		bool          readStringCsv            (const char* contents,
		                                        const string& separator=",");
		bool          readStringCsv            (const string& contents,
		                                        const string& separator=",");
		bool          isValid                  (void);
		string        getParseError            (void) const;
		bool          isQuiet                  (void) const;
		void          setQuietParsing          (void);
		void          setNoisyParsing          (void);
		void          clear                    (void);

		bool          parse                    (istream& contents)
		                                    { return read(contents); }
		bool          parse                    (const char* contents)
		                                    { return readString(contents); }
		bool          parse                    (const string& contents)
		                                    { return readString(contents); }
		bool          parseCsv                 (istream& contents,
		                                        const string& separator = ",")
		                                    { return readCsv(contents); }
		bool          parseCsv                 (const char* contents,
		                                        const string& separator = ",")
		                                    { return readStringCsv(contents); }
		bool          parseCsv                 (const string& contents,
		                                        const string& separator = ",")
		                                    { return readStringCsv(contents); }

		void          setXmlIdPrefix           (const string& value);
		string        getXmlIdPrefix           (void);
		void          setFilename              (const string& filename);
		string        getFilename              (void);

		void          setSegmentLevel          (int level = 0);
		int           getSegmentLevel          (void);
		ostream&      printSegmentLabel        (ostream& out);
		ostream&      printNonemptySegmentLabel(ostream& out);

		HumdrumLine&  operator[]               (int index);
		HumdrumLine*  getLine                  (int index);
		int           getLineCount             (void) const;
		HTp           token                    (int lineindex, int fieldindex);
		string        token                    (int lineindex, int fieldindex,
		                                        int subtokenindex,
		                                        const string& separator = " ");
		int           getMaxTrack              (void) const;
		int           getTrackCount            (void) const
		                                                { return getMaxTrack(); }
		int           getSpineCount            (void) const
		                                                { return getMaxTrack(); }
		int           getMeasureNumber         (int line);
		ostream&      printSpineInfo           (ostream& out = cout);
		ostream&      printDataTypeInfo        (ostream& out = cout);
		ostream&      printTrackInfo           (ostream& out = cout);
		ostream&      printCsv                 (ostream& out = cout,
		                                        const string& separator = ",");
		ostream&      printFieldNumber         (int fieldnum, ostream& out);
		ostream&      printFieldIndex          (int fieldind, ostream& out);
		void          usage                    (const string& command);
		void          example                  (void);

		HTp           getTrackStart            (int track) const;
		void          getSpineStopList         (vector<HTp>& spinestops);
		HTp           getSpineStart            (int spine) const
		                                       { return getTrackStart(spine+1); }
		void          getSpineStartList        (vector<HTp>& spinestarts);
		void          getSpineStartList        (vector<HTp>& spinestarts,
		                                        const string& exinterp);
		void          getKernSpineStartList    (vector<HTp>& spinestarts);
		vector<HTp>   getKernSpineStartList    ();
		int           getExinterpCount         (const string& exinterp);
		void          getSpineStartList        (vector<HTp>& spinestarts,
		                                        const vector<string>& exinterps);
		void          getTrackStartList        (vector<HTp>& spinestarts)
		                               { return getSpineStartList(spinestarts); }
		void          getTrackStartList        (vector<HTp>& spinestarts,
		                                        const string& exinterp)
		                     { return getSpineStartList(spinestarts, exinterp); }
		void          getTrackStartList        (vector<HTp>& spinestarts,
		                                        const vector<string>& exinterps)
		                    { return getSpineStartList(spinestarts, exinterps); }

		int           getTrackEndCount         (int track) const;
		HTp           getTrackEnd              (int track, int subtrack) const;
		void          createLinesFromTokens    (void);

		void          appendLine               (const char* line);
		void          appendLine               (const string& line);
		void          appendLine               (HumdrumLine* line);
		void          push_back                (const char* line)
		                                                    { appendLine(line); }
		void          push_back                (const string& line)
		                                                    { appendLine(line); }
		void          push_back                (HumdrumLine* line)
		                                                    { appendLine(line); }

		void          insertLine               (int index, const char* line);
		void          insertLine               (int index, const string& line);
		void          insertLine               (int index, HumdrumLine* line);
//		void          adjustMergeSpineLines    (void);

		HumdrumLine*  back                     (void);
		void          makeBooleanTrackList     (vector<bool>& spinelist,
		                                        const string& spinestring);
		bool          analyzeBaseFromLines     (void);
		bool          analyzeBaseFromTokens    (void);


		vector<HumdrumLine*> getReferenceRecords(void);

		// spine analysis functionality:
		void          getTrackSequence         (vector<vector<HTp> >& sequence,
		                                        HTp starttoken, int options);
		void          getTrackSequence         (vector<vector<HTp> >& sequence,
		                                        int track, int options);
		void          getPrimaryTrackSequence  (vector<HTp>& sequence,
		                                        int track, int options);

		void          getSpineSequence         (vector<vector<HTp> >& sequence,
		                                        HTp starttoken, int options);
		void          getSpineSequence         (vector<vector<HTp> >& sequence,
		                                        int spine, int options);
		void          getPrimarySpineSequence  (vector<HTp>& sequence,
		                                        int spine, int options);

		void          getTrackSeq              (vector<vector<HTp> >& sequence,
		                                        HTp starttoken, int options)
		                     { getTrackSequence(sequence, starttoken, options); }
		void          getTrackSeq              (vector<vector<HTp> >& sequence,
		                                        int track, int options)
		                          { getTrackSequence(sequence, track, options); }
		void          getPrimaryTrackSeq       (vector<HTp>& sequence,
		                                        int track, int options)
		                    {getPrimaryTrackSequence(sequence, track, options); }

		// functions defined in HumdrumFileBase-net.cpp:
		static string getUriToUrlMapping        (const string& uri);
		void          readFromHumdrumUri        (const string& humaddress);
		void          readFromJrpUri            (const string& jrpaddress);
		void          readFromHttpUri           (const string& webaddress);
		static void   readStringFromHttpUri     (stringstream& inputdata,
		                                         const string& webaddress);

	protected:
		static int    getChunk                  (int socket_id,
		                                         stringstream& inputdata,
		                                         char* buffer, int bufsize);
		static int    getFixedDataSize          (int socket_id,
		                                         int datalength,
		                                         stringstream& inputdata,
		                                         char* buffer, int bufsize);
		static void   prepare_address           (struct sockaddr_in *address,
		                                         const string& hostname,
		                                         unsigned short int port);
		static int    open_network_socket       (const string& hostname,
		                                         unsigned short int port);

	protected:
		bool          analyzeTokens             (void);
		bool          analyzeSpines             (void);
		bool          analyzeLinks              (void);
		bool          analyzeTracks             (void);
		bool          analyzeLines              (void);
		bool          adjustSpines              (HumdrumLine& line,
		                                         vector<string>& datatype,
		                                         vector<string>& sinfo);
		string        getMergedSpineInfo        (vector<string>& info,
		                                         int starti, int extra);
		bool          stitchLinesTogether       (HumdrumLine& previous,
		                                         HumdrumLine& next);
		void          addToTrackStarts          (HTp token);
		bool          analyzeNonNullDataTokens  (void);
		void          addUniqueTokens           (vector<HTp>& target,
		                                         vector<HTp>& source);
		bool          processNonNullDataTokensForTrackForward(HTp starttoken,
		                                         vector<HTp> ptokens);
		bool          processNonNullDataTokensForTrackBackward(HTp starttoken,
		                                         vector<HTp> ptokens);
		bool          setParseError             (stringstream& err);
		bool          setParseError             (const string& err);
		bool          setParseError             (const char* format, ...);
//		void          fixMerges                 (int linei);

	protected:

		// m_lines: an array representing lines from the input file.
		// The contents of lines must be deallocated when deconstructing object.
		vector<HumdrumLine*> m_lines;

		// m_filename: name of the file which was loaded.
		string m_filename;

		// m_segementlevel: segment level (e.g., work/movement)
		int m_segmentlevel;

		// m_trackstarts: list of addresses of the exclusive interpreations
		// in the file.  The first element in the list is reserved, so the
		// number of tracks (primary spines) is equal to one less than the
		// size of this list.
		vector<HTp> m_trackstarts;

		// m_trackends: list of the addresses of the spine terminators in the
		// file. It is possible that spines can split and their subspines do not
		// merge before termination; therefore, the ends are stored in
		// a 2d array. The first dimension is the track number, and the second
		// dimension is the list of terminators.
		vector<vector<HTp> > m_trackends;

		// m_barlines: list of barlines in the data.  If the first measures is
		// a pickup measure, then the first entry will not point to the first
		// starting exclusive interpretation line rather than to a barline.
		vector<HumdrumLine*> m_barlines;
		// Maybe also add "measures" which are complete metrical cycles.

		// m_ticksperquarternote: this is the number of tick
		int m_ticksperquarternote;

		// m_idprefix: an XML id prefix used to avoid id collisions when
		// includeing multiple HumdrumFile XML in a single group.
		string m_idprefix;

		// m_strands1d: one-dimensional list of spine strands.
		vector<TokenPair> m_strand1d;

		// m_strands2d: two-dimensional list of spine strands.
		vector<vector<TokenPair> > m_strand2d;

		// m_quietParse: Set to true if error messages should not be
		// printed to the console when reading.
		bool m_quietParse;

		// m_parseError: Set to true if a read is successful.
		string m_parseError;

		// m_displayError: Used to print error message only once.
		bool m_displayError;

	public:
		// Dummy functions to allow the HumdrumFile class's inheritance
		// to be shifted between HumdrumFileContent (the top-level default),
		// HumdrumFileStructure (mid-level interface), or HumdrumFileBase
		// (low-level interface).

		//
		// HumdrumFileStructure public functions:
		//
		bool readNoRhythm      (istream& infile) { return read(infile); };
		bool readNoRhythm      (const char*   filename) {return read(filename);};
		bool readNoRhythm      (const string& filename) {return read(filename);};
		bool readStringNoRhythm(const char*   contents) {return read(contents);};
		bool readStringNoRhythm(const string& contents) {return read(contents);};
		HumNum       getScoreDuration           (void) const { return 0; };
		ostream&     printDurationInfo          (ostream& out=cout) {return out;};
		int          tpq                        (void) { return 0; }
		int          getBarlineCount            (void) const { return 0; }
		HumdrumLine* getBarline                 (int index) const { return NULL;};
		HumNum       getBarlineDuration         (int index) const { return 0; };
		HumNum       getBarlineDurationFromStart(int index) const { return 0; };
		HumNum       getBarlineDurationToEnd    (int index) const { return 0; };

		// HumdrumFileContent public functions:
		// to be added later

};

ostream& operator<<(ostream& out, HumdrumFileBase& infile);



class HumdrumFileStructure : public HumdrumFileBase {
	public:
		              HumdrumFileStructure         (void);
		              HumdrumFileStructure         (const string& filename);
		              HumdrumFileStructure         (istream& contents);
		             ~HumdrumFileStructure         ();
		bool          hasFilters                   (void);

		// TSV reading functions:
		bool          read                         (istream& contents);
		bool          read                         (const char*   filename);
		bool          read                         (const string& filename);
		bool          readString                   (const char*   contents);
		bool          readString                   (const string& contents);
		bool parse(istream& contents)      { return read(contents); }
		bool parse(const char* contents)   { return readString(contents); }
		bool parse(const string& contents) { return readString(contents); }
		bool          readNoRhythm                 (istream& contents);
		bool          readNoRhythm                 (const char*   filename);
		bool          readNoRhythm                 (const string& filename);
		bool          readStringNoRhythm           (const char*   contents);
		bool          readStringNoRhythm           (const string& contents);

		// CSV reading functions:
		bool          readCsv                      (istream& contents,
		                                            const string& separator=",");
		bool          readCsv                      (const char*   filename,
		                                            const string& separator=",");
		bool          readCsv                      (const string& filename,
		                                            const string& separator=",");
		bool          readStringCsv                (const char*   contents,
		                                            const string& separator=",");
		bool          readStringCsv                (const string& contents,
		                                            const string& separator=",");
		bool parseCsv(istream& contents, const string& separator = ",")
		                                 { return readCsv(contents, separator); }
		bool parseCsv(const char* contents, const string& separator = ",")
		                           { return readStringCsv(contents, separator); }
		bool parseCsv(const string& contents, const string& separator = ",")
		                           { return readStringCsv(contents, separator); }
		bool          readNoRhythmCsv              (istream& contents,
		                                            const string& separator = ",");
		bool          readNoRhythmCsv              (const char*   filename,
		                                            const string& separator = ",");
		bool          readNoRhythmCsv              (const string& filename,
		                                            const string& separator = ",");
		bool          readStringNoRhythmCsv        (const char*   contents,
		                                            const string& separator = ",");
		bool          readStringNoRhythmCsv        (const string& contents,
		                                            const string& separator = ",");

		// rhythmic analysis related functionality:
		HumNum        getScoreDuration             (void) const;
		ostream&      printDurationInfo            (ostream& out = cout);
		int           tpq                          (void);

		// strand functionality:
		HTp           getStrandStart               (int index) const;
		HTp           getStrandEnd                 (int index) const;
		HTp           getStrandStart               (int sindex, int index) const;
		HTp           getStrandEnd                 (int sindex, int index) const;
		int           getStrandCount               (void) const;
		int           getStrandCount               (int spineindex) const;
		void          resolveNullTokens            (void);

		HTp           getStrand                    (int index) const
		                                        { return getStrandStart(index); }
		HTp           getStrand                    (int sindex, int index) const
		                                { return getStrandStart(sindex, index); }

		// barline/measure functionality:
		int           getBarlineCount              (void) const;
		HumdrumLine*  getBarline                   (int index) const;
		HumNum        getBarlineDuration           (int index) const;
		HumNum        getBarlineDurationFromStart  (int index) const;
		HumNum        getBarlineDurationToEnd      (int index) const;

		bool          analyzeStructure             (void);
		bool          analyzeStrands               (void);

	protected:

		bool          analyzeRhythm                (void);
		bool          assignRhythmFromRecip        (HTp spinestart);
		bool          analyzeMeter                 (void);
		bool          analyzeTokenDurations        (void);
		bool          analyzeGlobalParameters      (void);
		bool          analyzeLocalParameters       (void);
		bool          analyzeDurationsOfNonRhythmicSpines(void);
		HumNum        getMinDur                    (vector<HumNum>& durs,
		                                            vector<HumNum>& durstate);
		bool          getTokenDurations            (vector<HumNum>& durs,
		                                            int line);
		bool          cleanDurs                    (vector<HumNum>& durs,
		                                            int line);
		bool          decrementDurStates           (vector<HumNum>& durs,
		                                            HumNum linedur, int line);
		bool          assignDurationsToTrack       (HTp starttoken,
		                                            HumNum startdur);
		bool          prepareDurations             (HTp token, int state,
		                                            HumNum startdur);
		bool          setLineDurationFromStart     (HTp token, HumNum dursum);
		bool          analyzeRhythmOfFloatingSpine (HTp spinestart);
		bool          analyzeNullLineRhythms       (void);
		void          fillInNegativeStartTimes     (void);
		void          assignLineDurations          (void);
		void          assignStrandsToTokens        (void);
		set<HumNum>   getNonZeroLineDurations      (void);
		set<HumNum>   getPositiveLineDurations     (void);
		void          processLocalParametersForStrand(int index);
		bool          processLocalParametersForTrack (HTp starttok, HTp current);
		void          checkForLocalParameters      (HTp token, HTp current);
		bool          assignDurationsToNonRhythmicTrack(HTp endtoken, HTp ptoken);
		void          analyzeSpineStrands          (vector<TokenPair>& ends,
		                                            HTp starttok);
};



class HumdrumFileContent : public HumdrumFileStructure {
	public:
		       HumdrumFileContent         (void);
		       HumdrumFileContent         (const string& filename);
		       HumdrumFileContent         (istream& contents);
		      ~HumdrumFileContent         ();

		bool   analyzeKernSlurs           (void);
		bool   analyzeKernTies            (void);
		bool   analyzeKernAccidentals     (void);

		bool   analyzeRScale              (void);

		// in HumdrumFileContent-metlev.cpp
		void  getMetricLevels             (vector<double>& output, int track = 0,
		                                   double undefined = NAN);
		// in HumdrumFileContent-timesig.cpp
		void  getTimeSigs                 (vector<pair<int, HumNum> >& output,
		                                   int track = 0);

		template <class DATATYPE>
		bool   prependDataSpine           (vector<DATATYPE> data,
		                                   const string& null = ".",
		                                   const string& exinterp = "**data",
		                                   bool recalcLine = true);

		template <class DATATYPE>
		bool   appendDataSpine            (vector<DATATYPE> data,
		                                   const string& null = ".",
		                                   const string& exinterp = "**data",
		                                   bool recalcLine = true);

		template <class DATATYPE>
		bool   insertDataSpineBefore      (int nexttrack,
		                                   vector<DATATYPE> data,
		                                   const string& null = ".",
		                                   const string& exinterp = "**data",
		                                   bool recalcLine = true);

		template <class DATATYPE>
		bool   insertDataSpineAfter       (int prevtrack,
		                                   vector<DATATYPE> data,
		                                   const string& null = ".",
		                                   const string& exinterp = "**data",
		                                   bool recalcLine = true);

	protected:
		bool   analyzeKernSlurs           (HumdrumToken* spinestart);
		bool   analyzeKernTies            (HumdrumToken* spinestart);
		void   fillKeySignature           (vector<int>& states,
		                                   const string& keysig);
		void   resetDiatonicStatesWithKeySignature(vector<int>& states,
				                             vector<int>& signature);
		void    linkSlurEndpoints         (HTp slurstart, HTp slurend);
};


//
// Templates:
//


//////////////////////////////
//
// HumdrumFileContent::prependDataSpine -- prepend a data spine
//     to the file.  Returns true if successful; false otherwise.
//
//     data == numeric or string data to print
//     null == if the data is converted to a string is equal to this
//             string then set the data spine content to a null token, ".".
//             default is ".".
//     exinterp == the exterp string to use.  Default is "**data".
//     recalcLine == boolean for whether or not to recalculate line string.
//                   Default is true;
//

template <class DATATYPE>
bool HumdrumFileContent::prependDataSpine(vector<DATATYPE> data,
		const string& null, const string& exinterp, bool recalcLine) {

	if ((int)data.size() != getLineCount()) {
		return false;
	}

	string ex;
	if (exinterp.find("**") == 0) {
		ex = exinterp;
	} else if (exinterp.find("*") == 0) {
		ex = "*" + exinterp;
	} else {
		ex = "**" + exinterp;
	}
	if (ex.size() <= 2) {
		ex += "data";
	}

	stringstream ss;
	HumdrumFileContent& infile = *this;
	HumdrumLine* line;
	for (int i=0; i<infile.getLineCount(); i++) {
		line = infile.getLine(i);
		if (!line->hasSpines()) {
			continue;
		}
		if (line->isExclusive()) {
			line->insertToken(0, ex);
		} else if (line->isTerminator()) {
			line->insertToken(0, "*-");
		} else if (line->isInterpretation()) {
			line->insertToken(0, "*");
		} else if (line->isLocalComment()) {
			line->insertToken(0, "!");
		} else if (line->isBarline()) {
			line->insertToken(0, (string)*infile.token(i, 0));
		} else if (line->isData()) {
			ss.str(string());
			ss << data[i];
			if (ss.str() == null) {
				line->insertToken(0, ".");
			} else if (ss.str() == "") {
				line->insertToken(0, ".");
			} else {
				line->insertToken(0, ss.str());
			}
		} else{
			cerr << "!!strange error for line " << i+1 << ":\t" << line << endl;
		}
		if (recalcLine) {
			line->createLineFromTokens();
		}
	}
	return true;
}



//////////////////////////////
//
// HumdrumFileContent::appendDataSpine -- prepend a data spine
//     to the file.  Returns true if successful; false otherwise.
//
//     data == numeric or string data to print
//     null == if the data is converted to a string is equal to this
//             string then set the data spine content to a null token, ".".
//             default is ".".
//     exinterp == the exterp string to use.  Default is "**data".
//     recalcLine == boolean for whether or not to recalculate line string.
//                   Default is true;
//

template <class DATATYPE>
bool HumdrumFileContent::appendDataSpine(vector<DATATYPE> data,
		const string& null, const string& exinterp, bool recalcLine) {

	if ((int)data.size() != getLineCount()) {
		cerr << "DATA SIZE DOES NOT MATCH GETLINECOUNT " << endl;
		cerr << "DATA SIZE " << data.size() << "\tLINECOUNT ";
		cerr  << getLineCount() << endl;
		return false;
	}

	string ex;
	if (exinterp.find("**") == 0) {
		ex = exinterp;
	} else if (exinterp.find("*") == 0) {
		ex = "*" + exinterp;
	} else {
		ex = "**" + exinterp;
	}
	if (ex.size() <= 2) {
		ex += "data";
	}

	stringstream ss;
	HumdrumFileContent& infile = *this;
	HumdrumLine* line;
	for (int i=0; i<infile.getLineCount(); i++) {
		line = infile.getLine(i);
		if (!line->hasSpines()) {
			continue;
		}
		if (line->isExclusive()) {
			line->appendToken(ex);
		} else if (line->isTerminator()) {
			line->appendToken("*-");
		} else if (line->isInterpretation()) {
			line->appendToken("*");
		} else if (line->isLocalComment()) {
			line->appendToken("!");
		} else if (line->isBarline()) {
			line->appendToken((string)*infile.token(i, 0));
		} else if (line->isData()) {
			ss.str(string());
			ss << data[i];
			if (ss.str() == null) {
				line->appendToken(".");
			} else if (ss.str() == "") {
				line->appendToken(".");
			} else {
				line->appendToken(ss.str());
			}
		} else{
			cerr << "!!strange error for line " << i+1 << ":\t" << line << endl;
		}
		if (recalcLine) {
			line->createLineFromTokens();
		}
	}
	return true;
}



//////////////////////////////
//
// HumdrumFileContent::insertDataSpineBefore -- prepend a data spine
//     to the file before the given spine.  Returns true if successful;
//     false otherwise.
//
//     nexttrack == track number to insert before.
//     data == numeric or string data to print
//     null == if the data is converted to a string is equal to this
//             string then set the data spine content to a null token, ".".
//             default is ".".
//     exinterp == the exterp string to use.  Default is "**data".
//     recalcLine == boolean for whether or not to recalculate line string.
//                   Default is true;
//

template <class DATATYPE>
bool HumdrumFileContent::insertDataSpineBefore(int nexttrack,
		vector<DATATYPE> data, const string& null, const string& exinterp,
		bool recalcLine) {

	if ((int)data.size() != getLineCount()) {
		cerr << "DATA SIZE DOES NOT MATCH GETLINECOUNT " << endl;
		cerr << "DATA SIZE " << data.size() << "\tLINECOUNT ";
		cerr  << getLineCount() << endl;
		return false;
	}

	string ex;
	if (exinterp.find("**") == 0) {
		ex = exinterp;
	} else if (exinterp.find("*") == 0) {
		ex = "*" + exinterp;
	} else {
		ex = "**" + exinterp;
	}
	if (ex.size() <= 2) {
		ex += "data";
	}

	stringstream ss;
	HumdrumFileContent& infile = *this;
	HumdrumLine* line;
	int insertionField = -1;
	int track;
	for (int i=0; i<infile.getLineCount(); i++) {
		line = infile.getLine(i);
		if (!line->hasSpines()) {
			continue;
		}
		insertionField = -1;
		for (int j=0; j<line->getFieldCount(); j++) {
			track = line->token(j)->getTrack();
			if (track != nexttrack) {
				continue;
			}
			insertionField = j;
			break;
		}
		if (insertionField < 0) {
			return false;
		}

		if (line->isExclusive()) {
			line->insertToken(insertionField, ex);
		} else if (line->isTerminator()) {
			line->insertToken(insertionField, "*-");
		} else if (line->isInterpretation()) {
			line->insertToken(insertionField, "*");
		} else if (line->isLocalComment()) {
			line->insertToken(insertionField, "!");
		} else if (line->isBarline()) {
			line->insertToken(insertionField, (string)*infile.token(i, 0));
		} else if (line->isData()) {
			ss.str(string());
			ss << data[i];
			if (ss.str() == null) {
				line->insertToken(insertionField, ".");
			} else if (ss.str() == "") {
				line->insertToken(insertionField, ".");
			} else {
				line->insertToken(insertionField, ss.str());
			}
		} else{
			cerr << "!!strange error for line " << i+1 << ":\t" << line << endl;
		}
		if (recalcLine) {
			line->createLineFromTokens();
		}
	}
	return true;
}



//////////////////////////////
//
// HumdrumFileContent::insertDataSpineAfter -- appen a data spine
//     to the file after the given spine.  Returns true if successful;
//     false otherwise.
//
//     prevtrack == track number to insert after.
//     data == numeric or string data to print
//     null == if the data is converted to a string is equal to this
//             string then set the data spine content to a null token, ".".
//             default is ".".
//     exinterp == the exterp string to use.  Default is "**data".
//     recalcLine == boolean for whether or not to recalculate line string.
//                   Default is true;
//

template <class DATATYPE>
bool HumdrumFileContent::insertDataSpineAfter(int prevtrack,
		vector<DATATYPE> data, const string& null, const string& exinterp,
		bool recalcLine) {

	if ((int)data.size() != getLineCount()) {
		cerr << "DATA SIZE DOES NOT MATCH GETLINECOUNT " << endl;
		cerr << "DATA SIZE " << data.size() << "\tLINECOUNT ";
		cerr  << getLineCount() << endl;
		return false;
	}

	string ex;
	if (exinterp.find("**") == 0) {
		ex = exinterp;
	} else if (exinterp.find("*") == 0) {
		ex = "*" + exinterp;
	} else {
		ex = "**" + exinterp;
	}
	if (ex.size() <= 2) {
		ex += "data";
	}

	stringstream ss;
	HumdrumFileContent& infile = *this;
	HumdrumLine* line;
	int insertionField = -1;
	int track;
	for (int i=0; i<infile.getLineCount(); i++) {
		line = infile.getLine(i);
		if (!line->hasSpines()) {
			continue;
		}
		insertionField = -1;
		for (int j = line->getFieldCount() - 1; j >= 0; j--) {
			track = line->token(j)->getTrack();
			if (track != prevtrack) {
				continue;
			}
			insertionField = j;
			break;
		}
		insertionField++;
		if (insertionField < 0) {
			return false;
		}

		if (line->isExclusive()) {
			line->insertToken(insertionField, ex);
		} else if (line->isTerminator()) {
			line->insertToken(insertionField, "*-");
		} else if (line->isInterpretation()) {
			line->insertToken(insertionField, "*");
		} else if (line->isLocalComment()) {
			line->insertToken(insertionField, "!");
		} else if (line->isBarline()) {
			line->insertToken(insertionField, (string)*infile.token(i, 0));
		} else if (line->isData()) {
			ss.str(string());
			ss << data[i];
			if (ss.str() == null) {
				line->insertToken(insertionField, ".");
			} else if (ss.str() == "") {
				line->insertToken(insertionField, ".");
			} else {
				line->insertToken(insertionField, ss.str());
			}
		} else{
			cerr << "!!strange error for line " << i+1 << ":\t" << line << endl;
		}
		if (recalcLine) {
			line->createLineFromTokens();
		}
	}
	return true;
}



#ifndef HUMDRUMFILE_PARENT
	#define HUMDRUMFILE_PARENT HumdrumFileContent
#endif

class HumdrumFile : public HUMDRUMFILE_PARENT {
	public:
		              HumdrumFile          (void);
		              HumdrumFile          (const string& filename);
		              HumdrumFile          (istream& filename);
		             ~HumdrumFile          ();

		ostream&      printXml             (ostream& out = cout, int level = 0,
		                                    const string& indent = "\t");
		ostream&      printXmlParameterInfo(ostream& out, int level,
		                                    const string& indent);
};



#define GRIDREST NAN

class NoteGrid;


class NoteCell {
	public:
		       NoteCell             (NoteGrid* owner, HTp token);
		      ~NoteCell             (void) { clear();                    }

		double getSgnDiatonicPitch  (void) { return m_b7;                }
		double getSgnMidiPitch      (void) { return m_b12;               }
		double getSgnBase40Pitch    (void) { return m_b40;               }
		double getSgnAccidental     (void) { return m_accidental;        }

		double getSgnDiatonicPitchClass(void);
		double getAbsDiatonicPitchClass(void);

		double getSgnBase40PitchClass(void);
		double getAbsBase40PitchClass(void);

		double getAbsDiatonicPitch  (void) { return fabs(m_b7);          }
		double getAbsMidiPitch      (void) { return fabs(m_b12);         }
		double getAbsBase40Pitch    (void) { return fabs(m_b40);         }
		double getAbsAccidental     (void) { return fabs(m_accidental);  }

		HTp    getToken             (void) { return m_token;             }
		int    getNextAttackIndex   (void) { return m_nextAttackIndex;   }
		int    getPrevAttackIndex   (void) { return m_prevAttackIndex;   }
		int    getCurrAttackIndex   (void) { return m_currAttackIndex;   }
		int    getSliceIndex        (void) { return m_timeslice;         }
		int    getVoiceIndex        (void) { return m_voice;             }

		bool   isAttack             (void) { return m_b40>0? true:false; }
		bool   isRest               (void);
		bool   isSustained          (void);

		string getAbsKernPitch      (void);
		string getSgnKernPitch      (void);

		double operator-            (NoteCell& B);
		double operator-            (int B);

		int    getLineIndex         (void);
		int    getFieldIndex        (void);
		ostream& printNoteInfo      (ostream& out);
		double getDiatonicIntervalToNextAttack      (void);
		double getDiatonicIntervalFromPreviousAttack(void);
		double getMetricLevel       (void);
		HumNum getDurationFromStart (void);
		HumNum getDuration          (void);
		void   setMeter             (int topval, HumNum botval);
		int    getMeterTop          (void);
		HumNum getMeterBottom       (void);

		vector<HTp> m_tiedtokens;	// list of tied notes/rests after note attack

	protected:
		void clear                  (void);
		void calculateNumericPitches(void);
		void setVoiceIndex          (int index) { m_voice = index;           }
		void setSliceIndex          (int index) { m_timeslice = index;       }
		void setNextAttackIndex     (int index) { m_nextAttackIndex = index; }
		void setPrevAttackIndex     (int index) { m_prevAttackIndex = index; }
		void setCurrAttackIndex     (int index) { m_currAttackIndex = index; }

	private:
		NoteGrid* m_owner; // the NoteGrid to which this cell belongs.
		HTp m_token;       // pointer to the note in the origina Humdrum file.
		int m_voice;       // index of the voice in the score the note belongs
		                   // 0=bottom voice (HumdrumFile ordering of parts)
		                   // column in NoteGrid.
		int m_timeslice;   // index for the row in NoteGrid.

		double m_b7;         // diatonic note number; NaN=rest; negative=sustain.
		double m_b12;        // MIDI note number; NaN=rest; negative=sustain.
		double m_b40;        // base-40 note number; NaN=rest; negative=sustain.
		double m_accidental; // chromatic alteration of a diatonic pitch.
		                     // NaN=no accidental.
		int m_nextAttackIndex; // index to next note attack (or rest),
		                       // -1 for undefined (interpred as rest).
		int m_prevAttackIndex; // index to previous note attack.
		int m_currAttackIndex; // index to current note attack (useful for
		                       // finding the start of a sustained note.
		int m_metertop = 0;    // top number of prevailing meter signature
		HumNum m_meterbot = 0; // bottom number of prevailing meter signature

	friend NoteGrid;
};



class NoteGrid {
	public:
		           NoteGrid              (void) { }
		           NoteGrid              (HumdrumFile& infile);
		          ~NoteGrid              ();

		void       clear                 (void);

		bool       load                  (HumdrumFile& infile);
		NoteCell*  cell                  (int voiceindex, int sliceindex);
		int        getVoiceCount         (void);
		int        getSliceCount         (void);
		int        getLineIndex          (int sindex);
		int        getFieldIndex         (int sindex);

		void       printDiatonicGrid     (ostream& out);
		void       printMidiGrid         (ostream& out);
		void       printBase40Grid       (ostream& out);
		void       printRawGrid          (ostream& out);
		void       printKernGrid         (ostream& out);

		double     getSgnDiatonicPitch   (int vindex, int sindex);
		double     getSgnMidiPitch       (int vindex, int sindex);
		double     getSgnBase40Pitch     (int vindex, int sindex);
		string     getSgnKernPitch       (int vindex, int sindex);

		double     getAbsDiatonicPitch   (int vindex, int sindex);
		double     getAbsMidiPitch       (int vindex, int sindex);
		double     getAbsBase40Pitch     (int vindex, int sindex);
		string     getAbsKernPitch       (int vindex, int sindex);

		bool       isRest                (int vindex, int sindex);
		bool       isSustained           (int vindex, int sindex);
		bool       isAttack              (int vindex, int sindex);

		HTp        getToken              (int vindex, int sindex);

		int        getPrevAttackDiatonic (int vindex, int sindex);
		int        getNextAttackDiatonic (int vindex, int sindex);

		void       printGridInfo         (ostream& out);
		void       printVoiceInfo        (ostream& out, int vindex);

		void       getNoteAndRestAttacks (vector<NoteCell*>& attacks, int vindex);
		double     getMetricLevel        (int sindex);
		HumNum     getNoteDuration       (int vindex, int sindex);

	protected:
		void       buildAttackIndexes    (void);
		void       buildAttackIndex      (int vindex);

	private:
		vector<vector<NoteCell*> > m_grid;
		vector<HTp>                m_kernspines;
		vector<double>             m_metriclevels;
		HumdrumFile*               m_infile;
};



class Convert {
	public:

		// Rhythm processing, defined in Convert-rhythm.cpp
		static HumNum  recipToDuration      (const string& recip,
		                                     HumNum scale = 4,
		                                     const string& separator = " ");
		static HumNum  recipToDurationNoDots(const string& recip,
		                                     HumNum scale = 4,
		                                     const string& separator = " ");
		static HumNum  recipToDuration      (string* recip,
		                                     HumNum scale = 4,
		                                     const string& separator = " ");
		static HumNum  recipToDurationNoDots(string* recip,
		                                     HumNum scale = 4,
		                                     const string& separator = " ");
		static string  durationToRecip      (HumNum duration,
		                                     HumNum scale = HumNum(1,4));
		static string  durationFloatToRecip (double duration,
		                                     HumNum scale = HumNum(1,4));

		// Pitch processing, defined in Convert-pitch.cpp
		static string  base40ToKern         (int b40);
		static int     base40ToAccidental   (int b40);
		static int     base40ToDiatonic     (int b40);
		static int     base40ToMidiNoteNumber(int b40);
		static string  base40ToIntervalAbbr (int b40);
		static int     kernToOctaveNumber   (const string& kerndata);
		static int     kernToOctaveNumber   (HTp token)
				{ return kernToOctaveNumber((string)*token); }
		static int     kernToAccidentalCount(const string& kerndata);
		static int     kernToAccidentalCount(HTp token)
				{ return kernToAccidentalCount((string)*token); }
		static int     kernToDiatonicPC     (const string& kerndata);
		static int     kernToDiatonicPC     (HTp token)
				{ return kernToDiatonicPC     ((string)*token); }
		static char    kernToDiatonicUC     (const string& kerndata);
		static int     kernToDiatonicUC     (HTp token)
				{ return kernToDiatonicUC     ((string)*token); }
		static char    kernToDiatonicLC     (const string& kerndata);
		static int     kernToDiatonicLC     (HTp token)
				{ return kernToDiatonicLC     ((string)*token); }
		static int     kernToBase40PC       (const string& kerndata);
		static int     kernToBase40PC       (HTp token)
				{ return kernToBase40PC       ((string)*token); }
		static int     kernToBase12PC       (const string& kerndata);
		static int     kernToBase12PC       (HTp token)
				{ return kernToBase12PC       ((string)*token); }
		static int     kernToBase7PC        (const string& kerndata) {
		                                     return kernToDiatonicPC(kerndata); }
		static int     kernToBase7PC        (HTp token)
				{ return kernToBase7PC        ((string)*token); }
		static int     kernToBase40         (const string& kerndata);
		static int     kernToBase40         (HTp token)
				{ return kernToBase40         ((string)*token); }
		static int     kernToBase12         (const string& kerndata);
		static int     kernToBase12         (HTp token)
				{ return kernToBase12         ((string)*token); }
		static int     kernToBase7          (const string& kerndata);
		static int     kernToBase7          (HTp token)
				{ return kernToBase7          ((string)*token); }
		static int     kernToMidiNoteNumber (const string& kerndata);
		static int     kernToMidiNoteNumber(HTp token)
				{ return kernToMidiNoteNumber((string)*token); }
		static string  kernToScientificPitch(const string& kerndata,
		                                     string flat = "b",
		                                     string sharp = "#",
		                                     string separator = "");
		static string  kernToSciPitch       (const string& kerndata,
		      										 string flat = "b",
		                                     string sharp = "#",
		                                     string separator = "")
	       { return kernToScientificPitch(kerndata, flat, sharp, separator); }
		static string  kernToSP             (const string& kerndata,
		                                     string flat = "b",
		                                     string sharp = "#",
		                                     string separator = "")
		      { return kernToScientificPitch(kerndata, flat, sharp, separator); }
		static int     pitchToWbh           (int dpc, int acc, int octave,
		                                     int maxacc);
		static void    wbhToPitch           (int& dpc, int& acc, int& octave,
		                                     int maxacc, int wbh);
		static int     kernClefToBaseline   (const string& input);
		static string  base40ToTrans        (int base40);
		static int     transToBase40        (const string& input);
		static int     base40IntervalToLineOfFifths(int trans);
		static string  keyNumberToKern      (int number);
		static int     base7ToBase40        (int base7);
		static int     base40IntervalToDiatonic(int base40interval);


		// **mens, white mensual notation, defiend in Convert-mens.cpp
		static bool    isMensRest           (const string& mensdata);
		static bool    isMensNote           (const string& mensdata);
		static bool    hasLigatureBegin     (const string& mensdata);
		static bool    hasLigatureEnd       (const string& mensdata);
		static bool    getMensStemDirection (const string& mensdata);
		static HumNum  mensToDuration       (const string& mensdata,
		                                     HumNum scale = 4,
		                                     const string& separator = " ");
		static string  mensToRecip          (const string& mensdata,
		                                     HumNum scale = 4,
		                                     const string& separator = " ");
		static HumNum  mensToDurationNoDots(const string& mensdata,
		                                     HumNum scale = 4,
		                                     const string& separator = " ");

		// Harmony processing, defined in Convert-harmony.cpp
		static vector<int> minorHScaleBase40(void);
		static vector<int> majorScaleBase40 (void);
		static int         keyToInversion   (const string& harm);
		static int         keyToBase40      (const string& key);
		static vector<int> harmToBase40     (HTp harm, const string& key) {
		                                        return harmToBase40(*harm, key); }
		static vector<int> harmToBase40     (HTp harm, HTp key) {
		                                        return harmToBase40(*harm, *key); }
		static vector<int> harmToBase40     (const string& harm, const string& key);
		static vector<int> harmToBase40     (const string& harm, int keyroot, int keymode);
		static void        makeAdjustedKeyRootAndMode(const string& secondary,
		                                     int& keyroot, int& keymode);
		static int         chromaticAlteration(const string& content);

		// data-type specific (other than pitch/rhythm),
		// defined in Convert-kern.cpp
		static bool isKernRest              (const string& kerndata);
		static bool isKernNote              (const string& kerndata);
		static bool isKernNoteAttack        (const string& kerndata);
		static bool hasKernSlurStart        (const string& kerndata);
		static bool hasKernSlurEnd          (const string& kerndata);
		static int  getKernSlurStartElisionLevel(const string& kerndata, int index);
		static int  getKernSlurEndElisionLevel  (const string& kerndata, int index);

		static bool isKernSecondaryTiedNote (const string& kerndata);
		static string getKernPitchAttributes(const string& kerndata);

		// String processing, defined in Convert-string.cpp
		static vector<string> splitString   (const string& data,
		                                     char separator = ' ');
		static void    replaceOccurrences   (string& source,
		                                     const string& search,
		                                     const string& replace);
		static string  repeatString         (const string& pattern, int count);
		static string  encodeXml            (const string& input);
		static string  getHumNumAttributes  (const HumNum& num);
		static string  trimWhiteSpace       (const string& input);
		static bool    startsWith           (const string& input,
		                                     const string& searchstring);
		static bool    contains(const string& input, const string& pattern);
		static bool    contains(const string& input, char pattern);
		static bool    contains(string* input, const string& pattern);
		static bool    contains(string* input, char pattern);
		static void    makeBooleanTrackList(vector<bool>& spinelist,
		                                     const string& spinestring,
		                                     int maxtrack);

		// Mathematical processing, defined in Convert-math.cpp
		static int     getLcm               (const vector<int>& numbers);
		static int     getGcd               (int a, int b);
		static void    primeFactors         (vector<int>& output, int n);
		static double  nearIntQuantize      (double value,
		                                    double delta = 0.00001);
		static double  significantDigits    (double value, int digits);
		static bool    isNaN                (double value);
		static double  pearsonCorrelation   (vector<double> x, vector<double> y);
		static int     romanNumeralToInteger(const string& roman);

};



// SliceType is a list of various Humdrum line types.  Groupings are 
// segmented by categories which are prefixed with an underscore.
// For example Notes are in the _Duration group, since they have 
// non-zero durations.  Notes and Gracenotes are in the _Data group.
// The indentation shows the various types of groups.
// 

enum class SliceType {
				Notes = 1,
			_Duration,
				GraceNotes,
		_Data,
			Measures,
		_Measure,
				Clefs,
				Transpositions,
				KeySigs,
				TimeSigs,
				MeterSigs,
				Tempos,
				Labels,
				LabelAbbrs,
				Ottavas,
			_RegularInterpretation,
				Exclusives,
				Terminators,
				Manipulators,
			_Manipulator,
		_Interpretation,
			Layouts,
			LocalComments,
	_Spined,
		GlobalComments,
		GlobalLayouts,
		ReferenceRecords,
	_Other,
		Invalid
};


// MeasureType is a list of the style types for a measure (ending type for now)

enum class MeasureStyle {
	Plain,
	RepeatBackward,
	RepeatForward,
	RepeatBoth,
	Double,
	Final
};



class MxmlMeasure;
class MxmlEvent;

class MxmlPart {
	public:
		              MxmlPart             (void);
		             ~MxmlPart             ();
		void          clear                (void);
		void          enableStems          (void);
		bool          readPart             (const string& id, xml_node partdef, 
		                                    xml_node part);
		bool          addMeasure           (xml_node mel);
		bool          addMeasure           (xpath_node mel);
		int           getMeasureCount      (void) const;
		MxmlMeasure*  getMeasure           (int index) const;
		long          getQTicks            (void) const;
		int           setQTicks            (long value);
	   MxmlMeasure*  getPreviousMeasure   (MxmlMeasure* measure) const;
		HumNum        getDuration          (void) const;
		void          allocateSortedEvents (void);
		void          setPartNumber        (int number);
		int           getPartNumber        (void) const;
		int           getPartIndex         (void) const;
		int           getStaffCount        (void) const;
		int           getVerseCount        (void) const;
		int           getVerseCount        (int staffindex) const;
		string        getCaesura           (void) const;
		int           getHarmonyCount      (void) const;
		void          trackStaffVoices     (int staffnum, int voicenum);
		void          printStaffVoiceInfo  (void);
		void          prepareVoiceMapping  (void);
		int           getVoiceIndex        (int voicenum);
		int           getStaffIndex        (int voicenum);
		bool          hasEditorialAccidental(void) const;
		bool          hasDynamics          (void) const;
		void          parsePartInfo        (xml_node partdeclaration);
		string        getPartName          (void) const;
		string        getPartAbbr          (void) const;
		string        cleanSpaces          (const string& input);


	private:
		void          receiveStaffNumberFromChild (int staffnum, int voicenum);
		void          receiveVerseCount           (int count);
		void          receiveVerseCount           (int staffnum, int count);
		void          receiveHarmonyCount         (int count);
		void          receiveEditorialAccidental  (void);
		void          receiveDynamic              (void);
		void          receiveCaesura              (const string& letter);

	protected:
		vector<MxmlMeasure*> m_measures;
		vector<long>         m_qtick;
		int                  m_partnum;
		int                  m_maxstaff;
		vector<int>          m_verseCount;
		int                  m_harmonyCount;
		bool                 m_editorialAccidental;
		bool                 m_stems = false;
		bool                 m_has_dynamics = false;
		string               m_partname;
		string               m_partabbr;
		string               m_caesura;

		// m_staffvoicehist: counts of staff and voice numbers.  
		// staff=0 is used for items such as measures.
		// voice=0 is used for nonduration items such as harmony.
		vector<vector<int> > m_staffvoicehist;
	 	vector<pair<int, int> > m_voicemapping; // voicenum -> (staff, voiceindex)
		
	friend MxmlMeasure;
	friend MxmlEvent;

};



class GridSide {
	public:
		GridSide(void);
		~GridSide();

		int   getVerseCount     (void);
		HTp   getVerse          (int index);
		void  setVerse          (int index, HTp token);
		void  setVerse          (int index, const string& token);

		int   getHarmonyCount   (void);
		void  setHarmony        (HTp token);
		void  detachHarmony     (void);
		HTp   getHarmony        (void);

		int   getDynamicsCount  (void);
		void  setDynamics       (HTp token);
		void  setDynamics       (const string& token);
		void  detachDynamics    (void);
		HTp   getDynamics       (void);

	private:
		vector<HumdrumToken*> m_verses;
		HumdrumToken* m_dynamics = NULL;
		HumdrumToken* m_harmony = NULL;
};

ostream& operator<<(ostream& output, GridSide* side);


class GridStaff : public vector<GridVoice*>, public GridSide {
	public:
		GridStaff(void);
		~GridStaff();
		GridVoice* setTokenLayer (int layerindex, HTp token, HumNum duration);
		void setNullTokenLayer   (int layerindex, SliceType type, HumNum nextdur);
		void appendTokenLayer    (int layerindex, HTp token, HumNum duration,
		                          const string& spacer = " ");
		int getMaxVerseCount     (void);
};

ostream& operator<<(ostream& output, GridStaff* staff);



class GridPart : public vector<GridStaff*>, public GridSide {
	public:
		GridPart(void);
		~GridPart();
};

ostream& operator<<(ostream& output, GridPart* part);
ostream& operator<<(ostream& output, GridPart& part);



class GridSlice;
class HumGrid;

class GridMeasure : public list<GridSlice*> {
	public:
		GridMeasure(HumGrid* owner);
		~GridMeasure();

		GridSlice*   addTempoToken  (const string& tok, HumNum timestamp,
		                             int part, int staff, int voice, int maxstaff);
		GridSlice*   addTimeSigToken(const string& tok, HumNum timestamp,
		                             int part, int staff, int voice, int maxstaff);
		GridSlice*   addKeySigToken (const string& tok, HumNum timestamp,
		                             int part, int staff, int voice, int maxstaff);
		GridSlice*   addClefToken   (const string& tok, HumNum timestamp,
		                             int part, int staff, int voice, int maxstaff);
		GridSlice*   addTransposeToken(const string& tok, HumNum timestamp,
		                             int part, int staff, int voice, int maxstaff);
		GridSlice*   addLabelToken  (const string& tok, HumNum timestamp,
		                             int part, int staff, int voice, int maxpart,
		                             int maxstaff);
		GridSlice*   addLabelAbbrToken(const string& tok, HumNum timestamp,
		                             int part, int staff, int voice, int maxpart,
		                             int maxstaff);
		GridSlice*   addDataToken   (const string& tok, HumNum timestamp,
		                             int part, int staff, int voice, int maxstaff);
		GridSlice*   addGraceToken  (const string& tok, HumNum timestamp,
		                             int part, int staff, int voice, int maxstaff,
		                             int gracenumber);
		GridSlice*   addGlobalLayout(const string& tok, HumNum timestamp);
		GridSlice*   addGlobalComment(const string& tok, HumNum timestamp);
		GridSlice*   appendGlobalLayout(const string& tok, HumNum timestamp);
		bool         transferTokens (HumdrumFile& outfile, bool recip,
		                             bool addbar, int startbarnum = 0);
		HumGrid*     getOwner       (void);
		void         setOwner       (HumGrid* owner);
		HumNum       getDuration    (void);
		void         setDuration    (HumNum duration);
		HumNum       getTimestamp   (void);
		void         setTimestamp   (HumNum timestamp);
		HumNum       getTimeSigDur  (void);
		void         setTimeSigDur  (HumNum duration);
		MeasureStyle getStyle       (void) { return m_style; }
		MeasureStyle getBarStyle    (void) { return getStyle(); }
		void         setStyle       (MeasureStyle style) { m_style = style; }
		void         setBarStyle    (MeasureStyle style) { setStyle(style); }
		void         setFinalBarlineStyle(void) { setStyle(MeasureStyle::Final); }
		void         setRepeatEndStyle(void) { setStyle(MeasureStyle::RepeatBackward); }
		void         setRepeatBackwardStyle(void) { setStyle(MeasureStyle::RepeatBackward); }

		bool         isDouble(void) 
		                  {return m_style == MeasureStyle::Double;}
		bool         isFinal(void) 
		                  {return m_style == MeasureStyle::Final;}
		bool         isRepeatBackward(void) 
		                  { return m_style == MeasureStyle::RepeatBackward; }
		bool         isRepeatForward(void) 
		                  { return m_style == MeasureStyle::RepeatForward; }
		bool         isRepeatBoth(void) 
		                  { return m_style == MeasureStyle::RepeatBoth; }
		void         addLayoutParameter(GridSlice* slice, int partindex, const string& locomment);
		void         addDynamicsLayoutParameters(GridSlice* slice, int partindex, const string& locomment);
		bool         isInvisible(void);
		bool         isSingleChordMeasure(void);
		bool         isMonophonicMeasure(void);
		GridSlice*   getLastSpinedSlice(void);
		GridSlice*   getFirstSpinedSlice(void);
	
	protected:
		void         appendInitialBarline(HumdrumFile& infile, int startbarnum = 0);

	private:
		HumGrid*     m_owner;
		HumNum       m_duration;
		HumNum       m_timestamp;
		HumNum       m_timesigdur;
		MeasureStyle m_style;
};

ostream& operator<<(ostream& output, GridMeasure& measure);
ostream& operator<<(ostream& output, GridMeasure* measure);


class HumGrid;


class GridSlice : public vector<GridPart*> {
	public:
		GridSlice(GridMeasure* measure, HumNum timestamp, SliceType type,
		          int partcount = 0);
		GridSlice(GridMeasure* measure, HumNum timestamp, SliceType type,
		          const GridSlice& slice);
		GridSlice(GridMeasure* measure, HumNum timestamp, SliceType type,
		          GridSlice* slice);
		~GridSlice();

		bool isNoteSlice(void)        { return m_type == SliceType::Notes;            }
		bool isGraceSlice(void)       { return m_type == SliceType::GraceNotes;       }
		bool isMeasureSlice(void)     { return m_type == SliceType::Measures;         }
		bool isClefSlice(void)        { return m_type == SliceType::Clefs;            }
		bool isLabelSlice(void)       { return m_type == SliceType::Labels;           }
		bool isLabelAbbrSlice(void)   { return m_type == SliceType::LabelAbbrs;       }
		bool isTransposeSlice(void)   { return m_type == SliceType::Transpositions;   }
		bool isKeySigSlice(void)      { return m_type == SliceType::KeySigs;          }
		bool isTimeSigSlice(void)     { return m_type == SliceType::TimeSigs;         }
		bool isTempoSlice(void)       { return m_type == SliceType::Tempos;           }
		bool isMeterSigSlice(void)    { return m_type == SliceType::MeterSigs;        }
		bool isManipulatorSlice(void) { return m_type==SliceType::Manipulators;       }
		bool isLayoutSlice(void)      { return m_type ==  SliceType::Layouts;         }
		bool isLocalLayoutSlice(void) { return m_type ==  SliceType::Layouts;         }
		bool isInvalidSlice(void)     { return m_type == SliceType::Invalid;          }
		bool isGlobalComment(void)    { return m_type == SliceType::GlobalComments;   }
		bool isGlobalLayout(void)     { return m_type == SliceType::GlobalLayouts;    }
		bool isReferenceRecord(void)  { return m_type == SliceType::ReferenceRecords; }
		bool isOttavaRecord(void)     { return m_type == SliceType::Ottavas; }
		bool isInterpretationSlice(void);
		bool isDataSlice(void);
		bool hasSpines(void);
		SliceType getType(void)    { return m_type; }

		void transferTokens        (HumdrumFile& outfile, bool recip);
		void initializePartStaves  (vector<MxmlPart>& partdata);
		void initializeBySlice     (GridSlice* slice);
		void initializeByStaffCount(int staffcount);

		HumNum       getDuration        (void);
		void         setDuration        (HumNum duration);
		HumNum       getTimestamp       (void);
		void         setTimestamp       (HumNum timestamp);
		void         setOwner           (HumGrid* owner);
		HumGrid*     getOwner           (void);
		HumNum       getMeasureDuration (void);
		HumNum       getMeasureTimestamp(void);
		GridMeasure* getMeasure         (void);
		void         invalidate         (void);

		void transferSides        (HumdrumLine& line, GridStaff& sides, 
		                           const string& empty, int maxvcount,
		                           int maxhcount);
		void transferSides        (HumdrumLine& line, GridPart& sides, 
		                           int partindex, const string& empty,
		                           int maxvcount, int maxhcount,
		                           int maxdcount);
		int getVerseCount         (int partindex, int staffindex);
		int getHarmonyCount       (int partindex, int staffindex = -1);
		int getDynamicsCount      (int partindex, int staffindex = -1);
		void addToken             (const string& tok, int parti, int staffi, int voicei);

	protected:
		HTp  createRecipTokenFromDuration  (HumNum duration);

	private:
		HumGrid*     m_owner;
		GridMeasure* m_measure;
		HumNum       m_timestamp;
		HumNum       m_duration;
		SliceType    m_type;

};


ostream& operator<<(ostream& output, GridSlice* slice);



class GridVoice {
	public:
		GridVoice(void);
		GridVoice(HTp token, HumNum duration);
		GridVoice(const char* token, HumNum duration);
		GridVoice(const string& token, HumNum duration);
		~GridVoice();

		bool   isTransfered       (void);

		HTp    getToken           (void) const;
		void   setToken           (HTp token);
		void   setToken           (const string& token);
		void   setToken           (const char* token);
		bool   isNull             (void) const;

		void   setDuration        (HumNum duration);
		HumNum getDuration        (void) const;
		HumNum getDurationToNext  (void) const;
		HumNum getDurationToPrev  (void) const;
		void   setDurationToPrev  (HumNum dur);
		void   incrementDuration  (HumNum duration);
		void   forgetToken        (void);

	protected:
		void   setTransfered      (bool state);

	private:
		HTp    m_token;
		HumNum m_nextdur;
		HumNum m_prevdur;
		bool   m_transfered;

	friend class GridSlice;
};

ostream& operator<<(ostream& output, GridVoice* voice);
ostream& operator<<(ostream& output, GridVoice& voice);



class HumGrid : public vector<GridMeasure*> {
	public:
		HumGrid(void);
		~HumGrid();
		void enableRecipSpine           (void);
		bool transferTokens             (HumdrumFile& outfile, int startbarnum = 0);
		int  getHarmonyCount            (int partindex);
		int  getDynamicsCount           (int partindex);
		int  getVerseCount              (int partindex, int staffindex);
		bool hasDynamics                (int partindex);
		void setDynamicsPresent         (int partindex);
		void setVerseCount              (int partindex, int staffindex, int count);
		void setHarmonyCount            (int partindex, int count);
		void removeRedundantClefChanges (void);
		void removeSibeliusIncipit      (void);
		bool hasPickup                  (void);
		GridMeasure*  addMeasureToBack  (void);
		int  getPartCount               (void);
		int  getStaffCount              (int partindex);
		void deleteMeasure              (int index);

	protected:
		void calculateGridDurations        (void);
		void insertExclusiveInterpretationLine (HumdrumFile& outfile);
		void insertDataTerminationLine     (HumdrumFile& outfile);
		void appendMeasureLine             (HumdrumFile& outfile,
		                                    GridSlice& slice);
		void insertPartIndications         (HumdrumFile& outfile);
		void insertStaffIndications        (HumdrumFile& outfile);
		void addNullTokens                 (void);
		void addNullTokensForGraceNotes    (void);
		void addNullTokensForClefChanges   (void);
		void addNullTokensForLayoutComments(void);

		void FillInNullTokensForGraceNotes(GridSlice* graceslice, GridSlice* lastnote,
		                                   GridSlice* nextnote);
		void FillInNullTokensForLayoutComments(GridSlice* layoutslice, GridSlice* lastnote,
		                                   GridSlice* nextnote);
		void FillInNullTokensForClefChanges (GridSlice* clefslice,
		                                    GridSlice* lastnote, GridSlice* nextnote);
		void adjustClefChanges             (void);
		bool buildSingleList               (void);
		void extendDurationToken           (int slicei, int parti,
		                                    int staffi, int voicei);
		GridVoice* getGridVoice(int slicei, int parti, int staffi, int voicei);
		void addMeasureLines               (void);
		void addLastMeasure                (void);
		bool manipulatorCheck              (void);
		GridSlice* manipulatorCheck        (GridSlice* ice1, GridSlice* ice2);
		void cleanupManipulators           (void);
		void cleanManipulator              (vector<GridSlice*>& newslices,
		                                    GridSlice* curr);
		GridSlice* checkManipulatorExpand  (GridSlice* curr);
		GridSlice* checkManipulatorContract(GridSlice* curr);
		void transferMerges                (GridStaff* oldstaff,
		                                    GridStaff* oldlaststaff,
		                                    GridStaff* newstaff,
		                                    GridStaff* newlaststaff);
		void insertExInterpSides           (HumdrumLine* line, int part,
		                                    int staff);
		void insertSideTerminals           (HumdrumLine* line, int part,
		                                    int staff);
		void insertSidePartInfo            (HumdrumLine* line, int part,
		                                    int staff);
		void insertSideStaffInfo           (HumdrumLine* line, int part,
		                                    int staff, int staffnum);
		void getMetricBarNumbers           (vector<int>& barnums);
		string  createBarToken             (int m, int barnum,
		                                    GridMeasure* measure);
		string getBarStyle                 (GridMeasure* measure);
		void adjustExpansionsInStaff       (GridSlice* newmanip, GridSlice* curr,
		                                    int p, int s);
		void transferNonDataSlices         (GridMeasure* output, GridMeasure* input);
		string extractMelody               (GridMeasure* measure);
		void insertMelodyString            (GridMeasure* measure, const string& melody);

		GridSlice* getNextSpinedLine       (const GridMeasure::iterator& it, int measureindex);

	private:
		vector<GridSlice*>   m_allslices;
		vector<vector<int> > m_verseCount;
		vector<int>          m_harmonyCount;
		bool                 m_pickup;
		vector<bool>         m_dynamics;

		// options:
		bool m_recip;               // include **recip spine in output
		bool m_musicxmlbarlines;    // use measure numbers from <measure> element

};



class MxmlMeasure;
class MxmlPart;

// Event types: These are all of the XML elements which can be children of
// the measure element in MusicXML.

enum measure_event_type {
	mevent_unknown,
	mevent_attributes,
	mevent_backup,
	mevent_barline,
	mevent_bookmark,
	mevent_direction,
	mevent_figured_bass,
	mevent_forward,
	mevent_grouping,
	mevent_harmony,
	mevent_link,
	mevent_note,
	mevent_print,
	mevent_sound,
	mevent_float       // category for GridSides not attached to note onsets
};


class MxmlEvent {
	public:
		                   MxmlEvent          (MxmlMeasure* measure);
		                  ~MxmlEvent          ();
		void               clear              (void);
		void               enableStems        (void);
		bool               parseEvent         (xml_node el, xml_node nextel,
		                                       HumNum starttime);
		bool               parseEvent         (xpath_node el, HumNum starttime);
		void               setTickStart       (long value, long ticks);
		void               setTickDur         (long value, long ticks);
		void               setStartTime       (HumNum value);
		void               setDuration        (HumNum value);
		void               setDurationByTicks (long value,
		                                       xml_node el = xml_node(NULL));
		HumNum             getStartTime       (void) const;
		HumNum             getDuration        (void) const;
		void               setOwner           (MxmlMeasure* measure);
		MxmlMeasure*       getOwner           (void) const;
		const char*        getName            (void) const;
		int                setQTicks          (long value);
		long               getQTicks          (void) const;
		long               getIntValue        (const char* query) const;
		bool               hasChild           (const char* query) const;
		void               link               (MxmlEvent* event);
		bool               isLinked           (void) const;
		bool               isRest             (void);
		bool               isGrace            (void);
		bool               isFloating         (void);
		bool               hasSlurStart       (int& direction);
		bool               hasSlurStop        (void);
		void               setLinked          (void);
		vector<MxmlEvent*> getLinkedNotes     (void);
		void               attachToLastEvent  (void);
		bool               isChord            (void) const;
		void               printEvent         (void);
		int                getSequenceNumber  (void) const;
		int                getVoiceNumber     (void) const;
		void               setVoiceNumber     (int value);
		int                getStaffNumber     (void) const;
		int                getStaffIndex      (void) const;
		int                getVoiceIndex      (int maxvoice = 4) const;
		void               setStaffNumber     (int value);
		measure_event_type getType            (void) const;
		int                getPartNumber      (void) const;
		int                getPartIndex       (void) const;
		string             getRecip           (void) const;
		string             getKernPitch       (void);
		string             getPrefixNoteInfo  (void) const;
		string             getPostfixNoteInfo (bool primarynote) const;
		xml_node           getNode            (void);
		xml_node           getHNode           (void);
		HumNum             getTimeSigDur      (void);
		string             getElementName     (void);
		void               addNotations       (stringstream& ss, 
		                                       xml_node notations) const;
		void               reportVerseCountToOwner    (int count);
		void               reportVerseCountToOwner    (int staffnum, int count);
		void               reportHarmonyCountToOwner  (int count);
		void               reportMeasureStyleToOwner  (MeasureStyle style);
		void               reportEditorialAccidentalToOwner(void);
		void               reportDynamicToOwner       (void);
		void               reportCaesuraToOwner       (const string& letter = "Z") const;
      void               makeDummyRest      (MxmlMeasure* owner, 
		                                       HumNum startime,
		                                       HumNum duration,
		                                       int staffindex = 0,
		                                       int voiceindex = 0);
		void               setVoiceIndex      (int voiceindex);
		void               forceInvisible     (void);
		bool               isInvisible        (void);
		void               setBarlineStyle    (xml_node node);
		void               setTexts           (vector<xml_node>& nodes);
		vector<xml_node>&  getTexts           (void);
		void               setDynamics        (xml_node node);
		xml_node           getDynamics        (void);

	protected:
		HumNum             m_starttime;  // start time in quarter notes of event
		HumNum             m_duration;   // duration in quarter notes of event
		measure_event_type m_eventtype;  // enumeration type of event
		xml_node           m_node;       // pointer to event in XML structure
		MxmlMeasure*       m_owner;      // measure that contains this event
		vector<MxmlEvent*> m_links;      // list of secondary chord notes
		bool               m_linked;     // true if a secondary chord note
		int                m_sequence;   // ordering of event in XML file
		static int         m_counter;    // counter for sequence variable
		short              m_staff;      // staff number in part for event
		short              m_voice;      // voice number in part for event
		int                m_voiceindex; // voice index of item (remapping)
      int                m_maxstaff;   // maximum staff number for measure
		xml_node           m_hnode;      // harmony label starting at note event
		bool               m_invisible;  // for forceInvisible();
		bool               m_stems;      // for preserving stems

		xml_node          m_dynamics;    // dynamics <direction> starting just before note
		vector<xml_node>  m_text;        // text <direction> starting just before note

	private:
   	void   reportStaffNumberToOwner  (int staffnum, int voicenum);
		void   reportTimeSigDurToOwner   (HumNum duration);
		int    getDotCount               (void) const;

	public:
		static HumNum getEmbeddedDuration  (xml_node el = xml_node(NULL));
		static HumNum getQuarterDurationFromType (const char* type);
		static bool   nodeType             (xml_node node, const char* testname);


	friend MxmlMeasure;
	friend MxmlPart;
};



class MxmlEvent;
class MxmlPart;


class SimultaneousEvents {
	public:
		SimultaneousEvents(void) { }
		~SimultaneousEvents() { }
		HumNum starttime;              // start time of events
		HumNum duration;               // duration to next non-zero duration
		vector<MxmlEvent*> zerodur;    // zero-duration elements at this time
		vector<MxmlEvent*> nonzerodur; // non-zero dur elements at this time
};


class MxmlMeasure {
	public:
		              MxmlMeasure        (MxmlPart* part);
		             ~MxmlMeasure        (void);
		void          clear              (void);
		void          enableStems        (void);
		bool          parseMeasure       (xml_node mel);
		bool          parseMeasure       (xpath_node mel);
		void          setStartTimeOfMeasure (HumNum value);
		void          setStartTimeOfMeasure (void);
		void          setDuration        (HumNum value);
		HumNum        getStartTime       (void) const;
		HumNum        getTimestamp       (void) const { return getStartTime(); }
		HumNum        getDuration        (void) const;
		void          setOwner           (MxmlPart* part);
		MxmlPart*     getOwner           (void) const;
		int           getPartNumber      (void) const;
		int           getPartIndex       (void) const;
		int           setQTicks          (long value);
		long          getQTicks          (void) const;
		void          attachLastEventToPrevious  (void);
		void          calculateDuration  (void);
		int           getEventCount      (void) const;
		vector<SimultaneousEvents>* getSortedEvents(void);
		MxmlEvent*    getEvent           (int index) const;

		void          setNextMeasure     (MxmlMeasure* event);
		MxmlMeasure*  getNextMeasure     (void) const;
		MxmlMeasure*  getPreviousMeasure (void) const;
		void          setPreviousMeasure (MxmlMeasure* event);

		int           getVoiceIndex      (int voicenum);
		int           getStaffIndex      (int voicenum);
		void          setTimeSigDur      (HumNum duration);
		HumNum        getTimeSigDur      (void);
		void          addDummyRest       (void);
		void          addDummyRest       (HumNum starttime, HumNum duration, 
		                                  int staffindex, int voiceindex);
		vector<MxmlEvent*>& getEventList (void);
		void  sortEvents                 (void);
		void  forceLastInvisible         (void);
		MeasureStyle  getStyle           (void);
		MeasureStyle  getBarStyle        (void);
		void  setStyle                   (MeasureStyle style);
		void  setBarStyle                (MeasureStyle style);
		void  makeFinalBarline(void)   { m_style = MeasureStyle::Final; }
		bool  isFinal(void)            { return m_style == MeasureStyle::Final; }
		bool  isDouble(void)           { return m_style == MeasureStyle::Double; }
		bool  isRepeatBackward(void)   { return m_style == MeasureStyle::RepeatBackward; }
		bool  isRepeatForward(void)    { return m_style == MeasureStyle::RepeatForward; }
		bool  isRepeatBoth(void)       { return m_style == MeasureStyle::RepeatBoth; }

	private:
		void  receiveStaffNumberFromChild         (int staffnum, int voicenum);
		void  receiveTimeSigDurFromChild          (HumNum duration);
		void  receiveMeasureStyleFromChild        (MeasureStyle style);
		void  receiveEditorialAccidentalFromChild (void);
   	void  reportStaffNumberToOwner            (int staffnum, int voicenum);
		void  reportVerseCountToOwner             (int count);
		void  reportVerseCountToOwner             (int staffindex, int count);
		void  reportHarmonyCountToOwner           (int count);
		void  reportEditorialAccidentalToOwner    (void);
		void  reportDynamicToOwner                (void);
		void  reportCaesuraToOwner                (const string& letter);

	protected:
		HumNum             m_starttime; // start time of measure in quarter notes
		HumNum             m_duration;  // duration of measure in quarter notes
		HumNum             m_timesigdur; // duration of measure according to 
													// prevailing time signature.
		MxmlPart*          m_owner;     // part which contains measure
		MxmlMeasure*       m_previous;  // previous measure in part or null
		MxmlMeasure*       m_following; // following measure in part or null
		vector<MxmlEvent*> m_events;    // list of semi-ordered events in measure
		vector<SimultaneousEvents> m_sortedevents; // list of time-sorted events
		MeasureStyle       m_style;     // measure style type
		bool               m_stems = false;

	friend MxmlEvent;
	friend MxmlPart;
};



class Option_register {
	public:
		         Option_register     (void);
		         Option_register     (const string& aDefinition, char aType,
		                                  const string& aDefaultOption);
		         Option_register     (const string& aDefinition, char aType,
		                                  const string& aDefaultOption,
		                                  const string& aModifiedOption);
		         Option_register     (const Option_register& reg);
		        ~Option_register     ();

		Option_register& operator=(const Option_register& reg);
		void     clearModified      (void);
		string   getDefinition      (void);
		string   getDefault         (void);
		string   getOption          (void);
		string   getModified        (void);
		string   getDescription     (void);
		bool     isModified         (void);
		char     getType            (void);
		void     reset              (void);
		void     setDefault         (const string& aString);
		void     setDefinition      (const string& aString);
		void     setDescription     (const string& aString);
		void     setModified        (const string& aString);
		void     setType            (char aType);
		ostream& print              (ostream& out);

	protected:
		string       m_definition;
		string       m_description;
		string       m_defaultOption;
		string       m_modifiedOption;
		bool         m_modifiedQ;
		char         m_type;
};


class Options {
	public:
		                Options           (void);
		                Options           (int argc, char** argv);
		                Options           (const Options& options);
		               ~Options           ();

		Options&        operator=         (const Options& options);
		int             argc              (void) const;
		const vector<string>& argv        (void) const;
		int             define            (const string& aDefinition);
		int             define            (const string& aDefinition,
		                                   const string& description);
		string          getArg            (int index);
		string          getArgument       (int index);
		int             getArgCount       (void);
		int             getArgumentCount  (void);
		vector<string>& getArgList        (vector<string>& output);
		vector<string>& getArgumentList   (vector<string>& output);
		bool            getBoolean        (const string& optionName);
		string          getCommand        (void);
		string          getCommandLine    (void);
		string          getDefinition     (const string& optionName);
		double          getDouble         (const string& optionName);
		char            getFlag           (void);
		char            getChar           (const string& optionName);
		float           getFloat          (const string& optionName);
		int             getInt            (const string& optionName);
		int             getInteger        (const string& optionName);
		string          getString         (const string& optionName);
		char            getType           (const string& optionName);
		int             optionsArg        (void);
		ostream&        print             (ostream& out);
		ostream&        printOptionList   (ostream& out);
		ostream&        printOptionListBooleanState(ostream& out);
		bool            process           (int error_check = 1, int suppress = 0);
		bool            process           (int argc, char** argv,
		                                      int error_check = 1,
		                                      int suppress = 0);
		bool            process           (const vector<string>& argv,
		                                      int error_check = 1,
		                                      int suppress = 0);
		bool            process           (const string& argv, int error_check = 1,
		                                      int suppress = 0);
		void            reset             (void);
		void            xverify           (int argc, char** argv,
		                                      int error_check = 1,
		                                      int suppress = 0);
		void            xverify           (int error_check = 1,
		                                      int suppress = 0);
		void            setFlag           (char aFlag);
		void            setModified       (const string& optionName,
		                                   const string& optionValue);
		void            setOptions        (int argc, char** argv);
		void            setOptions        (const vector<string>& argv);
		void            setOptions        (const string& args);
		void            appendOptions     (int argc, char** argv);
		void            appendOptions     (string& args);
		void            appendOptions     (vector<string>& argv);
		ostream&        printRegister     (ostream& out);
		int             isDefined         (const string& name);
		static vector<string> tokenizeCommandLine(const string& args);
		bool            hasParseError     (void);
		string          getParseError     (void);
		ostream&        getParseError     (ostream& out);

	protected:
		// m_argv: the list of raw command line strings including
		// a mix of options and non-option argument.
		vector<string> m_argv;

		// m_arguments: list of parsed command-line arguments which
		// are not options, or the command (argv[0]);
		vector<string> m_arguments;

		// m_optionRegister: store for the states/values of each option.
		vector<Option_register*> m_optionRegister;

		// m_optionFlag: the character which indicates an option.
		// Generally a dash, but could be made a slash for Windows environments.
		char m_optionFlag = '-';

		// m_optionList:
		map<string, int> m_optionList;

		//
		// boolern options for object:
		//

		// m_options_error_check: for .verify() function.
		bool m_options_error_checkQ = true;

		// m_processedQ: true if process() was run.  This will parse
		// the command-line arguments into a list of options, and also
		// enable boolean versions of the options.
		bool m_processedQ = false;

		// m_suppressQ: true means to suppress automatic --options option
		// listing.
		bool m_suppressQ = false;

		// m_optionsArgument: indicate that --options was used.
		bool m_optionsArgQ = false;

		// m_error: used to store errors in parsing command-line options.
		stringstream m_error;

	private:
		int     getRegIndex    (const string& optionName);
		bool    isOption       (const string& aString, int& argp);
		int     storeOption    (int gargp, int& position, int& running);
};

#define OPTION_BOOLEAN_TYPE   'b'
#define OPTION_CHAR_TYPE      'c'
#define OPTION_DOUBLE_TYPE    'd'
#define OPTION_FLOAT_TYPE     'f'
#define OPTION_INT_TYPE       'i'
#define OPTION_STRING_TYPE    's'
#define OPTION_UNKNOWN_TYPE   'x'



class HumTool : public Options {
	public:
		         HumTool         (void);
		        ~HumTool         ();

		void     clearOutput     (void);

		bool     hasAnyText      (void);
		string   getAllText      (void);
		ostream& getAllText      (ostream& out);

		bool     hasHumdrumText  (void);
		string   getHumdrumText  (void);
		ostream& getHumdrumText  (ostream& out);

		bool     hasJsonText     (void);
		string   getJsonText     (void);
		ostream& getJsonText     (ostream& out);

		bool     hasFreeText     (void);
		string   getFreeText     (void);
		ostream& getFreeText     (ostream& out);

		bool     hasWarning      (void);
		string   getWarning      (void);
		ostream& getWarning      (ostream& out);

		bool     hasError        (void);
		string   getError        (void);
		ostream& getError        (ostream& out);

	protected:
		stringstream m_humdrum_text;  // output text in Humdrum syntax.
		stringstream m_json_text;     // output text in JSON syntax.
		stringstream m_free_text;     // output for plain text content.
	  	stringstream m_warning_text;  // output for warning messages;
	  	stringstream m_error_text;    // output for error messages;

};


///////////////////////////////////////////////////////////////////////////
//
// common command-line Interfaces
//

//////////////////////////////
//
// BASIC_INTERFACE -- Expects one Humdurm file, either from the
//    first command-line argument (left over after options have been
//    parsed out), or from standard input.
//
// function call that the interface must implement:
//  .run(HumdrumFile& infile, ostream& out)
//
//

#define BASIC_INTERFACE(CLASS)                 \
using namespace std;                           \
using namespace hum;                           \
int main(int argc, char** argv) {              \
	CLASS interface;                            \
	if (!interface.process(argc, argv)) {       \
		interface.getError(cerr);                \
		return -1;                               \
	}                                           \
	HumdrumFile infile;                         \
	if (interface.getArgCount() > 0) {          \
		infile.read(interface.getArgument(1));   \
	} else {                                    \
		infile.read(cin);                        \
	}                                           \
	int status = interface.run(infile, cout);   \
	if (interface.hasWarning()) {               \
		interface.getWarning(cerr);              \
		return 0;                                \
	}                                           \
	if (interface.hasError()) {                 \
		interface.getError(cerr);                \
		return -1;                               \
	}                                           \
	return !status;                             \
}



//////////////////////////////
//
// STREAM_INTERFACE -- Expects one Humdurm file, either from the
//    first command-line argument (left over after options have been
//    parsed out), or from standard input.
//
// function call that the interface must implement:
//  .run(HumdrumFile& infile, ostream& out)
//
//

#define STREAM_INTERFACE(CLASS)                                  \
using namespace std;                                             \
using namespace hum;                                             \
int main(int argc, char** argv) {                                \
	CLASS interface;                                              \
	if (!interface.process(argc, argv)) {                         \
		interface.getError(cerr);                                  \
		return -1;                                                 \
	}                                                             \
	HumdrumFileStream streamer(static_cast<Options&>(interface)); \
	HumdrumFile infile;                                           \
	bool status = true;                                           \
	while (streamer.read(infile)) {                               \
		status &= interface.run(infile);                           \
		if (interface.hasWarning()) {                              \
			interface.getWarning(cerr);                             \
		}                                                          \
		if (interface.hasAnyText()) {                              \
		   interface.getAllText(cout);                             \
		}                                                          \
		if (interface.hasError()) {                                \
			interface.getError(cerr);                               \
         return -1;                                              \
		}                                                          \
		if (!interface.hasAnyText()) {                             \
			cout << infile;                                         \
		}                                                          \
		interface.clearOutput();                                   \
	}                                                             \
	return !status;                                               \
}



class HumdrumFileStream {
	public:
		                HumdrumFileStream  (void);
		                HumdrumFileStream  (char** list);
		                HumdrumFileStream  (const vector<string>& list);
		                HumdrumFileStream  (Options& options);

		int             setFileList        (char** list);
		int             setFileList        (const vector<string>& list);

		void            clear              (void);
		int             eof                (void);

		int             getFile            (HumdrumFile& infile);
		int             read               (HumdrumFile& infile);

	protected:
		ifstream        m_instream;       // used to read from list of files.
		stringstream    m_urlbuffer;      // used to read data over internet.
		string          m_newfilebuffer;  // used to keep track of !!!!segment:
		                                  // records.

		vector<string>  m_filelist;       // used when not using cin
		int             m_curfile;        // index into filelist

		vector<string>  m_universals;     // storage for universal comments

		// Automatic URL downloading of data from internet in read():
		void     fillUrlBuffer            (stringstream& uribuffer,
		                                   const string& uriname);

};



class Tool_autobeam : public HumTool {
	public:
		         Tool_autobeam   (void);
		        ~Tool_autobeam   () {};

		bool     run             (HumdrumFile& infile);
		bool     run             (const string& indata, ostream& out);
		bool     run             (HumdrumFile& infile, ostream& out);

	protected:
		void     initialize      (HumdrumFile& infile);
		void     processStrand   (HTp strandstart, HTp strandend);
		void     processMeasure  (vector<HTp>& measure);
		void     addBeam         (HTp startnote, HTp endnote);
		void     addBeams        (HumdrumFile& infile);
		void     removeBeams     (HumdrumFile& infile);

	private:
		vector<vector<pair<int, HumNum> > > m_timesigs;
		vector<HTp> m_kernspines;
		bool        m_overwriteQ;
		int         m_track;

};



class Coord {
   public:
           Coord(void) { clear(); }
      void clear(void) { i = j = -1; }
      int i;
      int j;
};


class Tool_autostem : public HumTool {
	public:
		         Tool_autostem         (void);
		        ~Tool_autostem         () {};

		bool     run                   (HumdrumFile& infile);
		bool     run                   (const string& indata, ostream& out);
		bool     run                   (HumdrumFile& infile, ostream& out);

	protected:
		void     initialize            (HumdrumFile& infile);
		void      example              (void);
		void      usage                (void);
		void      autostem             (HumdrumFile& infile);
		void      getClefInfo          (vector<vector<int> >& baseline,
		                                HumdrumFile& infile);
		void      addStem              (string& input, const string& piece);
		void      processKernTokenStemsSimpleModel(HumdrumFile& infile,
		                                vector<vector<int> >& baseline,
		                                int row, int col);
		void      removeStems          (HumdrumFile& infile);
		void      removeStem2          (HumdrumFile& infile, int row, int col);
		int       getVoice             (HumdrumFile& infile, int row, int col);
		void      getNotePositions     (vector<vector<vector<int> > >& notepos,
		                                vector<vector<int> >& baseline,
		                                HumdrumFile& infile);
		void      printNotePositions   (HumdrumFile& infile,
		                                vector<vector<vector<int> > >& notepos);
		void      getVoiceInfo         (vector<vector<int> >& voice, HumdrumFile& infile);
		void      printVoiceInfo       (HumdrumFile& infile, vector<vector<int> >& voice);
		void      processKernTokenStems(HumdrumFile& infile,
		                                vector<vector<int> >& baseline, int row, int col);
		void      getMaxLayers         (vector<int>& maxlayer, vector<vector<int> >& voice,
		                                HumdrumFile& infile);
		void      assignStemDirections (vector<vector<int> >& stemdir,
		                                vector<vector<int> > & voice,
		                                vector<vector<vector<int> > >& notepos,
		                                HumdrumFile& infile);
		void      assignBasicStemDirections(vector<vector<int> >& stemdir,
		                                vector<vector<int> >& voice,
		                                vector<vector<vector<int> > >& notepos,
		                                HumdrumFile& infile);
		int       determineChordStem   (vector<vector<int> >& voice,
		                                vector<vector<vector<int> > >& notepos,
		                                HumdrumFile& infile, int row, int col);
		void      insertStems          (HumdrumFile& infile,
		                                vector<vector<int> >& stemdir);
		void      setStemDirection     (HumdrumFile& infile, int row, int col,
		                                int direction);
		void      getBeamState         (vector<vector<string > >& beams,
		                                HumdrumFile& infile);
		void      countBeamStuff       (const string& token, int& start, int& stop,
		                                int& flagr, int& flagl);
		void      getBeamSegments      (vector<vector<Coord> >& beamednotes,
		                                vector<vector<string > >& beamstates,
		                                HumdrumFile& infile, vector<int> maxlayer);
		int       getBeamDirection     (vector<Coord>& coords,
		                                vector<vector<int> >& voice,
		                                vector<vector<vector<int> > >& notepos);
		void      setBeamDirection     (vector<vector<int> >& stemdir,
		                                vector<Coord>& bnote, int direction);

	private:
		int    debugQ        = 0;       // used with --debug option
		int    removeQ       = 0;       // used with -r option
		int    noteposQ      = 0;       // used with -p option
		int    voiceQ        = 0;       // used with --voice option
		int    removeallQ    = 0;       // used with -R option
		int    overwriteQ    = 0;       // used with -o option
		int    overwriteallQ = 0;       // used with -O option
		int    Middle        = 4;       // used with -u option
		int    Borderline    = 0;       // really used with -u option
		int    notlongQ      = 0;       // used with -L option
		bool   m_quit        = false;

};


class Tool_binroll : public HumTool {
	public:
		         Tool_binroll      (void);
		        ~Tool_binroll      () {};

		bool     run               (HumdrumFile& infile);
		bool     run               (const string& indata, ostream& out);
		bool     run               (HumdrumFile& infile, ostream& out);

	protected:
		void     processFile       (HumdrumFile& infile);
		void     processStrand     (vector<vector<char>>& roll, HTp starting,
		                            HTp ending);
		void     printAnalysis     (HumdrumFile& infile,
		                            vector<vector<char>>& roll);

	private:
		HumNum    m_duration;

};


class Tool_chord : public HumTool {
	public:
		         Tool_chord      (void);
		        ~Tool_chord      () {};

		bool     run               (HumdrumFile& infile);
		bool     run               (const string& indata, ostream& out);
		bool     run               (HumdrumFile& infile, ostream& out);

	protected:
		void     processFile       (HumdrumFile& infile, int direction);
		void     processChord      (HTp tok, int direction);
		void     initialize        (void);
		void     minimizeChordPitches(vector<string>& notes, vector<pair<int,int>>& pitches);
		void     maximizeChordPitches(vector<string>& notes, vector<pair<int,int>>& pitches);

	private:
		int       m_direction = 0;
		int       m_spine     = -1;
		int       m_primary   = 0;

};


class NoteNode {
   public:
		int b40;         // base-40 pitch number or 0 if a rest, negative if tied
		int line;        // line number in original score of note
		int spine;       // spine number in original score of note
		int measure;     // measure number of note
		int serial;      // serial number 
		int mark;        // for marking search matches
		int notemarker;  // for pass-through of marks
		double beatsize; // time signature bottom value which or
		                 // 3 times the bottom if compound meter
		HumNum   duration;  // duration

		         NoteNode             (void) { clear(); }
		         NoteNode             (const NoteNode& anode);
		         NoteNode& operator=  (NoteNode& anode);
		        ~NoteNode             (void);
		void     clear                (void);
		int      isRest               (void) { return b40 == 0 ? 1 : 0; }
		int      isSustain            (void) { return b40 < 0 ? 1 : 0; }
		int      isAttack             (void) { return b40 > 0 ? 1 : 0; }
		int      getB40               (void) { return abs(b40); }
		void     setId                (const string& anid);
		string   getIdString          (void);
		string   getId                (void);

   protected:
		string  protected_id; // id number provided by data
};



class Tool_cint : public HumTool {
	public:
		         Tool_cint    (void);
		        ~Tool_cint    () {};

		bool     run                    (HumdrumFile& infile);
		bool     run                    (const string& indata, ostream& out);
		bool     run                    (HumdrumFile& infile, ostream& out);

	protected:

		void      initialize           (void);
		void      example              (void);
		void      usage                (const string& command);
		int       processFile          (HumdrumFile& infile);
		void      getKernTracks        (vector<int>& ktracks, HumdrumFile& infile);
		int       validateInterval     (vector<vector<NoteNode> >& notes, 
		                                int i, int j, int k);
		void      printIntervalInfo    (HumdrumFile& infile, int line, 
		                                int spine, vector<vector<NoteNode> >& notes, 
		                                int noteline, int noteindex, 
		                                vector<string >& abbr);
		void      getAbbreviations     (vector<string >& abbreviations, 
		                                vector<string >& names);
		void      getAbbreviation      (string& abbr, string& name);
		void      extractNoteArray     (vector<vector<NoteNode> >& notes, 
		                                HumdrumFile& infile, vector<int>& ktracks, 
		                                vector<int>& reverselookup);
		int       onlyRests            (vector<NoteNode>& data);
		int       hasAttack            (vector<NoteNode>& data);
		int       allSustained         (vector<NoteNode>& data);
		void      printPitchGrid       (vector<vector<NoteNode> >& notes, 
		                                HumdrumFile& infile);
		void      getNames             (vector<string >& names, 
		                                vector<int>& reverselookup, HumdrumFile& infile);
		void      printLattice         (vector<vector<NoteNode> >& notes, 
		                                HumdrumFile& infile, vector<int>& ktracks, 
		                                vector<int>& reverselookup, int n);
		void      printSpacer          (ostream& out);
		int       printInterval        (ostream& out, NoteNode& note1, NoteNode& note2,
		                                int type, int octaveadjust = 0);
		int       printLatticeItem     (vector<vector<NoteNode> >& notes, int n, 
		                                int currentindex, int fileline);
		int       printLatticeItemRows (vector<vector<NoteNode> >& notes, int n, 
		                                int currentindex, int fileline);
		int       printLatticeModule   (ostream& out, vector<vector<NoteNode> >& notes, 
		                                int n, int startline, int part1, int part2);
		void      printInterleaved     (HumdrumFile& infile, int line, 
		                                vector<int>& ktracks, vector<int>& reverselookup, 
		                                const string& interstring);
		void      printLatticeInterleaved(vector<vector<NoteNode> >& notes, 
		                                HumdrumFile& infile, vector<int>& ktracks, 
		                                vector<int>& reverselookup, int n);
		int       printInterleavedLattice(HumdrumFile& infile, int line, 
		                                vector<int>& ktracks, vector<int>& reverselookup,
		                                int n, int currentindex,
		                                vector<vector<NoteNode> >& notes);
		int       printCombinations    (vector<vector<NoteNode> >& notes, 
		                                HumdrumFile& infile, vector<int>& ktracks, 
		                                vector<int>& reverselookup, int n,
		                                vector<vector<string> >& retrospective,
		                                const string& searchstring);
		void      printAsCombination   (HumdrumFile& infile, int line, 
		                                vector<int>& ktracks, vector<int>& reverselookup,
		                                const string& interstring);
		int       printModuleCombinations(HumdrumFile& infile, int line, 
		                                vector<int>& ktracks, vector<int>& reverselookup,
		                                int n, int currentindex, 
		                                vector<vector<NoteNode> >& notes, 
		                                int& matchcount, 
		                                vector<vector<string> >& retrospective,
		                                const string& searchstring);
		int       printCombinationsSuspensions(vector<vector<NoteNode> >& notes, 
		                                HumdrumFile& infile, vector<int>& ktracks, 
		                                vector<int>& reverselookup, int n,
		                                vector<vector<string> >& retrospective);
		int       printCombinationModule(ostream& out, const string& filename, 
		                                vector<vector<NoteNode> >& notes, 
		                                int n, int startline, int part1, int part2,
		                                vector<vector<string> >& retrospective,
		                                char& notemarker, int markstate = 0);
		int       printCombinationModulePrepare(ostream& out, const string& filename,
		                                vector<vector<NoteNode> >& notes, int n, 
		                                int startline, int part1, int part2,
		                                vector<vector<string> >& retrospective,
		                                HumdrumFile& infile, const string& searchstring);
		int       getOctaveAdjustForCombinationModule(vector<vector<NoteNode> >& notes, 
		                                int n, int startline, int part1, int part2);
		void      addMarksToInputData  (HumdrumFile& infile, 
		                                vector<vector<NoteNode> >& notes,
		                                vector<int>& ktracks,
		                                vector<int>& reverselookup);
		void      markNote              (HumdrumFile& infile, int line, int col);
		void      initializeRetrospective(vector<vector<string> >& retrospective, 
		                                HumdrumFile& infile, vector<int>& ktracks);
		int       getTriangleIndex(int number, int num1, int num2);
		void      adjustKTracks        (vector<int>& ktracks, const string& koption);
		int       getMeasure           (HumdrumFile& infile, int line);

	private:

		int       debugQ       = 0;      // used with --debug option
		int       base40Q      = 0;      // used with --40 option
		int       base12Q      = 0;      // used with --12 option
		int       base7Q       = 0;      // used with -7 option
		int       pitchesQ     = 0;      // used with --pitches option
		int       rhythmQ      = 0;      // used with -r option and others
		int       durationQ    = 0;      // used with --dur option
		int       latticeQ     = 0;      // used with -l option
		int       interleavedQ = 0;      // used with -L option
		int       Chaincount   = 1;      // used with -n option
		int       chromaticQ   = 0;      // used with --chromatic option
		int       sustainQ     = 0;      // used with -s option
		int       zeroQ        = 0;      // used with -z option
		int       topQ         = 0;      // used with -t option
		int       toponlyQ     = 0;      // used with -T option
		int       hparenQ      = 0;      // used with -h option
		int       mparenQ      = 0;      // used with -y option
		int       locationQ    = 0;      // used with --location option
		int       koptionQ     = 0;      // used with -k option
		int       parenQ       = 0;      // used with -p option
		int       rowsQ        = 0;      // used with --rows option
		int       hmarkerQ     = 0;      // used with -h option
		int       mmarkerQ     = 0;      // used with -m option
		int       attackQ      = 0;      // used with --attacks option
		int       rawQ         = 0;      // used with --raw option
		int       raw2Q        = 0;      // used with --raw2 option
		int       xoptionQ     = 0;      // used with -x option
		int       octaveallQ   = 0;      // used with -O option
		int       octaveQ      = 0;      // used with -o option
		int       noharmonicQ  = 0;      // used with -H option
		int       nomelodicQ   = 0;      // used with -M option
		int       norestsQ     = 0;      // used with -R option
		int       nounisonsQ   = 0;      // used with -U option
		int       filenameQ    = 0;      // used with -f option
		int       searchQ      = 0;      // used with --search option
		int       markQ        = 0;      // used with --mark option
		int       countQ       = 0;      // used with --count option
		int       suspensionsQ = 0;      // used with --suspensions option
		int       uncrossQ     = 0;      // used with -c option
		int       retroQ       = 0;      // used with --retro option
		int       idQ          = 0;      // used with --id option
		vector<string> Ids;              // used with --id option
		char      NoteMarker   = '\0';   // used with -N option
		string    SearchString;
		string Spacer;

};


class Tool_dissonant : public HumTool {
	public:
		         Tool_dissonant    (void);
		        ~Tool_dissonant    () {};

		bool     run               (HumdrumFile& infile);
		bool     run               (const string& indata, ostream& out);
		bool     run               (HumdrumFile& infile, ostream& out);

	protected:
		void    doAnalysis         (vector<vector<string> >& results,
		                            NoteGrid& grid,
		                            vector<vector<NoteCell*> >& attacks,
		                            bool debug);
		void    doAnalysisForVoice (vector<vector<string> >& results,
		                            NoteGrid& grid,
		                            vector<NoteCell*>& attacks,
		                            int vindex, bool debug);
		void    findFakeSuspensions(vector<vector<string> >& results, 
		                            NoteGrid& grid,
		                            vector<NoteCell*>& attacks, int vindex);
		void    findAppoggiaturas  (vector<vector<string> >& results, 
		                            NoteGrid& grid,
		                            vector<NoteCell*>& attacks, int vindex);
		void    findLs             (vector<vector<string> >& results, 
		                            NoteGrid& grid,
		                            vector<NoteCell*>& attacks, int vindex);
		void    findYs             (vector<vector<string> >& results, 
		                            NoteGrid& grid,
		                            vector<NoteCell*>& attacks, int vindex);
		void	findCadentialVoiceFunctions(vector<vector<string> >& results,
									NoteGrid& grid,	vector<NoteCell*>& attacks,
									vector<vector<string> >& voiceFuncs,
									int vindex);

		void    printColorLegend   (HumdrumFile& infile);
		int     getNextPitchAttackIndex(NoteGrid& grid, int voicei,
		                            int sliceindex);
		void    fillLabels         (void);
		void    fillLabels2        (void);
		void    printCountAnalysis (vector<vector<string> >& data);
		void    suppressDissonances(HumdrumFile& infile, NoteGrid& grid,
		                            vector<vector<NoteCell* > >& attacks,
		                            vector<vector<string> >& results);
		void    suppressDissonancesInVoice(HumdrumFile& infile, 
		                            NoteGrid& grid, int vindex,
		                            vector<NoteCell*>& attacks,
		                            vector<string>& results);
		void    suppressSusOrnamentsInVoice(HumdrumFile& infile, 
		                            NoteGrid& grid, int vindex,
		                            vector<NoteCell*>& attacks,
		                            vector<string>& results);
		void    mergeWithPreviousNote(HumdrumFile& infile, int line, int field);
		void    mergeWithNextNote(HumdrumFile& infile, int line, int field);
		void    changeDurationOfNote(HTp note, HumNum dur);
		void    changePitch        (HTp note2, HTp note1);
		void    simplePreviousMerge(HTp pnote, HTp cnote);
		void    simpleNextMerge	   (HTp cnote, HTp nnote);
		void    changePitchOfTieGroupFollowing(HTp note, const string& pitch);
		void    mergeWithPreviousNoteViaTies(HTp pnote, HTp cnote);
		void    mergeWithPreviousNote(HumdrumFile& infile, NoteCell* cell);
		void    mergeWithNextNote(HumdrumFile& infile, NoteCell* cell);

	private:
	 	vector<HTp> m_kernspines;
		bool diss2Q = false;
		bool diss7Q = false;
		bool diss4Q = false;
		bool dissL0Q = false;
		bool dissL1Q = false;
		bool dissL2Q = false;
		bool suppressQ = false;
		bool voiceFuncsQ = false;
		bool m_voicenumQ = false;
		bool m_selfnumQ = false;

		vector<string> m_labels;

		// unaccdented non-harmonic tones:
		const int PASSING_UP           =  0; // rising passing tone
		const int PASSING_DOWN         =  1; // downward passing tone
		const int NEIGHBOR_UP          =  2; // upper neighbor
		const int NEIGHBOR_DOWN        =  3; // lower neighbor
		const int ECHAPPEE_UP          =  4; // upper échappée
		const int ECHAPPEE_DOWN        =  5; // lower échappée
		const int CAMBIATA_UP_S        =  6; // ascending short nota cambiata
		const int CAMBIATA_DOWN_S      =  7; // descending short nota cambiata
		const int CAMBIATA_UP_L        =  8; // ascending long nota cambiata
		const int CAMBIATA_DOWN_L      =  9; // descending long nota cambiata
		const int REV_CAMBIATA_UP      = 10; // incomplete anterior upper neighbor
		const int REV_CAMBIATA_DOWN    = 11; // incomplete anterior lower neighbor
		const int REV_ECHAPPEE_UP      = 12; // incomplete posterior upper neighbor
		const int REV_ECHAPPEE_DOWN    = 13; // incomplete posterior lower neighbor
		const int ANT_UP               = 14; // rising anticipation
		const int ANT_DOWN             = 15; // descending anticipation
		const int DBL_NEIGHBOR_UP      = 16; // double neighbor beginning with upper neighbor
		const int DBL_NEIGHBOR_DOWN    = 17; // double neighbor beginning with lower neighbor

		// accented non-harmonic tones:
		const int THIRD_Q_PASS_UP      = 18; // dissonant third quarter
		const int THIRD_Q_PASS_DOWN    = 19; // dissonant third quarter
		const int THIRD_Q_UPPER_NEI    = 20; // dissonant third quarter
		const int THIRD_Q_LOWER_NEI    = 21; // dissonant third quarter
		const int ACC_PASSING_UP	   = 22; // appoggiatura
		const int ACC_PASSING_DOWN	   = 23; // appoggiatura
		const int ACC_UP_NEI		   = 24; // appoggiatura
		const int ACC_LO_NEI		   = 25; // appoggiatura
		const int APP_UPPER            = 26; // appoggiatura
		const int APP_LOWER            = 27; // appoggiatura
		const int SUS_BIN  	           = 28; // binary suspension
		const int SUS_TERN  	       = 29; // ternary suspension
		const int AGENT_BIN		       = 30; // binary agent
		const int AGENT_TERN		   = 31; // ternary agent
		const int SUSPENSION_REP       = 32; // suspension repeated note
		const int FAKE_SUSPENSION_LEAP = 33; // fake suspension approached by leap
		const int FAKE_SUSPENSION_STEP = 34; // fake suspension approached by step or anticipation
		const int SUS_NO_AGENT_LEAP    = 35; // suspension missing a normal agent approached by leap
		const int SUS_NO_AGENT_STEP    = 36; // suspension missing a normal agent approached by step or anticipation
		const int CHANSON_IDIOM        = 37; // chanson idiom
		const int ORNAMENTAL_SUS	   = 38; // purely ornamental suspension

		// unknown dissonances:
		const int PARALLEL_UP          = 39; // moves in parallel with known dissonant, approached from below
		const int PARALLEL_DOWN        = 40; // moves in parallel with known dissonant, approached from above
		const int RES_PITCH			   = 41; // note of resolution of a suspension against suspension dissonance

		const int ONLY_WITH_VALID_UP   = 42; // only dissonant with identifiable dissonances, approached from below
		const int ONLY_WITH_VALID_DOWN = 43; // only dissonant with identifiable dissonances, approached from above
		const int UNKNOWN_DISSONANCE   = 44; // unknown dissonance type
		const int UNLABELED_Z2         = 45; // unknown dissonance type, 2nd interval
		const int UNLABELED_Z7         = 46; // unknown dissonance type, 7th interval
		const int UNLABELED_Z4         = 47; // unknown dissonance type, 4th interval

		const int LABELS_SIZE          = 48; // one more than last index
};



#define ND_NOTE 0  /* notes or rests + text and phrase markings */
#define ND_BAR  1  /* explicit barlines */


class NoteData {
	public:
		NoteData(void) { clear(); }
		void clear(void) { bar = pitch = phstart = phend = 0;
							  phnum = -1;
							  lyricerr = lyricnum = 0;
							  tiestart = tiecont = tieend = 0;
							  slstart = slend = 0;
							  num = denom = barnum = 0;
							  barinterp = 0; bardur = 0.0;
							  duration = 0.0; text = ""; }
		double duration;
		int    bar;       int    num;
		int    denom;     int    barnum;
		double bardur;    int    barinterp;
		int    pitch;     int    lyricerr;
		int    phstart;   int    phend;    int phnum;
		int    slstart;   int    slend;    int lyricnum;
		int    tiestart;  int    tiecont;  int tieend;
		string text;
};

		

class Tool_esac2hum : public HumTool {
	public:
		         Tool_esac2hum         (void);
		        ~Tool_esac2hum         () {};

		bool    convertFile          (ostream& out, const string& filename);
		bool    convert              (ostream& out, const string& input);
		bool    convert              (ostream& out, istream& input);

	protected:
		bool      initialize            (void);
		void      checkOptions          (Options& opts, int argc, char** argv);
		void      example               (void);
		void      usage                 (const string& command);
		void      convertEsacToHumdrum  (ostream& out, istream& input);
		bool      getSong               (vector<string>& song, istream& infile, 
		                                int init);
		void      convertSong           (vector<string>& song, ostream& out);
		bool      getKeyInfo            (vector<string>& song, string& key, 
		                                 double& mindur, int& tonic, string& meter,
		                                 ostream& out);
		void      printNoteData         (NoteData& data, int textQ, ostream& out);
		bool      getNoteList           (vector<string>& song, 
		                                 vector<NoteData>& songdata, double mindur,
		                                 int tonic);
		void      getMeterInfo          (string& meter, vector<int>& numerator, 
		                                 vector<int>& denominator);
		void      postProcessSongData   (vector<NoteData>& songdata,
		                                 vector<int>& numerator,vector<int>& denominator);
		void      printKeyInfo          (vector<NoteData>& songdata, int tonic, 
		                                 int textQ, ostream& out);
		int       getAccidentalMax      (int a, int b, int c);
		bool      printTitleInfo        (vector<string>& song, ostream& out);
		void      getLineRange          (vector<string>& song, const string& field, 
		                                 int& start, int& stop);
		void      printChar             (unsigned char c, ostream& out);
		void      printBibInfo          (vector<string>& song, ostream& out);
		void      printString           (const string& string, ostream& out);
		void      printSpecialChars     (ostream& out);
		bool      placeLyrics           (vector<string>& song,
		                                 vector<NoteData>& songdata);
		bool      placeLyricPhrase      (vector<NoteData>& songdata, 
		                                 vector<string>& lyrics, int line);
		void      getLyrics             (vector<string>& lyrics, const string& buffer);
		void      cleanupLyrics         (vector<string>& lyrics);
		bool      getFileContents       (vector<string>& array, const string& filename);
		void      chopExtraInfo         (char* holdbuffer);
		void      printHumdrumHeaderInfo(ostream& out, vector<string>& song);
		void      printHumdrumFooterInfo(ostream& out, vector<string>& song);
		
	private:
		int            debugQ = 0;        // used with --debug option
		int            verboseQ = 0;      // used with -v option
		int            splitQ = 0;        // used with -s option
		int            firstfilenum = 1;  // used with -f option
		vector<string> header;            // used with -h option
		vector<string> trailer;           // used with -t option
		string         fileextension;     // used with -x option
		string         namebase;          // used with -s option

		vector<int>    chartable;  // used printChars() & printSpecialChars()
		int inputline = 0;

};


class Tool_extract : public HumTool {
	public:
		         Tool_extract  (void);
		        ~Tool_extract  () {};

		bool     run                    (HumdrumFile& infile);
		bool     run                    (const string& indata, ostream& out);
		bool     run                    (HumdrumFile& infile, ostream& out);

	protected:

		// auto transpose functions:
		void     initialize             (HumdrumFile& infile);

		// function declarations
		void    processFile             (HumdrumFile& infile);
		void    excludeFields           (HumdrumFile& infile, vector<int>& field,
		                                 vector<int>& subfield, vector<int>& model);
		void    extractFields           (HumdrumFile& infile, vector<int>& field,
		                                 vector<int>& subfield, vector<int>& model);
		void    extractTrace            (HumdrumFile& infile, const string& tracefile);
		void    getInterpretationFields (vector<int>& field, vector<int>& subfield,
		                                 vector<int>& model, HumdrumFile& infile,
		                                 string& interps, int state);
		//void    extractInterpretations  (HumdrumFile& infile, string& interps);
		void    example                 (void);
		void    usage                   (const string& command);
		void    fillFieldData           (vector<int>& field, vector<int>& subfield,
		                                 vector<int>& model, string& fieldstring,
		                                 HumdrumFile& infile);
		void    processFieldEntry       (vector<int>& field, vector<int>& subfield,
		                                 vector<int>& model, const string& astring,
		                                 HumdrumFile& infile);
		void    removeDollarsFromString (string& buffer, int maxtrack);
		int     isInList                (int number, vector<int>& listofnum);
		void    getTraceData            (vector<int>& startline,
		                                 vector<vector<int> >& fields,
		                                 const string& tracefile, HumdrumFile& infile);
		void    printTraceLine          (HumdrumFile& infile, int line,
		                                 vector<int>& field);
		void    dealWithSpineManipulators(HumdrumFile& infile, int line,
		                                 vector<int>& field, vector<int>& subfield,
		                                 vector<int>& model);
		void    storeToken              (vector<string>& storage,
		                                 const string& string);
		void    storeToken              (vector<string>& storage, int index,
		                                 const string& string);
		void    printMultiLines         (vector<int>& vsplit, vector<int>& vserial,
		                                 vector<string>& tempout);
		void    reverseSpines           (vector<int>& field, vector<int>& subfield,
		                                 vector<int>& model, HumdrumFile& infile,
		                                 const string& exinterp);
		void    getSearchPat            (string& spat, int target,
		                                 const string& modifier);
		void    expandSpines            (vector<int>& field, vector<int>& subfield,
		                                 vector<int>& model, HumdrumFile& infile,
		                                 string& interp);
		void    dealWithSecondarySubspine(vector<int>& field, vector<int>& subfield,
		                                 vector<int>& model, int targetindex,
		                                 HumdrumFile& infile, int line, int spine,
		                                 int submodel);
		void    dealWithCospine         (vector<int>& field, vector<int>& subfield,
		                                 vector<int>& model, int targetindex,
		                                 HumdrumFile& infile, int line, int cospine,
		                                 int comodel, int submodel,
		                                 const string& cointerp);
		void    printCotokenInfo        (int& start, HumdrumFile& infile, int line,
		                                 int spine, vector<string>& cotokens,
		                                 vector<int>& spineindex,
		                                 vector<int>& subspineindex);
		void    fillFieldDataByGrep     (vector<int>& field, vector<int>& subfield,
		                                 vector<int>& model, const string& grepString,
		                                 HumdrumFile& infile, int state);

	private:

		// global variables
		int          excludeQ = 0;        // used with -x option
		int          expandQ  = 0;        // used with -e option
		string       expandInterp = "";   // used with -E option
		int          interpQ  = 0;        // used with -i option
		string       interps  = "";       // used with -i option
		int          debugQ   = 0;        // used with --debug option
		int          kernQ    = 0;        // used with -k option
		int          fieldQ   = 0;        // used with -f or -p option
		string       fieldstring = "";    // used with -f or -p option
		vector<int>  field;               // used with -f or -p option
		vector<int>  subfield;            // used with -f or -p option
		vector<int>  model;               // used with -p, or -e options and similar
		int          countQ   = 0;        // used with -C option
		int          traceQ   = 0;        // used with -t option
		string       tracefile = "";      // used with -t option
		int          reverseQ = 0;        // used with -r option
		string       reverseInterp = "**kern"; // used with -r and -R options.
		// sub-spine "b" expansion model: how to generate data for a secondary
		// spine if the primary spine is not divided.  Models are:
		//    'd': duplicate primary spine (or "a" subspine) data (default)
		//    'n': null = use a null token
		//    'r': rest = use a rest instead of a primary spine note (in **kern)
		//         data.  'n' will be used for non-kern spines when 'r' is used.
		int          submodel = 'd';       // used with -m option
		string editorialInterpretation = "yy";
		string      cointerp = "**kern";   // used with -c option
		int         comodel  = 0;          // used with -M option
		string subtokenseparator = " "; // used with a future option
		int         interpstate = 0;       // used -I or with -i
		int         grepQ       = 0;       // used with -g option
		string      grepString  = "";      // used with -g option

};



class Tool_filter : public HumTool {
	public:
		         Tool_filter        (void);
		        ~Tool_filter        () {};

		bool     run                (HumdrumFile& infile);
		bool     run                (const string& indata, ostream& out);
		bool     run                (HumdrumFile& infile, ostream& out);

	protected:
		void     getCommandList     (vector<pair<string, string> >& commands,
		                             HumdrumFile& infile);
		void     initialize         (HumdrumFile& infile);
		void     removeFilterLines  (HumdrumFile& infile);

	private:
		string   m_variant;        // used with -v option.
		bool     m_debugQ = false; // used with --debug option

};


class Tool_hproof : public HumTool {
	public:
		      Tool_hproof      (void);
		     ~Tool_hproof      () {};

		bool  run              (HumdrumFile& infile);
		bool  run              (const string& indata, ostream& out);
		bool  run              (HumdrumFile& infile, ostream& out);

	protected:
		void  markNonChordTones(HumdrumFile& infile);
		void  processHarmSpine (HumdrumFile& infile, HTp hstart);
		void  markNotesInRange (HumdrumFile& infile, HTp ctoken, HTp ntoken, const string& key);
		void  markHarmonicTones(HTp tok, vector<int>& cts);
		void  getNewKey        (HTp token, HTp ntoken, string& key);

	private:
		vector<HTp> m_kernspines;

};



class Tool_imitation : public HumTool {
	public:
		         Tool_imitation    (void);
		        ~Tool_imitation    () {};

		bool     run               (HumdrumFile& infile);
		bool     run               (const string& indata, ostream& out);
		bool     run               (HumdrumFile& infile, ostream& out);

	protected:
		void    doAnalysis         (vector<vector<string>>& results, NoteGrid& grid,
		                            vector<vector<NoteCell*>>& attacks,
		                            vector<vector<double>>& intervals,
		                            HumdrumFile& infile, bool debug);
		void    analyzeImitation  (vector<vector<string>>& results,
		                            vector<vector<NoteCell*>>& attacks,
		                            vector<vector<double>>& intervals,
		                            int v1, int v2);
		void    getIntervals       (vector<double>& intervals,
		                            vector<NoteCell*>& attacks);
		int     compareSequences   (vector<NoteCell*>& attack1, vector<double>& seq1,
		                            int i1, vector<NoteCell*>& attack2,
		                            vector<double>& seq2, int i2);
		int     checkForIntervalSequence(vector<int>& m_intervals,
		                            vector<double>& v1i, int starti, int count);
		void    markedTiedNotes    (vector<HTp>& tokens);

	private:
	 	vector<HTp> m_kernspines;
		int m_threshold;
		bool m_duration;
		bool m_rest;
		bool m_rest2;
		double m_maxdistance;
		bool m_maxdistanceQ;
		vector<int> m_intervals;
		bool m_mark;
		char m_marker = '@';
		static int Enumerator;
};


class Tool_kern2mens : public HumTool {
	public:
		         Tool_kern2mens           (void);
		        ~Tool_kern2mens           () {};

		bool     run                      (HumdrumFile& infile);
		bool     run                      (const string& indata, ostream& out);
		bool     run                      (HumdrumFile& infile, ostream& out);

	protected:
		void     convertToMens            (HumdrumFile& infile);
		string   convertKernTokenToMens   (HTp token);
		void     printBarline             (HumdrumFile& infile, int line);

	private:
		bool     m_numbersQ   = true;      // used with -N option
		bool     m_measuresQ  = true;      // used with -M option
		bool     m_invisibleQ = true;      // used with -I option
		bool     m_doublebarQ = true;      // used with -D option
		string   m_clef;                   // used with -c option

};


class mei_staffDef {
	public:
		HumNum timestamp;
		string clef;       // such as *clefG2
		string timesig;    // such as *M4/4
		string keysig;     // such as *k[f#]
		string midibpm;    // such as *MM120
		string transpose;  // such as *Trd-1c-2
		int base40 = 0;    // used for transposing to C score
		string label;      // such as *I"violin 1
		string labelabbr;  // such as *I'v1

		void clear(void) {
			clef.clear();
			timesig.clear();
			keysig.clear();
			midibpm.clear();
			transpose.clear();
			base40 = 0;
			label.clear();
			labelabbr.clear();
		}
		mei_staffDef& operator=(mei_staffDef& staffDef) {
			if (this == &staffDef) {
				return *this;
			}
			clef       = staffDef.clef;
			timesig    = staffDef.timesig;
			keysig     = staffDef.keysig;
			midibpm    = staffDef.midibpm;
			transpose  = staffDef.transpose;
			base40     = staffDef.base40;
			label      = staffDef.label;
			labelabbr  = staffDef.labelabbr;
			return *this;
		}
		mei_staffDef(void) {
			// do nothing
		}
		mei_staffDef(const mei_staffDef& staffDef) {
			clef       = staffDef.clef;
			timesig    = staffDef.timesig;
			keysig     = staffDef.keysig;
			midibpm    = staffDef.midibpm;
			transpose  = staffDef.transpose;
			base40     = staffDef.base40;
			label      = staffDef.label;
			labelabbr  = staffDef.labelabbr;
		}
};


class mei_scoreDef {
	public:
		mei_staffDef global;
		vector<mei_staffDef> staves;
		void clear(void) {
			global.clear();
			staves.clear(); // or clear the contents of each staff...
		}
		void minresize(int count) {
			if (count < 1) {
				return;
			} else if (count < (int)staves.size()) {
				return;
			} else {
				staves.resize(count);
			}
		}
};


class hairpin_info {
	public:
		xml_node hairpin;
		GridMeasure *gm = NULL;
		int mindex = 0;
};


class grace_info {
	public:
		xml_node node; // note or chord
		string beamprefix;
		string beampostfix;
};


class Tool_mei2hum : public HumTool {
	public:
		        Tool_mei2hum    (void);
		       ~Tool_mei2hum    () {}

		bool    convertFile          (ostream& out, const char* filename);
		bool    convert              (ostream& out, xml_document& infile);
		bool    convert              (ostream& out, const char* input);
		bool    convert              (ostream& out, istream& input);

		void    setOptions           (int argc, char** argv);
		void    setOptions           (const vector<string>& argvlist);
		Options getOptionDefinitions (void);

	protected:
		void   initialize           (void);
		HumNum parseScore           (xml_node score, HumNum starttime);
		void   getChildrenVector    (vector<xml_node>& children, xml_node parent);
		void   parseScoreDef        (xml_node scoreDef, HumNum starttime);
		void   parseSectionScoreDef (xml_node scoreDef, HumNum starttime);
		void   processPgHead        (xml_node pgHead, HumNum starttime);
		void   processPgFoot        (xml_node pgFoot, HumNum starttime);
		HumNum parseSection         (xml_node section, HumNum starttime);
		HumNum parseApp             (xml_node app, HumNum starttime);
		HumNum parseLem             (xml_node lem, HumNum starttime);
		HumNum parseRdg             (xml_node rdg, HumNum starttime);
		void   parseStaffGrp        (xml_node staffGrp, HumNum starttime);
		void   parseStaffDef        (xml_node staffDef, HumNum starttime);
		void   fillWithStaffDefAttributes(mei_staffDef& staffinfo, xml_node element);
		HumNum parseMeasure         (xml_node measure, HumNum starttime);
		HumNum parseStaff           (xml_node staff, HumNum starttime);
		void   parseReh             (xml_node reh, HumNum starttime);
		HumNum parseLayer           (xml_node layer, HumNum starttime, vector<bool>& layerPresent);
		int    extractStaffCount    (xml_node element);
		HumNum parseRest            (xml_node chord, HumNum starttime);
		HumNum parseMRest           (xml_node mrest, HumNum starttime);
		HumNum parseChord           (xml_node chord, HumNum starttime, int gracenumber);
		HumNum parseNote            (xml_node note, xml_node chord, string& output, HumNum starttime, int gracenumber);
		HumNum parseBeam            (xml_node note, HumNum starttime);
		HumNum parseTuplet          (xml_node note, HumNum starttime);
		void   parseClef            (xml_node clef, HumNum starttime);
		void   parseDynam           (xml_node dynam, HumNum starttime);
		void   parseTempo           (xml_node tempo, HumNum starttime);
		void   parseDir             (xml_node dir, HumNum starttime);
		HumNum getDuration          (xml_node element);
		string getHumdrumPitch      (xml_node note);
		string getHumdrumRecip      (HumNum duration, int dotcount);
		void   buildIdLinkMap       (xml_document& doc);
		void   processNodeStartLinks(string& output, xml_node node,
		                             vector<xml_node>& nodelist);
		void   processNodeStopLinks(string& output, xml_node node,
		                             vector<xml_node>& nodelist);
		void   processPreliminaryLinkedNodes(xml_node node);
		void   processNodeStartLinks2(xml_node node, vector<xml_node>& nodelist);
		void   parseFermata         (string& output, xml_node node, xml_node fermata);
		void   parseSlurStart       (string& output, xml_node node, xml_node slur);
		void   parseSlurStop        (string& output, xml_node node, xml_node slur);
		void   parseTieStart        (string& output, xml_node node, xml_node tie);
		void   parseTieStop         (string& output, xml_node node, xml_node tie);
		void   parseArpeg           (string& output, xml_node node, xml_node arpeg);
		void   parseTrill           (string& output, xml_node node, xml_node trill);
		void   parseTupletSpanStart (xml_node node, xml_node tupletSpan);
		void   parseTupletSpanStop  (string& output, xml_node node, xml_node tupletSpan);
		void   parseSb              (xml_node sb, HumNum starttime);
		void   parsePb              (xml_node pb, HumNum starttime);
		void   processLinkedNodes   (string& output, xml_node node);
		int    getDotCount          (xml_node node);
		void   processFermataAttribute(string& output, xml_node node);
		string getNoteArticulations (xml_node note, xml_node chord);
		string getHumdrumArticulation(const string& tag, const string& humdrum,
		                              const string& attribute_artic,
		                              vector<xml_node>& element_artic,
		                              const string& chord_attribute_artic,
		                              vector<xml_node>& chord_element_artic);
		string setPlacement          (const string& placement);
		void   addFooterRecords      (HumdrumFile& outfile, xml_document& doc);
		void   addExtMetaRecords     (HumdrumFile& outfile, xml_document& doc);
		void   addHeaderRecords      (HumdrumFile& outfile, xml_document& doc);
		void   parseVerse            (xml_node verse, GridStaff* staff);
		string parseSyl              (xml_node syl);
		void   parseSylAttribute     (const string& attsyl, GridStaff* staff);
		void   reportVerseNumber     (int pmax, int staffindex);
		string getEditorialAccidental(vector<xml_node>& children);
		string getCautionaryAccidental(vector<xml_node>& children);
		string makeHumdrumClef       (const string& shape, 
		                              const string& line,
		                              const string& clefdis,
		                              const string& clefdisplace);
		string cleanDirText          (const string& input);
		string cleanWhiteSpace       (const string& input);
		string cleanReferenceRecordText(const string& input);
		string cleanVerseText        (const string& input);
		bool   beamIsValid           (vector<xml_node>& beamlist);
		bool   beamIsGrace           (vector<xml_node>& beamlist);
		void   parseHairpin          (xml_node hairpin, HumNum starttime);
		void   processHairpins       (void);
		void   processHairpin        (hairpin_info& info);
		void   processGraceNotes     (HumNum timestamp);
		string prepareSystemDecoration(xml_node scoreDef);
		void   getRecursiveSDString  (string& output, xml_node current);
		void   parseBareSyl          (xml_node syl, GridStaff* staff);

	private:
		Options        m_options;
		bool           m_stemsQ = false;
		bool           m_recipQ = false;
		bool           m_placeQ = false;

		mei_scoreDef   m_scoreDef;    // for keeping track of key/meter/clef etc.
		int            m_staffcount;  // number of staves in score.
		HumNum         m_tupletfactor = 1;
		HumGrid        m_outdata;
		int            m_currentLayer = 0;
		int            m_currentStaff = 0;
		int            m_maxStaffInFile = 0; // valid after parsing staves in first measure
		int            m_currentMeasure = -1;
		vector<int>    m_currentMeterUnit;
		string         m_beamPrefix;
		string         m_beamPostfix;
		bool           m_aboveQ = false;
		bool           m_belowQ = false;
		bool           m_editorialAccidentalQ = false;
		string         m_appLabel;
		string         m_systemDecoration;

		vector<int>    m_maxverse;
		vector<HumNum> m_measureDuration;
		vector<bool>   m_hasDynamics;
		const int      m_maxstaff = 1000;

		bool           m_fermata = false;     // set priority of note/fermata over note@fermata
		vector<grace_info> m_gracenotes;      // buffer for storing grace notes
		HumNum			m_gracetime = 0;       // performance time of buffered grace notes

		vector<hairpin_info> m_hairpins;

		map<string, vector<xml_node>> m_startlinks;
		map<string, vector<xml_node>> m_stoplinks;

};



class Tool_metlev : public HumTool {
	public:
		      Tool_metlev      (void);
		     ~Tool_metlev      () {};

		bool  run              (HumdrumFile& infile);
		bool  run              (const string& indata, ostream& out);
		bool  run              (HumdrumFile& infile, ostream& out);

	protected:
		void  fillVoiceResults (vector<vector<double> >& results,
		                        HumdrumFile& infile,
		                        vector<double>& beatlev);

	private:
		vector<HTp> m_kernspines;

};



class MSearchQueryToken {
	public:
		MSearchQueryToken(void) {
			clear();
		}
		MSearchQueryToken(const MSearchQueryToken& token) {
			pc        = token.pc;
			base      = token.base;
			direction = token.direction;
			duration  = token.duration;
			rhythm    = token.rhythm;
			anything  = token.anything;
		}
		MSearchQueryToken& operator=(const MSearchQueryToken& token) {
			if (this == &token) {
				return *this;
			}
			pc        = token.pc;
			base      = token.base;
			direction = token.direction;
			duration  = token.duration;
			rhythm    = token.rhythm;
			anything  = token.anything;
			return *this;
		}
		void clear(void) {
			pc        = NAN;
			base      = 0;
			direction = 0;
			duration  = -1;
			rhythm    = "";
			anything  = false;
		}
		double pc;           // NAN = rest
		int    base;
		int    direction; 
		HumNum duration;
		string rhythm;
		bool   anything;
};



class MSearchTextQuery {
	public:
		MSearchTextQuery(void) {
			clear();
		}
		MSearchTextQuery(const MSearchTextQuery& token) {
			word = token.word;
			link = token.link;
		}
		MSearchTextQuery& operator=(const MSearchTextQuery& token) {
			if (this == &token) {
				return *this;
			}
			word = token.word;
			link = token.link;
			return *this;
		}
		void clear(void) {
			word.clear();
			link = false;
		}
		string word;
		bool link = false;
};


class TextInfo {
	public:
		TextInfo(void) {
			clear();
		}
		TextInfo(const TextInfo& info) {
			fullword = info.fullword;
			starttoken = info.starttoken;
			nexttoken = info.nexttoken;
		}
		TextInfo& operator=(const TextInfo& info) {
			if (this == &info) {
				return *this;
			}
			fullword = info.fullword;
			starttoken = info.starttoken;
			nexttoken = info.nexttoken;
			return *this;
		}
		void clear(void) {
			fullword.clear();
			starttoken = NULL;
			nexttoken = NULL;
		}
		string fullword;
		HTp starttoken;
		HTp nexttoken;
};


class Tool_msearch : public HumTool {
	public:
		         Tool_msearch      (void);
		        ~Tool_msearch      () {};

		bool     run               (HumdrumFile& infile);
		bool     run               (const string& indata, ostream& out);
		bool     run               (HumdrumFile& infile, ostream& out);

	protected:
		void    initialize         (void);
		void    doMusicSearch      (HumdrumFile& infile, NoteGrid& grid,
		                            vector<MSearchQueryToken>& query);
		void    doTextSearch       (HumdrumFile& infile, NoteGrid& grid,
		                            vector<MSearchTextQuery>& query);
		void    fillMusicQuery     (vector<MSearchQueryToken>& query,
		                            const string& input);
		void    fillTextQuery      (vector<MSearchTextQuery>& query,
		                            const string& input);
		bool    checkForMatchDiatonicPC(vector<NoteCell*>& notes, int index, 
		                            vector<MSearchQueryToken>& dpcQuery,
		                            vector<NoteCell*>& match);
		void    markMatch          (HumdrumFile& infile,
		                            vector<NoteCell*>& match);
		void    markTextMatch      (HumdrumFile& infile, TextInfo& word);
		void    fillWords          (HumdrumFile& infile,
		                            vector<TextInfo*>& words);
		void    fillWordsForTrack  (vector<TextInfo*>& words,
		                            HTp starttoken);

	private:
	 	vector<HTp> m_kernspines;
		string      m_text;
		string      m_marker;
};


class Tool_musicxml2hum : public HumTool {
	public:
		        Tool_musicxml2hum    (void);
		       ~Tool_musicxml2hum    () {}

		bool    convertFile          (ostream& out, const char* filename);
		bool    convert              (ostream& out, xml_document& infile);
		bool    convert              (ostream& out, const char* input);
		bool    convert              (ostream& out, istream& input);

		void    setOptions           (int argc, char** argv);
		void    setOptions           (const vector<string>& argvlist);
		Options getOptionDefinitions (void);

	protected:
		void   initialize           (void);
		string getChildElementText  (xml_node root, const char* xpath);
		string getChildElementText  (xpath_node root, const char* xpath);
		string getAttributeValue    (xml_node xnode, const string& target);
		string getAttributeValue    (xpath_node xnode, const string& target);
		void   printAttributes      (xml_node node);
		bool   getPartInfo          (map<string, xml_node>& partinfo,
		                             vector<string>& partids, xml_document& doc);
		bool   stitchParts          (HumGrid& outdata,
		                             vector<string>& partids,
		                             map<string, xml_node>& partinfo,
		                             map<string, xml_node>& partcontent,
		                             vector<MxmlPart>& partdata);
		bool   getPartContent       (map<string, xml_node>& partcontent,
		                             vector<string>& partids, xml_document& doc);
		void   printPartInfo        (vector<string>& partids,
		                             map<string, xml_node>& partinfo,
		                             map<string, xml_node>& partcontent,
		                             vector<MxmlPart>& partdata);
		bool   fillPartData         (vector<MxmlPart>& partdata,
		                             const vector<string>& partids,
		                             map<string, xml_node>& partinfo,
		                             map<string, xml_node>& partcontent);
		bool   fillPartData         (MxmlPart& partdata, const string& id,
		                             xml_node partdeclaration,
		                             xml_node partcontent);
		void   appendZeroEvents     (GridMeasure* outfile,
		                             vector<SimultaneousEvents*>& nowevents,
		                             HumNum nowtime,
		                             vector<MxmlPart>& partdata);
		void   appendNonZeroEvents   (GridMeasure* outdata,
		                              vector<SimultaneousEvents*>& nowevents,
		                              HumNum nowtime,
		                              vector<MxmlPart>& partdata);
		void   addGraceLines         (GridMeasure* outdata,
		                              vector<vector<vector<vector<MxmlEvent*> > > >& notes,
		                              vector<MxmlPart>& partdata, HumNum nowtime);
		void   addEventToList        (vector<vector<vector<vector<MxmlEvent*> > > >& list, 
		                              MxmlEvent* event);
		void   addHeaderRecords      (HumdrumFile& outfile, xml_document& doc);
		void   addFooterRecords      (HumdrumFile& outfile, xml_document& doc);
		string cleanSpaces           (string& input);
		void setEditorialAccidental  (int accidental, GridSlice* slice, 
		                              int partindex, int staffindex, int voiceindex);

		bool convert          (ostream& out);
		bool convertPart      (ostream& out, const string& partname,
		                       int partindex);
		bool insertMeasure    (HumGrid& outdata, int mnum,
		                       vector<MxmlPart>& partdata,
		                       vector<int> partstaves);
		bool convertNowEvents (GridMeasure* outdata, 
		                       vector<SimultaneousEvents*>& nowevents,
		                       vector<int>& nowparts, 
		                       HumNum nowtime,
		                       vector<MxmlPart>& partdata, 
		                       vector<int>& partstaves);
		void appendNullTokens (HumdrumLine* line, MxmlPart& part);
		void appendEvent      (HumdrumLine* line, MxmlEvent* event);
		void insertExclusiveInterpretationLine(HumdrumFile& outfile,
		                       vector<MxmlPart>& partdata);
		void insertAllToken   (HumdrumFile& outfile, vector<MxmlPart>& partdata,
		                       const string& common);
		void insertSingleMeasure(HumdrumFile& outfile);
		void cleanupMeasures   (HumdrumFile& outfile,
		                        vector<HumdrumLine*> measures);
		void processPrintElement(GridMeasure* outdata, xml_node element, HumNum timestamp);

		void addClefLine       (GridMeasure* outdata, vector<vector<xml_node> >& clefs,
		                        vector<MxmlPart>& partdata, HumNum nowtime);
		void addOttavaLine     (GridMeasure* outdata, vector<vector<xml_node> >& ottavas,
		                        vector<MxmlPart>& partdata, HumNum nowtime);
		void insertPartClefs   (xml_node clef, GridPart& part);
		void insertPartOttavas (xml_node ottava, GridPart& part, int partindex, int partstaffindex);
		xml_node convertClefToHumdrum(xml_node clef, HTp& token, int& staffindex);
		xml_node convertOttavaToHumdrum(xml_node ottava, HTp& token, int& staffindex,
		                        int partindex, int partstaffindex);

		void addTranspositionLine(GridMeasure* outdata, vector<vector<xml_node> >& transpositions,
		                       vector<MxmlPart>& partdata, HumNum nowtime);
		void addKeySigLine    (GridMeasure* outdata, vector<vector<xml_node> >& keysigs,
		                        vector<MxmlPart>& partdata, HumNum nowtime);
		void insertPartKeySigs (xml_node keysig, GridPart& part);
		xml_node convertKeySigToHumdrum(xml_node keysig, 
		                        HTp& token, int& staffindex);

		void addTimeSigLine    (GridMeasure* outdata, vector<vector<xml_node> >& timesigs,
		                        vector<MxmlPart>& partdata, HumNum nowtime);
		bool insertPartTimeSigs (xml_node timesig, GridPart& part);
		void insertPartMensurations(xml_node timesig, GridPart& part);
		void insertPartNames    (HumGrid& outdata, vector<MxmlPart>& partdata);
		bool checkForMensuration(xml_node timesig);
		xml_node convertTimeSigToHumdrum(xml_node timesig, 
		                        HTp& token, int& staffindex);
		xml_node convertMensurationToHumdrum(xml_node timesig,
		                        HTp& token, int& staffindex);

		void addEvent          (GridSlice* slice, GridMeasure* outdata, MxmlEvent* event);
		void fillEmpties       (GridPart* part, const char* string);
		void addSecondaryChordNotes (ostream& output, MxmlEvent* head, const string& recip);
		bool isInvisible       (MxmlEvent* event);
		int  addLyrics         (GridStaff* staff, MxmlEvent* event);
		int  addHarmony        (GridPart* oart, MxmlEvent* event);
		void addDynamic        (GridPart* part, MxmlEvent* event);
		void addTexts          (GridSlice* slice, GridMeasure* measure, int partindex,
		                        int staffindex, int voiceindex, MxmlEvent* event);
		void addText           (GridSlice* slice, GridMeasure* measure, int partindex, 
		                        int staffindex, int voiceindex, xml_node node);
		string getHarmonyString(xml_node hnode);
		string getDynamicString(xml_node element);
		string getDynamicsParameters(xml_node element);
		string getHairpinString(xml_node element);
		string cleanSpaces     (const string& input);
		void checkForDummyRests(MxmlMeasure* measure);
		void reindexVoices     (vector<MxmlPart>& partdata);
		void reindexMeasure    (MxmlMeasure* measure);
		void setSoftwareInfo   (xml_document& doc);
		string getSystemDecoration(xml_document& doc, HumGrid& grid, vector<string>& partids);
		void getChildrenVector (vector<xml_node>& children, xml_node parent);
		void insertPartTranspositions(xml_node transposition, GridPart& part);
		xml_node convertTranspositionToHumdrum(xml_node transpose, HTp& token, int& staffindex);
		void prepareRdfs       (vector<MxmlPart>& partdata);
		void printRdfs         (ostream& out);
		void printResult       (ostream& out, HumdrumFile& outfile);

	public:

	static bool nodeType      (xml_node node, const char* testname);

	private:
		Options m_options;
		bool DebugQ;
		bool VoiceDebugQ;
		bool m_recipQ       = false;
		bool m_stemsQ       = false;
		int  m_slurabove    = 0;
		int  m_slurbelow    = 0;
		char m_hasEditorial = '\0';
		vector<vector<string>> m_last_ottava_direction;

		// RDF indications in **kern data:
		string  m_caesura_rdf;

		string m_software;
		string m_systemDecoration;

		xml_node m_current_dynamic = xml_node(NULL);
		vector<xml_node> m_current_text;
		bool m_hasTransposition = false;

};



class MyCoord {
	public:
		     MyCoord   (void) { clear(); }
		void clear   (void) { x = -1; y = -1; }
		bool isValid (void) { return ((x < 0) || (y < 0)) ? false : true; }
		int  x;
		int  y;
};

class MeasureInfo {
	public:
		MeasureInfo(void) { clear(); }
		void clear(void)  { num = seg = start = stop = -1; 
			sclef.resize(0); skeysig.resize(0); skey.resize(0);
			stimesig.resize(0); smet.resize(0); stempo.resize(0);
			eclef.resize(0); ekeysig.resize(0); ekey.resize(0);
			etimesig.resize(0); emet.resize(0); etempo.resize(0);
			file = NULL;
		}
		void setTrackCount(int tcount) {
			sclef.resize(tcount+1);
			skeysig.resize(tcount+1);
			skey.resize(tcount+1);
			stimesig.resize(tcount+1);
			smet.resize(tcount+1);
			stempo.resize(tcount+1);
			eclef.resize(tcount+1);
			ekeysig.resize(tcount+1);
			ekey.resize(tcount+1);
			etimesig.resize(tcount+1);
			emet.resize(tcount+1);
			etempo.resize(tcount+1);
			int i;
			for (i=0; i<tcount+1; i++) {
				sclef[i].clear();
				skeysig[i].clear();
				skey[i].clear();
				stimesig[i].clear();
				smet[i].clear();
				stempo[i].clear();
				eclef[i].clear();
				ekeysig[i].clear();
				ekey[i].clear();
				etimesig[i].clear();
				emet[i].clear();
				etempo[i].clear();
			}
			tracks = tcount;
		}
		int num;          // measure number
		int seg;          // measure segment
		int start;        // starting line of segment
		int stop;         // ending line of segment
		int tracks;       // number of primary tracks in file.
		HumdrumFile* file;
	 
		// musical settings at start of measure
		vector<MyCoord> sclef;     // starting clef of segment
		vector<MyCoord> skeysig;   // starting keysig of segment
		vector<MyCoord> skey;      // starting key of segment
		vector<MyCoord> stimesig;  // starting timesig of segment
		vector<MyCoord> smet;      // starting met of segment
		vector<MyCoord> stempo;    // starting tempo of segment

		// musical settings at start of measure
		vector<MyCoord> eclef;     // ending clef    of segment
		vector<MyCoord> ekeysig;   // ending keysig  of segment
		vector<MyCoord> ekey;      // ending key     of segment
		vector<MyCoord> etimesig;  // ending timesig of segment
		vector<MyCoord> emet;      // ending met     of segment
		vector<MyCoord> etempo;    // ending tempo   of segment
};



class Tool_myank : public HumTool {
	public:
		         Tool_myank            (void);
		        ~Tool_myank            () {};

		bool     run                   (HumdrumFile& infile);
		bool     run                   (const string& indata, ostream& out);
		bool     run                   (HumdrumFile& infile, ostream& out);

	protected:
		void      initialize            (HumdrumFile& infile);
		void      example              (void);
		void      usage                (const string& command);
		void      myank                (HumdrumFile& infile, 
		                                vector<MeasureInfo>& outmeasure);
		void      removeDollarsFromString(string& buffer, int maxx);
		void      processFieldEntry    (vector<MeasureInfo>& field, 
		                                const string& str, 
		                                HumdrumFile& infile, int maxmeasure, 
		                                vector<MeasureInfo>& inmeasures, 
		                                vector<int>& inmap);
		void      expandMeasureOutList (vector<MeasureInfo>& measureout, 
		                                vector<MeasureInfo>& measurein, 
		                                HumdrumFile& infile, const string& optionstring);
		void      getMeasureStartStop  (vector<MeasureInfo>& measurelist, 
		                                HumdrumFile& infile);
		void      printEnding          (HumdrumFile& infile, int lastline, int adjlin);
		void      printStarting        (HumdrumFile& infile);
		void      reconcileSpineBoundary(HumdrumFile& infile, int index1, int index2);
		void      reconcileStartingPosition(HumdrumFile& infile, int index2);
		void      printJoinLine        (vector<int>& splits, int index, int count);
		void      printInvisibleMeasure(HumdrumFile& infile, int line);
		void      fillGlobalDefaults   (HumdrumFile& infile, 
		                                vector<MeasureInfo>& measurein, 
		                                vector<int>& inmap);
		void      adjustGlobalInterpretations(HumdrumFile& infile, int ii,
		                                vector<MeasureInfo>& outmeasures,
		                                int index);
		void      adjustGlobalInterpretationsStart(HumdrumFile& infile, int ii,
		                                vector<MeasureInfo>& outmeasures, 
		                                int index);
		void      getMarkString        (ostream& out, HumdrumFile& infile);
		void      printDoubleBarline   (HumdrumFile& infile, int line);
		void      insertZerothMeasure  (vector<MeasureInfo>& measurelist, 
		                                HumdrumFile& infile);
		void      getMetStates         (vector<vector<MyCoord> >& metstates, 
		                                HumdrumFile& infile);
		MyCoord   getLocalMetInfo      (HumdrumFile& infile, int row, int track);
		int       atEndOfFile          (HumdrumFile& infile, int line);
		void      processFile          (HumdrumFile& infile);
		int       getSectionCount      (HumdrumFile& infile);
		void      getSectionString     (string& sstring, HumdrumFile& infile,
		                                int sec);

	private:
		int    debugQ      = 0;             // used with --debug option
		// int    inputlist   = 0;             // used with --inlist option
		int    inlistQ     = 0;             // used with --inlist option
		int    outlistQ    = 0;             // used with --outlist option
		int    verboseQ    = 0;             // used with -v option
		int    invisibleQ  = 1;             // used with --visible option
		int    maxQ        = 0;             // used with --max option
		int    minQ        = 0;             // used with --min option
		int    instrumentQ = 0;             // used with -I option
		int    nolastbarQ  = 0;             // used with -B option
		int    markQ       = 0;             // used with --mark option
		int    doubleQ     = 0;             // used with --mdsep option
		int    barnumtextQ = 0;             // used with -T option
		int    Section     = 0;             // used with --section option
		int    sectionCountQ = 0;           // used with --section-count option
		vector<MeasureInfo> MeasureOutList; // used with -m option
		vector<MeasureInfo> MeasureInList;  // used with -m option
		vector<vector<MyCoord> > metstates;

};


class Tool_recip : public HumTool {
	public:
		      Tool_recip               (void);
		     ~Tool_recip               () {};

		bool  run                      (HumdrumFile& infile);
		bool  run                      (const string& indata, ostream& out);
		bool  run                      (HumdrumFile& infile, ostream& out);

	protected:
		void  initialize               (HumdrumFile& infile);
		void  replaceKernWithRecip     (HumdrumFile& infile);
		void  doCompositeAnalysis      (HumdrumFile& infile);
		void  insertAnalysisSpines     (HumdrumFile& infile, HumdrumFile& cfile);

	private:
		vector<HTp> m_kernspines;
		bool        m_graceQ = true;
		string      m_exinterp = "**recip";

};



class Tool_ruthfix : public HumTool {
	public:
		         Tool_ruthfix      (void);
		        ~Tool_ruthfix      () {};

		bool     run               (HumdrumFile& infile);
		bool     run               (const string& indata, ostream& out);
		bool     run               (HumdrumFile& infile, ostream& out);

	protected:
		void    insertCrossBarTies (HumdrumFile& infile);
		void    insertCrossBarTies (HumdrumFile& infile, int strand);
		void    createTiedNote     (HTp left, HTp right);

};


class Tool_satb2gs : public HumTool {
	public:
		         Tool_satb2gs    (void);
		        ~Tool_satb2gs    () {};

		bool     run             (HumdrumFile& infile);
		bool     run             (const string& indata, ostream& out);
		bool     run             (HumdrumFile& infile, ostream& out);

	protected:
		void     initialize      (HumdrumFile& infile);
		void     processFile     (HumdrumFile& infile);
		void     example         (void);
		void     usage           (const string& command);
		void     convertData     (HumdrumFile& infile);
		int      getSatbTracks   (vector<int>& tracks, HumdrumFile& infile);
		void     printSpine      (HumdrumFile& infile, int row, int col, 
		                          vector<int>& satbtracks);
		void     printExInterp   (HumdrumFile& infile, int line, 
		                          vector<int>& tracks);
		void     printLastLine   (HumdrumFile& infile, int line, 
		                          vector<int>& tracks);
	private:
		int    debugQ    = 0;             // used with --debug option
};



class Tool_tassoize : public HumTool {
	public:
		         Tool_tassoize   (void);
		        ~Tool_tassoize   () {};

		bool     run                (HumdrumFile& infile);
		bool     run                (const string& indata, ostream& out);
		bool     run                (HumdrumFile& infile, ostream& out);

	protected:
		void     initialize         (HumdrumFile& infile);
		void     processFile        (HumdrumFile& infile);
		void     updateKeySignatures(HumdrumFile& infile, int lineindex);
		void     checkDataLine      (HumdrumFile& infile, int lineindex);
		void     clearStates        (void);

	private:
		vector<vector<int>> m_pstates;
		vector<vector<bool>> m_estates;

};


class Tool_transpose : public HumTool {
	public:
		         Tool_transpose  (void);
		        ~Tool_transpose  () {};

		bool     run             (HumdrumFile& infile);
		bool     run             (const string& indata, ostream& out);
		bool     run             (HumdrumFile& infile, ostream& out);

	protected:

		// auto transpose functions:
		void     initialize             (HumdrumFile& infile);
		void     convertScore           (HumdrumFile& infile, int style);
		void     processFile            (HumdrumFile& infile,
		                                 vector<bool>& spineprocess);
		void     convertToConcertPitches(HumdrumFile& infile, int line,
		                                 vector<int>& tvals);
		void     convertToWrittenPitches(HumdrumFile& infile, int line,
		                                 vector<int>& tvals);
		void     printNewKeySignature   (const string& keysig, int trans);
		void     processInterpretationLine(HumdrumFile& infile, int line,
		                                 vector<int>& tvals, int style);
		int      isKeyMarker            (const string& str);
		void     printNewKeyInterpretation(HumdrumLine& aRecord,
		                                 int index, int transval);
		int      hasTrMarkers           (HumdrumFile& infile, int line);
		void     printHumdrumKernToken  (HumdrumLine& record, int index,
		                                 int transval);
		void     printHumdrumMxhmToken(HumdrumLine& record, int index,
		                                 int transval);
		int      checkForDeletedLine    (HumdrumFile& infile, int line);
		int      getBase40ValueFromInterval(const string& string);
		void     example                (void);
		void     usage                  (const string& command);
		void     printHumdrumDataRecord (HumdrumLine& record,
		                                 vector<bool>& spineprocess);

		double   pearsonCorrelation     (int size, double* x, double* y);
		void     doAutoTransposeAnalysis(HumdrumFile& infile);
		void     addToHistogramDouble   (vector<vector<double> >& histogram,
		                                 int pc, double start, double dur,
		                                 double tdur, int segments);
		double   storeHistogramForTrack (vector<vector<double> >& histogram, 
		                                 HumdrumFile& infile, int track,
		                                 int segments);
		void     printHistograms        (int segments, vector<int> ktracks, 
		                                vector<vector<vector<double> > >&
		                                 trackhist);
		void     doAutoKeyAnalysis      (vector<vector<vector<double> > >&
		                                 analysis, int level, int hop, int count,
		                                 int segments, vector<int>& ktracks, 
		                                 vector<vector<vector<double> > >&
		                                 trackhist);
		void     doTrackKeyAnalysis     (vector<vector<double> >& analysis,
		                                 int level, int hop, int count, 
		                                 vector<vector<double> >& trackhist,
		                                 vector<double>& majorweights,
		                                 vector<double>& minorweights);
		void     identifyKeyDouble      (vector<double>& correls, 
		                                 vector<double>& histogram, 
		                                 vector<double>& majorweights, 
		                                 vector<double>& minorweights);
		void     fillWeightsWithKostkaPayne(vector<double>& maj,
		                                 vector<double>& min);
		void     printRawTrackAnalysis  (vector<vector<vector<double> > >&
		                                 analysis, vector<int>& ktracks);
		void     doSingleAnalysis       (vector<double>& analysis,
		                                 int startindex, int length,
		                                 vector<vector<double> >& trackhist, 
		                                 vector<double>& majorweights, 
		                                 vector<double>& minorweights);
		void     identifyKey            (vector<double>& correls, 
		                                 vector<double>& histogram,
		                                 vector<double>& majorweights, 
		                                 vector<double>& minorweights);
		void     doTranspositionAnalysis(vector<vector<vector<double> > >&
		                                 analysis);
		int      calculateTranspositionFromKey(int targetkey,
		                                 HumdrumFile& infile);
		void     printTransposedToken   (HumdrumFile& infile, int row, int col,
		                                 int transval);
		void     printTransposeInformation(HumdrumFile& infile,
		                                 vector<bool>& spineprocess,
		                                 int line, int transval);
		int      getTransposeInfo       (HumdrumFile& infile, int row, int col);
		void     printNewKernString     (const string& string, int transval);

	private:
		int      transval     = 0;   // used with -b option
		int      ssetkeyQ     = 0;   // used with -k option
		int      ssetkey      = 0;   // used with -k option
		int      currentkey   = 0;
		int      autoQ        = 0;   // used with --auto option
		int      debugQ       = 0;   // used with --debug option
		int      spineQ       = 0;   // used with -s option
		string   spinestring  = "";  // used with -s option
		int      octave       = 0;   // used with -o option
		int      concertQ     = 0;   // used with -C option
		int      writtenQ     = 0;   // used with -W option
		int      quietQ       = 0;   // used with -q option
		int      instrumentQ  = 0;   // used with -I option
};



} // end of namespace hum


#endif /* _HUMLIB_H_INCLUDED */


<|MERGE_RESOLUTION|>--- conflicted
+++ resolved
@@ -1,11 +1,7 @@
 //
 // Programmer:    Craig Stuart Sapp <craig@ccrma.stanford.edu>
 // Creation Date: Sat Aug  8 12:24:49 PDT 2015
-<<<<<<< HEAD
-// Last Modified: Wed May 16 22:35:04 PDT 2018
-=======
 // Last Modified: Tue May 15 20:27:30 PDT 2018
->>>>>>> e78d1794
 // Filename:      humlib.h
 // URL:           https://github.com/craigsapp/humlib/blob/master/include/humlib.h
 // Syntax:        C++11
