//
// Programmer:    Craig Stuart Sapp <craig@ccrma.stanford.edu>
// Creation Date: Sat Aug  8 12:24:49 PDT 2015
<<<<<<< HEAD
// Last Modified: Mo 16 Jan 2023 00:32:57 CET
=======
// Last Modified: Sun Jan 15 01:00:35 PST 2023
>>>>>>> 15d3a7fe
// Filename:      humlib.h
// URL:           https://github.com/craigsapp/humlib/blob/master/include/humlib.h
// Syntax:        C++11
// vim:           ts=3
//
// Description:   Include file for humlib library.
//
/*
https://github.com/craigsapp/humlib
Copyright (c) 2015-2021 Craig Stuart Sapp
All rights reserved.

Redistribution and use in source and binary forms, with or without
modification, are permitted provided that the following conditions are met:

1. Redistributions of source code must retain the above copyright notice, this
   list of conditions and the following disclaimer.
2. Redistributions in binary form must reproduce the above copyright notice,
   and the following disclaimer in the documentation and/or other materials
   provided with the distribution.

THIS SOFTWARE IS PROVIDED BY THE COPYRIGHT HOLDERS AND CONTRIBUTORS "AS IS" AND
ANY EXPRESS OR IMPLIED WARRANTIES, INCLUDING, BUT NOT LIMITED TO, THE IMPLIED
WARRANTIES OF MERCHANTABILITY AND FITNESS FOR A PARTICULAR PURPOSE ARE
DISCLAIMED. IN NO EVENT SHALL THE COPYRIGHT OWNER OR CONTRIBUTORS BE LIABLE FOR
ANY DIRECT, INDIRECT, INCIDENTAL, SPECIAL, EXEMPLARY, OR CONSEQUENTIAL DAMAGES
(INCLUDING, BUT NOT LIMITED TO, PROCUREMENT OF SUBSTITUTE GOODS OR SERVICES;
LOSS OF USE, DATA, OR PROFITS; OR BUSINESS INTERRUPTION) HOWEVER CAUSED AND
ON ANY THEORY OF LIABILITY, WHETHER IN CONTRACT, STRICT LIABILITY, OR TORT
(INCLUDING NEGLIGENCE OR OTHERWISE) ARISING IN ANY WAY OUT OF THE USE OF THIS
SOFTWARE, EVEN IF ADVISED OF THE POSSIBILITY OF SUCH DAMAGE.

*/

#ifndef _HUMLIB_H_INCLUDED
#define _HUMLIB_H_INCLUDED

#include <stdarg.h>
#include <string.h>

#include <algorithm>
#include <cctype>
#include <chrono>
#include <cmath>
#include <cstring>
#include <ctime>
#include <fstream>
#include <functional>
#include <iostream>
#include <list>
#include <locale>
#include <map>
#include <regex>
#include <set>
#include <sstream>
#include <string>
#include <utility>
#include <vector>

#ifndef M_PI
    #define M_PI 3.14159265358979323846
#endif

using std::cerr;
using std::cin;
using std::cout;
using std::endl;
using std::ends;
using std::ifstream;
using std::invalid_argument;
using std::istream;
using std::istreambuf_iterator;
using std::list;
using std::map;
using std::ostream;
using std::pair;
using std::regex;
using std::set;
using std::string;
using std::stringstream;
using std::to_string;
using std::vector;

#ifdef USING_URI
	#include <sys/types.h>   /* socket, connect */
	#include <sys/socket.h>  /* socket, connect */
	#include <netinet/in.h>  /* htons           */
	#include <netdb.h>       /* gethostbyname   */
	#include <unistd.h>      /* read, write     */
	#include <string.h>      /* memcpy          */
   #include <sstream>
#endif

#include "pugiconfig.hpp"
#include "pugixml.hpp"

using pugi::xml_node;
using pugi::xml_attribute;
using pugi::xml_document;
using pugi::xpath_node;

namespace hum {

class Convert;
class HumNum;
class HumAddress;
class HumdrumToken;
typedef HumdrumToken* HTp;
class HumdrumLine;
typedef HumdrumLine* HLp;
class HumdrumFileBase;
class HumdrumFileStructure;
class HumdrumFileContent;
class HumdrumFile;
class MuseRecordBase;
class MuseRecord;
class MuseData;
class MuseDataSet;
class GridVoice;


class HumParameter : public std::string {
	public:
		HumParameter(void);
		HumParameter(const std::string& str);
		HumdrumToken* origin;
};

typedef std::map<std::string, std::map<std::string, std::map<std::string, HumParameter> > > MapNNKV;
typedef std::map<std::string, std::map<std::string, HumParameter> > MapNKV;
typedef std::map<std::string, HumParameter> MapKV;

class HumHash {
	public:
		               HumHash             (void);
		              ~HumHash             ();

		std::string    getValue            (const std::string& key) const;
		std::string    getValue            (const std::string& ns2,
		                                    const std::string& key) const;
		std::string    getValue            (const std::string& ns1, const std::string& ns2,
		                                    const std::string& key) const;
		HTp            getValueHTp         (const std::string& key) const;
		HTp            getValueHTp         (const std::string& ns2,
		                                    const std::string& key) const;
		HTp            getValueHTp         (const std::string& ns1, const std::string& ns2,
		                                    const std::string& key) const;
		int            getValueInt         (const std::string& key) const;
		int            getValueInt         (const std::string& ns2,
		                                    const std::string& key) const;
		int            getValueInt         (const std::string& ns1, const std::string& ns2,
		                                    const std::string& key) const;
		HumNum         getValueFraction    (const std::string& key) const;
		HumNum         getValueFraction    (const std::string& ns2,
		                                    const std::string& key) const;
		HumNum         getValueFraction    (const std::string& ns1, const std::string& ns2,
		                                    const std::string& key)const ;
		double         getValueFloat       (const std::string& key)const ;
		double         getValueFloat       (const std::string& ns2,
		                                    const std::string& key) const;
		double         getValueFloat       (const std::string& ns1, const std::string& ns2,
		                                    const std::string& key) const;
		bool           getValueBool        (const std::string& key) const;
		bool           getValueBool        (const std::string& ns2,
		                                    const std::string& key) const;
		bool           getValueBool        (const std::string& ns1, const std::string& ns2,
		                                    const std::string& key) const;

		void           setValue            (const std::string& key,
		                                    const std::string& value);
		void           setValue            (const std::string& ns2,
		                                    const std::string& key,
		                                    const std::string& value);
		void           setValue            (const std::string& ns1,
		                                    const std::string& ns2,
		                                    const std::string& key,
		                                    const std::string& value);
		void           setValue            (const std::string& key,
		                                    const char* value);
		void           setValue            (const std::string& ns2,
		                                    const std::string& key,
		                                    const char* value);
		void           setValue            (const std::string& ns1,
		                                    const std::string& ns2,
		                                    const std::string& key,
		                                    const char* value);
		void           setValue            (const std::string& key, int value);
		void           setValue            (const std::string& ns2, const std::string& key,
		                                    int value);
		void           setValue            (const std::string& ns1, const std::string& ns2,
		                                    const std::string& key, int value);
		void           setValue            (const std::string& key, HTp value);
		void           setValue            (const std::string& ns2, const std::string& key,
		                                    HTp value);
		void           setValue            (const std::string& ns1, const std::string& ns2,
		                                    const std::string& key, HTp value);
		void           setValue            (const std::string& key, HumNum value);
		void           setValue            (const std::string& ns2, const std::string& key,
		                                    HumNum value);
		void           setValue            (const std::string& ns1, const std::string& ns2,
		                                    const std::string& key, HumNum value);
		void           setValue            (const std::string& key, double value);
		void           setValue            (const std::string& ns2, const std::string& key,
		                                    double value);
		void           setValue            (const std::string& ns1, const std::string& ns2,
		                                    const std::string& key, double value);
		bool           isDefined           (const std::string& key) const;
		bool           isDefined           (const std::string& ns2,
		                                    const std::string& key) const;
		bool           isDefined           (const std::string& ns1, const std::string& ns2,
		                                    const std::string& key) const;
		void           deleteValue         (const std::string& key);
		void           deleteValue         (const std::string& ns2, const std::string& key);
		void           deleteValue         (const std::string& ns1, const std::string& ns2,
		                                    const std::string& key);

		std::vector<std::string> getKeys   (void) const;
		std::vector<std::string> getKeys   (const std::string& ns) const;
		std::vector<std::string> getKeys   (const std::string& ns1,
		                                    const std::string& ns2) const;

		std::map<std::string, std::string> getParameters(std::string& ns1);
		std::map<std::string, std::string> getParameters(const std::string& ns1,
		                                    const std::string& ns2);

		bool           hasParameters       (void) const;
		bool           hasParameters       (const std::string& ns) const;
		bool           hasParameters       (const std::string& ns1,
		                                    const std::string& ns2) const;
		int            getParameterCount   (void) const;
		int            getParameterCount   (const std::string& ns) const;
		int            getParameterCount   (const std::string& ns1,
		                                    const std::string& ns2) const;
		void           setPrefix           (const std::string& value);
		std::string    getPrefix           (void) const;
		std::ostream&  printXml            (std::ostream& out = std::cout, int level = 0,
		                                    const std::string& indent = "\t");
		std::ostream&  printXmlAsGlobal    (std::ostream& out = std::cout, int level = 0,
		                                    const std::string& indent = "\t");

		void           setOrigin           (const std::string& key,
		                                    HumdrumToken* tok);
		void           setOrigin           (const std::string& key,
		                                    HumdrumToken& tok);
		void           setOrigin           (const std::string& ns2, const std::string& key,
		                                    HumdrumToken* tok);
		void           setOrigin           (const std::string& ns2, const std::string& key,
		                                    HumdrumToken& tok);
		void           setOrigin           (const std::string& ns1, const std::string& ns2,
		                                    const std::string& parameter,
		                                    HumdrumToken* tok);
		void           setOrigin           (const std::string& ns1, const std::string& ns2,
		                                    const std::string& parameter,
		                                    HumdrumToken& tok);

		HumdrumToken*  getOrigin           (const std::string& key) const;
		HumdrumToken*  getOrigin           (const std::string& ns2,
		                                    const std::string& key) const;
		HumdrumToken*  getOrigin           (const std::string& ns1,
		                                    const std::string& ns2,
		                                    const std::string& parameter) const;

	protected:
		void                     initializeParameters  (void);
		std::vector<std::string> getKeyList            (const std::string& keys) const;

	private:
		MapNNKV*    parameters;
		std::string prefix;

	friend std::ostream& operator<<(std::ostream& out, const HumHash& hash);
	friend std::ostream& operator<<(std::ostream& out, HumHash* hash);
};



class HumNum {
	public:
		         HumNum             (void);
		         HumNum             (int value);
		         HumNum             (int numerator, int denominator);
		         HumNum             (const HumNum& rat);
		         HumNum             (const std::string& ratstring);
		         HumNum             (const char* ratstring);
		        ~HumNum             ();

		bool     isNegative         (void) const;
		bool     isPositive         (void) const;
		bool     isZero             (void) const;
		bool     isNonZero          (void) const;
		bool     isNonNegative      (void) const;
		bool     isNonPositive      (void) const;
		bool     isInfinite         (void) const;
		bool     isFinite           (void) const;
		bool     isNaN              (void) const;
		bool     isInteger          (void) const;
		bool     isPowerOfTwo       (void) const;
		double   getFloat           (void) const;
		double   toFloat  (void) const { return getFloat(); }
		int      getInteger         (double round = 0.0) const;
		int      toInteger (double round = 0.0) const {
		                                            return getInteger(round); }
		int      getNumerator       (void) const;
		int      getDenominator     (void) const;
		HumNum   getRemainder       (void) const;
		void     setValue           (int numerator);
		void     setValue           (int numerator, int denominator);
		void     setValue           (const std::string& ratstring);
		void     setValue           (const char* ratstring);
		void     invert             (void);
		HumNum   getAbs             (void) const;
		HumNum&  makeAbs            (void);
		HumNum&  operator=          (const HumNum& value);
		HumNum&  operator=          (int value);
		HumNum&  operator+=         (const HumNum& value);
		HumNum&  operator+=         (int value);
		HumNum&  operator-=         (const HumNum& value);
		HumNum&  operator-=         (int value);
		HumNum&  operator*=         (const HumNum& value);
		HumNum&  operator*=         (int value);
		HumNum&  operator/=         (const HumNum& value);
		HumNum&  operator/=         (int value);
		HumNum   operator-          (void) const;
		HumNum   operator+          (const HumNum& value) const;
		HumNum   operator+          (int value) const;
		HumNum   operator-          (const HumNum& value) const;
		HumNum   operator-          (int value) const;
		HumNum   operator*          (const HumNum& value) const;
		HumNum   operator*          (int value) const;
		HumNum   operator/          (const HumNum& value) const;
		HumNum   operator/          (int value) const;
		bool     operator==         (const HumNum& value) const;
		bool     operator==         (double value) const;
		bool     operator==         (int value) const;
		bool     operator!=         (const HumNum& value) const;
		bool     operator!=         (double value) const;
		bool     operator!=         (int value) const;
		bool     operator<          (const HumNum& value) const;
		bool     operator<          (double value) const;
		bool     operator<          (int value) const;
		bool     operator<=         (const HumNum& value) const;
		bool     operator<=         (double value) const;
		bool     operator<=         (int value) const;
		bool     operator>          (const HumNum& value) const;
		bool     operator>          (double value) const;
		bool     operator>          (int value) const;
		bool     operator>=         (const HumNum& value) const;
		bool     operator>=         (double value) const;
		bool     operator>=         (int value) const;
		std::ostream& printFraction      (std::ostream& = std::cout) const;
		std::ostream& printMixedFraction (std::ostream& out = std::cout,
		                             std::string separator = "_") const;
		std::ostream& printList          (std::ostream& out) const;
		std::ostream& printTwoPart  (std::ostream& out, const std::string& spacer = "+") const;

	protected:
		void     reduce             (void);
		int      gcdIterative       (int a, int b);
		int      gcdRecursive       (int a, int b);

	private:
		int top;
		int bot;
};


std::ostream& operator<<(std::ostream& out, const HumNum& number);

template <typename A>
std::ostream& operator<<(std::ostream& out, const std::vector<A>& v);



#define INVALID_INTERVAL_CLASS -123456789

// Diatonic pitch class integers:
// These could be converted into an enum provided
// that the same value are assigned to each class.
#define dpc_rest -1 /* Any negative value should be treated as a rest */
#define dpc_C 0 /* Integer for Diatonic pitch class for C */
#define dpc_D 1
#define dpc_E 2
#define dpc_F 3
#define dpc_G 4
#define dpc_A 5
#define dpc_B 6


////////////////////////////////////////////////////////////////////////////
//
// The HumPitch class is an interface for storing information about notes that will
// be used in the HumTransposer class.  The diatonic pitch class, chromatic alteration
// of the diatonic pitch and the octave are store in the class.  Names given to the
// parameters are analogous to MEI note attributes.  Note that note@accid can be also
// note/accid in MEI data, and other complications that need to be resolved into
// storing the correct pitch information in HumPitch.
//

class HumPitch {

	public:

		            HumPitch              (void)   {};
		            HumPitch              (int aDiatonic, int anAccid, int anOct);
		            HumPitch              (const HumPitch &pitch);
		            HumPitch &operator=   (const HumPitch &pitch);
		bool        isValid               (int maxAccid);
		void        setPitch              (int aDiatonic, int anAccid, int anOct);

		bool        isRest                (void) const;
		void        makeRest              (void);

		int         getOctave             (void) const;
		int         getAccid              (void) const;
		int         getDiatonicPitchClass (void) const;
		int         getDiatonicPC         (void) const;

		void        setOctave             (int anOct);
		void        setAccid              (int anAccid);
		void        makeSharp             (void);
		void        makeFlat              (void);
		void        makeNatural           (void);
		void        setDiatonicPitchClass (int aDiatonicPC);
		void        setDiatonicPC         (int aDiatonicPC);


		// conversions in/out of various representations:
		std::string getKernPitch          (void) const;
		bool        setKernPitch          (const std::string& kern);
		std::string getScientificPitch    (void) const;
		bool        setScientificPitch    (const std::string& pitch);

	protected:

		// diatonic pitch class name of pitch: C = 0, D = 1, ... B = 6.
		int m_diatonicpc;

		// chromatic alteration of pitch: 0 = natural, 1 = sharp, -2 = flat, +2 = double sharp
		int m_accid;

		// octave number of pitch: 4 = middle-C octave
		int m_oct;

		// used to convert to other formats:
		static const std::vector<char> m_diatonicPC2letterLC;
		static const std::vector<char> m_diatonicPC2letterUC;

};

std::ostream &operator<<(std::ostream &out, const HumPitch &pitch);






////////////////////////////////////////////////////////////////////////////
//
// The HumTransposer class is an interface for transposing notes represented in the
// HumPitch class format.
//

class HumTransposer {

	public:
		             HumTransposer       (void);
		            ~HumTransposer       (void);

		// Set the interval class for an octave (default is 40, +/- two sharps/flats).
		void         setMaxAccid         (int maxAccid);
		int          getMaxAccid         (void);
		void         setBase40           (void);
		void         setBase600          (void);
		int          getBase             (void);

		// Set the transposition amount for use with Transpose(void) functions.  These functions
		// need to be rerun after SetMaxAccid(void) or SetBase*(void) are called; otherwise, the
		// transposition will be 0/P1/unison.
		bool         setTransposition    (int transVal);
		bool         setTransposition    (const std::string &transString);
		bool         setTransposition    (const HumPitch &fromPitch, const std::string &toString);
		bool         setTransposition    (int keyFifths, int semitones);
		bool         setTransposition    (int keyFifths, const std::string &semitones);
		bool         setTranspositionDC  (int diatonic, int chromatic);

		// Accessor functions for retrieving stored transposition interval.
		int         getTranspositionIntervalClass  (void);
		std::string getTranspositionIntervalName   (void);

		// Transpostion based on stored transposition interval.
		void        transpose            (HumPitch &pitch);
		int         transpose            (int iPitch);

		// Transpose based on second input parameter (not with stored transposition interval).
		void        transpose            (HumPitch &pitch, int transVal);
		void        transpose            (HumPitch &pitch, const std::string &transString);

		// Convert between integer intervals and interval name strings:
		std::string getIntervalName      (const HumPitch &p1, const HumPitch &p2);
		std::string getIntervalName      (int intervalClass);
		int         getInterval          (const std::string &intervalName);

		// Convert between HumPitch class and integer pitch and interval representations.
		int humHumPitchToIntegerPitch    (const HumPitch &pitch);
		HumPitch integerPitchToHumPitch  (int ipitch);
		int         getInterval          (const HumPitch &p1, const HumPitch &p2);

		// Convert between Semitones and integer interval representation.
		std::string semitonesToIntervalName  (int keyFifths, int semitones);
		int         semitonesToIntervalClass (int keyFifths, int semitones);
		int         intervalToSemitones      (int intervalClass);
		int         intervalToSemitones      (const std::string &intervalName);

		// Circle-of-fifths related functions.
		int         intervalToCircleOfFifths      (const std::string &transString);
		int         intervalToCircleOfFifths      (int transval);
		std::string circleOfFifthsToIntervalName  (int fifths);
		int         circleOfFifthsToIntervalClass (int fifths);

		// Key-signature related functions.
		bool       getKeyTonic                     (const std::string &keyTonic,
		                                            HumPitch &tonic);
		HumPitch   circleOfFifthsToMajorTonic      (int fifths);
		HumPitch   circleOfFifthsToMinorTonic      (int fifths);
		HumPitch   circleOfFifthsToDorianTonic     (int fifths);
		HumPitch   circleOfFifthsToPhrygianTonic   (int fifths);
		HumPitch   circleOfFifthsToLydianTonic     (int fifths);
		HumPitch   circleOfFifthsToMixolydianTonic (int fifths);
		HumPitch   circleOfFifthsToLocrianTonic    (int fifths);

		// Conversions between diatonic/chromatic system and integer system of intervals.
		std::string diatonicChromaticToIntervalName(int diatonic, int chromatic);
		int  diatonicChromaticToIntervalClass (int diatonic, int chromatic);
		void intervalToDiatonicChromatic      (int &diatonic, int &chromatic, int intervalClass);
		void intervalToDiatonicChromatic      (int &diatonic, int &chromatic,
		                                       const std::string &intervalName);

		// Convenience functions for calculating common interval classes.  Augmented classes
		// can be calculated by adding 1 to perfect/major classes, and diminished classes can be
		// calcualted by subtracting 1 from perfect/minor classes.
		int    perfectUnisonClass   (void);
		int    minorSecondClass     (void);
		int    majorSecondClass     (void);
		int    minorThirdClass      (void);
		int    majorThirdClass      (void);
		int    perfectFourthClass   (void);
		int    perfectFifthClass    (void);
		int    minorSixthClass      (void);
		int    majorSixthClass      (void);
		int    minorSeventhClass    (void);
		int    majorSeventhClass    (void);
		int    perfectOctaveClass   (void);

		// Convenience functions for acessing m_diatonicMapping.
		int getCPitchClass(void) { return m_diatonicMapping[0]; }
		int getDPitchClass(void) { return m_diatonicMapping[1]; }
		int getEPitchClass(void) { return m_diatonicMapping[2]; }
		int getFPitchClass(void) { return m_diatonicMapping[3]; }
		int getGPitchClass(void) { return m_diatonicMapping[4]; }
		int getAPitchClass(void) { return m_diatonicMapping[5]; }
		int getBPitchClass(void) { return m_diatonicMapping[6]; }

		// Input string validity helper functions.
		static bool isValidIntervalName (const std::string &name);
		static bool isValidKeyTonic     (const std::string &name);
		static bool isValidSemitones    (const std::string &name);

	protected:
		// integer representation for perfect octave:
		int m_base;

		// maximum allowable sharp/flats for transposing:
		int m_maxAccid;

		// integer interval class for transposing:
		int m_transpose;

		// pitch integers for each natural diatonic pitch class:
		std::vector<int> m_diatonicMapping;

		// used to calculate semitones between diatonic pitch classes:
		static const std::vector<int> m_diatonic2semitone;

	private:
		void calculateDiatonicMapping(void);
};




class HumRegex {
	public:
		            HumRegex           (void);
		            HumRegex           (const std::string& exp,
		                                const std::string& options = "");
		           ~HumRegex           ();

		// setting persistent options for regular expression contruction
		void        setIgnoreCase      (void);
		bool        getIgnoreCase      (void);
		void        unsetIgnoreCase    (void);

		// setting persistent search/match options
		void        setGlobal          (void);
		bool        getGlobal          (void);
		void        unsetGlobal        (void);

		// replacing
		std::string&     replaceDestructive (std::string& input, const std::string& replacement,
		                                const std::string& exp);
		std::string&     replaceDestructive (std::string& input, const std::string& replacement,
		                                const std::string& exp,
		                                const std::string& options);
		std::string      replaceCopy        (const std::string& input,
		                                const std::string& replacement,
		                                const std::string& exp);
		std::string      replaceCopy        (const std::string& input,
		                                const std::string& replacement,
		                                const std::string& exp,
		                                const std::string& options);

		std::string&     replaceDestructive (std::string* input, const std::string& replacement,
		                                const std::string& exp);
		std::string&     replaceDestructive (std::string* input, const std::string& replacement,
		                                const std::string& exp,
		                                const std::string& options);
		std::string      replaceCopy        (std::string* input, const std::string& replacement,
		                                const std::string& exp);
		std::string      replaceCopy        (std::string* input, const std::string& replacement,
		                                const std::string& exp,
		                                const std::string& options);
		std::string       makeSafeCopy  (const std::string& input);
		std::string&      makeSafeDestructive(std::string& inout);
		std::string&      tr            (std::string& input, const std::string& from,
		                                const std::string& to);

		// matching (full-string match)
		bool        match              (const std::string& input, const std::string& exp);
		bool        match              (const std::string& input, const std::string& exp,
		                                const std::string& options);
		bool        match              (const std::string* input, const std::string& exp);
		bool        match              (const std::string* input, const std::string& exp,
		                                const std::string& options);


		// searching
		// http://www.cplusplus.com/reference/regex/regex_search
		int         search             (const std::string& input, const std::string& exp);
		int         search             (const std::string& input, const std::string& exp,
		                                const std::string& options);
		int         search             (const std::string& input, int startindex,
		                                const std::string& exp);
		int         search             (const std::string& input, int startindex,
		                                const std::string& exp,
		                                const std::string& options);

		int         search             (std::string* input, const std::string& exp);
		int         search             (std::string* input, const std::string& exp,
		                                const std::string& options);
		int         search             (std::string* input, int startindex,
		                                const std::string& exp);
		int         search             (std::string* input, int startindex,
		                                const std::string& exp,
		                                const std::string& options);

		int         getMatchCount      (void);
		std::string getMatch           (int index);
		int         getMatchInt        (int index);
		double      getMatchDouble     (int index);
		std::string getPrefix          (void);
		std::string getSuffix          (void);
		int         getMatchStartIndex (int index = 0);
		int         getMatchEndIndex   (int index = 0);
		int         getMatchLength     (int index = 0);

		// token lists:
		bool        split              (std::vector<std::string>& entries,
		                                const std::string& buffer,
		                                const std::string& separator);

	protected:
		std::regex_constants::syntax_option_type
				getTemporaryRegexFlags(const std::string& sflags);
		std::regex_constants::match_flag_type
				getTemporarySearchFlags(const std::string& sflags);


	private:

		// m_regex: stores the regular expression to use as a default.
		//
		// http://en.cppreference.com/w/cpp/regex/basic_regex
		// .assign(string) == set the regular expression.
		// operator=       == set the regular expression.
		// .flags()        == return syntax_option_type used to construct.
		std::regex m_regex;

		// m_matches: stores the matches from a search:
		//
		// http://en.cppreference.com/w/cpp/regex/match_results
		// .empty()     == check if match was successful.
		// .size()      == number of matches.
		// .length(i)   == return length of a submatch.
		// .position(i) == return start index of submatch in search string.
		// .str(i)      == return string of submatch.
		// operator[i]  == return submatch.
		// .prefix
		// .suffix
		// .begin()     == start of submatch list.
		// .end()       == end of submatch list.
		std::smatch m_matches;

		// m_regexflags: store default settings for regex processing
		// http://en.cppreference.com/w/cpp/regex/syntax_option_type
		// http://en.cppreference.com/w/cpp/regex/basic_regex
		// /usr/local/Cellar/gcc49/4.9.3/include/c++/4.9.3/bits/regex_constants.h
		//
		// Options (in the namespace std::regex_constants):
		//    icase      == Ignore case.
		//    nosubs     == Don't collect submatches.
		//    optimize   == Make matching faster, but construction slower.
		//    collate    == locale character ranges.
		//    multiline  == C++17 only.
		//
		// Only one of the following can be given.  EMCAScript will be
		// used by default if none specified.
		//    EMCAScript == Use EMCAScript regex syntax.
		//    basic      == Use basic POSIX syntax.
		//    extended   == Use extended POSIX syntax.
		//    awk        == Use awk POSIX syntax.
		//    grep       == Use grep POSIX syntax.
		//    egrep      == Use egrep POSIX syntax.
		std::regex_constants::syntax_option_type m_regexflags;

		// m_flags: store default settings for regex processing
		// http://www.cplusplus.com/reference/regex/regex_search
		//    match_default     == clear all options.
		//    match_not_bol     == not beginning of line.
		//    match_not_eol     == not end of line.
		//    match_not_bow     == not beginning of word for \b.
		//    match_not_eow     == not end of word for \b.
		//    match_any         == any match acceptable if more than 1 possible..
		//    match_not_null    == empty sequence does note match.
		//    match_continuous  ==
		//    match_prev_avail  ==
		//    format_default    == same as match_default.
		std::regex_constants::match_flag_type m_searchflags;

};



enum signifier_type {
	signifier_unknown,
	signifier_link,
	signifier_above,
	signifier_below
};

class HumSignifier {

	public:
		            HumSignifier     (void);
		            HumSignifier     (const std::string& rdfline);
		           ~HumSignifier     ();
		bool        parseSignifier   (const std::string& rdfline);
		void        clear            (void);
		std::string getSignifier     (void);
		std::string getDefinition    (void);
		std::string getParameter     (const std::string& key);
		bool        isKernLink       (void);
		bool        isKernAbove      (void);
		bool        isKernBelow      (void);

	private:
		std::string m_exinterp;
		std::string m_signifier;
		std::string m_definition;
		int         m_sigtype = signifier_type::signifier_unknown;
		std::map<std::string, std::string> m_parameters;
};



class HumSignifiers {
	public:
		              HumSignifiers    (void);
		             ~HumSignifiers    ();

		void          clear            (void);
		bool          addSignifier     (const std::string& rdfline);
		bool          hasKernLinkSignifier (void);
		std::string   getKernLinkSignifier (void);
		bool          hasKernAboveSignifier (void);
		std::string   getKernAboveSignifier (void);
		bool          hasKernBelowSignifier (void);
		std::string   getKernBelowSignifier (void);
		int           getSignifierCount(void);
		HumSignifier* getSignifier(int index);

	private:
		std::vector<HumSignifier*> m_signifiers;
		int  m_kernLinkIndex = -1;
		int  m_kernAboveIndex = -1;
		int  m_kernBelowIndex = -1;

};



class HumdrumLine;
typedef HumdrumLine* HLp;

class HumdrumToken;
typedef HumdrumToken* HTp;

class HumAddress {
	public:
		                    HumAddress        (void);
		                    HumAddress        (HumAddress& address);
		                   ~HumAddress        ();

		HumAddress&         operator=         (const HumAddress& address);
		int                 getLineIndex      (void) const;
		int                 getLineNumber     (void) const;
		int                 getFieldIndex     (void) const;
		const HumdrumToken& getDataType       (void) const;
		const std::string&  getSpineInfo      (void) const;
		int                 getTrack          (void) const;
		int                 getSubtrack       (void) const;
		int                 getSubtrackCount  (void) const;
		std::string         getTrackString    (std::string separator = ".") const;
		HLp                 getLine           (void) const;
		HLp                 getOwner          (void) const { return getLine(); }
		bool                hasOwner          (void) const;

	protected:
		void                setOwner          (HLp aLine);
		void                setFieldIndex     (int fieldlindex);
		void                setSpineInfo      (const std::string& spineinfo);
		void                setTrack          (int aTrack, int aSubtrack);
		void                setTrack          (int aTrack);
		void                setSubtrack       (int aSubtrack);
		void                setSubtrackCount  (int aSubtrack);

	private:

		// fieldindex: This is the index of the token in the HumdrumLine
		// which owns this token.
		int m_fieldindex;

		// spining: This is the spine position of the token. A simple spine
		// position is an integer, starting with "1" for the first spine
		// of the file (left-most spine).  When the spine splits, "(#)a"
		// is wrapped around the left-subspine's spine info, and "(#)b"
		// around the right-subspine's info. Merged spines will add a space
		// between the two or more merged spines information, such as
		// "(#)a (#)b" for two sub-spines merged into a single spine again.
		// But in this case there is a spine info simplification which will
		// convert "(#)a (#)b" into "#" where # is the original spine number.
		// Other more complicated mergers may be simplified in the future.
		std::string m_spining;

		// track: This is the track number of the spine.  It is the first
		// number found in the spineinfo string.
		int m_track;

		// subtrack: This is the subtrack number for the spine.  When a spine
		// is not split, it will be 0, if the spine has been split with *^,
		// then the left-subspine will be in subtrack 1 and the right-spine
		// will be subtrack 2.  If subspines are exchanged with *x, then their
		// subtrack assignments will also change.
		int m_subtrack;

		// subtrackcount: The number of currently active subtracks tokens
		// on the owning HumdrumLine (in the same track).  The subtrack range
		// is from 1 (if there is only a primary spine), to a larger number.
		// if subtrackcount is 0, then the variable is not set, or there are
		// no tokens in the track (such as for global comments).
		int m_subtrackcount;

		// owner: This is the line which manages the given token.
		HLp          m_owner;

	friend class HumdrumToken;
	friend class HumdrumLine;
	friend class HumdrumFile;
};



class HumParamSet {

	public:
		              HumParamSet        (void);
		              HumParamSet        (const std::string& token);
		              HumParamSet        (HTp token);
		             ~HumParamSet        ();

		const std::string& getNamespace1 (void);
		const std::string& getNamespace2 (void);
		std::string   getNamespace       (void);
		void          setNamespace1      (const std::string& name);
		void          setNamespace2      (const std::string& name);
		void          setNamespace       (const std::string& name);
		void          setNamespace       (const std::string& name1, const std::string& name2);
		HTp           getToken           (void) { return m_token; }

		void          clear              (void);
		int           getCount           (void);
		const std::string& getParameterName   (int index);
		const std::string& getParameterValue  (int index);
		int           addParameter       (const std::string& name, const std::string& value);
		int           setParameter       (const std::string& name, const std::string& value);
		void          readString         (const std::string& text);
		void          readString         (HTp token);
		std::ostream& printXml           (std::ostream& out = std::cout, int level = 0,
		                                  const std::string& indent = "\t");

	private:
		HTp         m_token = NULL;
		std::string m_ns1;
		std::string m_ns2;
		std::vector<std::pair<std::string, std::string>> m_parameters;

};


std::ostream& operator<<(std::ostream& out, HumParamSet* hps);
std::ostream& operator<<(std::ostream& out, HumParamSet& hps);



class _HumInstrument {
	public:
		_HumInstrument    (void) { humdrum = ""; name = ""; gm = 0; }
	  ~_HumInstrument    ()     { humdrum = ""; name = ""; gm = 0; }

		std::string humdrum;
		std::string name;
		int         gm;
};


class HumInstrument {
	public:
		            HumInstrument       (void);
		            HumInstrument       (const std::string& Hname);
		           ~HumInstrument       ();

		std::string getName             (void);
		std::string getName             (const std::string& Hname);
		std::string getHumdrum          (void);
		int         getGM               (void);
		int         getGM               (const std::string& Hname);
		void        setHumdrum          (const std::string& Hname);
		int         setGM               (const std::string& Hname, int aValue);

	private:
		int                            index;
		static std::vector<_HumInstrument>  data;
		static int                     classcount;

	protected:
		void       initialize          (void);
		void       afi                 (const char* humdrum_name, int midinum,
		                                const char* EN_name);
		int        find                (const std::string& Hname);
		void       sortData            (void);
		static int data_compare_by_humdrum_name(const void* a, const void* b);
};


///////////////////////////////////////////////////////////////////////////
//
// General MIDI instrument definitions
//

#define  CH_1                             0
#define  CH_2                             1
#define  CH_3                             2
#define  CH_4                             3
#define  CH_5                             4
#define  CH_6                             5
#define  CH_7                             6
#define  CH_8                             7
#define  CH_9                             8
#define  CH_10                            9
#define  CH_11                            10
#define  CH_12                            11
#define  CH_13                            12
#define  CH_14                            13
#define  CH_15                            14
#define  CH_16                            15

#define  GM_PIANO(X)                      (0+(X))
#define  GM_ACOUSTIC_GRAND_PIANO          (0)
#define  GM_BRIGHT_ACOUSTIC_PIANO         (1)
#define  GM_ELECTRIC_GRAND_PIANO          (1)
#define  GM_HONKYTONK_PIANO               (2)
#define  GM_HONKY_TONK_PIANO              (3)
#define  GM_ELECTRIC_PIANO_1              (4)
#define  GM_ELECTRIC_PIANO_2              (5)
#define  GM_HARPSICHORD                   (6)
#define  GM_CLAVI                         (7)

#define  GM_CHROMATIC(X)                  (8+(X))
#define  GM_CELESTA                       (8)
#define  GM_GLOCKENSPIEL                  (9)
#define  GM_MUSIC_BOX                     (10)
#define  GM_VIBRAPHONE                    (11)
#define  GM_MARIMBA                       (12)
#define  GM_XYLOPHONE                     (13)
#define  GM_TUBULAR_BELLS                 (14)
#define  GM_DULCIMER                      (15)

#define  GM_ORGAN(X)                      (16+(X))
#define  GM_DRAWBAR_ORGAN                 (16)
#define  GM_PERCUSSIVE_ORGAN              (17)
#define  GM_ROCK_ORGAN                    (18)
#define  GM_CHURCH_ORGAN                  (19)
#define  GM_REED_ORGAN                    (20)
#define  GM_ACCORDION                     (21)
#define  GM_HARMONICA                     (22)
#define  GM_TANGO_ACCORDION               (23)

#define  GM_GUITAR(X)                     (24+(X))
#define  GM_ACOUSTIC_GUITAR_NYLON         (24)
#define  GM_ACOUSTIC_GUITAR_STEEL         (25)
#define  GM_ELECTRIC_GUITAR_JAZZ          (26)
#define  GM_ELECTRIC_GUITAR_CLEAN         (27)
#define  GM_ELECTRIC_GUITAR_MUTED         (28)
#define  GM_OVERDRIVEN_GUITAR             (29)
#define  GM_DISTORTION_GUITAR             (30)
#define  GM_GUITAR_HARMONICS              (31)

#define  GM_BASS(X)                       (32+(X))
#define  GM_ACOUSTIC_BASS                 (32)
#define  GM_ELECTRIC_BASS_FINGER          (33)
#define  GM_ELECTRIC_BASS_PICK            (34)
#define  GM_FRETLESS_BASS                 (35)
#define  GM_SLAP_BASS_1                   (36)
#define  GM_SLAP_BASS_2                   (37)
#define  GM_SYNTH_BASS_1                  (38)
#define  GM_SYNTH_BASS_2                  (39)

#define  GM_STRINGS(X)                    (40+(X))
#define  GM_VIOLIN                        (40)
#define  GM_VIOLA                         (41)
#define  GM_CELLO                         (42)
#define  GM_CONTRABASS                    (43)
#define  GM_TREMOLO_STRINGS               (44)
#define  GM_PIZZACATO_STRINGS             (45)
#define  GM_ORCHESTRAL_HARP               (46)
#define  GM_TIMPANI                       (47)

#define  GM_ENSEMBLE(X)                   (48+(X))
#define  GM_STRING_ENSEMBLE_1             (48)
#define  GM_STRING_ENSEMBLE_2             (49)
#define  GM_SYNTHSTRINGS_1                (50)
#define  GM_SYNTHSTRINGS_2                (51)
#define  GM_CHOIR_AAHS                    (52)
#define  GM_VOICE_OOHS                    (53)
#define  GM_SYNTH_VOICE                   (54)
#define  GM_ORCHESTRA_HIT                 (55)

#define  GM_BRASS(X)                      (56+(X))
#define  GM_TRUMPET                       (56)
#define  GM_TROMBONE                      (57)
#define  GM_TUBA                          (58)
#define  GM_MUTED_TRUMPED                 (59)
#define  GM_FRENCH_HORN                   (60)
#define  GM_BRASS_SECTION                 (61)
#define  GM_SYNTHBRASS_1                  (62)
#define  GM_SYNTHBRASS_2                  (63)

#define  GM_REED(X)                       (64+(X))
#define  GM_SOPRANO_SAX                   (64)
#define  GM_ALTO_SAX                      (65)
#define  GM_TENOR_SAX                     (66)
#define  GM_BARITONE_SAX                  (67)
#define  GM_OBOE                          (68)
#define  GM_ENGLISH_HORN                  (69)
#define  GM_BASSOON                       (70)
#define  GM_CLARINET                      (71)

#define  GM_PIPE(X)                       (72+(X))
#define  GM_PICCOLO                       (72)
#define  GM_FLUTE                         (73)
#define  GM_RECORDER                      (74)
#define  GM_PAN_FLUTE                     (75)
#define  GM_BLOWN_BOTTLE                  (76)
#define  GM_SHAKUHACHI                    (77)
#define  GM_WHISTLE                       (78)
#define  GM_OCARINA                       (79)

#define  GM_LEAD(X)                       (80+(X))
#define  GM_LEAD_SQUARE                   (80)
#define  GM_LEAD_SAWTOOTH                 (81)
#define  GM_LEAD_CALLIOPE                 (82)
#define  GM_LEAD_CHIFF                    (83)
#define  GM_LEAD_CHARANG                  (84)
#define  GM_LEAD_VOICE                    (85)
#define  GM_LEAD_FIFTHS                   (86)
#define  GM_LEAD_BASS                     (87)

#define  GM_PAD(X)                        (88+(X))
#define  GM_PAD_NEW_AGE                   (88)
#define  GM_PAD_WARM                      (89)
#define  GM_PAD_POLYSYNTH                 (90)
#define  GM_PAD_CHOIR                     (91)
#define  GM_PAD_BOWED                     (92)
#define  GM_PAD_METALLIC                  (93)
#define  GM_PAD_HALO                      (94)
#define  GM_PAD_SWEEP                     (95)

#define  GM_FX(X)                         (96+(X))
#define  GM_FX_TRAIN                      (96)
#define  GM_FX_SOUNDTRACK                 (97)
#define  GM_FX_CRYSTAL                    (98)
#define  GM_FX_ATMOSPHERE                 (99)
#define  GM_FX_BRIGHTNESS                 (100)
#define  GM_FX_GOBLINS                    (101)
#define  GM_FX_ECHOES                     (102)
#define  GM_FX_SCI_FI                     (103)

#define  GM_ETHNIC(X)                     (104+(X))
#define  GM_SITAR                         (104)
#define  GM_BANJO                         (105)
#define  GM_SHAMISEN                      (106)
#define  GM_KOTO                          (107)
#define  GM_KALIMBA                       (108)
#define  GM_BAGPIPE                       (109)
#define  GM_FIDDLE                        (110)
#define  GM_SHANAI                        (111)

#define  GM_PERCUSSION(X)                 (112+(X))
#define  GM_TINKLE_BELL                   (112)
#define  GM_AGOGO                         (113)
#define  GM_STEEL_DRUMS                   (114)
#define  GM_WOODBLOCKS                    (115)
#define  GM_TAIKO_DRUM                    (116)
#define  GM_MELODIC_DRUM                  (117)
#define  GM_SYNTH_DRUM                    (118)
#define  GM_REVERSE_CYMBAL                (119)

#define  GM_SOUNDEFFECT(X)                (120+(X))
#define  GM_GUITAR_FRET_NOISE             (120)
#define  GM_BREATH_NOISE                  (121)
#define  GM_SEASHORE                      (122)
#define  GM_BIRD_TWEET                    (123)
#define  GM_TELEPHONE_RING                (124)
#define  GM_HELICOPTER                    (125)
#define  GM_APPLAUSE                      (126)
#define  GM_GUNSHOT                       (127)

//
// Percussion instruments on channel 10
//

#define  GM_ACOUSTIC_BASS_DRUM            (35)
#define  GM_BASS_DRUM_1                   (36)
#define  GM_SIDE_STICK                    (37)
#define  GM_ACOUSTIC_SNARE                (38)
#define  GM_HAND_CLAP                     (39)
#define  GM_ELECTRIC_SNARE                (40)
#define  GM_LOW_FLOOR_TOM                 (41)
#define  GM_CLOSED_HI_HAT                 (42)
#define  GM_HIGH_FLOOR_TOM                (43)
#define  GM_PEDAL_HI_HAT                  (44)
#define  GM_LOW_TOM                       (45)
#define  GM_OPEN_HI_HAT                   (46)
#define  GM_LOW_MID_TOM                   (47)
#define  GM_HIGH_MID_TOM                  (48)
#define  GM_CRASH_CYMBAL_1                (49)
#define  GM_HIGH_TOM                      (50)
#define  GM_RIDE_CYMBAL_1                 (51)
#define  GM_CHINESE_CYMBAL                (52)
#define  GM_RIDE_BELL                     (53)
#define  GM_TAMBOURINE                    (54)
#define  GM_SPLASH_CYMBAL                 (55)
#define  GM_COWBELL                       (56)
#define  GM_CRASH_CYMBAL_2                (57)
#define  GM_VIBRASLAP                     (58)
#define  GM_RIDE_CYMBAL_2                 (59)
#define  GM_HI_BONGO                      (60)
#define  GM_LOW_BONGO                     (61)
#define  GM_MUTE_HI_CONGA                 (62)
#define  GM_OPEN_HI_CONGA                 (63)
#define  GM_LOW_CONGA                     (64)
#define  GM_HIGH_TIMBALE                  (65)
#define  GM_LOW_TIMBALE                   (66)
#define  GM_HIGH_AGOGO                    (67)
#define  GM_LOW_AGOGO                     (68)
#define  GM_CABASA                        (69)
#define  GM_MARACAS                       (70)
#define  GM_SHORT_WHISTLE                 (71)
#define  GM_LONG_WHISTLE                  (72)
#define  GM_SHORT_GUIRO                   (73)
#define  GM_LONG_GUIRO                    (74)
#define  GM_CLAVES                        (75)
#define  GM_HI_WOOD_BLOCK                 (76)
#define  GM_LOW_WOOD_BLOCK                (77)
#define  GM_MUTE_CUICA                    (78)
#define  GM_OPEN_CUICA                    (79)
#define  GM_MUTE_TRIANGLE                 (80)
#define  GM_OPEN_TRIANGLE                 (81)



typedef HumdrumLine* HLp;

class HumdrumLine : public std::string, public HumHash {
	public:
		            HumdrumLine            (void);
		            HumdrumLine            (const std::string& aString);
		            HumdrumLine            (const char* aString);
		            HumdrumLine            (HumdrumLine& line);
		            HumdrumLine            (HumdrumLine& line, void* owner);
		           ~HumdrumLine            ();

		HumdrumLine& operator=             (HumdrumLine& line);
		bool        isComment              (void) const;
		bool        isCommentLocal         (void) const;
		bool        isLocalComment         (void) const { return isCommentLocal(); }
		bool        isCommentGlobal        (void) const;
		bool        isCommentUniversal     (void) const;
		bool        isReference            (void) const;
		bool        isGlobalReference      (void) const;
		bool        isUniversalReference   (void) const;
		bool        isSignifier            (void) const;
		std::string getReferenceKey        (void) const;
		std::string getReferenceValue      (void) const;
		std::string getGlobalReferenceKey      (void) const;
		std::string getGlobalReferenceValue    (void) const;
		std::string getUniversalReferenceKey   (void) const;
		std::string getUniversalReferenceValue (void) const;
		bool        isUniversalComment     (void) const { return isCommentUniversal(); }
		bool        isGlobalComment        (void) const { return isCommentGlobal(); }
		bool        isExclusive            (void) const;
		bool        isExclusiveInterpretation (void) const { return isExclusive(); }
		bool        isTerminator           (void) const;
		bool        isInterp               (void) const;
		bool        isInterpretation       (void) const { return isInterp(); }
		bool        isBarline              (void) const;
		bool        isData                 (void) const;
		bool        isGraceLine            (void);
		bool        isAllNull              (void) const;
		bool        isAllRhythmicNull      (void) const;
		bool        isEmpty                (void) const;
		bool        isBlank                (void) const { return isEmpty(); }
		bool        isManipulator          (void) const;
		bool        hasSpines              (void) const;
		bool        isGlobal               (void) const;
		bool        equalFieldsQ           (const std::string& exinterp, const std::string& value);
		HTp         token                  (int index) const;
		void        getTokens              (std::vector<HTp>& list);
		int         getTokenCount          (void) const;
		int         getFieldCount          (void) const { return getTokenCount(); }
		std::string getTokenString         (int index) const;
		bool        equalChar              (int index, char ch) const;
		char        getChar                (int index) const;
		bool        isKernBoundaryStart    (void) const;
		bool        isKernBoundaryEnd      (void) const;
		std::ostream& printSpineInfo       (std::ostream& out = std::cout);
		std::ostream& printTrackInfo       (std::ostream& out = std::cout);
		std::ostream& printDataTypeInfo    (std::ostream& out = std::cout);
		std::ostream& printDurationInfo    (std::ostream& out = std::cout);
		std::ostream& printCsv             (std::ostream& out = std::cout,
		                                    const std::string& separator = ",");
		std::ostream& printXml             (std::ostream& out = std::cout, int level = 0,
		                                    const std::string& indent = "\t");
		std::ostream& printXmlParameterInfo(std::ostream& out, int level,
		                                    const std::string& indent);
		std::ostream& printGlobalXmlParameterInfo(std::ostream& out, int level,
		                                    const std::string& indent);
		std::string   getXmlId             (const std::string& prefix = "") const;
		std::string   getXmlIdPrefix       (void) const;
		void          clearTokenLinkInfo   (void);
		void          createLineFromTokens (void);
		void          removeExtraTabs      (void);
		void          addExtraTabs         (std::vector<int>& trackWidths);
		int           getLineIndex         (void) const;
		int           getLineNumber        (void) const;
		HumdrumFile*  getOwner             (void);
		void          setText              (const std::string& text);
		std::string   getText              (void);
		int           getBarNumber         (void);
		int           getMeasureNumber     (void) { return getBarNumber(); }

		HumNum      getDuration            (void);
		HumNum      getDurationFromStart   (void);
		HumNum      getDurationToEnd       (void);
		HumNum      getDurationFromBarline (void);
		HumNum      getDurationToBarline   (void);
		HumNum      getBarlineDuration     (void);

		HumNum      getDuration            (HumNum scale);
		HumNum      getDurationFromStart   (HumNum scale);
		HumNum      getDurationToEnd       (HumNum scale);
		HumNum      getDurationFromBarline (HumNum scale);
		HumNum      getDurationToBarline   (HumNum scale);
		HumNum      getBarlineDuration     (HumNum scale);
		int         getKernNoteAttacks     (void);
		int         addLinkedParameter     (HTp token);

		HumNum   getBeat                (HumNum beatdur = 1);
		HumNum   getBeatStr             (std::string beatrecip = "4");
		HTp      getTrackStart          (int track) const;
		HTp      getTrackEnd            (int track, int subtrack = 0) const;
		void     setLineFromCsv         (const char* csv,
		                                 const std::string& separator = ",");
		void     setLineFromCsv         (const std::string& csv,
		                                 const std::string& separator = ",");

		// pitch-related functions, defined in HumdrumLine-kern.cpp:

		void             getMidiPitches       (std::vector<int>& output);
		std::vector<int> getMidiPitches       (void);
		void             getMidiPitchesSortHL (std::vector<int>& output);
		std::vector<int> getMidiPitchesSortHL (void);
		void             getMidiPitchesSortLH (std::vector<int>& output);
		std::vector<int> getMidiPitchesSortLH (void);

		void             getMidiPitchesResolveNull       (std::vector<int>& output);
		std::vector<int> getMidiPitchesResolveNull       (void);
		void             getMidiPitchesResolveNullSortHL (std::vector<int>& output);
		std::vector<int> getMidiPitchesResolveNullSortHL (void);
		void             getMidiPitchesResolveNullSortLH (std::vector<int>& output);
		std::vector<int> getMidiPitchesResolveNullSortLH (void);


		// low-level editing functions (need to re-analyze structure after using)
		void     appendToken            (HTp token, int tabcount = 1);
		void     appendToken            (const HumdrumToken& token, int tabcount = 1);
		void     appendToken            (const std::string& token, int tabcount = 1);
		void     appendToken            (const char* token, int tabcount = 1);

		void     appendToken            (int index, HTp token, int tabcount = 1);
		void     appendToken            (int index, const HumdrumToken& token, int tabcount = 1);
		void     appendToken            (int index, const std::string& token, int tabcount = 1);
		void     appendToken            (int index, const char* token, int tabcount = 1);

		void     insertToken            (int index, HTp token, int tabcount = 1);
		void     insertToken            (int index, const HumdrumToken& token, int tabcount = 1);
		void     insertToken            (int index, const std::string& token, int tabcount = 1);
		void     insertToken            (int index, const char* token, int tabcount = 1);

		void     setDuration            (HumNum aDur);
		void     setDurationFromStart   (HumNum dur);
		void     setDurationFromBarline (HumNum dur);
		void     setDurationToBarline   (HumNum dur);

		void     copyStructure          (HLp line, const std::string& empty);

		bool     allSameBarlineStyle    (void);
		bool     hasDataStraddle        (void);

	protected:
		bool     analyzeTracks          (std::string& err);
		bool     analyzeTokenDurations  (std::string& err);
		void     setLineIndex           (int index);
		void     clear                  (void);
		void     setOwner               (void* hfile);
		int      createTokensFromLine   (void);
		void     setLayoutParameters    (void);
		void     setParameters          (const std::string& pdata);
		void     storeGlobalLinkedParameters(void);
		std::ostream&	printXmlGlobalLinkedParameterInfo(std::ostream& out = std::cout, int level = 0,
		                                 const std::string& indent = "\t");
		std::ostream& printXmlGlobalLinkedParameters(std::ostream& out = std::cout, int level = 0,
		                                 const std::string& indent = "\t");

	private:

		//
		// State variables managed by the HumdrumLine class:
		//

		// m_lineindex: Used to store the index number of the HumdrumLine in
		// the owning HumdrumFile object.
		// This variable is filled by HumdrumFileStructure::analyzeLines().
		int m_lineindex;

		// m_tokens: Used to store the individual tab-separated token fields
		// on a line.  These are prepared automatically after reading in
		// a full line of text (which is accessed throught the string parent
		// class).  If the full line is changed, the tokens are not updated
		// automatically -- use createTokensFromLine().  Likewise the full
		// text line is not updated if any tokens are changed -- use
		// createLineFromTokens() in that case.  The second case is more
		// useful: you can read in a HumdrumFile, tweak the tokens, then
		// reconstruct the full line and print out again.
		// This variable is filled by HumdrumFile::read().
		// The contents of this vector should be deleted when deconstructing
		// a HumdrumLine object.
		std::vector<HumdrumToken*> m_tokens;

		// m_tabs: Used to store a count of the number of tabs between
		// each token on a line.  This is the number of tabs after the
		// token at the given index (so no tabs before the first token).
		std::vector<int> m_tabs;

		// m_duration: This is the "duration" of a line.  The duration is
		// equal to the minimum time unit of all durational tokens on the
		// line.  This also includes null tokens when the duration of a
		// previous note in a previous spine is ending on the line, so it is
		// not just the minimum duration on the line.
		// This variable is filled by HumdrumFileStructure::analyzeRhythm().
		HumNum m_duration;

		// m_durationFromStart: This is the cumulative duration of all lines
		// prior to this one in the owning HumdrumFile object.  For example,
		// the first notes in a score start at time 0, If the duration of the
		// first data line is 1 quarter note, then the durationFromStart for
		// the second line will be 1 quarter note.
		// This variable is filled by HumdrumFileStructure::analyzeRhythm().
		HumNum m_durationFromStart;

		// m_durationFromBarline: This is the cumulative duration from the
		// last barline to the current data line.
		// This variable is filled by HumdrumFileStructure::analyzeMeter().
		HumNum m_durationFromBarline;

		// m_durationToBarline: This is the duration from the start of the
		// current line to the next barline in the owning HumdrumFile object.
		// This variable is filled by HumdrumFileStructure::analyzeMeter().
		HumNum m_durationToBarline;

		// m_linkedParameters: List of Humdrum tokens which are parameters
		// (mostly only layout parameters at the moment)
		std::vector<HTp> m_linkedParameters;

		// m_rhythm_analyzed: True if duration information from HumdrumFile
		// has been added to line.
		bool m_rhythm_analyzed = false;

		// owner: This is the HumdrumFile which manages the given line.
		void* m_owner;

	friend class HumdrumFileBase;
	friend class HumdrumFileStructure;
	friend class HumdrumFileContent;
	friend class HumdrumFile;
};

std::ostream& operator<< (std::ostream& out, HumdrumLine& line);
std::ostream& operator<< (std::ostream& out, HLp line);




typedef HumdrumToken* HTp;

class HumdrumToken : public std::string, public HumHash {
	public:
		         HumdrumToken              (void);
		         HumdrumToken              (const HumdrumToken& token);
		         HumdrumToken              (HumdrumToken* token);
		         HumdrumToken              (const HumdrumToken& token, HLp owner);
		         HumdrumToken              (HumdrumToken* token, HLp owner);
		         HumdrumToken              (const char* token);
		         HumdrumToken              (const std::string& token);
		        ~HumdrumToken              ();

		bool     isNull                    (void) const;
		bool     isManipulator             (void) const;

		bool     isExclusiveInterpretation (void) const;
		bool     isSplitInterpretation     (void) const;
		bool     isMergeInterpretation     (void) const;
		bool     isExchangeInterpretation  (void) const;
		bool     isTerminateInterpretation (void) const;
		bool     isAddInterpretation       (void) const;

		// alises for the above
		bool     isExclusive               (void) const
		                                  { return isExclusiveInterpretation(); }
		bool     isExInterp                (void) const
		                                  { return isExclusiveInterpretation(); }
		bool     isSplit                   (void) const
		                                      { return isSplitInterpretation(); }
		bool     isMerge                   (void) const
		                                      { return isMergeInterpretation(); }
		bool     isExchange                (void) const
		                                   { return isExchangeInterpretation(); }
		bool     isTerminate               (void) const
		                                  { return isTerminateInterpretation(); }
		bool     isTerminator              (void) const
		                                  { return isTerminateInterpretation(); }
		bool     isAdd                     (void) const
		                                      { return isSplitInterpretation(); }

		bool     isBarline                 (void) const;
		bool     isCommentLocal            (void) const;
		bool     isLocalComment            (void) const { return isCommentLocal(); }
		bool     isCommentGlobal           (void) const;
		bool     isGlobalComment           (void) const { return isCommentGlobal(); }
		bool     isComment                 (void) const;
		bool     isData                    (void) const;
		bool     isInterpretation          (void) const;
		bool     isNonNullData             (void) const;
		bool     isNullData                (void) const;
		bool     isChord                   (const std::string& separator = " ");
		bool     isLabel                   (void) const;
		bool     isExpansionList           (void) const;
		bool     hasRhythm                 (void) const;
		bool     hasBeam                   (void) const;
		bool     hasFermata                (void) const;
		bool     equalTo                   (const std::string& pattern);
		bool     isStaff                   (void) const;

		// kern-specific functions:
		bool     isRest                    (void);
		bool     isNote                    (void);
		bool     isUnpitched               (void);
		bool     isPitched                 (void);
		bool     isSecondaryTiedNote       (void);
		bool     isSustainedNote           (void);
		bool     isNoteSustain             (void) { return isSustainedNote(); }
		bool     isNoteAttack              (void);
		bool     isInvisible               (void);
		bool     isGrace                   (void);
		bool     isClef                    (void);
		bool     isModernClef              (void);
		bool     isOriginalClef            (void);
		bool     isKeySignature            (void);
		bool     isModernKeySignature      (void);
		bool     isOriginalKeySignature    (void);
		bool     isKeyDesignation          (void);
		bool     isTimeSignature           (void);
		bool     isMetricSymbol            (void);
		bool     isMeterSymbol             (void) { return isMetricSymbol(); }
		bool     isMeterSignature          (void) { return isMetricSymbol(); }
		bool     isMetricSignature         (void) { return isMetricSymbol(); }
		bool     isTempo                   (void);
		bool     isMensurationSymbol       (void);
		bool     isMensuration             (void) { return isMensurationSymbol(); }
		bool     isOriginalMensurationSymbol(void);
		bool     isModernMensurationSymbol (void);
		bool     isOriginalMensuration     (void) { return isOriginalMensurationSymbol(); }
		bool     isModernMensuration       (void) { return isModernMensurationSymbol(); }
		bool     isInstrumentDesignation   (void);
		bool     isInstrumentName          (void);
		bool     isInstrumentAbbreviation  (void);
		bool     isModernInstrumentName    (void);
		bool     isModernInstrumentAbbreviation(void);
		bool     isOriginalInstrumentName    (void);
		bool     isOriginalInstrumentAbbreviation(void);
		bool     isStria                   (void);

		std::string getInstrumentName        (void);
		std::string getInstrumentAbbreviation(void);

		bool     hasSlurStart              (void);
		bool     hasSlurEnd                (void);
		int      hasVisibleAccidental      (int subtokenIndex) const;
		int      hasCautionaryAccidental   (int subtokenIndex) const;
		bool     hasLigatureBegin          (void);
		bool     hasRectaLigatureBegin     (void);
		bool     hasObliquaLigatureBegin   (void);
		bool     hasLigatureEnd            (void);
		bool     hasRectaLigatureEnd       (void);
		bool     hasObliquaLigatureEnd     (void);
		char     hasStemDirection          (void);
		bool     allSameBarlineStyle       (void);


		// pitch-related functions (in HumdrumToken-midi.cpp):
		int              getMidiPitch         (void);
		void             getMidiPitches       (std::vector<int>& output);
		std::vector<int> getMidiPitches       (void);
		void             getMidiPitchesSortHL (std::vector<int>& output);
		std::vector<int> getMidiPitchesSortHL (void);
		void             getMidiPitchesSortLH (std::vector<int>& output);
		std::vector<int> getMidiPitchesSortLH (void);

		int              getMidiPitchResolveNull         (void);
		void             getMidiPitchesResolveNull       (std::vector<int>& output);
		std::vector<int> getMidiPitchesResolveNull       (void);
		void             getMidiPitchesResolveNullSortHL (std::vector<int>& output);
		std::vector<int> getMidiPitchesResolveNullSortHL (void);
		void             getMidiPitchesResolveNullSortLH (std::vector<int>& output);
		std::vector<int> getMidiPitchesResolveNullSortLH (void);

		// pitch-related functions (in HumdrumToken-base40.cpp):
		int              getBase40Pitch         (void);
		void             getBase40Pitches       (std::vector<int>& output);
		std::vector<int> getBase40Pitches       (void);
		void             getBase40PitchesSortHL (std::vector<int>& output);
		std::vector<int> getBase40PitchesSortHL (void);
		void             getBase40PitchesSortLH (std::vector<int>& output);
		std::vector<int> getBase40PitchesSortLH (void);

		int              getBase40PitchResolveNull         (void);
		void             getBase40PitchesResolveNull       (std::vector<int>& output);
		std::vector<int> getBase40PitchesResolveNull       (void);
		void             getBase40PitchesResolveNullSortHL (std::vector<int>& output);
		std::vector<int> getBase40PitchesResolveNullSortHL (void);
		void             getBase40PitchesResolveNullSortLH (std::vector<int>& output);
		std::vector<int> getBase40PitchesResolveNullSortLH (void);

		// duration-related functions:
		HumNum   getDuration               (void);
		HumNum   getDuration               (HumNum scale);
		HumNum   getTiedDuration           (void);
		HumNum   getTiedDuration           (HumNum scale);
		HumNum   getDurationNoDots         (void);
		HumNum   getDurationNoDots         (HumNum scale);
		int      getDots                   (char separator = ' ') const;

		HumNum   getDurationFromStart      (void);
		HumNum   getDurationFromStart      (HumNum scale);

		HumNum   getDurationToEnd          (void);
		HumNum   getDurationToEnd          (HumNum scale);

		HumNum   getDurationFromBarline    (void);
		HumNum   getDurationFromBarline    (HumNum scale);

		HumNum   getDurationToBarline      (void);
		HumNum   getDurationToBarline      (HumNum scale);

		HumNum   getBarlineDuration        (void);
		HumNum   getBarlineDuration        (HumNum scale);

		HLp      getOwner                  (void) const;
		HLp      getLine                   (void) const { return getOwner(); }
		bool     equalChar                 (int index, char ch) const;

		HTp      resolveNull               (void);
		void     setNullResolution         (HTp resolution);
		int      getLineIndex              (void) const;
		int      getLineNumber             (void) const;
		int      getFieldIndex             (void) const;
		int      getFieldNumber            (void) const;
		int      getTokenIndex             (void) const;
		int      getTokenNumber            (void) const;
		const std::string& getDataType     (void) const;
		const std::string& getExInterp     (void) { return getDataType(); }
		bool     isDataType                (const std::string& dtype) const;
		bool     isDataTypeLike            (const std::string& dtype) const;
		bool     isKern                    (void) const;
		bool     isKernLike                (void) const;
		bool     isMens                    (void) const;
		bool     isMensLike                (void) const;
		std::string   getSpineInfo         (void) const;
		int      getTrack                  (void) const;
		int      getSubtrack               (void) const;
		bool     noteInLowerSubtrack       (void);
		std::string   getTrackString       (void) const;
		int      getSubtokenCount          (const std::string& separator = " ") const;
		std::string   getSubtoken          (int index,
		                                    const std::string& separator = " ") const;
		std::vector<std::string> getSubtokens (const std::string& separator = " ") const;
		void     replaceSubtoken           (int index, const std::string& newsubtok,
		                                    const std::string& separator = " ");
		void     setParameters             (HTp ptok);
		void     setParameters             (const std::string& pdata, HTp ptok = NULL);
		int      getStrandIndex            (void) const;

		int      getBeamStartElisionLevel  (int index = 0) const;
		int      getBeamEndElisionLevel    (int index = 0) const;

		int      getSlurStartElisionLevel  (int index = 0) const;
		int      getSlurEndElisionLevel    (int index = 0) const;

		int      getPhraseStartElisionLevel(int index) const;
		int      getPhraseEndElisionLevel  (int index = 0) const;

		HTp      getSlurStartToken         (int number = 1);
		int      getSlurStartNumber        (int endnumber);
		HTp      getSlurEndToken           (int number = 1);
		HTp      getPhraseStartToken       (int number = 1);
		HTp      getPhraseEndToken         (int number = 1);
		void     storeParameterSet         (void);
		bool     linkedParameterIsGlobal   (int index);
		std::ostream& printCsv             (std::ostream& out = std::cout);
		std::ostream& printXml             (std::ostream& out = std::cout, int level = 0,
		                                    const std::string& indent = "\t");
		std::ostream& printGlobalXmlParameterInfo(std::ostream& out = std::cout, int level = 0,
		                                   const std::string& indent = "\t");
		std::string   getXmlId             (const std::string& prefix = "") const;
		std::string   getXmlIdPrefix       (void) const;
		void     setText                   (const std::string& text);
		std::string   getText              (void) const;
		int      addLinkedParameterSet     (HTp token);
		int      getLinkedParameterSetCount(void);
		HumParamSet* getLinkedParameterSet (int index);
		HumParamSet* getParameterSet       (void);
		void         clearLinkInfo         (void);
		std::string getSlurLayoutParameter (const std::string& keyname, int subtokenindex = -1);
		std::string getPhraseLayoutParameter(const std::string& keyname, int subtokenindex = -1);
		std::string getLayoutParameter     (const std::string& category, const std::string& keyname,
		                                    int subtokenindex = -1);
		std::string getLayoutParameterChord(const std::string& category,
		                                    const std::string& keyname);
		std::string getLayoutParameterNote (const std::string& category,
		                                    const std::string& keyname, int subtokenindex);
		std::ostream& printXmlLinkedParameterInfo(std::ostream& out, int level, const std::string& indent);

		// layout parameter accessors
		std::string   getVisualDuration    (int subtokenindex = -1);
		std::string   getVisualDurationChord(void);
		std::string   getVisualDurationNote(int subtokenindex = -1);

		HumdrumToken& operator=            (HumdrumToken& aToken);
		HumdrumToken& operator=            (const std::string& aToken);
		HumdrumToken& operator=            (const char* aToken);

		// next/previous token functions:
		int         getNextTokenCount      (void) const;
		int         getPreviousTokenCount  (void) const;
		HTp         getNextToken           (int index = 0) const;
		HTp         getPreviousToken       (int index = 0) const;
		std::vector<HTp> getNextTokens     (void) const;
		std::vector<HTp> getPreviousTokens (void) const;
		void        insertTokenAfter       (HTp newtoken);

		// next/previous token on line:
		HTp      getNextFieldToken     (void) const;
		HTp      getPreviousFieldToken (void) const;
		HTp      getNextField          (void) const { return getNextFieldToken(); }
		HTp      getPreviousField      (void) const { return getPreviousFieldToken(); }

		int      getPreviousNonNullDataTokenCount(void);
		int      getPreviousNNDTCount      (void)
		                           { return getPreviousNonNullDataTokenCount(); }
		HTp      getPreviousNonNullDataToken(int index = 0);
		HTp      getPreviousNNDT           (int index = 0)
		                           { return getPreviousNonNullDataToken(index); }
		int      getNextNonNullDataTokenCount(void);
		int      getNextNNDTCount           (void)
		                               { return getNextNonNullDataTokenCount(); }
		HTp      getNextNonNullDataToken   (int index = 0);
		HTp      getNextNNDT               (int index = 0)
		                               { return getNextNonNullDataToken(index); }

		// slur-analysis based functions:
		HumNum   getSlurDuration           (HumNum scale = 1);

		void     setTrack                  (int aTrack, int aSubtrack);
		void     setTrack                  (int aTrack);
		void     copyStructure             (HTp token);

		// strophe related functions:
		HTp      getStrophe                (void);
		std::string getStropheLabel        (void);
		void     setStrophe                (HTp strophe);
		bool     hasStrophe                (void);
		void     clearStrophe              (void);
		bool     isStrophe                 (const std::string& label);
		int      getStropheStartIndex      (void);
		bool     isFirstStrophe            (void);
		bool     isPrimaryStrophe          (void);

	protected:
		void     setLineIndex              (int lineindex);
		void     setFieldIndex             (int fieldlindex);
		void     setSpineInfo              (const std::string& spineinfo);
		void     setSubtrack               (int aSubtrack);
		void     setSubtrackCount          (int count);
		void     setPreviousToken          (HTp aToken);
		void     setNextToken              (HTp aToken);
		void     addNextNonNullToken       (HTp token);
		void     makeForwardLink           (HumdrumToken& nextToken);
		void     makeBackwardLink          (HumdrumToken& previousToken);
		void     setOwner                  (HLp aLine);
		int      getState                  (void) const;
		void     incrementState            (void);
		void     setDuration               (const HumNum& dur);
		void     setStrandIndex            (int index);

		bool     analyzeDuration           (void);
		std::ostream& printXmlBaseInfo     (std::ostream& out = std::cout, int level = 0,
		                                    const std::string& indent = "\t");
		std::ostream& printXmlContentInfo  (std::ostream& out = std::cout, int level = 0,
		                                    const std::string& indent = "\t");
		std::ostream& printXmlStructureInfo(std::ostream& out = std::cout, int level = 0,
		                                    const std::string& indent = "\t");
		std::ostream& printXmlParameterInfo(std::ostream& out = std::cout, int level = 0,
		                                    const std::string& indent = "\t");
		std::ostream&	printXmlLinkedParameters (std::ostream& out = std::cout, int level = 0,
		                                    const std::string& indent = "\t");

	private:
		// address: The address contains information about the location of
		// the token on a HumdrumLine and in a HumdrumFile.
		HumAddress m_address;

		// duration: The duration of the token.  Non-rhythmic data types
		// will have a negative duration (which should be interpreted
		// as a zero duration--See HumdrumToken::hasRhythm()).
		// Grace note will have a zero duration, even if they have a duration
		// list in the token for a graphical display duration.
		HumNum m_duration;

		// nextTokens: This is a list of all previous tokens in the spine which
		// immediately precede this token. Typically there will be one
		// following token, but there can be two tokens if the current
		// token is *^, and there will be zero following tokens after a
		// spine terminating token (*-).
		std::vector<HTp> m_nextTokens;     // link to next token(s) in spine

		// previousTokens: Simiar to nextTokens, but for the immediately
		// follow token(s) in the data.  Typically there will be one
		// preceding token, but there can be multiple tokens when the previous
		// line has *v merge tokens for the spine.  Exclusive interpretations
		// have no tokens preceding them.
		std::vector<HTp> m_previousTokens; // link to last token(s) in spine

		// nextNonNullTokens: This is a list of non-tokens in the spine
		// that follow this one.
		std::vector<HTp> m_nextNonNullTokens;

		// previousNonNullTokens: This is a list of non-tokens in the spine
		// that preced this one.
		std::vector<HTp> m_previousNonNullTokens;

		// rhycheck: Used to perfrom HumdrumFileStructure::analyzeRhythm
		// recursively.
		int m_rhycheck;

		// strand: Used to keep track of contiguous voice connections between
		// secondary spines/tracks.  This is the 1-D strand index number
		// (not the 2-d one).
		int m_strand;

		// m_nullresolve: used to point to the token that a null token
		// refers to.
		HTp m_nullresolve;

		// m_linkedParameterTokens: List of Humdrum tokens which are parameters
		// (mostly only layout parameters at the moment).
		// Was previously called m_linkedParameters;
		std::vector<HTp> m_linkedParameterTokens;

		// m_parameterSet: A single parameter encoded in the text of the
		// token.  Was previously called m_linkedParameter.
		HumParamSet* m_parameterSet = NULL;

		// m_rhythm_analyzed: Set to true when HumdrumFile assigned duration
		bool m_rhythm_analyzed = false;

		// m_strophe: Starting point of a strophe that the token belongs to.
		// NULL means that it is not in a strophe.
		HTp m_strophe = NULL;

	friend class HumdrumLine;
	friend class HumdrumFileBase;
	friend class HumdrumFileStructure;
	friend class HumdrumFileContent;
	friend class HumdrumFile;
};


std::ostream& operator<<(std::ostream& out, const HumdrumToken& token);
std::ostream& operator<<(std::ostream& out, HTp token);

std::ostream& printSequence(std::vector<std::vector<HTp> >& sequence, std::ostream& out=std::cout);
std::ostream& printSequence(std::vector<HTp>& sequence, std::ostream& out = std::cout);



// The following options are used for get[Primary]TrackTokens:
// * OPT_PRIMARY    => only extract primary subspine/subtrack.
// * OPT_NOEMPTY    => don't include null tokens in extracted list if all
//                        extracted subspines contains null tokens.
//                        Includes null interpretations and comments as well.
// * OPT_NONULL     => don't include any null tokens in extracted list.
// * OPT_NOINTERP   => don't include interprtation tokens.
// * OPT_NOMANIP    => don't include spine manipulators (*^, *v, *x, *+,
//                        but still keep ** and *0).
// * OPT_NOCOMMENT  => don't include comment tokens.
// * OPT_NOGLOBALS  => don't include global records (global comments, reference
//                        records, and empty lines). In other words, only return
//                        a list of tokens from lines which hasSpines() it true.
// * OPT_NOREST     => don't include **kern rests.
// * OPT_NOTIE      => don't include **kern secondary tied notes.
//
// Compound options:
// * OPT_DATA      (OPT_NOMANIP | OPT_NOCOMMENT | OPT_NOGLOBAL)
//     Only data tokens (including barlines)
// * OPT_ATTACKS   (OPT_DATA | OPT_NOREST | OPT_NOTIE | OPT_NONULL)
//     Only note-attack tokens (when etracting **kern data)
//
#define OPT_PRIMARY   0x001
#define OPT_NOEMPTY   0x002
#define OPT_NONULL    0x004
#define OPT_NOINTERP  0x008
#define OPT_NOMANIP   0x010
#define OPT_NOCOMMENT 0x020
#define OPT_NOGLOBAL  0x040
#define OPT_NOREST    0x080
#define OPT_NOTIE     0x100
#define OPT_DATA      (OPT_NOMANIP | OPT_NOCOMMENT | OPT_NOGLOBAL)
#define OPT_ATTACKS   (OPT_DATA | OPT_NOREST | OPT_NOTIE | OPT_NONULL)


class TokenPair {
	public:
		TokenPair(void) { clear(); }
		~TokenPair() { clear(); }
		void clear(void) {
			first = NULL;
			last  = NULL;
		}
		HTp first;
		HTp last;
};


// HumFileAnalysis: class used to manage analysis states for a Humdrum file.

class HumFileAnalysis {
	public:
		HumFileAnalysis(void) {}
		~HumFileAnalysis() { clear(); }
		void clear(void) {
			m_structure_analyzed = false;
			m_rhythm_analyzed    = false;
			m_strands_analyzed   = false;
			m_slurs_analyzed     = false;
			m_beams_analyzed     = false;
			m_phrases_analyzed   = false;
			m_nulls_analyzed     = false;
			m_strophes_analyzed  = false;

			m_barlines_analyzed  = false;
			m_barlines_different = false;
		}

		// m_structure_analyzed: Used to keep track of whether or not
		// file structure has been analyzed.
		bool m_structure_analyzed = false;

		// m_rhythm_analyzed: Used to keep track of whether or not
		// rhythm structure has been analyzed.
		bool m_rhythm_analyzed = false;

		// m_strands_analyzed: Used to keep track of whether or not
		// file strands have been analyzed.
		bool m_strands_analyzed = false;

		// m_strophes_analyzed: Used to keep track of whether or not
		// file strands have been analyzed.
		bool m_strophes_analyzed = false;

		// m_slurs_analyzed: Used to keep track of whether or not
		// slur endpoints have been linked or not.
		bool m_slurs_analyzed = false;

		// m_phrases_analyzed: Used to keep track of whether or not
		// phrase endpoints have been linked or not.
		bool m_phrases_analyzed = false;

		// m_beams_analyzed: Used to keep track of whether or not
		// beam endpoints have been linked or not.
		bool m_beams_analyzed = false;

		// m_nulls_analyzed: Used to keep track of wheter or not
		// null tokens have been analyzed yet.
		bool m_nulls_analyzed = false;

		// m_barlines_analyzed: Used to keep track of wheter or not
		// barlines have beena analyzed yet.
		bool m_barlines_analyzed = false;
		// m_barlines_different: Set to true when the file contains
		// any barlines that are not all of the same at the same
		// times.
		bool m_barlines_different = false;
};

bool sortTokenPairsByLineIndex(const TokenPair& a, const TokenPair& b);


class HumdrumFileBase : public HumHash {
	public:
		              HumdrumFileBase          (void);
		              HumdrumFileBase          (HumdrumFileBase& infile);
		              HumdrumFileBase          (const std::string& contents);
		              HumdrumFileBase          (std::istream& contents);
		             ~HumdrumFileBase          ();

		HumdrumFileBase& operator=             (HumdrumFileBase& infile);
		bool          read                     (std::istream& contents);
		bool          read                     (const char* filename);
		bool          read                     (const std::string& filename);
		bool          readCsv                  (std::istream& contents,
		                                        const std::string& separator=",");
		bool          readCsv                  (const char* contents,
		                                        const std::string& separator=",");
		bool          readCsv                  (const std::string& contents,
		                                        const std::string& separator=",");

		bool          readString               (const char* contents);
		bool          readString               (const std::string& contents);
		bool          readStringCsv            (const char* contents,
		                                        const std::string& separator=",");
		bool          readStringCsv            (const std::string& contents,
		                                        const std::string& separator=",");
		bool          isValid                  (void);
		std::string   getParseError            (void) const;
		bool          isQuiet                  (void) const;
		void          setQuietParsing          (void);
		void          setNoisyParsing          (void);
		void          clear                    (void);
		bool          isStructureAnalyzed      (void);
		bool          isRhythmAnalyzed         (void);
		bool          areStrandsAnalyzed       (void);
		bool          areStrophesAnalyzed      (void);

    	template <class TYPE>
		   void       initializeArray          (std::vector<std::vector<TYPE>>& array, TYPE value);

		bool          parse                    (std::istream& contents)
		                                    { return read(contents); }
		bool          parse                    (const char* contents)
		                                    { return readString(contents); }
		bool          parse                    (const std::string& contents)
		                                    { return readString(contents); }
		bool          parseCsv                 (std::istream& contents,
		                                        const std::string& separator = ",")
		                                    { return readCsv(contents); }
		bool          parseCsv                 (const char* contents,
		                                        const std::string& separator = ",")
		                                    { return readStringCsv(contents); }
		bool          parseCsv                 (const std::string& contents,
		                                        const std::string& separator = ",")
		                                    { return readStringCsv(contents); }

		void          setXmlIdPrefix           (const std::string& value);
		std::string   getXmlIdPrefix           (void);
		void          setFilename              (const std::string& filename);
		std::string   getFilename              (void);
		std::string   getFilenameBase          (void);

		void          setSegmentLevel          (int level = 0);
		int           getSegmentLevel          (void);
		std::ostream& printSegmentLabel        (std::ostream& out);
		std::ostream& printNonemptySegmentLabel(std::ostream& out);

		HumdrumLine&  operator[]               (int index);
		HLp           getLine                  (int index);
		int           getLineCount             (void) const;
		HTp           token                    (int lineindex, int fieldindex);
		std::string   token                    (int lineindex, int fieldindex,
		                                        int subtokenindex,
		                                        const std::string& separator = " ");
		int           getMaxTrack              (void) const;
		int           getMaxTracks             (void) const { return getMaxTrack(); }
		int           getTrackCount            (void) const
		                                                { return getMaxTrack(); }
		int           getSpineCount            (void) const
		                                                { return getMaxTrack(); }
		std::vector<int> getMeasureNumbers     (void);
		int           getMeasureNumber         (int line);
		std::ostream& printSpineInfo           (std::ostream& out = std::cout);
		std::ostream& printDataTypeInfo        (std::ostream& out = std::cout);
		std::ostream& printTrackInfo           (std::ostream& out = std::cout);
		std::ostream& printCsv                 (std::ostream& out = std::cout,
		                                        const std::string& separator = ",");
		std::ostream& printFieldNumber         (int fieldnum, std::ostream& out);
		std::ostream& printFieldIndex          (int fieldind, std::ostream& out);
		void          usage                    (const std::string& command);
		void          example                  (void);

		bool          analyzeNonNullDataTokens (void);
		HTp           getTrackStart            (int track) const;
		void          getSpineStopList         (std::vector<HTp>& spinestops);
		HTp           getSpineStart            (int spine) const
		                                       { return getTrackStart(spine+1); }
		void          getSpineStartList        (std::vector<HTp>& spinestarts);
		void          getSpineStartList        (std::vector<HTp>& spinestarts,
		                                        const std::string& exinterp);
		void          getSpineStartList        (std::vector<HTp>& spinestarts,
		                                        const std::vector<std::string>& exinterps);
		void          getKernSpineStartList    (std::vector<HTp>& spinestarts);
		std::vector<HTp> getKernSpineStartList (void);
		void          getKernLikeSpineStartList(std::vector<HTp>& spinestarts);
		std::vector<HTp> getKernLikeSpineStartList(void);
		void          getStaffLikeSpineStartList(std::vector<HTp>& spinestarts);
		std::vector<HTp> getStaffLikeSpineStartList(void);
		int           getExinterpCount         (const std::string& exinterp);
		void          getTrackStartList        (std::vector<HTp>& spinestarts)
		                               { return getSpineStartList(spinestarts); }
		void          getTrackStartList        (std::vector<HTp>& spinestarts,
		                                        const std::string& exinterp)
		                     { return getSpineStartList(spinestarts, exinterp); }
		void          getTrackStartList        (std::vector<HTp>& spinestarts,
		                                        const std::vector<std::string>& exinterps)
		                    { return getSpineStartList(spinestarts, exinterps); }

		int           getTrackEndCount         (int track) const;
		HTp           getTrackEnd              (int track, int subtrack = 0) const;
		void          createLinesFromTokens    (void);
		void          generateLinesFromTokens  (void) { createLinesFromTokens(); }
		void          removeExtraTabs          (void);
		void          addExtraTabs             (void);
		std::vector<int> getTrackWidths        (void);
		void          appendLine               (const std::string& line);
		void          appendLine               (HLp line);
		void          push_back                (const std::string& line)
		                                                    { appendLine(line); }
		void          push_back                (HLp line)
		                                                    { appendLine(line); }

		void          insertLine               (int index, const std::string& line);
		void          insertLine               (int index, HLp line);

		HLp           insertNullDataLine                    (HumNum timestamp);
		HLp           insertNullInterpretationLine          (HumNum timestamp);
		HLp           insertNullInterpretationLineAbove     (HumNum timestamp);
		HLp           insertNullInterpretationLineAboveIndex(int index);
		HLp           getLineForInterpretationInsertion     (int index);
		HLp           getLineForInterpretationInsertionAbove(int index);

		void          clearTokenLinkInfo       (void);

		void          deleteLine               (int index);
//		void          adjustMergeSpineLines    (void);

		HLp           back                     (void);
		void          makeBooleanTrackList     (std::vector<bool>& spinelist,
		                                        const std::string& spinestring);
		bool          analyzeBaseFromLines     (void);
		bool          analyzeBaseFromTokens    (void);


		std::vector<HLp> getReferenceRecords(void);
		std::vector<HLp> getGlobalReferenceRecords(void);
		std::vector<HLp> getUniversalReferenceRecords(void);
		std::string getReferenceRecord(const std::string& key);

		// spine analysis functionality:
		void          getTrackSequence         (std::vector<std::vector<HTp> >& sequence,
		                                        HTp starttoken, int options);
		void          getTrackSequence         (std::vector<std::vector<HTp> >& sequence,
		                                        int track, int options);
		void          getPrimaryTrackSequence  (std::vector<HTp>& sequence,
		                                        int track, int options);

		void          getSpineSequence         (std::vector<std::vector<HTp> >& sequence,
		                                        HTp starttoken, int options);
		void          getSpineSequence         (std::vector<std::vector<HTp> >& sequence,
		                                        int spine, int options);
		void          getPrimarySpineSequence  (std::vector<HTp>& sequence,
		                                        int spine, int options);

		void          getTrackSeq              (std::vector<std::vector<HTp> >& sequence,
		                                        HTp starttoken, int options)
		                     { getTrackSequence(sequence, starttoken, options); }
		void          getTrackSeq              (std::vector<std::vector<HTp> >& sequence,
		                                        int track, int options)
		                          { getTrackSequence(sequence, track, options); }
		void          getPrimaryTrackSeq       (std::vector<HTp>& sequence,
		                                        int track, int options)
		                    {getPrimaryTrackSequence(sequence, track, options); }

		// functions defined in HumdrumFileBase-net.cpp:
		static std::string getUriToUrlMapping        (const std::string& uri);
		void          readFromHumdrumUri        (const std::string& humaddress);
		void          readFromJrpUri            (const std::string& jrpaddress);
		void          readFromHttpUri           (const std::string& webaddress);
		static void   readStringFromHttpUri     (std::stringstream& inputdata,
		                                         const std::string& webaddress);

	protected:
		static int    getChunk                  (int socket_id,
		                                         std::stringstream& inputdata,
		                                         char* buffer, int bufsize);
		static int    getFixedDataSize          (int socket_id,
		                                         int datalength,
		                                         std::stringstream& inputdata,
		                                         char* buffer, int bufsize);
		static void   prepare_address           (struct sockaddr_in *address,
		                                         const std::string& hostname,
		                                         unsigned short int port);
		static int    open_network_socket       (const std::string& hostname,
		                                         unsigned short int port);

	protected:
		bool          analyzeTokens             (void);
		bool          analyzeSpines             (void);
		bool          analyzeLinks              (void);
		bool          analyzeTracks             (void);
		bool          adjustSpines              (HumdrumLine& line,
		                                         std::vector<std::string>& datatype,
		                                         std::vector<std::string>& sinfo);
		std::string   getMergedSpineInfo        (std::vector<std::string>& info,
		                                         int starti, int extra);
		bool          stitchLinesTogether       (HumdrumLine& previous,
		                                         HumdrumLine& next);
		void          addToTrackStarts          (HTp token);
		void          addUniqueTokens           (std::vector<HTp>& target,
		                                         std::vector<HTp>& source);
		bool          processNonNullDataTokensForTrackForward(HTp starttoken,
		                                         std::vector<HTp> ptokens);
		bool          processNonNullDataTokensForTrackBackward(HTp starttoken,
		                                         std::vector<HTp> ptokens);
		bool          setParseError             (std::stringstream& err);
		bool          setParseError             (const std::string& err);
		bool          setParseError             (const char* format, ...);
		bool          analyzeLines              (void);
//		void          fixMerges                 (int linei);

	protected:

		// m_lines: an array representing lines from the input file.
		// The contents of lines must be deallocated when deconstructing object.
		std::vector<HLp> m_lines;

		// m_filename: name of the file which was loaded.
		std::string m_filename;

		// m_segementlevel: segment level (e.g., work/movement)
		int m_segmentlevel;

		// m_trackstarts: list of addresses of the exclusive interpreations
		// in the file.  The first element in the list is reserved, so the
		// number of tracks (primary spines) is equal to one less than the
		// size of this list.
		std::vector<HTp> m_trackstarts;

		// m_trackends: list of the addresses of the spine terminators in the
		// file. It is possible that spines can split and their subspines do not
		// merge before termination; therefore, the ends are stored in
		// a 2d array. The first dimension is the track number, and the second
		// dimension is the list of terminators.
		std::vector<std::vector<HTp> > m_trackends;

		// m_barlines: list of barlines in the data.  If the first measures is
		// a pickup measure, then the first entry will not point to the first
		// starting exclusive interpretation line rather than to a barline.
		std::vector<HLp> m_barlines;
		// Maybe also add "measures" which are complete metrical cycles.

		// m_ticksperquarternote: this is the number of tick
		int m_ticksperquarternote;

		// m_idprefix: an XML id prefix used to avoid id collisions when
		// including multiple HumdrumFile XML in a single group.
		std::string m_idprefix;

		// m_strands1d: one-dimensional list of spine strands.
		std::vector<TokenPair> m_strand1d;

		// m_strands2d: two-dimensional list of spine strands.
		std::vector<std::vector<TokenPair> > m_strand2d;

		// m_strophes1d: one-dimensional list of all *strophe/*Xstrophe pairs.
		std::vector<TokenPair> m_strophes1d;

		// m_strophes2d: two-dimensional list of all *strophe/*Xstrophe pairs.
		std::vector<std::vector<TokenPair> > m_strophes2d;

		// m_quietParse: Set to true if error messages should not be
		// printed to the console when reading.
		bool m_quietParse;

		// m_parseError: Set to true if a read is successful.
		std::string m_parseError;

		// m_displayError: Used to print error message only once.
		bool m_displayError;

		// m_signifiers: Used to keep track of !!!RDF records.
		HumSignifiers m_signifiers;

		// m_analysis: Used to keep track of analysis states for the file.
		HumFileAnalysis m_analyses;

	public:
		// Dummy functions to allow the HumdrumFile class's inheritance
		// to be shifted between HumdrumFileContent (the top-level default),
		// HumdrumFileStructure (mid-level interface), or HumdrumFileBase
		// (low-level interface).

		//
		// HumdrumFileStructure public functions:
		//
		bool readNoRhythm      (std::istream& infile) { return read(infile); };
		bool readNoRhythm      (const char*   filename) {return read(filename);};
		bool readNoRhythm      (const std::string& filename) {return read(filename);};
		bool readStringNoRhythm(const char*   contents) {return read(contents);};
		bool readStringNoRhythm(const std::string& contents) {return read(contents);};
		HumNum       getScoreDuration           (void) const { return 0; };
		std::ostream& printDurationInfo         (std::ostream& out=std::cout) {return out;};
		int          tpq                        (void) { return 0; }
		int          getBarlineCount            (void) const { return 0; }
		HLp          getBarline                 (int index) const { return NULL;};
		HumNum       getBarlineDuration         (int index) const { return 0; };
		HumNum       getBarlineDurationFromStart(int index) const { return 0; };
		HumNum       getBarlineDurationToEnd    (int index) const { return 0; };

		// HumdrumFileContent public functions:
		// to be added later

};

std::ostream& operator<<(std::ostream& out, HumdrumFileBase& infile);



class HumdrumFileStructure : public HumdrumFileBase {
	public:
		              HumdrumFileStructure         (void);
		              HumdrumFileStructure         (const std::string& filename);
		              HumdrumFileStructure         (std::istream& contents);
		             ~HumdrumFileStructure         ();
		bool          hasFilters                   (void);
		bool          hasGlobalFilters             (void);
		bool          hasUniversalFilters          (void);

		// TSV reading functions:
		bool          read                         (std::istream& contents);
		bool          read                         (const char* filename);
		bool          read                         (const std::string& filename);
		bool          readString                   (const char* contents);
		bool          readString                   (const std::string& contents);
		bool parse(std::istream& contents)      { return read(contents); }
		bool parse(const char* contents)   { return readString(contents); }
		bool parse(const std::string& contents) { return readString(contents); }
		bool          readNoRhythm                 (std::istream& contents);
		bool          readNoRhythm                 (const char* filename);
		bool          readNoRhythm                 (const std::string& filename);
		bool          readStringNoRhythm           (const char* contents);
		bool          readStringNoRhythm           (const std::string& contents);

		// CSV reading functions:
		bool          readCsv                      (std::istream& contents,
		                                            const std::string& separator=",");
		bool          readCsv                      (const char* filename,
		                                            const std::string& separator=",");
		bool          readCsv                      (const std::string& filename,
		                                            const std::string& separator=",");
		bool          readStringCsv                (const char* contents,
		                                            const std::string& separator=",");
		bool          readStringCsv                (const std::string& contents,
		                                            const std::string& separator=",");
		bool parseCsv(std::istream& contents, const std::string& separator = ",")
		                                 { return readCsv(contents, separator); }
		bool parseCsv(const char* contents, const std::string& separator = ",")
		                           { return readStringCsv(contents, separator); }
		bool parseCsv(const std::string& contents, const std::string& separator = ",")
		                           { return readStringCsv(contents, separator); }
		bool          readNoRhythmCsv              (std::istream& contents,
		                                            const std::string& separator = ",");
		bool          readNoRhythmCsv              (const char* filename,
		                                            const std::string& separator = ",");
		bool          readNoRhythmCsv              (const std::string& filename,
		                                            const std::string& separator = ",");
		bool          readStringNoRhythmCsv        (const char* contents,
		                                            const std::string& separator = ",");
		bool          readStringNoRhythmCsv        (const std::string& contents,
		                                            const std::string& separator = ",");

		// rhythmic analysis related functionality:
		HumNum        getScoreDuration             (void) const;
		std::ostream& printDurationInfo            (std::ostream& out = std::cout);
		int           tpq                          (void);
		int           getTpq                       (void) { return tpq(); }

		void          resolveNullTokens (void);

		// strand functionality:
		int           getStrandCount    (void);
		HTp           getStrandStart    (int index);
		HTp           getStrandBegin    (int index) { return getStrandStart(index); }
		HTp           getStrandEnd      (int index);
		HTp           getStrandStop     (int index) { return getStrandEnd(index); }
		HTp           getStrandStart    (int sindex, int index);
		HTp           getStrandBegin    (int sindex, int index) { return getStrandStart(sindex, index); }
		HTp           getStrandEnd      (int sindex, int index);
		HTp           getStrandStop     (int sindex, int index) { return getStrandEnd(sindex, index); }
		int           getStrandCount    (int spineindex);

		HTp           getStrand         (int index) { return getStrandStart(index); }
		HTp           getStrand         (int sindex, int index) { return getStrandStart(sindex, index); }

		// strophe functionality (located in src/HumdrumFileStructure-strophe.cpp)
		bool         analyzeStrophes    (void);
		void         analyzeStropheMarkers(void);
		int          getStropheCount    (void);
		int          getStropheCount    (int spineindex);
		HTp          getStropheStart    (int index);
		HTp          getStropheBegin    (int index) { return getStropheStart(index); }
		HTp          getStropheEnd      (int index);
		HTp          getStropheStop     (int index) { return getStropheStart(index); }
		HTp          getStropheStart    (int spine, int index);
		HTp          getStropheBegin    (int spine, int index) { return getStropheStart(index); }
		HTp          getStropheEnd      (int spine, int index);
		HTp          getStropheStop     (int spine, int index) { return getStropheStart(index); }

		// barline/measure functionality:
		int           getBarlineCount              (void) const;
		HLp           getBarline                   (int index) const;
		HumNum        getBarlineDuration           (int index) const;
		HumNum        getBarlineDurationFromStart  (int index) const;
		HumNum        getBarlineDurationToEnd      (int index) const;

		bool          analyzeStructure             (void);
		bool          analyzeStructureNoRhythm     (void);
		bool          analyzeRhythmStructure       (void);
		bool          analyzeStrands               (void);

		// signifier access
		std::string   getKernLinkSignifier         (void);
		std::string   getKernAboveSignifier        (void);
		std::string   getKernBelowSignifier        (void);


	protected:
		bool          analyzeRhythm                (void);
		bool          assignRhythmFromRecip        (HTp spinestart);
		bool          analyzeMeter                 (void);
		bool          analyzeTokenDurations        (void);
		bool          analyzeGlobalParameters      (void);
		bool          analyzeLocalParameters       (void);
		// bool          analyzeParameters            (void);
		bool          analyzeDurationsOfNonRhythmicSpines(void);
		HumNum        getMinDur                    (std::vector<HumNum>& durs,
		                                            std::vector<HumNum>& durstate);
		bool          getTokenDurations            (std::vector<HumNum>& durs,
		                                            int line);
		bool          cleanDurs                    (std::vector<HumNum>& durs,
		                                            int line);
		bool          decrementDurStates           (std::vector<HumNum>& durs,
		                                            HumNum linedur, int line);
		bool          assignDurationsToTrack       (HTp starttoken,
		                                            HumNum startdur);
		bool          prepareDurations             (HTp token, int state,
		                                            HumNum startdur);
		bool          setLineDurationFromStart     (HTp token, HumNum dursum);
		bool          analyzeRhythmOfFloatingSpine (HTp spinestart);
		bool          analyzeNullLineRhythms       (void);
		void          fillInNegativeStartTimes     (void);
		void          assignLineDurations          (void);
		void          assignStrandsToTokens        (void);
		std::set<HumNum> getNonZeroLineDurations   (void);
		std::set<HumNum> getPositiveLineDurations  (void);
		void          processLocalParametersForStrand(int index);
		bool          processLocalParametersForTrack (HTp starttok, HTp current);
		void          checkForLocalParameters      (HTp token, HTp current);
		bool          assignDurationsToNonRhythmicTrack(HTp endtoken, HTp ptoken);
		void          analyzeSpineStrands          (std::vector<TokenPair>& ends,
		                                            HTp starttok);
		void          analyzeSignifiers            (void);
		void          setLineRhythmAnalyzed        (void);
		bool          prepareMensurationInformation(void);
};



class HumdrumFileContent : public HumdrumFileStructure {
	public:
		       HumdrumFileContent         (void);
		       HumdrumFileContent         (const std::string& filename);
		       HumdrumFileContent         (std::istream& contents);
		      ~HumdrumFileContent         ();

		bool   analyzeSlurs               (void);  // in src/HumdrumFileContents-slur.cpp
		bool   analyzeBeams               (void);  // in src/HumdrumFileContents-beam.cpp
		bool   analyzePhrasings           (void);
		bool   analyzeTextRepetition      (void);
		bool   analyzeKernTies            (void);
		bool   analyzeKernAccidentals     (void);
		bool   analyzeRScale              (void);

		// in HumdrumFileContent-rest.cpp
		void  analyzeRestPositions                  (void);
		void  assignImplicitVerticalRestPositions   (HTp kernstart);
		void  checkForExplicitVerticalRestPositions (void);

		// in HumdrumFileContent-stem.cpp
		bool analyzeKernStemLengths       (void);

		// in HumdrumFileContent-metlev.cpp
		void  getMetricLevels             (std::vector<double>& output, int track = 0,
		                                   double undefined = NAN);
		// in HumdrumFileContent-timesig.cpp
		void  getTimeSigs                 (std::vector<std::pair<int, HumNum> >& output,
		                                   int track = 0);

		template <class DATATYPE>
		bool   prependDataSpine           (std::vector<DATATYPE> data,
		                                   const std::string& null = ".",
		                                   const std::string& exinterp = "**data",
		                                   bool recalcLine = true);

		template <class DATATYPE>
		bool   appendDataSpine            (std::vector<DATATYPE> data,
		                                   const std::string& null = ".",
		                                   const std::string& exinterp = "**data",
		                                   bool recalcLine = true);

		template <class DATATYPE>
		bool   insertDataSpineBefore      (int nexttrack,
		                                   std::vector<DATATYPE> data,
		                                   const std::string& null = ".",
		                                   const std::string& exinterp = "**data",
		                                   bool recalcLine = true);

		template <class DATATYPE>
		bool   insertDataSpineAfter       (int prevtrack,
		                                   std::vector<DATATYPE> data,
		                                   const std::string& null = ".",
		                                   const std::string& exinterp = "**data",
		                                   bool recalcLine = true);

		// in HumdrumFileContent-ottava.cpp
		void   analyzeOttavas             (void);

		// in HumdrumFileContent-note.cpp
		void   analyzeCrossStaffStemDirections (void);
		void   analyzeCrossStaffStemDirections (HTp kernstart);
		int    getNoteCount               (void);
		int    hasPickup                  (void);

		// in HumdrumFileContent-barline.cpp
		void   analyzeBarlines            (void);
		bool   hasDifferentBarlines       (void);
		bool   hasDataStraddle            (int line);

	protected:

		bool   analyzeKernPhrasings       (HTp spinestart,
		                                   std::vector<HTp>& linkstarts,
		                                   std::vector<HTp>& linkends,
		                                   std::vector<std::pair<HTp, HTp>>& labels,
		                                   std::vector<int>& endings,
		                                   const std::string& linksig);
		bool   analyzeKernTies            (std::vector<std::pair<HTp, int>>& linkedtiestarts,
		                                   std::vector<std::pair<HTp, int>>& linkedtieends,
		                                   std::string& linkSignifier);
		void   fillKeySignature           (std::vector<int>& states,
		                                   const std::string& keysig);
		void   resetDiatonicStatesWithKeySignature(std::vector<int>& states,
				                             std::vector<int>& signature);

		bool   analyzeKernPhrasings       (void);

		// Slur analysis functions (defined in src/HumdrumFileContents-slur.cpp):
		bool   analyzeMensSlurs           (void);
		bool   analyzeKernSlurs           (void);
		void   createLinkedSlurs          (std::vector<HTp>& linkstarts, std::vector<HTp>& linkends);
		bool   isLinkedSlurEnd            (HTp token, int index, const std::string& pattern);
		bool   isLinkedSlurBegin          (HTp token, int index, const std::string& pattern);
		void   linkSlurEndpoints          (HTp slurstart, HTp slurend);
		bool   analyzeKernSlurs           (HTp spinestart, std::vector<HTp>& slurstarts,
		                                   std::vector<HTp>& slurends,
		                                   std::vector<std::pair<HTp, HTp>>& labels,
		                                   std::vector<int>& endings,
		                                   const std::string& linksig = "");

		// Beam analysis functions (defined in src/HumdrumFileContents-beam.cpp):
		bool   analyzeMensBeams           (void);
		bool   analyzeKernBeams           (void);
		void   createLinkedBeams          (std::vector<HTp>& linkstarts, std::vector<HTp>& linkends);
		bool   isLinkedBeamEnd            (HTp token, int index, const std::string& pattern);
		bool   isLinkedBeamBegin          (HTp token, int index, const std::string& pattern);
		void   linkBeamEndpoints          (HTp beamstart, HTp beamend);
		void   markBeamSpanMembers        (HTp beamstart, HTp beamend);
		bool   analyzeKernBeams           (HTp spinestart, std::vector<HTp>& beamstarts,
		                                   std::vector<HTp>& beamends,
		                                   std::vector<std::pair<HTp, HTp>>& labels,
		                                   std::vector<int>& endings,
		                                   const std::string& linksig = "");

		// Analytic phrase markers:
		void    linkPhraseEndpoints       (HTp phrasestart, HTp phraseend);
		void    linkTieEndpoints          (HTp tiestart, int startindex,
		                                   HTp tieend, int endindex);
		bool    isLinkedPhraseBegin       (HTp token, int index, const std::string& pattern);
		bool    isLinkedPhraseEnd         (HTp token, int index, const std::string& pattern);
		void    createLinkedPhrasings     (std::vector<HTp>& linkstarts, std::vector<HTp>& linkends);

		// Rests:
		void    assignVerticalRestPosition(HTp first, HTp second, int baseline);
		int     getRestPositionAboveNotes (HTp rest, std::vector<int>& vpos);
		int     getRestPositionBelowNotes (HTp rest, std::vector<int>& vpos);
		void    setRestOnCenterStaffLine  (HTp rest, int baseline);
		bool    checkRestForVerticalPositioning(HTp rest, int baseline);

		// Stem lengths:
		bool    analyzeKernStemLengths    (HTp stok, HTp etok, std::vector<std::vector<int>>& centerlines);
		void    checkCrossStaffStems      (HTp token, std::string& above, std::string& below);
		void    checkDataForCrossStaffStems(HTp token, std::string& above, std::string& below);
		void    prepareStaffAboveNoteStems (HTp token);
		void    prepareStaffBelowNoteStems (HTp token);

		void    getBaselines              (std::vector<std::vector<int>>& centerlines);
		void    createLinkedTies          (std::vector<std::pair<HTp, int>>& starts,
		                                   std::vector<std::pair<HTp, int>>& ends);
};


//
// Templates:
//


//////////////////////////////
//
// HumdrumFileContent::prependDataSpine -- prepend a data spine
//     to the file.  Returns true if successful; false otherwise.
//
//     data == numeric or string data to print
//     null == if the data is converted to a string is equal to this
//             string then set the data spine content to a null token, ".".
//             default is ".".
//     exinterp == the exterp string to use.  Default is "**data".
//     recalcLine == boolean for whether or not to recalculate line string.
//                   Default is true;
//

template <class DATATYPE>
bool HumdrumFileContent::prependDataSpine(std::vector<DATATYPE> data,
		const std::string& null, const std::string& exinterp, bool recalcLine) {

	if ((int)data.size() != getLineCount()) {
		return false;
	}

	std::string ex;
	if (exinterp.find("**") == 0) {
		ex = exinterp;
	} else if (exinterp.find("*") == 0) {
		ex = "*" + exinterp;
	} else {
		ex = "**" + exinterp;
	}
	if (ex.size() <= 2) {
		ex += "data";
	}

	std::stringstream ss;
	HumdrumFileContent& infile = *this;
	HLp line;
	for (int i=0; i<infile.getLineCount(); i++) {
		line = infile.getLine(i);
		if (!line->hasSpines()) {
			continue;
		}
		if (line->isExclusive()) {
			line->insertToken(0, ex);
		} else if (line->isTerminator()) {
			line->insertToken(0, "*-");
		} else if (line->isInterpretation()) {
			line->insertToken(0, "*");
		} else if (line->isLocalComment()) {
			line->insertToken(0, "!");
		} else if (line->isBarline()) {
			line->insertToken(0, (std::string)*infile.token(i, 0));
		} else if (line->isData()) {
			ss.str(std::string());
			ss << data[i];
			if (ss.str() == null) {
				line->insertToken(0, ".");
			} else if (ss.str() == "") {
				line->insertToken(0, ".");
			} else {
				line->insertToken(0, ss.str());
			}
		} else{
			std::cerr << "!!strange error for line " << i+1 << ":\t" << line << std::endl;
		}
		if (recalcLine) {
			line->createLineFromTokens();
		}
	}
	return true;
}



//////////////////////////////
//
// HumdrumFileContent::appendDataSpine -- prepend a data spine
//     to the file.  Returns true if successful; false otherwise.
//
//     data == numeric or string data to print
//     null == if the data is converted to a string is equal to this
//             string then set the data spine content to a null token, ".".
//             default is ".".
//     exinterp == the exterp string to use.  Default is "**data".
//     recalcLine == boolean for whether or not to recalculate line string.
//                   Default is true;
//

template <class DATATYPE>
bool HumdrumFileContent::appendDataSpine(std::vector<DATATYPE> data,
		const std::string& null, const std::string& exinterp, bool recalcLine) {

	if ((int)data.size() != getLineCount()) {
		std::cerr << "DATA SIZE DOES NOT MATCH GETLINECOUNT " << std::endl;
		std::cerr << "DATA SIZE " << data.size() << "\tLINECOUNT ";
		std::cerr  << getLineCount() << std::endl;
		return false;
	}

	std::string ex;
	if (exinterp.find("**") == 0) {
		ex = exinterp;
	} else if (exinterp.find("*") == 0) {
		ex = "*" + exinterp;
	} else {
		ex = "**" + exinterp;
	}
	if (ex.size() <= 2) {
		ex += "data";
	}

	std::stringstream ss;
	HumdrumFileContent& infile = *this;
	HLp line;
	for (int i=0; i<infile.getLineCount(); i++) {
		line = infile.getLine(i);
		if (!line->hasSpines()) {
			continue;
		}
		if (line->isExclusive()) {
			line->appendToken(ex);
		} else if (line->isTerminator()) {
			line->appendToken("*-");
		} else if (line->isInterpretation()) {
			line->appendToken("*");
		} else if (line->isLocalComment()) {
			line->appendToken("!");
		} else if (line->isBarline()) {
			line->appendToken((std::string)*infile.token(i, 0));
		} else if (line->isData()) {
			ss.str(std::string());
			ss << data[i];
			if (ss.str() == null) {
				line->appendToken(".");
			} else if (ss.str() == "") {
				line->appendToken(".");
			} else {
				line->appendToken(ss.str());
			}
		} else{
			std::cerr << "!!strange error for line " << i+1 << ":\t" << line << std::endl;
		}
		if (recalcLine) {
			line->createLineFromTokens();
		}
	}
	return true;
}



//////////////////////////////
//
// HumdrumFileContent::insertDataSpineBefore -- prepend a data spine
//     to the file before the given spine.  Returns true if successful;
//     false otherwise.
//
//     nexttrack == track number to insert before.
//     data == numeric or string data to print
//     null == if the data is converted to a string is equal to this
//             string then set the data spine content to a null token, ".".
//             default is ".".
//     exinterp == the exterp string to use.  Default is "**data".
//     recalcLine == boolean for whether or not to recalculate line string.
//                   Default is true;
//

template <class DATATYPE>
bool HumdrumFileContent::insertDataSpineBefore(int nexttrack,
		std::vector<DATATYPE> data, const std::string& null, const std::string& exinterp,
		bool recalcLine) {

	if ((int)data.size() != getLineCount()) {
		std::cerr << "DATA SIZE DOES NOT MATCH GETLINECOUNT " << std::endl;
		std::cerr << "DATA SIZE " << data.size() << "\tLINECOUNT ";
		std::cerr  << getLineCount() << std::endl;
		return false;
	}

	std::string ex;
	if (exinterp.find("**") == 0) {
		ex = exinterp;
	} else if (exinterp.find("*") == 0) {
		ex = "*" + exinterp;
	} else {
		ex = "**" + exinterp;
	}
	if (ex.size() <= 2) {
		ex += "data";
	}

	std::stringstream ss;
	HumdrumFileContent& infile = *this;
	HLp line;
	int insertionField = -1;
	int track;
	for (int i=0; i<infile.getLineCount(); i++) {
		line = infile.getLine(i);
		if (!line->hasSpines()) {
			continue;
		}
		insertionField = -1;
		for (int j=0; j<line->getFieldCount(); j++) {
			track = line->token(j)->getTrack();
			if (track != nexttrack) {
				continue;
			}
			insertionField = j;
			break;
		}
		if (insertionField < 0) {
			return false;
		}

		if (line->isExclusive()) {
			line->insertToken(insertionField, ex);
		} else if (line->isTerminator()) {
			line->insertToken(insertionField, "*-");
		} else if (line->isInterpretation()) {
			line->insertToken(insertionField, "*");
		} else if (line->isLocalComment()) {
			line->insertToken(insertionField, "!");
		} else if (line->isBarline()) {
			line->insertToken(insertionField, (std::string)*infile.token(i, 0));
		} else if (line->isData()) {
			ss.str(std::string());
			ss << data[i];
			if (ss.str() == null) {
				line->insertToken(insertionField, ".");
			} else if (ss.str() == "") {
				line->insertToken(insertionField, ".");
			} else {
				line->insertToken(insertionField, ss.str());
			}
		} else{
			std::cerr << "!!strange error for line " << i+1 << ":\t" << line << std::endl;
		}
		if (recalcLine) {
			line->createLineFromTokens();
		}
	}
	return true;
}



//////////////////////////////
//
// HumdrumFileContent::insertDataSpineAfter -- appen a data spine
//     to the file after the given spine.  Returns true if successful;
//     false otherwise.
//
//     prevtrack == track number to insert after.
//     data == numeric or string data to print
//     null == if the data is converted to a string is equal to this
//             string then set the data spine content to a null token, ".".
//             default is ".".
//     exinterp == the exterp string to use.  Default is "**data".
//     recalcLine == boolean for whether or not to recalculate line string.
//                   Default is true;
//

template <class DATATYPE>
bool HumdrumFileContent::insertDataSpineAfter(int prevtrack,
		std::vector<DATATYPE> data, const std::string& null, const std::string& exinterp,
		bool recalcLine) {

	if ((int)data.size() != getLineCount()) {
		std::cerr << "DATA SIZE DOES NOT MATCH GETLINECOUNT " << std::endl;
		std::cerr << "DATA SIZE " << data.size() << "\tLINECOUNT ";
		std::cerr  << getLineCount() << std::endl;
		return false;
	}

	std::string ex;
	if (exinterp.find("**") == 0) {
		ex = exinterp;
	} else if (exinterp.find("*") == 0) {
		ex = "*" + exinterp;
	} else {
		ex = "**" + exinterp;
	}
	if (ex.size() <= 2) {
		ex += "data";
	}

	std::stringstream ss;
	HumdrumFileContent& infile = *this;
	HLp line;
	int insertionField = -1;
	int track;
	for (int i=0; i<infile.getLineCount(); i++) {
		line = infile.getLine(i);
		if (!line->hasSpines()) {
			continue;
		}
		insertionField = -1;
		for (int j = line->getFieldCount() - 1; j >= 0; j--) {
			track = line->token(j)->getTrack();
			if (track != prevtrack) {
				continue;
			}
			insertionField = j;
			break;
		}
		insertionField++;
		if (insertionField < 0) {
			return false;
		}

		if (line->isExclusive()) {
			line->insertToken(insertionField, ex);
		} else if (line->isTerminator()) {
			line->insertToken(insertionField, "*-");
		} else if (line->isInterpretation()) {
			line->insertToken(insertionField, "*");
		} else if (line->isLocalComment()) {
			line->insertToken(insertionField, "!");
		} else if (line->isBarline()) {
			line->insertToken(insertionField, (std::string)*infile.token(i, 0));
		} else if (line->isData()) {
			ss.str(std::string());
			ss << data[i];
			if (ss.str() == null) {
				line->insertToken(insertionField, ".");
			} else if (ss.str() == "") {
				line->insertToken(insertionField, ".");
			} else {
				line->insertToken(insertionField, ss.str());
			}
		} else{
			std::cerr << "!!strange error for line " << i+1 << ":\t" << line << std::endl;
		}
		if (recalcLine) {
			line->createLineFromTokens();
		}
	}
	return true;
}



#ifndef HUMDRUMFILE_PARENT
	#define HUMDRUMFILE_PARENT HumdrumFileContent
#endif

class HumdrumFile : public HUMDRUMFILE_PARENT {
	public:
		              HumdrumFile          (void);
		              HumdrumFile          (const std::string& filename);
		              HumdrumFile          (std::istream& filename);
		             ~HumdrumFile          ();

		std::ostream& printXml             (std::ostream& out = std::cout, int level = 0,
		                                    const std::string& indent = "\t");
		std::ostream& printXmlParameterInfo(std::ostream& out, int level,
		                                    const std::string& indent);
};



// Reference:     Beyond Midi, page 410.
#define E_muserec_note_regular       'N'
	//                                'A' --> use type E_muserec_note_regular
	//                                'B' --> use type E_muserec_note_regular
	//                                'C' --> use type E_muserec_note_regular
	//                                'D' --> use type E_muserec_note_regular
	//                                'E' --> use type E_muserec_note_regular
	//                                'F' --> use type E_muserec_note_regular
	//                                'G' --> use type E_muserec_note_regular
#define E_muserec_note_chord         'C'
#define E_muserec_note_cue           'c'
#define E_muserec_note_grace         'g'
#define E_muserec_note_grace_chord   'G'
#define E_muserec_print_suggestion   'P'
#define E_muserec_sound_directives   'S'
#define E_muserec_end                '/'
#define E_muserec_endtext            'T'
#define E_muserec_append             'a'
#define E_muserec_backspace          'b'
#define E_muserec_back               'b'
#define E_muserec_backward           'b'
#define E_muserec_figured_harmony    'f'
#define E_muserec_rest_invisible     'i'
#define E_muserec_forward            'i'
#define E_muserec_measure            'm'
#define E_muserec_rest               'r'
#define E_muserec_musical_attributes '$'
#define E_muserec_comment_toggle     '&'
#define E_muserec_comment_line       '@'
#define E_muserec_musical_directions '*'
#define E_muserec_copyright          '1'  // reserved for copyright notice
#define E_muserec_header_1           '1'  // reserved for copyright notice
#define E_muserec_header_2           '2'  // reserved for identification
#define E_muserec_id                 '2'  // reserved for identification
#define E_muserec_header_3           '3'  // reserved
#define E_muserec_header_4           '4'  // <date> <name of encoder>
#define E_muserec_encoder            '4'  // <date> <name of encoder>
#define E_muserec_header_5           '5'  // WK#:<work number> MV#:<mvmt num>
#define E_muserec_work_info          '5'  // WK#:<work number> MV#:<mvmt num>
#define E_muserec_header_6           '6'  // <source>
#define E_muserec_source             '6'  // <source>
#define E_muserec_header_7           '7'  // <work title>
#define E_muserec_work_title         '7'  // <work title>
#define E_muserec_header_8           '8'  // <movement title>
#define E_muserec_movement_title     '8'  // <movement title>
#define E_muserec_header_9           '9'  // <name of part>
#define E_muserec_header_part_name   '9'  // <name of part>
#define E_muserec_header_10          '0'  // misc designations
#define E_muserec_header_11          'A'  // group memberships
#define E_muserec_group_memberships  'A'  // group memberships
// multiple musered_head_12 lines can occur:
#define E_muserec_header_12          'B'  // <name1>: part <x> of <num in group>
#define E_muserec_group              'B'  // <name1>: part <x> of <num in group>
#define E_muserec_unknown            'U'  // unknown record type
#define E_muserec_empty              'E'  // nothing on line and not header
	                                       // or multi-line comment
#define E_muserec_deleted            'D'  // deleted line
// non-standard record types for MuseDataSet
#define E_muserec_filemarker         '+'
#define E_muserec_filename           'F'
#define E_musrec_header               1000
#define E_musrec_footer               2000


class MuseRecordBasic {
	public:
		                  MuseRecordBasic    (void);
		                  MuseRecordBasic    (const std::string& aLine, int index = -1);
		                  MuseRecordBasic    (MuseRecordBasic& aRecord);
		                 ~MuseRecordBasic    ();

		void              clear              (void);
		int               isEmpty            (void);
		void              cleanLineEnding    (void);
		std::string       extract            (int start, int stop);
		char&             getColumn          (int index);
		std::string       getColumns         (int startcol, int endcol);
		void              setColumns         (std::string& data, int startcol,
		                                      int endcol);
		int               getLength          (void) const;
		std::string       getLine            (void);
		int               getLineIndex       (void) { return m_lineindex; }
		void              setLineIndex       (int index);
		int               getLineNumber      (void) { return m_lineindex+1; }
		int               getType            (void) const;
		void              setTypeGraceNote   (void);
		void              setTypeGraceChordNote(void);
		void              setHeaderState     (int state);
		MuseData*         getOwner           (void);

		// Humdrum conversion variables
		void              setToken           (HTp token);
		HTp               getToken           (void);
		void              setVoice           (GridVoice* voice);
		GridVoice*        getVoice           (void);

		MuseRecordBasic&  operator=          (MuseRecordBasic& aRecord);
		MuseRecordBasic&  operator=          (MuseRecordBasic* aRecord);
		MuseRecordBasic&  operator=          (const std::string& aRecord);
		char&             operator[]         (int index);
		void              setLine            (const std::string& aString);
		void              setType            (int aType);
		void              shrink             (void);
		void              insertString       (int column, const std::string& strang);
		void              insertStringRight  (int column, const std::string& strang);
		void              setString          (std::string& strang);
		void              appendString       (const std::string& strang);
		void              appendInteger      (int value);
		void              appendRational     (HumNum& value);
		void              append             (const char* format, ...);

		// mark-up accessor functions:

		void              setAbsBeat         (HumNum value);
		void              setAbsBeat         (int topval, int botval = 1);
		HumNum            getAbsBeat         (void);

		void              setLineDuration    (HumNum value);
		void              setLineDuration    (int topval, int botval = 1);
		HumNum            getLineDuration    (void);

		void              setNoteDuration    (HumNum value);
		void              setNoteDuration    (int topval, int botval = 1);
		HumNum            getNoteDuration    (void);
		void              setRoundedBreve    (void);

		void              setMarkupPitch     (int aPitch);
		int               getMarkupPitch     (void);

		void              setLayer           (int layer);
		int               getLayer           (void);

		// tied note functions:
		int               isTied                  (void);
		int               getLastTiedNoteLineIndex(void);
		int               getNextTiedNoteLineIndex(void);
		void              setLastTiedNoteLineIndex(int index);
		void              setNextTiedNoteLineIndex(int index);

		std::string       getLayoutVis       (void);

		// boolean type fuctions:
		bool              isAnyNote          (void);
		bool              isAnyNoteOrRest    (void);
		bool              isAttributes       (void);
		bool              isBackup           (void);
		bool              isBarline          (void);
		bool              isBodyRecord       (void);
		bool              isChordGraceNote   (void);
		bool              isChordNote        (void);
		bool              isDirection        (void);
		bool              isAnyComment       (void);
		bool              isLineComment      (void);
		bool              isBlockComment     (void);
		bool              isCopyright        (void);
		bool              isCueNote          (void);
		bool              isEncoder          (void);
		bool              isFiguredHarmony   (void);
		bool              isGraceNote        (void);
		bool              isGroup            (void);
		bool              isGroupMembership  (void);
		bool              isHeaderRecord     (void);
		bool              isId               (void);
		bool              isMovementTitle    (void);
		bool              isPartName         (void);
		bool              isRegularNote      (void);
		bool              isAnyRest          (void);
		bool              isRegularRest      (void);
		bool              isInvisibleRest    (void);
		bool              isPrintSuggestion  (void);
		bool              isSource           (void);
		bool              isWorkInfo         (void);
		bool              isWorkTitle        (void);
		bool              hasTpq             (void);
		int               getTpq             (void);
		void              setTpq             (int value);
		static std::string musedataToUtf8    (std::string& input);

	protected:
		std::string       m_recordString;    // actual characters on line

		// mark-up data for the line:
		int               m_lineindex;       // index into original file
		int               m_type;            // category of MuseRecordBasic record
		HumNum            m_absbeat;         // dur in quarter notes from start
		HumNum            m_lineduration;    // duration of line
		HumNum            m_noteduration;    // duration of note

		int               m_b40pitch;        // base 40 pitch
		int               m_nexttiednote;    // line number of next note tied to
		                                     // this one (-1 if no tied note)
		int               m_lasttiednote;    // line number of previous note tied
		                                     // to this one (-1 if no tied note)
		int               m_roundBreve;
		int               m_header = -1;     // -1 = undefined, 0 = no, 1 = yes
		int               m_layer = 0;       // voice/layer (track info but may be analyzed)
		int               m_tpq = 0;         // ticks-per-quarter for durations
		std::string       m_graphicrecip;    // graphical duration of note/rest
		GridVoice*			m_voice = NULL;    // conversion structure that token is stored in.
		MuseData*         m_owner = NULL;

		void              setOwner    (MuseData* owner);

	public:
		static std::string       trimSpaces         (std::string input);

		friend class MuseData;
};


std::ostream& operator<<(std::ostream& out, MuseRecordBasic& aRecord);
std::ostream& operator<<(std::ostream& out, MuseRecordBasic* aRecord);





class MuseRecord : public MuseRecordBasic {
	public:
		                  MuseRecord                  (void);
		                  MuseRecord                  (const std::string& aLine);
		                  MuseRecord                  (MuseRecord& aRecord);
		                 ~MuseRecord                  ();

		MuseRecord& operator=(MuseRecord& aRecord);

	//////////////////////////////
	// functions which work with regular note, cue note, and grace note records
	// (A..G, c, g)

		// columns 1 -- 5: pitch field information
		std::string      getNoteField                 (void);
		int              getOctave                    (void);
		std::string      getOctaveString              (void);
		int              getPitch                     (void);
		std::string      getPitchString               (void);
		int              getPitchClass                (void);
		std::string      getPitchClassString          (void);
		int              getAccidental                (void);
		std::string      getAccidentalString          (void);
		int              getBase40                    (void);
		void             setPitch                     (int base40, int chordnote = 0,
		                                               int gracenote = 0);
		void             setPitch                     (const std::string& pitchname);
		void             setPitchAtIndex              (int index,
		                                               const std::string& pitchname);
		void             setChordPitch                (const std::string& pitchname);
		void             setGracePitch                (const std::string& pitchname);
		void             setGraceChordPitch           (const std::string& pitchname);
		void             setCuePitch                  (const std::string& pitchname);
		void             setStemDown                  (void);
		void             setStemUp                    (void);

		// columns 6 -- 9: duration field information
		std::string      getTickDurationField         (void);
		std::string      getTickDurationString        (void);
		int              getTickDuration              (void);
		int              getLineTickDuration          (void);
		int              getNoteTickDuration          (void);
		std::string      getTieString                 (void);
		int              getTie                       (void);
		int              setTie                       (int hidden = 0);
		int              tieQ                         (void);
		int              getTicks                     (void);
		void             setTicks                     (int value);
		void             setBack                      (int value);
		void             setDots                      (int value);
		int              getDotCount                  (void);
		void             setNoteheadShape             (HumNum duration);
		void             setNoteheadShapeMensural     (HumNum duration);
		void             setNoteheadMaxima            (void);
		void             setNoteheadLong              (void);
		void             setNoteheadBreve             (void);
		void             setNoteheadBreveSquare       (void);
		void             setNoteheadBreveRound        (void);

		void             setNoteheadWhole             (void);
		void             setNoteheadHalf              (void);
		void             setNoteheadQuarter           (void);
		void             setNotehead8th               (void);
		void             setNotehead16th              (void);
		void             setNotehead32nd              (void);
		void             setNotehead64th              (void);
		void             setNotehead128th             (void);
		void             setNotehead256th             (void);

		void             setNoteheadBreveMensural     (void);
		void             setNoteheadWholeMensural     (void);
		void             setNoteheadHalfMensural      (void);
		void             setNoteheadQuarterMensural   (void);
		void             setNotehead8thMensural       (void);
		void             setNotehead16thMensural      (void);
		void             setNotehead32ndMensural      (void);
		void             setNotehead64thMensural      (void);
		void             setNotehead128thMensural     (void);
		void             setNotehead256thMensural     (void);

		// columns 10 -- 12 ---> blank

		// columns 13 -- 80: graphical and interpretive information

		// column 13: footnote flag
		std::string      getFootnoteFlagField         (void);
		std::string      getFootnoteFlagString        (void);
		int              getFootnoteFlag              (void);
		int              footnoteFlagQ                (void);

		// column 14: level number
		std::string      getLevelField                (void);
		std::string      getLevelString               (void);
		int              getLevel                     (void);
		int              levelQ                       (void);

		// column 15: track number
		std::string      getTrackField                (void);
		std::string      getTrackString               (void);
		int              getTrack                     (void);
		int              trackQ                       (void);

		// column 16 ---> blank

		// column 17: graphic note type
		std::string      getGraphicNoteTypeField      (void);
		std::string      getGraphicNoteTypeString     (void);
		int              getGraphicNoteType           (void);
		int              getGraphicNoteTypeSize       (void);
		int              graphicNoteTypeQ             (void);
		std::string      getGraphicRecip              (void);

		// column 18: dots of prolongation
		std::string      getProlongationField         (void);
		std::string      getProlongationString        (void);
		int              getProlongation              (void);
		std::string      getStringProlongation        (void);
		int              prolongationQ                (void);

		// column 19: actual notated accidentals
		std::string      getNotatedAccidentalField    (void);
		std::string      getNotatedAccidentalString   (void);
		int              getNotatedAccidental         (void);
		int              notatedAccidentalQ           (void);

		// columns 20 -- 22: time modification
		std::string      getTimeModificationField     (void);
		std::string      getTimeModification          (void);
		std::string      getTimeModificationLeftField (void);
		std::string      getTimeModificationLeftString(void);
		int              getTimeModificationLeft      (void);
		std::string      getTimeModificationRightField(void);
		std::string      getTimeModificationRightString(void);
		int              getTimeModificationRight     (void);
		int              timeModificationQ            (void);
		int              timeModificationLeftQ        (void);
		int              timeModificationRightQ       (void);

		// column 23
		std::string      getStemDirectionField        (void);
		std::string      getStemDirectionString       (void);
		int              getStemDirection             (void);
		int              stemDirectionQ               (void);

		// column 24
		std::string      getStaffField                (void);
		std::string      getStaffString               (void);
		int              getStaff                     (void);
		int              staffQ                       (void);
		
		// column 25 ---> blank

		// columns 26 - 31: beam codes
		std::string      getBeamField                 (void);
		int              beamQ                        (void);
		char             getBeam8                     (void);
		char             getBeam16                    (void);
		char             getBeam32                    (void);
		char             getBeam64                    (void);
		char             getBeam128                   (void);
		char             getBeam256                   (void);
		int              beam8Q                       (void);
		int              beam16Q                      (void);
		int              beam32Q                      (void);
		int              beam64Q                      (void);
		int              beam128Q                     (void);
		int              beam256Q                     (void);
		std::string      getKernBeamStyle             (void);
		void             setBeamInfo                  (std::string& strang);

		// columns 32 -- 43: additional notation
		std::string      getAdditionalNotationsField  (void);
		int              additionalNotationsQ         (void);
		int              getAddCount                  (void);
		std::string      getAddItem                   (int elementIndex);
		int              addAdditionalNotation        (char symbol);
		int              addAdditionalNotation        (const std::string& symbol);
		int              getAddItemLevel              (int elementIndex);
		std::string      getEditorialLevels           (void);
		int              addEditorialLevelQ           (void);
		//  protected:   getAddElementIndex
		int              findField                    (const std::string& key);
		int              findField                    (char key, int mincol,
		                                               int maxcol);
		// int           getNotationLevel
		int              getSlurStartColumn           (void);
		std::string      getSlurParameterRegion       (void);
		void             getSlurInfo                  (std::string& slurstarts,
		                                               std::string& slurends);

		// columns 44 -- 80: text underlay
		std::string      getTextUnderlayField         (void);
		int              textUnderlayQ                (void);
		int              getVerseCount                (void);
		std::string      getVerse                     (int index);
		std::string      getVerseUtf8                 (int index);

		// general functions for note records:
		std::string      getKernNoteStyle             (int beams = 0, int stems = 0);
		std::string      getKernNoteAccents           (void);


	//////////////////////////////
	// functions which work with basso continuo figuration records ('f'):

		// column 2: number of figure fields
		std::string      getFigureCountField          (void);
		std::string      getFigureCountString         (void);
		int              getFigureCount               (void);

		// columns 3 -- 5 ---> blank
		
		// columns 6 -- 8: figure division pointer advancement (duration)
		std::string      getFigurePointerField        (void);
		int              figurePointerQ               (void);
		// same as note records: getDuration

		// columns 9 -- 12 ---> blank

		// columns 13 -- 15: footnote and level information
		// column 13 --> footnote: uses same functions as note records in col 13.
		// column 14 --> level: uses same functions as note records on column 14.
		// column 15 ---> blank

		// columns 17 -- 80: figure fields
		std::string      getFigureFields              (void);
		std::string      getFigureString              (void);
		int              figureFieldsQ                (void);
		std::string      getFigure                    (int index = 0);


	//////////////////////////////
	// functions which work with combined records ('b', 'i'):


	//////////////////////////////
	// functions which work with measure records ('m'):

		// columns 1 -- 7: measure style information
		std::string      getMeasureTypeField          (void);

		// columns 9 -- 12: measure number (left justified)
		std::string      getMeasureNumberField        (void);
		std::string      getMeasureNumberString       (void);
		int              getMeasureNumber             (void);
		int              measureNumberQ               (void);

		// columns 17 -- 80: measure flags
		std::string      getMeasureFlagsString        (void);
		int              measureFermataQ              (void);
		int              measureFlagQ                 (const std::string& key);
		void             addMeasureFlag               (const std::string& strang);

		// general functions for measure records:
		std::string      getKernMeasureStyle          (void);


	//////////////////////////////
	// functions which work with musical attributes records ('$'):

		std::string      getAttributes                (void);
		void             getAttributeMap              (std::map<std::string, std::string>& amap);
		int              attributeQ                   (const std::string& attribute);
		int              getAttributeInt              (char attribute);
		int              getAttributeField            (std::string& output, const std::string& attribute);

	//////////////////////////////
	// functions which work with musical direction records ('$'):

		// columns 17-18: type of direction
		std::string      getDirectionTypeField        (void);
		std::string      getDirectionTypeString       (void);
		bool             isTextDirection              (void);
		bool             isHairpin                    (void);
		bool             isHairpinStart               (void);
		bool             isHairpinStop                (void);
		bool             isDashStart                  (void);
		bool             isDashStop                   (void);
		bool             isPedalStart                 (void);
		bool             isPedalEnd                   (void);
		bool             isRehearsal                  (void);
		bool             isOctaveUpStart              (void);
		bool             isOctaveDownStart            (void);
		bool             isOctaveStop                 (void);

		std::string      getDirectionText             (void);
		std::string      getTextDirection             (void) { return getDirectionText(); }

	//
	//////////////////////////////

		std::string      getKernRestStyle             (void);

		bool             hasPrintSuggestions          (void);
		void             getAllPrintSuggestions       (std::vector<std::string>& suggestions);
		void             getPrintSuggestions          (std::vector<std::string>& suggestions, int column);

	protected:
		void             allowNotesOnly               (const std::string& functionName);
		void             allowNotesAndRestsOnly       (const std::string& functionName);
		void             allowMeasuresOnly            (const std::string& functioName);
		void             allowFigurationOnly          (const std::string& functioName);
		void             allowFigurationAndNotesOnly  (const std::string& functioName);
		void             allowDirectionsOnly          (const std::string& functioName);
		int              getAddElementIndex           (int& index, std::string& output,
		                                               const std::string& input);
		void             zerase                       (std::string& inout, int num);
};




// A MuseEventSet is a timestamp and then a list of pointers to all
// lines in the original file that occur at that time.
// The MuseData class contains a variable called "sequence" which is
// a list of MuseEventSet object pointers which are sorted by time.

class MuseEventSet {
	public:
		                   MuseEventSet       (void);
		                   MuseEventSet       (const MuseEventSet& aSet);
		                   MuseEventSet       (HumNum atime);
		                  ~MuseEventSet       ()     { clear(); }

		void               clear              (void);
		void               setTime            (HumNum abstime);
		HumNum             getTime            (void);
		void               appendRecord       (MuseRecord* arecord);
		MuseRecord&        operator[]         (int index);
		MuseEventSet       operator=          (MuseEventSet& anevent);
		int                getEventCount      (void);

	protected:
		HumNum     absbeat;              // starting time of events
		std::vector<MuseRecord*> events; // list of events on absbeat
};



class MuseData {
	public:
		                  MuseData            (void);
		                  MuseData            (MuseData& input);
		                 ~MuseData            ();

		void              setFilename         (const std::string& filename);
		std::string       getFilename         (void);
		std::string       getPartName         (void);
		int               isMember            (const std::string& mstring);
		int               getMembershipPartNumber(const std::string& mstring);
		void              selectMembership    (const std::string& selectstring);
		MuseData&         operator=           (MuseData& input);
		int               getLineCount        (void);
		int               getNumLines         (void) { return getLineCount(); }
		MuseRecord&       last                (void);
		int               isEmpty             (void);
		int               append              (MuseRecord& arecord);
		int               append              (MuseData& musedata);
		int               append              (std::string& charstring);
		void              insert              (int index, MuseRecord& arecord);
		void              clear               (void);
		int               getInitialTpq       (void);

		int               read                (std::istream& input);
		int               readString          (const std::string& filename);
		int               readFile            (const std::string& filename);
		void              analyzeLayers       (void);
		int               analyzeLayersInMeasure(int startindex);

		// aliases for access to MuseRecord objects based on line indexes:
		std::string       getLine             (int index);

		bool              isCopyright         (int index);
		bool              isEncoder           (int index);
		bool              isId                (int index);
		bool              isMovementTitle     (int index);
		bool              isAnyNote           (int index);
		bool              isRegularNote       (int index);
		bool              isPartName          (int index);
		bool              isSource            (int index);
		bool              isWorkInfo          (int index);
		bool              isWorkTitle         (int index);
		bool              isHeaderRecord      (int index);
		bool              isBodyRecord        (int index);

		// header information
		std::string       getComposer         (void);
		std::string       getComposerDate     (void);
		std::string       getCopyright        (void);
		std::string       getEncoder          (void);
		std::string       getEncoderDate      (void);
		std::string       getEncoderName      (void);
		std::string       getId               (void);
		std::string       getMovementTitle    (void);
		std::string       getSource           (void);
		std::string       getWorkInfo         (void);
		std::string       getWorkTitle        (void);
		std::string       getOpus             (void);
		std::string       getNumber           (void);
		std::string       getMovementNumber   (void);

		// additional mark-up analysis functions for post-processing:
		void              doAnalyses          (void);
		void              analyzeType         (void);
		void              analyzeRhythm       (void);
		void              analyzeTies         (void);
		void              analyzePitch        (void);
		void              analyzeTpq          (void);

		// line-based (file-order indexing) accessor functions:
		MuseRecord&       operator[]          (int lindex);
		MuseRecord&       getRecord           (int lindex);
		HumNum            getTiedDuration     (int lindex);

		HumNum            getAbsBeat         (int lindex);
		HumNum            getFileDuration    (void);

		int               getLineTickDuration (int lindex);

		// event-based (time-order indexing) accessor functions:
		MuseEventSet&     getEvent            (int eindex);
		int               getEventCount       (void);
		HumNum            getEventTime        (int eindex);
		MuseRecord&       getRecord           (int eindex, int erecord);
		int               getLineIndex        (int eindex, int erecord);
		HumNum            getLineDuration     (int eindex, int erecord);
		HumNum            getNoteDuration     (int eindex, int erecord);
		int               getLastTiedNoteLineIndex(int eindex, int erecord);
		int               getNextTiedNoteLineIndex(int eindex, int erecord);
		HumNum            getTiedDuration     (int eindex, int erecord);
		int               getType             (int eindex, int erecord);
		void              cleanLineEndings    (void);
		std::string       getError            (void);
		bool              hasError            (void);


	private:
		std::vector<MuseRecord*>    m_data;
		std::vector<MuseEventSet*>  m_sequence;
		std::string                 m_name;
		std::string                 m_error;

	protected:
		void         clearError           (void);
		void         setError             (const std::string& error);
		void         processTie           (int eventindex, int recordindex,
		                                        int lastindex);
		int          searchForPitch       (int eventindex, int b40, int track);
		int          getNextEventIndex    (int startindex, HumNum target);
		void         constructTimeSequence(void);
		void         insertEventBackwards (HumNum atime, MuseRecord* arecord);
		int          getPartNameIndex     (void);
		std::string  getPartName          (int index);
		void         assignHeaderBodyState(void);

	public:
		static std::string  trimSpaces    (const std::string& input);
		static std::string  convertAccents(const std::string& input);
		static std::string  cleanString   (const std::string& input);
};


std::ostream& operator<<(std::ostream& out, MuseData& musedata);




class MuseDataSet {
	public:
		                  MuseDataSet         (void);
		                  MuseDataSet         (MuseDataSet& input);
		                 ~MuseDataSet         () { clear(); }

		void              clear               (void);
		int               readPartFile        (const std::string& filename);
		int               readPartString      (const std::string& data);
		int               readPart            (std::istream& input);
		int               readFile            (const std::string& filename);
		int               readString          (const std::string& data);
		int               read                (std::istream& input);
		MuseData&         operator[]          (int index);
		int               getFileCount        (void);
		void              deletePart          (int index);
		void              cleanLineEndings    (void);
		std::vector<int>  getGroupIndexList   (const std::string& group);

		std::string       getError            (void);
		bool              hasError            (void);
		void              clearError          (void);

		// MIDI related information
		double            getMidiTempo        (void);


	private:
		std::vector<MuseData*>  m_part;
		std::string             m_error;

	protected:
		int               appendPart          (MuseData* musedata);
		void              analyzeSetType      (std::vector<int>& types,
		                                       std::vector<std::string>& lines);
		void              analyzePartSegments (std::vector<int>& startindex,
		                                       std::vector<int>& stopindex,
		                                       std::vector<std::string>& lines);
		void              setError            (const std::string& error);

};


std::ostream& operator<<(std::ostream& out, MuseDataSet& musedata);



#define GRIDREST NAN

class NoteGrid;


class NoteCell {
	public:
		       NoteCell             (NoteGrid* owner, HTp token);
		      ~NoteCell             (void) { clear();                    }

		double getSgnDiatonicPitch  (void) { return m_b7;                }
		double getSgnMidiPitch      (void) { return m_b12;               }
		double getSgnBase40Pitch    (void) { return m_b40;               }
		double getSgnAccidental     (void) { return m_accidental;        }

		double getSgnDiatonicPitchClass(void);
		double getAbsDiatonicPitchClass(void);

		double getSgnBase40PitchClass(void);
		double getAbsBase40PitchClass(void);

		double getAbsDiatonicPitch  (void) { return fabs(m_b7);          }
		double getAbsMidiPitch      (void) { return fabs(m_b12);         }
		double getAbsBase40Pitch    (void) { return fabs(m_b40);         }
		double getAbsAccidental     (void) { return fabs(m_accidental);  }

		HTp    getToken             (void) { return m_token;             }
		int    getNextAttackIndex   (void) { return m_nextAttackIndex;   }
		int    getPrevAttackIndex   (void) { return m_prevAttackIndex;   }
		int    getCurrAttackIndex   (void) { return m_currAttackIndex;   }
		int    getSliceIndex        (void) { return m_timeslice;         }
		int    getVoiceIndex        (void) { return m_voice;             }

		bool   isAttack             (void);
		bool   isRest               (void);
		bool   isSustained          (void);

		std::string getAbsKernPitch (void);
		std::string getSgnKernPitch (void);

		double operator-            (NoteCell& B);
		double operator-            (int B);

		int    getLineIndex         (void);
		int    getFieldIndex        (void);
		std::ostream& printNoteInfo (std::ostream& out);
		double getDiatonicIntervalToNextAttack      (void);
		double getDiatonicIntervalFromPreviousAttack(void);
		double getMetricLevel       (void);
		HumNum getDurationFromStart (void);
		HumNum getDuration          (void);
		void   setMeter             (int topval, HumNum botval);
		int    getMeterTop          (void);
		HumNum getMeterBottom       (void);

		std::vector<HTp> m_tiedtokens;  // list of tied notes/rests after note attack

	protected:
		void clear                  (void);
		void calculateNumericPitches(void);
		void setVoiceIndex          (int index) { m_voice = index;           }
		void setSliceIndex          (int index) { m_timeslice = index;       }
		void setNextAttackIndex     (int index) { m_nextAttackIndex = index; }
		void setPrevAttackIndex     (int index) { m_prevAttackIndex = index; }
		void setCurrAttackIndex     (int index) { m_currAttackIndex = index; }

	private:
		NoteGrid* m_owner; // the NoteGrid to which this cell belongs.
		HTp m_token;       // pointer to the note in the origina Humdrum file.
		int m_voice;       // index of the voice in the score the note belongs
		                   // 0=bottom voice (HumdrumFile ordering of parts)
		                   // column in NoteGrid.
		int m_timeslice;   // index for the row in NoteGrid.

		double m_b7;         // diatonic note number; NaN=rest; negative=sustain.
		double m_b12;        // MIDI note number; NaN=rest; negative=sustain.
		double m_b40;        // base-40 note number; NaN=rest; negative=sustain.
		double m_accidental; // chromatic alteration of a diatonic pitch.
		                     // NaN=no accidental.
		int m_nextAttackIndex; // index to next note attack (or rest),
		                       // -1 for undefined (interpred as rest).
		int m_prevAttackIndex; // index to previous note attack.
		int m_currAttackIndex; // index to current note attack (useful for
		                       // finding the start of a sustained note.
		int m_metertop = 0;    // top number of prevailing meter signature
		HumNum m_meterbot = 0; // bottom number of prevailing meter signature

	friend NoteGrid;
};



class NoteGrid {
	public:
		           NoteGrid              (void) { }
		           NoteGrid              (HumdrumFile& infile);
		          ~NoteGrid              ();

		void       clear                 (void);

		bool       load                  (HumdrumFile& infile);
		NoteCell*  cell                  (int voiceindex, int sliceindex);
		int        getVoiceCount         (void);
		int        getSliceCount         (void);
		int        getLineIndex          (int sindex);
		int        getFieldIndex         (int vindex);

		void       printDiatonicGrid     (ostream& out);
		void       printMidiGrid         (ostream& out);
		void       printBase40Grid       (ostream& out);
		void       printRawGrid          (ostream& out);
		void       printKernGrid         (ostream& out);

		double     getSgnDiatonicPitch   (int vindex, int sindex);
		double     getSgnMidiPitch       (int vindex, int sindex);
		double     getSgnBase40Pitch     (int vindex, int sindex);
		string     getSgnKernPitch       (int vindex, int sindex);

		double     getAbsDiatonicPitch   (int vindex, int sindex);
		double     getAbsMidiPitch       (int vindex, int sindex);
		double     getAbsBase40Pitch     (int vindex, int sindex);
		string     getAbsKernPitch       (int vindex, int sindex);

		bool       isRest                (int vindex, int sindex);
		bool       isSustained           (int vindex, int sindex);
		bool       isAttack              (int vindex, int sindex);

		HTp        getToken              (int vindex, int sindex);

		int        getPrevAttackDiatonic (int vindex, int sindex);
		int        getNextAttackDiatonic (int vindex, int sindex);

		void       printGridInfo         (ostream& out);
		void       printVoiceInfo        (ostream& out, int vindex);

		void       getNoteAndRestAttacks (vector<NoteCell*>& attacks, int vindex);
		double     getMetricLevel        (int sindex);
		HumNum     getNoteDuration       (int vindex, int sindex);

	protected:
		void       buildAttackIndexes    (void);
		void       buildAttackIndex      (int vindex);

	private:
		vector<vector<NoteCell*> > m_grid;
		vector<HTp>                m_kernspines;
		vector<double>             m_metriclevels;
		HumdrumFile*               m_infile;
};



class Convert {
	public:

		// Rhythm processing, defined in Convert-rhythm.cpp
		static HumNum  recipToDuration      (const std::string& recip,
		                                     HumNum scale = 4,
		                                     const std::string& separator = " ");
		static HumNum  recipToDuration      (std::string* recip,
		                                     HumNum scale = 4,
		                                     const std::string& separator = " ");
		static HumNum  recipToDurationIgnoreGrace(const std::string& recip,
		                                     HumNum scale = 4,
		                                     const std::string& separator = " ");
		static HumNum  recipToDurationIgnoreGrace(std::string* recip,
		                                     HumNum scale = 4,
		                                     const std::string& separator = " ");
		static HumNum  recipToDurationNoDots(const std::string& recip,
		                                     HumNum scale = 4,
		                                     const std::string& separator = " ");
		static HumNum  recipToDurationNoDots(std::string* recip,
		                                     HumNum scale = 4,
		                                     const std::string& separator = " ");
		static std::string  durationToRecip      (HumNum duration,
		                                     HumNum scale = HumNum(1,4));
		static std::string  durationFloatToRecip (double duration,
		                                     HumNum scale = HumNum(1,4));
		static HumNum timeSigToDurationInQuarter(HTp token);

		// Tempo processing, defined in Convert-tempo.cpp
		static int tempoNameToMm (const std::string& name, int bot = 4, int top = 4);

		// Pitch processing, defined in Convert-pitch.cpp
		static std::string  base40ToKern    (int b40);
		static int     base40ToAccidental   (int b40);
		static int     base40ToDiatonic     (int b40);
		static int     base40ToMidiNoteNumber(int b40);
		static std::string  base40ToIntervalAbbr (int b40);
		static int     kernToOctaveNumber   (const std::string& kerndata);
		static int     kernToOctaveNumber   (HTp token)
				{ return kernToOctaveNumber((std::string)*token); }
		static int     kernToAccidentalCount(const std::string& kerndata);
		static int     kernToAccidentalCount(HTp token)
				{ return kernToAccidentalCount((std::string)*token); }

      static int     kernToStaffLocation  (HTp token, HTp clef = NULL);
      static int     kernToStaffLocation  (HTp token, const std::string& clef);
      static int     kernToStaffLocation  (const std::string& token, const std::string& clef = "");

		static int     kernToDiatonicPC     (const std::string& kerndata);
		static int     kernToDiatonicPC     (HTp token)
				{ return kernToDiatonicPC     ((std::string)*token); }
		static char    kernToDiatonicUC     (const std::string& kerndata);
		static int     kernToDiatonicUC     (HTp token)
				{ return kernToDiatonicUC     ((std::string)*token); }
		static char    kernToDiatonicLC     (const std::string& kerndata);
		static int     kernToDiatonicLC     (HTp token)
				{ return kernToDiatonicLC     ((std::string)*token); }
		static int     kernToBase40PC       (const std::string& kerndata);
		static int     kernToBase40PC       (HTp token)
				{ return kernToBase40PC       ((std::string)*token); }
		static int     kernToBase12PC       (const std::string& kerndata);
		static int     kernToBase12PC       (HTp token)
				{ return kernToBase12PC       ((std::string)*token); }
		static int     kernToBase7PC        (const std::string& kerndata) {
		                                     return kernToDiatonicPC(kerndata); }
		static int     kernToBase7PC        (HTp token)
				{ return kernToBase7PC        ((std::string)*token); }
		static int     kernToBase40         (const std::string& kerndata);
		static int     kernToBase40         (HTp token)
				{ return kernToBase40         ((std::string)*token); }
		static int     kernToBase12         (const std::string& kerndata);
		static int     kernToBase12         (HTp token)
				{ return kernToBase12         ((std::string)*token); }
		static int     kernToBase7          (const std::string& kerndata);
		static int     kernToBase7          (HTp token)
				{ return kernToBase7          ((std::string)*token); }
		static std::string  kernToRecip     (const std::string& kerndata);
		static std::string  kernToRecip     (HTp token);
		static int     kernToMidiNoteNumber (const std::string& kerndata);
		static int     kernToMidiNoteNumber(HTp token)
				{ return kernToMidiNoteNumber((std::string)*token); }
		static std::string  kernToScientificPitch(const std::string& kerndata,
		                                     std::string flat = "b",
		                                     std::string sharp = "#",
		                                     std::string separator = "");
		static std::string  kernToSciPitch  (const std::string& kerndata,
		      										 std::string flat = "b",
		                                     std::string sharp = "#",
		                                     std::string separator = "")
	       { return kernToScientificPitch(kerndata, flat, sharp, separator); }
		static std::string  kernToSP        (const std::string& kerndata,
		                                     std::string flat = "b",
		                                     std::string sharp = "#",
		                                     std::string separator = "")
		      { return kernToScientificPitch(kerndata, flat, sharp, separator); }
		static int     pitchToWbh           (int dpc, int acc, int octave,
		                                     int maxacc);
		static void    wbhToPitch           (int& dpc, int& acc, int& octave,
		                                     int maxacc, int wbh);
		static int     kernClefToBaseline   (const std::string& input);
		static int     kernClefToBaseline   (HTp input);
		static std::string  base40ToTrans   (int base40);
		static int     transToBase40        (const std::string& input);
		static int     base40IntervalToLineOfFifths(int trans);
		static std::string  keyNumberToKern (int number);
		static int     base7ToBase40        (int base7);
		static int     base40IntervalToDiatonic(int base40interval);


		// **mens, mensual notation, defiend in Convert-mens.cpp
		static bool    isMensRest           (const std::string& mensdata);
		static bool    isMensNote           (const std::string& mensdata);
		static bool    hasLigatureBegin     (const std::string& mensdata);
		static bool    hasRectaLigatureBegin(const std::string& mensdata);
		static bool    hasObliquaLigatureBegin(const std::string& mensdata);
		static bool    hasLigatureEnd       (const std::string& mensdata);
		static bool    hasRectaLigatureEnd  (const std::string& mensdata);
		static bool    hasObliquaLigatureEnd(const std::string& mensdata);
		static bool    getMensStemDirection (const std::string& mensdata);

		static std::string mensToRecip      (char rhythm, bool altera,
		                                     bool perfecta, bool imperfecta,
		                                     int maximodus, int modus,
		                                     int tempus, int prolatio);
		static HumNum  mensToDuration       (char rhythm, bool altera,
		                                     bool perfecta, bool imperfecta,
		                                     int maximodus, int modus,
		                                     int tempus, int prolatio);
		static int metToMensurationLevels   (const std::string& metsig);
		static HumNum mensToDuration        (const std::string& menstok, int rlev);
		static HumNum mensToDuration        (HTp menstok, const std::string& mettok);
		static HumNum mensToDuration        (HTp menstok);

		// older functions to enhance or remove:
		static HumNum  mensToDuration       (const std::string& mensdata,
		                                     HumNum scale = 4,
		                                     const std::string& separator = " ");
		static std::string  mensToRecip     (const std::string& mensdata,
		                                     HumNum scale = 4,
		                                     const std::string& separator = " ");
		static HumNum  mensToDurationNoDots(const std::string& mensdata,
		                                     HumNum scale = 4,
		                                     const std::string& separator = " ");

		// MuseData conversions in Convert-musedata.cpp
      static int       museToBase40        (const std::string& pitchString);
      static std::string musePitchToKernPitch(const std::string& museInput);
		static std::string museClefToKernClef(const std::string& mclef);
		static std::string museKeySigToKernKeySig(const std::string& mkeysig);
		static std::string museTimeSigToKernTimeSig(const std::string& mtimesig);
		static std::string museMeterSigToKernMeterSig(const std::string& mtimesig);
		static std::string museFiguredBassToKernFiguredBass(const std::string& mfb);

		// Harmony processing, defined in Convert-harmony.cpp
		static std::vector<int> minorHScaleBase40(void);
		static std::vector<int> majorScaleBase40 (void);
		static int         keyToInversion   (const std::string& harm);
		static int         keyToBase40      (const std::string& key);
		static std::vector<int> harmToBase40     (HTp harm, const std::string& key) {
		                                        return harmToBase40(*harm, key); }
		static std::vector<int> harmToBase40     (HTp harm, HTp key) {
		                                        return harmToBase40(*harm, *key); }
		static std::vector<int> harmToBase40     (const std::string& harm, const std::string& key);
		static std::vector<int> harmToBase40     (const std::string& harm, int keyroot, int keymode);
		static void        makeAdjustedKeyRootAndMode(const std::string& secondary,
		                                     int& keyroot, int& keymode);
		static int         chromaticAlteration(const std::string& content);

		// data-type specific (other than pitch/rhythm),
		// defined in Convert-kern.cpp
		static bool isKernRest              (const std::string& kerndata);
		static bool isKernNote              (const std::string& kerndata);
		static bool isKernNoteAttack        (const std::string& kerndata);
		static bool hasKernSlurStart        (const std::string& kerndata);
		static bool hasKernSlurEnd          (const std::string& kerndata);
		static bool hasKernPhraseStart      (const std::string& kerndata);
		static bool hasKernPhraseEnd        (const std::string& kerndata);
		static char hasKernStemDirection    (const std::string& kerndata);
		static bool isKernSecondaryTiedNote (const std::string& kerndata);
		static std::string getKernPitchAttributes(const std::string& kerndata);

		static int  getKernSlurStartElisionLevel(const std::string& kerndata, int index);
		static int  getKernSlurEndElisionLevel  (const std::string& kerndata, int index);
		static int  getKernPhraseStartElisionLevel(const std::string& kerndata, int index);
		static int  getKernPhraseEndElisionLevel(const std::string& kerndata, int index);

		static int  getKernBeamStartElisionLevel(const std::string& kerndata, int index);
		static int  getKernBeamEndElisionLevel  (const std::string& kerndata, int index);



		// String processing, defined in Convert-string.cpp
		static std::vector<std::string> splitString   (const std::string& data,
		                                     char separator = ' ');
		static void    replaceOccurrences   (std::string& source,
		                                     const std::string& search,
		                                     const std::string& replace);
		static std::string  repeatString         (const std::string& pattern, int count);
		static std::string  encodeXml            (const std::string& input);
		static std::string  getHumNumAttributes  (const HumNum& num);
		static std::string  trimWhiteSpace       (const std::string& input);
		static bool    startsWith           (const std::string& input,
		                                     const std::string& searchstring);
		static bool    contains(const std::string& input, const std::string& pattern);
		static bool    contains(const std::string& input, char pattern);
		static bool    contains(std::string* input, const std::string& pattern);
		static bool    contains(std::string* input, char pattern);
		static void    makeBooleanTrackList(std::vector<bool>& spinelist,
		                                     const std::string& spinestring,
		                                     int maxtrack);
		static std::vector<int> extractIntegerList(const std::string& input, int maximum);
		// private functions for extractIntegerList:
		static void processSegmentEntry(std::vector<int>& field, const std::string& astring, int maximum);
		static void removeDollarsFromString(std::string& buffer, int maximum);

		// Mathematical processing, defined in Convert-math.cpp
		static int     getLcm               (const std::vector<int>& numbers);
		static int     getGcd               (int a, int b);
		static void    primeFactors         (std::vector<int>& output, int n);
		static double  nearIntQuantize      (double value,
		                                    double delta = 0.00001);
		static double  significantDigits    (double value, int digits);
		static bool    isNaN                (double value);
		static bool    isPowerOfTwo         (int value);
		static double  pearsonCorrelation   (const std::vector<double> &x, const std::vector<double> &y);
		static double  standardDeviation    (const std::vector<double>& x);
		static double  standardDeviation    (const std::vector<int>& x);
		static double  standardDeviationSample(const std::vector<double>& x);
		static double  standardDeviationSample(const std::vector<int>& x);
		static double  mean                 (const std::vector<double>& x);
		static double  mean                 (const std::vector<int>& x);
		static int     romanNumeralToInteger(const std::string& roman);
		static double  coefficientOfVariationSample(const std::vector<double>& x);
		static double  coefficientOfVariationPopulation(const std::vector<double>& x);
		static double  nPvi                 (const std::vector<double>& x);

		// Reference record functions defined in Convert-reference.cpp
		static std::string getReferenceKeyMeaning(HTp token);
		static std::string getReferenceKeyMeaning(const std::string& token);
		static std::string getLanguageName(const std::string& abbreviation);
};



class PixelColor {
	public:
		             PixelColor     (void);
		             PixelColor     (const std::string& color);
		             PixelColor     (const PixelColor& color);
		             PixelColor     (int red, int green, int blue);
		             PixelColor     (float red, float green, float blue);
		             PixelColor     (double red, double green, double blue);
		            ~PixelColor     ();

		void         invert         (void);
		PixelColor&  setColor       (const std::string& colorstring);
		PixelColor&  setColor       (int red, int green, int blue);
		int          getRed         (void);
		int          getGreen       (void);
		int          getBlue        (void);
		void         setRed         (int value);
		void         setGreen       (int value);
		void         setBlue        (int value);
		float        getRedF        (void);
		float        getGreenF      (void);
		float        getBlueF       (void);
		void         setRedF        (float value);
		void         setGreenF      (float value);
		void         setBlueF       (float value);
		void         setColor       (PixelColor& color);
		PixelColor&  setHue         (float value);
		PixelColor&  setTriHue      (float value);
		PixelColor&  makeGrey       (void);
		PixelColor&  makeGray       (void);
		PixelColor&  setGrayNormalized(double value);
		PixelColor&  setGreyNormalized(double value);
		int          operator>      (int number);
		int          operator<      (int number);
		int          operator==     (PixelColor& color);
		int          operator!=     (PixelColor& color);
		PixelColor&  operator=      (PixelColor color);
		PixelColor&  operator=      (int value);
		PixelColor   operator+      (PixelColor& color);
		PixelColor&  operator+=     (int number);
		PixelColor   operator-      (PixelColor& color);
		PixelColor&  operator*=     (double number);
		PixelColor   operator*      (PixelColor& color);
		PixelColor   operator*      (double color);
		PixelColor   operator*      (int color);
		PixelColor   operator/      (double number);
		PixelColor   operator/      (int number);

		PixelColor&  rgb2hsi        (void);
		PixelColor&  hsi2rgb        (void);
		PixelColor   getHsi         (void);
		PixelColor   getRgb         (void);
		std::string  getHexColor    (void);

		PixelColor   getColor       (const std::string& colorstring);
		static PixelColor   mix     (PixelColor& color1, PixelColor& color2);

		void         writePpm6      (std::ostream& out);
		void         writePpm3      (std::ostream& out);

	public:
		unsigned char   Red;
		unsigned char   Green;
		unsigned char   Blue;
		// maybe add opacity byte or option byte to fill out 4 byte space.

	private:
		float   charToFloat         (int value);
		int     floatToChar         (float value);
		int     limit               (int value, int min, int max);
};


// for use with P3 ASCII pnm images: print red green blue triplet.
std::ostream& operator<<(std::ostream& out, PixelColor apixel);



// SliceType is a list of various Humdrum line types.  Groupings are
// segmented by categories which are prefixed with an underscore.
// For example Notes are in the _Duration group, since they have
// non-zero durations.  Notes and Gracenotes are in the _Data group.
// The indentation shows the various types of groups.
//

enum class SliceType {
				Notes = 1,
			_Duration,
				GraceNotes,
		_Data,
			Measures,
		_Measure,
				Stria,
				Clefs,
				Transpositions,
				KeyDesignations,
				KeySigs,
				TimeSigs,
				MeterSigs,
				Tempos,
				Labels,
				LabelAbbrs,
				Ottavas,
			_RegularInterpretation,
				Exclusives,
				Terminators,
				Manipulators,
			_Manipulator,
		_Interpretation,
			Layouts,
			LocalComments,
	_Spined,
		GlobalComments,
		GlobalLayouts,
		ReferenceRecords,
	_Other,
		Invalid
};


// MeasureType is a list of the style types for a measure (ending type for now)

enum class MeasureStyle {
	Invisible,
	Plain,
	RepeatBackward,
	RepeatForward,
	RepeatBoth,
	Double,
	Final
};



class MxmlMeasure;
class MxmlEvent;

class MxmlPart {
	public:
		              MxmlPart             (void);
		             ~MxmlPart             ();
		void          clear                (void);
		void          enableStems          (void);
		bool          readPart             (const string& id, xml_node partdef,
		                                    xml_node part);
		bool          addMeasure           (xml_node mel);
		bool          addMeasure           (xpath_node mel);
		int           getMeasureCount      (void) const;
		MxmlMeasure*  getMeasure           (int index) const;
		long          getQTicks            (void) const;
		int           setQTicks            (long value);
	   MxmlMeasure*  getPreviousMeasure   (MxmlMeasure* measure) const;
		HumNum        getDuration          (void) const;
		void          allocateSortedEvents (void);
		void          setPartNumber        (int number);
		int           getPartNumber        (void) const;
		int           getPartIndex         (void) const;
		int           getStaffCount        (void) const;
		int           getVerseCount        (void) const;
		int           getVerseCount        (int staffindex) const;
		string        getCaesura           (void) const;
		int           getHarmonyCount      (void) const;
		void          trackStaffVoices     (int staffnum, int voicenum);
		void          printStaffVoiceInfo  (void);
		void          prepareVoiceMapping  (void);
		int           getVoiceIndex        (int voicenum);
		int           getStaffIndex        (int voicenum);
		bool          hasEditorialAccidental(void) const;
		bool          hasDynamics          (void) const;
		bool          hasFiguredBass       (void) const;
		void          parsePartInfo        (xml_node partdeclaration);
		string        getPartName          (void) const;
		string        getPartAbbr          (void) const;
		string        cleanSpaces          (const string& input);
		bool          hasOrnaments         (void) const;


	private:
		void          receiveStaffNumberFromChild (int staffnum, int voicenum);
		void          receiveVerseCount           (int count);
		void          receiveVerseCount           (int staffnum, int count);
		void          receiveHarmonyCount         (int count);
		void          receiveEditorialAccidental  (void);
		void          receiveDynamic              (void);
		void          receiveFiguredBass          (void);
		void          receiveCaesura              (const string& letter);
		void          receiveOrnament             (void);

	protected:
		vector<MxmlMeasure*> m_measures;
		vector<long>         m_qtick;
		int                  m_partnum;
		int                  m_maxstaff;
		vector<int>          m_verseCount;
		int                  m_harmonyCount;
		bool                 m_editorialAccidental;
		bool                 m_stems = false;
		bool                 m_has_dynamics = false;
		bool                 m_has_figured_bass = false;
		string               m_partname;
		string               m_partabbr;
		string               m_caesura;
		bool                 m_hasOrnaments = false;

		// m_staffvoicehist: counts of staff and voice numbers.
		// staff=0 is used for items such as measures.
		// voice=0 is used for nonduration items such as harmony.
		vector<vector<int> > m_staffvoicehist;
	 	vector<pair<int, int> > m_voicemapping; // voicenum -> (staff, voiceindex)

	friend MxmlMeasure;
	friend MxmlEvent;

};



class GridSide {
	public:
		GridSide(void);
		~GridSide();

		int   getVerseCount     (void);
		HTp   getVerse          (int index);
		void  setVerse          (int index, HTp token);
		void  setVerse          (int index, const std::string& token);

		int   getXmlidCount     (void);
		void  setXmlid          (HTp token);
		void  setXmlid          (const std::string& token);
		void  detachXmlid       (void);
		HTp   getXmlid          (void);

		int   getHarmonyCount   (void);
		void  setHarmony        (HTp token);
		void  setHarmony        (const std::string& token);
		void  detachHarmony     (void);
		HTp   getHarmony        (void);

		int   getDynamicsCount  (void);
		void  setDynamics       (HTp token);
		void  setDynamics       (const std::string& token);
		void  detachDynamics    (void);
		HTp   getDynamics       (void);

		int   getFiguredBassCount (void);
		void  setFiguredBass      (HTp token);
		void  setFiguredBass      (const std::string& token);
		void  detachFiguredBass   (void);
		HTp   getFiguredBass      (void);

	private:
		HumdrumToken* m_xmlid        = NULL;
		std::vector<HumdrumToken*> m_verses;
		HumdrumToken* m_dynamics     = NULL;
		HumdrumToken* m_figured_bass = NULL;
		HumdrumToken* m_harmony      = NULL;
};

std::ostream& operator<<(std::ostream& output, GridSide* side);


class GridStaff : public std::vector<GridVoice*>, public GridSide {
	public:
		GridStaff(void);
		~GridStaff();
		GridVoice* setTokenLayer (int layerindex, HTp token, HumNum duration);
		void setNullTokenLayer   (int layerindex, SliceType type, HumNum nextdur);
		void appendTokenLayer    (int layerindex, HTp token, HumNum duration,
		                          const std::string& spacer = " ");
		int getMaxVerseCount     (void);
		string getString         (void);
};

std::ostream& operator<<(std::ostream& output, GridStaff* staff);



class GridPart : public std::vector<GridStaff*>, public GridSide {
	public:
		GridPart(void);
		~GridPart();

	private:
		std::string m_partName;


};

std::ostream& operator<<(std::ostream& output, GridPart* part);
std::ostream& operator<<(std::ostream& output, GridPart& part);



class GridSlice;
class HumGrid;

class GridMeasure : public std::list<GridSlice*> {
	public:
		GridMeasure(HumGrid* owner);
		~GridMeasure();

		GridSlice*   addTempoToken  (const std::string& tok, HumNum timestamp,
		                             int part, int staff, int voice, int maxstaff);
		GridSlice*   addTempoToken  (GridSlice* slice, int partindex,
		                             const std::string& tempo);
		GridSlice*   addTimeSigToken(const std::string& tok, HumNum timestamp,
		                             int part, int staff, int voice, int maxstaff);
		GridSlice*   addMeterSigToken(const std::string& tok, HumNum timestamp,
		                             int part, int staff, int voice, int maxstaff);
		GridSlice*   addKeySigToken (const std::string& tok, HumNum timestamp,
		                             int part, int staff, int voice, int maxstaff);
		GridSlice*   addClefToken   (const std::string& tok, HumNum timestamp,
		                             int part, int staff, int voice, int maxstaff);
		GridSlice*   addBarlineToken(const std::string& tok, HumNum timestamp,
		                             int part, int staff, int voice, int maxstaff);
		GridSlice*   addTransposeToken(const std::string& tok, HumNum timestamp,
		                             int part, int staff, int voice, int maxstaff);
		GridSlice*   addLabelToken  (const std::string& tok, HumNum timestamp,
		                             int part, int staff, int voice, int maxpart,
		                             int maxstaff);
		GridSlice*   addLabelAbbrToken(const std::string& tok, HumNum timestamp,
		                             int part, int staff, int voice, int maxpart,
		                             int maxstaff);
		GridSlice*   addDataToken   (const std::string& tok, HumNum timestamp,
		                             int part, int staff, int voice, int maxstaff);
		GridSlice*   addDataSubtoken(const std::string& tok, HumNum timestamp,
		                             int part, int staff, int voice);
		GridSlice*   addGraceToken  (const std::string& tok, HumNum timestamp,
		                             int part, int staff, int voice, int maxstaff,
		                             int gracenumber);
		GridSlice*   addGlobalLayout(const std::string& tok, HumNum timestamp);
		GridSlice*   addGlobalComment(const std::string& tok, HumNum timestamp);
		GridSlice*   appendGlobalLayout(const std::string& tok, HumNum timestamp);
		bool         transferTokens (HumdrumFile& outfile, bool recip,
		                             bool addbar, int startbarnum = 0);
		HumGrid*     getOwner       (void);
		void         setOwner       (HumGrid* owner);
		HumNum       getDuration    (void);
		void         setDuration    (HumNum duration);
		HumNum       getTimestamp   (void);
		void         setTimestamp   (HumNum timestamp);
		HumNum       getTimeSigDur  (void);
		void         setTimeSigDur  (HumNum duration);
		MeasureStyle getStyle       (void) { return m_style; }
		MeasureStyle getBarStyle    (void) { return getStyle(); }
		void         setStyle       (MeasureStyle style) { m_style = style; }
		void         setBarStyle    (MeasureStyle style) { setStyle(style); }
		void         setInvisibleBarline(void) { setStyle(MeasureStyle::Invisible); }
		void         setFinalBarlineStyle(void) { setStyle(MeasureStyle::Final); }
		void         setRepeatEndStyle(void) { setStyle(MeasureStyle::RepeatBackward); }
		void         setRepeatBackwardStyle(void) { setStyle(MeasureStyle::RepeatBackward); }
		void         setMeasureNumber(int value);
		int          getMeasureNumber(void);

		bool         isDouble(void)
		                  {return m_style == MeasureStyle::Double;}
		bool         isFinal(void)
		                  {return m_style == MeasureStyle::Final;}
		bool         isRepeatBackward(void)
		                  { return m_style == MeasureStyle::RepeatBackward; }
		bool         isInvisibleBarline(void)
		                  { return m_style == MeasureStyle::Invisible; }
		bool         isRepeatForward(void)
		                  { return m_style == MeasureStyle::RepeatForward; }
		bool         isRepeatBoth(void)
		                  { return m_style == MeasureStyle::RepeatBoth; }
		void         addInterpretationBefore(GridSlice* slice, int partindex, int staffindex, int voiceindex, const std::string& interpretation);
		void         addInterpretationAfter(GridSlice* slice, int partindex, int staffindex, int voiceindex, const std::string& interpretation, HumNum timestamp);
		void         addLayoutParameter(GridSlice* slice, int partindex, const std::string& locomment);
		void         addLayoutParameter(HumNum timestamp, int partindex, int staffindex, const std::string& locomment);
		void         addDynamicsLayoutParameters(GridSlice* slice, int partindex, const std::string& locomment);
		void         addFiguredBassLayoutParameters(GridSlice* slice, int partindex, const std::string& locomment);
		GridSlice*   addFiguredBass(HTp token, HumNum timestamp, int part, int maxstaff);
		GridSlice*   addFiguredBass(const std::string& tok, HumNum timestamp, int part, int maxstaff);
		bool         isInvisible(void);
		bool         isSingleChordMeasure(void);
		bool         isMonophonicMeasure(void);
		GridSlice*   getLastSpinedSlice(void);
		GridSlice*   getFirstSpinedSlice(void);

	protected:
		void         appendInitialBarline(HumdrumFile& infile, int startbarnum = 0);

	private:
		HumGrid*     m_owner;
		HumNum       m_duration;
		HumNum       m_timestamp;
		HumNum       m_timesigdur;
		MeasureStyle m_style;
		int          m_barnum = -1;
};

std::ostream& operator<<(std::ostream& output, GridMeasure& measure);
std::ostream& operator<<(std::ostream& output, GridMeasure* measure);


class HumGrid;


class GridSlice : public std::vector<GridPart*> {
	public:
		GridSlice(GridMeasure* measure, HumNum timestamp, SliceType type,
		          int partcount = 0);
		GridSlice(GridMeasure* measure, HumNum timestamp, SliceType type,
		          const GridSlice& slice);
		GridSlice(GridMeasure* measure, HumNum timestamp, SliceType type,
		          GridSlice* slice);
		~GridSlice();

		bool isNoteSlice(void)          { return m_type == SliceType::Notes;            }
		bool isGraceSlice(void)         { return m_type == SliceType::GraceNotes;       }
		bool isMeasureSlice(void)       { return m_type == SliceType::Measures;         }
		bool isClefSlice(void)          { return m_type == SliceType::Clefs;            }
		bool isLabelSlice(void)         { return m_type == SliceType::Labels;           }
		bool isLabelAbbrSlice(void)     { return m_type == SliceType::LabelAbbrs;       }
		bool isTransposeSlice(void)     { return m_type == SliceType::Transpositions;   }
		bool isKeySigSlice(void)        { return m_type == SliceType::KeySigs;          }
		bool isKeyDesignationSlice(void){ return m_type == SliceType::KeyDesignations;  }
		bool isTimeSigSlice(void)       { return m_type == SliceType::TimeSigs;         }
		bool isTempoSlice(void)         { return m_type == SliceType::Tempos;           }
		bool isMeterSigSlice(void)      { return m_type == SliceType::MeterSigs;        }
		bool isManipulatorSlice(void)   { return m_type == SliceType::Manipulators;     }
		bool isLayoutSlice(void)        { return m_type == SliceType::Layouts;          }
		bool isLocalLayoutSlice(void)   { return m_type == SliceType::Layouts;          }
		bool isInvalidSlice(void)       { return m_type == SliceType::Invalid;          }
		bool isGlobalComment(void)      { return m_type == SliceType::GlobalComments;   }
		bool isGlobalLayout(void)       { return m_type == SliceType::GlobalLayouts;    }
		bool isReferenceRecord(void)    { return m_type == SliceType::ReferenceRecords; }
		bool isOttavaRecord(void)       { return m_type == SliceType::Ottavas;          }
		bool isInterpretationSlice(void);
		bool isDataSlice(void);
		bool hasSpines(void);
		std::string getNullTokenForSlice(void);
		SliceType getType(void)    { return m_type; }

		void transferTokens        (HumdrumFile& outfile, bool recip);
		void initializePartStaves  (std::vector<MxmlPart>& partdata);
		void initializeBySlice     (GridSlice* slice);
		void initializeByStaffCount(int staffcount);
		void reportVerseCount      (int partindex, int staffindex, int count);

		HumNum       getDuration        (void);
		void         setDuration        (HumNum duration);
		HumNum       getTimestamp       (void);
		void         setTimestamp       (HumNum timestamp);
		void         setOwner           (HumGrid* owner);
		HumGrid*     getOwner           (void);
		HumNum       getMeasureDuration (void);
		HumNum       getMeasureTimestamp(void);
		GridMeasure* getMeasure         (void);
		void         invalidate         (void);

		void transferSides        (HumdrumLine& line, GridStaff& sides,
		                           const std::string& empty, int maxxcount,
		                           int maxvcount, int maxhcount, int maxfcount);
		void transferSides        (HumdrumLine& line, GridPart& sides,
		                           int partindex, const std::string& empty,
		                           int maxxcount, int maxvcount, int maxhcount,
		                           int maxdcount, int maxfcount);
		int getVerseCount         (int partindex, int staffindex);
		int getHarmonyCount       (int partindex, int staffindex = -1);
		int getXmlidCount         (int partindex, int staffindex = -1);
		int getDynamicsCount      (int partindex, int staffindex = -1);
		int getFiguredBassCount   (int partindex, int staffindex = -1);
		void addToken             (const std::string& tok, int parti, int staffi, int voicei);

	protected:
		HTp  createRecipTokenFromDuration  (HumNum duration);

	private:
		HumGrid*     m_owner;
		GridMeasure* m_measure;
		HumNum       m_timestamp;
		HumNum       m_duration;
		SliceType    m_type;

};


std::ostream& operator<<(std::ostream& output, GridSlice* slice);
std::ostream& operator<<(std::ostream& output, GridSlice& slice);



class GridVoice {
	public:
		GridVoice(void);
		GridVoice(HTp token, HumNum duration);
		GridVoice(const char* token, HumNum duration);
		GridVoice(const std::string& token, HumNum duration);
		~GridVoice();

		bool   isTransfered       (void);

		HTp    getToken           (void) const;
		void   setToken           (HTp token);
		void   setToken           (const std::string& token);
		void   setToken           (const char* token);
		bool   isNull             (void) const;

		void   setDuration        (HumNum duration);
		HumNum getDuration        (void) const;
		HumNum getDurationToNext  (void) const;
		HumNum getDurationToPrev  (void) const;
		void   setDurationToPrev  (HumNum dur);
		void   incrementDuration  (HumNum duration);
		void   forgetToken        (void);
		std::string getString          (void);

	protected:
		void   setTransfered      (bool state);

	private:
		HTp    m_token;
		HumNum m_nextdur;
		HumNum m_prevdur;
		bool   m_transfered;

	friend class GridSlice;
};

std::ostream& operator<<(std::ostream& output, GridVoice* voice);
std::ostream& operator<<(std::ostream& output, GridVoice& voice);



class HumGrid : public std::vector<GridMeasure*> {
	public:
		HumGrid(void);
		~HumGrid();
		void enableRecipSpine           (void);
		bool transferTokens             (HumdrumFile& outfile, int startbarnum = 0, const string& interp = "**kern");
		int  getHarmonyCount            (int partindex);
		int  getDynamicsCount           (int partindex);
		int  getFiguredBassCount        (int partindex);
		int  getXmlidCount              (int partindex);
		int  getVerseCount              (int partindex, int staffindex);
		bool hasDynamics                (int partindex);
		bool hasXmlids                  (int partindex);
		bool hasFiguredBass             (int partindex);
		void setDynamicsPresent         (int partindex);
		void setXmlidsPresent           (int partindex);
		void setFiguredBassPresent      (int partindex);
		void setHarmonyPresent          (int partindex);
		void setVerseCount              (int partindex, int staffindex, int count);
		void reportVerseCount           (int partindex, int staffindex, int count);
		void reportXmlidCount           (int partindex, int staffindex, int count);
		void setHarmonyCount            (int partindex, int count);
		void removeRedundantClefChanges (void);
		void removeSibeliusIncipit      (void);
		bool hasPickup                  (void);
		GridMeasure*  addMeasureToBack  (void);
		int  getPartCount               (void);
		int  getStaffCount              (int partindex);
		void deleteMeasure              (int index);
		void setPartName                (int index, const string& name);
		std::string getPartName         (int index);
		void addInvisibleRestsInFirstTrack(void);
		void setPartStaffDimensions     (std::vector<std::vector<GridSlice*>>& nextevent,
		                                 GridSlice* startslice);
		void addInvisibleRest           (std::vector<std::vector<GridSlice*>>& nextevent,
		                                 int index, int p, int s);
		void cleanTempos                (void);
		void cleanTempos                (GridSlice* slice);
		void expandLocalCommentLayers   (void);
		bool buildSingleList            (void);

	protected:
		void calculateGridDurations        (void);
		void insertExclusiveInterpretationLine (HumdrumFile& outfile, const string& interp);
		void insertDataTerminationLine     (HumdrumFile& outfile);
		void appendMeasureLine             (HumdrumFile& outfile,
		                                    GridSlice& slice);
		void insertPartIndications         (HumdrumFile& outfile);
		void insertStaffIndications        (HumdrumFile& outfile);
		void insertPartNames               (HumdrumFile& outfile);
		void addNullTokens                 (void);
		void addNullTokensForGraceNotes    (void);
		void addNullTokensForClefChanges   (void);
		void addNullTokensForLayoutComments(void);
		void checkForNullDataHoles         (void);

		void fillInNullTokensForGraceNotes(GridSlice* graceslice, GridSlice* lastnote,
		                                   GridSlice* nextnote);
		void fillInNullTokensForLayoutComments(GridSlice* layoutslice, GridSlice* lastnote,
		                                   GridSlice* nextnote);
		void fillInNullTokensForClefChanges (GridSlice* clefslice,
		                                    GridSlice* lastnote, GridSlice* nextnote);
		void adjustClefChanges             (void);
		void extendDurationToken           (int slicei, int parti,
		                                    int staffi, int voicei);
		GridVoice* getGridVoice(int slicei, int parti, int staffi, int voicei);
		void addMeasureLines               (void);
		void addLastMeasure                (void);
		bool manipulatorCheck              (void);
		GridSlice* manipulatorCheck        (GridSlice* ice1, GridSlice* ice2);
		void cleanupManipulators           (void);
		void cleanManipulator              (std::vector<GridSlice*>& newslices,
		                                    GridSlice* curr);
		GridSlice* checkManipulatorExpand  (GridSlice* curr);
		GridSlice* checkManipulatorContract(GridSlice* curr);
		void transferMerges                (GridStaff* oldstaff,
		                                    GridStaff* oldlaststaff,
		                                    GridStaff* newstaff,
		                                    GridStaff* newlaststaff, int pindex,
		                                    int sindex);
		void transferOtherParts            (GridSlice* oldline, GridSlice* newline, int maxpart);
		void insertExInterpSides           (HLp line, int part, int staff);
		void insertSideTerminals           (HLp line, int part, int staff);
		void insertSidePartInfo            (HLp line, int part, int staff);
		void insertSideStaffInfo           (HLp line, int part, int staff, int staffnum);
		void insertSideNullInterpretations (HLp line, int part, int staff);
		void getMetricBarNumbers           (std::vector<int>& barnums);
		string  createBarToken             (int m, int barnum,
		                                    GridMeasure* measure);
		string getBarStyle                 (GridMeasure* measure);
		void adjustExpansionsInStaff       (GridSlice* newmanip, GridSlice* curr,
		                                    int p, int s);
		void transferNonDataSlices         (GridMeasure* output, GridMeasure* input);
		string extractMelody               (GridMeasure* measure);
		void insertMelodyString            (GridMeasure* measure, const string& melody);
		GridVoice* createVoice             (const string& tok, const string& post, HumNum duration, int pindex, int sindex);
		HTp createHumdrumToken             (const string& tok, int pindex, int sindex);
		GridSlice* getNextSpinedLine       (const GridMeasure::iterator& it, int measureindex);
		void matchVoices                   (GridSlice* current, GridSlice* last);
		void adjustVoices                  (GridSlice* curr, GridSlice* newmanip, int partsplit);
		void createMatchedVoiceCount       (GridStaff* snew, GridStaff* sold, int p, int s);
		void matchLayers                   (GridSlice* output, GridSlice* input);
		void matchLayers                   (GridStaff* output, GridStaff* input);

	private:
		std::vector<GridSlice*>       m_allslices;
		std::vector<std::vector<int>> m_verseCount;
		std::vector<int>              m_harmonyCount;
		bool                          m_pickup;
		std::vector<bool>             m_dynamics;
		std::vector<bool>             m_xmlids;
		std::vector<bool>             m_figured_bass;
		std::vector<bool>             m_harmony;

		std::vector<std::string>      m_partnames;

		// options:
		bool m_recip;               // include **recip spine in output
		bool m_musicxmlbarlines;    // use measure numbers from <measure> element

};

ostream& operator<<(ostream& out, HumGrid& grid);



class MxmlMeasure;
class MxmlPart;

// Event types: These are all of the XML elements which can be children of
// the measure element in MusicXML.

enum measure_event_type {
	mevent_unknown,
	mevent_attributes,
	mevent_backup,
	mevent_barline,
	mevent_bookmark,
	mevent_direction,
	mevent_figured_bass,
	mevent_forward,
	mevent_grouping,
	mevent_harmony,
	mevent_link,
	mevent_note,
	mevent_print,
	mevent_sound,
	mevent_float       // category for GridSides not attached to note onsets
};


class MxmlEvent {
	public:
		                   MxmlEvent          (MxmlMeasure* measure);
		                  ~MxmlEvent          ();
		void               clear              (void);
		void               enableStems        (void);
		bool               parseEvent         (xml_node el, xml_node nextel,
		                                       HumNum starttime);
		bool               parseEvent         (xpath_node el, HumNum starttime);
		void               setTickStart       (long value, long ticks);
		void               setTickDur         (long value, long ticks);
		void               setStartTime       (HumNum value);
		void               setDuration        (HumNum value);
		void               setDurationByTicks (long value, xml_node el = xml_node(NULL));
		void               setModification    (HumNum value);
		HumNum             getStartTime       (void) const;
		HumNum             getDuration        (void) const;
		HumNum             getModification    (void) const;
		void               setOwner           (MxmlMeasure* measure);
		MxmlMeasure*       getOwner           (void) const;
		const char*        getName            (void) const;
		int                setQTicks          (long value);
		long               getQTicks          (void) const;
		long               getIntValue        (const char* query) const;
		bool               hasChild           (const char* query) const;
		void               link               (MxmlEvent* event);
		bool               isLinked           (void) const;
		bool               isRest             (void);
		bool               isGrace            (void);
		bool               hasGraceSlash      (void);
		bool               isFloating         (void);
		int                hasSlurStart       (std::vector<int>& directions);
		int                hasSlurStop        (void);
		void               setLinked          (void);
		std::vector<MxmlEvent*> getLinkedNotes     (void);
		void               attachToLastEvent  (void);
		bool               isChord            (void) const;
		std::ostream&      print              (std::ostream& out);
		int                getSequenceNumber  (void) const;
		int                getVoiceNumber     (void) const;
		void               setVoiceNumber     (int value);
		int                getStaffNumber     (void) const;
		int                getStaffIndex      (void) const;
		int                getVoiceIndex      (int maxvoice = 4) const;
		void               setStaffNumber     (int value);
		measure_event_type getType            (void) const;
		int                getPartNumber      (void) const;
		int                getPartIndex       (void) const;
		std::string        getRecip           (void) const;
		std::string        getKernPitch       (void);
		std::string        getPrefixNoteInfo  (void) const;
		std::string        getPostfixNoteInfo (bool primarynote, const std::string& recip) const;
		xml_node           getNode            (void);
		xml_node           getHNode           (void);
		HumNum             getTimeSigDur      (void);
		std::string        getElementName     (void);
		void               addNotations       (std::stringstream& ss,
		                                       xml_node notations,
		                                       int beamstarts,
		                                       const std::string& recip) const;
		void               reportVerseCountToOwner    (int count);
		void               reportVerseCountToOwner    (int staffnum, int count);
		void               reportHarmonyCountToOwner  (int count);
		void               reportMeasureStyleToOwner  (MeasureStyle style);
		void               reportEditorialAccidentalToOwner(void);
		void               reportDynamicToOwner       (void);
		void               reportFiguredBassToOwner   (void);
		void               reportCaesuraToOwner       (const std::string& letter = "Z") const;
		void               reportOrnamentToOwner      (void) const;
      void               makeDummyRest      (MxmlMeasure* owner,
		                                       HumNum startime,
		                                       HumNum duration,
		                                       int staffindex = 0,
		                                       int voiceindex = 0);
		void               setVoiceIndex      (int voiceindex);
		void               forceInvisible     (void);
		bool               isInvisible        (void);
		void               setBarlineStyle    (xml_node node);
		void               setTexts           (std::vector<std::pair<int, xml_node>>& nodes);
		void               setTempos          (std::vector<std::pair<int, xml_node>>& nodes);
		std::vector<std::pair<int, xml_node>>&  getTexts           (void);
		std::vector<std::pair<int, xml_node>>&  getTempos          (void);
		void               setDynamics        (xml_node node);
		void               setBracket         (xml_node node);
		void               setHairpinEnding   (xml_node node);
		void               addFiguredBass     (xml_node node);
		std::vector<xml_node> getDynamics     (void);
		std::vector<xml_node> getBrackets     (void);
		xml_node           getHairpinEnding   (void);
		int                getFiguredBassCount(void);
		xml_node           getFiguredBass     (int index);
		std::string        getRestPitch       (void) const;

	protected:
		HumNum             m_starttime;    // start time in quarter notes of event
		HumNum             m_duration;     // duration in quarter notes of event
      HumNum             m_modification; // tuplet time adjustment of note
		measure_event_type m_eventtype;    // enumeration type of event
		xml_node           m_node;         // pointer to event in XML structure
		MxmlMeasure*       m_owner;        // measure that contains this event
		std::vector<MxmlEvent*> m_links;   // list of secondary chord notes
		bool               m_linked;       // true if a secondary chord note
		int                m_sequence;     // ordering of event in XML file
		static int         m_counter;      // counter for sequence variable
		short              m_staff;        // staff number in part for event
		short              m_voice;        // voice number in part for event
		int                m_voiceindex;   // voice index of item (remapping)
      int                m_maxstaff;     // maximum staff number for measure
		xml_node           m_hnode;        // harmony label starting at note event
		bool               m_invisible;    // for forceInvisible();
		bool               m_stems;        // for preserving stems

		std::vector<xml_node> m_dynamics;   // dynamics <direction> starting just before note
		xml_node          m_hairpin_ending; // hairpin <direction> starting just after note and before new measure
		std::vector<xml_node>  m_figured_bass; // fb starting just before note
		std::vector<xml_node>  m_brackets;  // brackets to start/end before/after note
		std::vector<std::pair<int, xml_node>>  m_text;   // text <direction> starting just before note
		std::vector<std::pair<int, xml_node>>  m_tempo;   // tempo starting just before note

	private:
   	void   reportStaffNumberToOwner  (int staffnum, int voicenum);
		void   reportTimeSigDurToOwner   (HumNum duration);
		int    getDotCount               (void) const;

	public:
		static HumNum getQuarterDurationFromType (const char* type);
		static bool   nodeType             (xml_node node, const char* testname);
		static HumNum getEmbeddedDuration  (HumNum& modification, xml_node el = xml_node(NULL));


	friend MxmlMeasure;
	friend MxmlPart;
};


std::ostream& operator<<(std::ostream& output, xml_node element);



class MxmlEvent;
class MxmlPart;


class SimultaneousEvents {
	public:
		SimultaneousEvents(void) { }
		~SimultaneousEvents() { }
		HumNum starttime;              // start time of events
		HumNum duration;               // duration to next non-zero duration
		vector<MxmlEvent*> zerodur;    // zero-duration elements at this time
		vector<MxmlEvent*> nonzerodur; // non-zero dur elements at this time
};


class MxmlMeasure {
	public:
		              MxmlMeasure        (MxmlPart* part);
		             ~MxmlMeasure        (void);
		void          clear              (void);
		void          enableStems        (void);
		bool          parseMeasure       (xml_node mel);
		bool          parseMeasure       (xpath_node mel);
		void          setStartTimeOfMeasure (HumNum value);
		void          setStartTimeOfMeasure (void);
		void          setDuration        (HumNum value);
		HumNum        getStartTime       (void) const;
		HumNum        getTimestamp       (void) const { return getStartTime(); }
		HumNum        getDuration        (void) const;
		void          setOwner           (MxmlPart* part);
		MxmlPart*     getOwner           (void) const;
		int           getPartNumber      (void) const;
		int           getPartIndex       (void) const;
		int           setQTicks          (long value);
		long          getQTicks          (void) const;
		void          attachLastEventToPrevious  (void);
		void          calculateDuration  (void);
		int           getEventCount      (void) const;
		vector<SimultaneousEvents>* getSortedEvents(void);
		MxmlEvent*    getEvent           (int index) const;

		void          setNextMeasure     (MxmlMeasure* event);
		MxmlMeasure*  getNextMeasure     (void) const;
		MxmlMeasure*  getPreviousMeasure (void) const;
		void          setPreviousMeasure (MxmlMeasure* event);

		int           getVoiceIndex      (int voicenum);
		int           getStaffIndex      (int voicenum);
		void          setTimeSigDur      (HumNum duration);
		HumNum        getTimeSigDur      (void);
		void          addDummyRest       (void);
		void          addDummyRest       (HumNum starttime, HumNum duration,
		                                  int staffindex, int voiceindex);
		vector<MxmlEvent*>& getEventList (void);
		void  sortEvents                 (void);
		void  forceLastInvisible         (void);
		MeasureStyle  getStyle           (void);
		MeasureStyle  getBarStyle        (void);
		void  setStyle                   (MeasureStyle style);
		void  setBarStyle                (MeasureStyle style);
		void  makeFinalBarline(void)   { m_style = MeasureStyle::Final; }
		bool  isFinal(void)            { return m_style == MeasureStyle::Final; }
		bool  isDouble(void)           { return m_style == MeasureStyle::Double; }
		bool  isRepeatBackward(void)   { return m_style == MeasureStyle::RepeatBackward; }
		bool  isRepeatForward(void)    { return m_style == MeasureStyle::RepeatForward; }
		bool  isRepeatBoth(void)       { return m_style == MeasureStyle::RepeatBoth; }

	private:
		void  receiveStaffNumberFromChild         (int staffnum, int voicenum);
		void  receiveTimeSigDurFromChild          (HumNum duration);
		void  receiveMeasureStyleFromChild        (MeasureStyle style);
		void  receiveEditorialAccidentalFromChild (void);
		void  receiveOrnamentFromChild            (void);
   	void  reportStaffNumberToOwner            (int staffnum, int voicenum);
		void  reportVerseCountToOwner             (int count);
		void  reportVerseCountToOwner             (int staffindex, int count);
		void  reportHarmonyCountToOwner           (int count);
		void  reportEditorialAccidentalToOwner    (void);
		void  reportDynamicToOwner                (void);
		void  reportFiguredBassToOwner            (void);
		void  reportCaesuraToOwner                (const string& letter);
		void  reportOrnamentToOwner               (void);

	protected:
		HumNum             m_starttime; // start time of measure in quarter notes
		HumNum             m_duration;  // duration of measure in quarter notes
		HumNum             m_timesigdur; // duration of measure according to
													// prevailing time signature.
		MxmlPart*          m_owner;     // part which contains measure
		MxmlMeasure*       m_previous;  // previous measure in part or null
		MxmlMeasure*       m_following; // following measure in part or null
		vector<MxmlEvent*> m_events;    // list of semi-ordered events in measure
		vector<SimultaneousEvents> m_sortedevents; // list of time-sorted events
		MeasureStyle       m_style;     // measure style type
		bool               m_stems = false;

	friend MxmlEvent;
	friend MxmlPart;
};



class Option_register {
	public:
		         Option_register     (void);
		         Option_register     (const string& aDefinition, char aType,
		                                  const string& aDefaultOption);
		         Option_register     (const string& aDefinition, char aType,
		                                  const string& aDefaultOption,
		                                  const string& aModifiedOption);
		         Option_register     (const Option_register& reg);
		        ~Option_register     ();

		Option_register& operator=(const Option_register& reg);
		void     clearModified      (void);
		string   getDefinition      (void);
		string   getDefault         (void);
		string   getOption          (void);
		string   getModified        (void);
		string   getDescription     (void);
		bool     isModified         (void);
		char     getType            (void);
		void     reset              (void);
		void     setDefault         (const string& aString);
		void     setDefinition      (const string& aString);
		void     setDescription     (const string& aString);
		void     setModified        (const string& aString);
		void     setType            (char aType);
		ostream& print              (ostream& out);

	protected:
		string       m_definition;
		string       m_description;
		string       m_defaultOption;
		string       m_modifiedOption;
		bool         m_modifiedQ;
		char         m_type;
};


class Options {
	public:
		                Options           (void);
		                Options           (int argc, char** argv);
		                Options           (const Options& options);
		               ~Options           ();

		Options&        operator=         (const Options& options);
		int             argc              (void) const;
		const vector<string>& argv        (void) const;
		int             define            (const string& aDefinition);
		int             define            (const string& aDefinition,
		                                   const string& description);
		string          getArg            (int index);
		string          getArgument       (int index);
		int             getArgCount       (void);
		int             getArgumentCount  (void);
		vector<string>& getArgList        (vector<string>& output);
		vector<string>& getArgumentList   (vector<string>& output);
		bool            getBoolean        (const string& optionName);
		string          getCommand        (void);
		string          getCommandLine    (void);
		string          getDefinition     (const string& optionName);
		double          getDouble         (const string& optionName);
		char            getFlag           (void);
		char            getChar           (const string& optionName);
		float           getFloat          (const string& optionName);
		int             getInt            (const string& optionName);
		int             getInteger        (const string& optionName);
		string          getString         (const string& optionName);
		char            getType           (const string& optionName);
		int             optionsArg        (void);
		ostream&        print             (ostream& out);
		ostream&        printOptionList   (ostream& out);
		ostream&        printOptionListBooleanState(ostream& out);
		bool            process           (int error_check = 1, int suppress = 0);
		bool            process           (int argc, char** argv,
		                                      int error_check = 1,
		                                      int suppress = 0);
		bool            process           (const vector<string>& argv,
		                                      int error_check = 1,
		                                      int suppress = 0);
		bool            process           (const string& argv, int error_check = 1,
		                                      int suppress = 0);
		void            reset             (void);
		void            xverify           (int argc, char** argv,
		                                      int error_check = 1,
		                                      int suppress = 0);
		void            xverify           (int error_check = 1,
		                                      int suppress = 0);
		void            setFlag           (char aFlag);
		void            setModified       (const string& optionName,
		                                   const string& optionValue);
		void            setOptions        (int argc, char** argv);
		void            setOptions        (const vector<string>& argv);
		void            setOptions        (const string& args);
		void            appendOptions     (int argc, char** argv);
		void            appendOptions     (string& args);
		void            appendOptions     (vector<string>& argv);
		ostream&        printRegister     (ostream& out);
		int             isDefined         (const string& name);
		static vector<string> tokenizeCommandLine(const string& args);
		bool            hasParseError     (void);
		string          getParseError     (void);
		ostream&        getParseError     (ostream& out);

	protected:
		// m_argv: the list of raw command line strings including
		// a mix of options and non-option argument.
		vector<string> m_argv;

		// m_arguments: list of parsed command-line arguments which
		// are not options, or the command (argv[0]);
		vector<string> m_arguments;

		// m_optionRegister: store for the states/values of each option.
		vector<Option_register*> m_optionRegister;

		// m_optionFlag: the character which indicates an option.
		// Generally a dash, but could be made a slash for Windows environments.
		char m_optionFlag = '-';

		// m_optionList:
		map<string, int> m_optionList;

		//
		// boolern options for object:
		//

		// m_options_error_check: for .verify() function.
		bool m_options_error_checkQ = true;

		// m_processedQ: true if process() was run.  This will parse
		// the command-line arguments into a list of options, and also
		// enable boolean versions of the options.
		bool m_processedQ = false;

		// m_suppressQ: true means to suppress automatic --options option
		// listing.
		bool m_suppressQ = false;

		// m_optionsArgument: indicate that --options was used.
		bool m_optionsArgQ = false;

		// m_error: used to store errors in parsing command-line options.
		stringstream m_error;

	private:
		int     getRegIndex    (const string& optionName);
		bool    isOption       (const string& aString, int& argp);
		int     storeOption    (int gargp, int& position, int& running);
};

#define OPTION_BOOLEAN_TYPE   'b'
#define OPTION_CHAR_TYPE      'c'
#define OPTION_DOUBLE_TYPE    'd'
#define OPTION_FLOAT_TYPE     'f'
#define OPTION_INT_TYPE       'i'
#define OPTION_STRING_TYPE    's'
#define OPTION_UNKNOWN_TYPE   'x'



class HumTool : public Options {
	public:
		              HumTool         (void);
		virtual      ~HumTool         ();

		void          clearOutput     (void);

		bool          hasAnyText      (void);
		std::string   getAllText      (void);
		ostream&      getAllText      (ostream& out);

		bool          hasHumdrumText  (void);
		std::string   getHumdrumText  (void);
		ostream&      getHumdrumText  (ostream& out);
		void          suppressHumdrumFileOutput(void);

		bool          hasJsonText     (void);
		std::string   getJsonText     (void);
		ostream&      getJsonText     (ostream& out);

		bool          hasFreeText     (void);
		std::string   getFreeText     (void);
		ostream&      getFreeText     (ostream& out);

		bool          hasWarning      (void);
		std::string   getWarning      (void);
		ostream&      getWarning      (ostream& out);

		bool          hasError        (void);
		std::string   getError        (void);
		ostream&      getError        (ostream& out);
		void          setError        (const string& message);

		virtual void  finally         (void) { };

	protected:
		std::stringstream m_humdrum_text;  // output text in Humdrum syntax.
		std::stringstream m_json_text;     // output text in JSON syntax.
		std::stringstream m_free_text;     // output for plain text content.
	  	std::stringstream m_warning_text;  // output for warning messages;
	  	std::stringstream m_error_text;    // output for error messages;

		bool m_suppress = false;

};


///////////////////////////////////////////////////////////////////////////
//
// common command-line Interfaces
//

//////////////////////////////
//
// BASIC_INTERFACE -- Expects one Humdurm file, either from the
//    first command-line argument (left over after options have been
//    parsed out), or from standard input.
//
// function call that the interface must implement:
//  .run(HumdrumFile& infile, ostream& out)
//
//

#define BASIC_INTERFACE(CLASS)                         \
using namespace std;                                   \
using namespace hum;                                   \
int main(int argc, char** argv) {                      \
	CLASS interface;                                    \
	if (!interface.process(argc, argv)) {               \
		interface.getError(cerr);                        \
		return -1;                                       \
	}                                                   \
	HumdrumFile infile;                                 \
	if (interface.getArgCount() > 0) {                  \
		infile.readNoRhythm(interface.getArgument(1));   \
	} else {                                            \
		infile.readNoRhythm(cin);                        \
	}                                                   \
	int status = interface.run(infile, cout);           \
	if (interface.hasWarning()) {                       \
		interface.getWarning(cerr);                      \
		return 0;                                        \
	}                                                   \
	if (interface.hasError()) {                         \
		interface.getError(cerr);                        \
		return -1;                                       \
	}                                                   \
	interface.finally();                                \
	return !status;                                     \
}



//////////////////////////////
//
// STREAM_INTERFACE -- Use HumdrumFileStream (low-memory
//    usage implementation).
//

#define STREAM_INTERFACE(CLASS)                                  \
using namespace std;                                             \
using namespace hum;                                             \
int main(int argc, char** argv) {                                \
	CLASS interface;                                              \
	if (!interface.process(argc, argv)) {                         \
		interface.getError(cerr);                                  \
		return -1;                                                 \
	}                                                             \
	HumdrumFileStream instream(static_cast<Options&>(interface)); \
	HumdrumFileSet infiles;                                       \
	bool status = true;                                           \
	while (instream.readSingleSegment(infiles)) {                 \
		status &= interface.run(infiles);                          \
		if (interface.hasWarning()) {                              \
			interface.getWarning(cerr);                             \
		}                                                          \
		if (interface.hasAnyText()) {                              \
		   interface.getAllText(cout);                             \
		}                                                          \
		if (interface.hasError()) {                                \
			interface.getError(cerr);                               \
         return -1;                                              \
		}                                                          \
		if (!interface.hasAnyText()) {                             \
			for (int i=0; i<infiles.getCount(); i++) {              \
				cout << infiles[i];                                  \
			}                                                       \
		}                                                          \
		interface.clearOutput();                                   \
	}                                                             \
	interface.finally();                                          \
	return !status;                                               \
}



//////////////////////////////
//
// RAW_STREAM_INTERFACE -- Use HumdrumFileStream but send the
//    HumdrumFileStream object to the filter rather than individual
//    Humdrum files.
//

#define RAW_STREAM_INTERFACE(CLASS)                              \
using namespace std;                                             \
using namespace hum;                                             \
int main(int argc, char** argv) {                                \
	CLASS interface;                                              \
	if (!interface.process(argc, argv)) {                         \
		interface.getError(cerr);                                  \
		return -1;                                                 \
	}                                                             \
	HumdrumFileStream instream(static_cast<Options&>(interface)); \
	bool status = interface.run(instream);                        \
	if (interface.hasWarning()) {                                 \
		interface.getWarning(cerr);                                \
	}                                                             \
	if (interface.hasAnyText()) {                                 \
	   interface.getAllText(cout);                                \
	}                                                             \
	if (interface.hasError()) {                                   \
		interface.getError(cerr);                                  \
        return -1;                                               \
	}                                                             \
	interface.finally();                                          \
	interface.clearOutput();                                      \
	return !status;                                               \
}



//////////////////////////////
//
// SET_INTERFACE -- Use HumdrumFileSet (multiple file high-memory
//    usage implementation).
//

#define SET_INTERFACE(CLASS)                                     \
using namespace std;                                             \
using namespace hum;                                             \
int main(int argc, char** argv) {                                \
	CLASS interface;                                              \
	if (!interface.process(argc, argv)) {                         \
		interface.getError(cerr);                                  \
		return -1;                                                 \
	}                                                             \
	HumdrumFileStream instream(static_cast<Options&>(interface)); \
	HumdrumFileSet infiles;                                       \
	instream.read(infiles);                                       \
	bool status = interface.run(infiles);                         \
	if (interface.hasWarning()) {                                 \
		interface.getWarning(cerr);                                \
	}                                                             \
	if (interface.hasAnyText()) {                                 \
	   interface.getAllText(cout);                                \
	}                                                             \
	if (interface.hasError()) {                                   \
		interface.getError(cerr);                                  \
        return -1;                                               \
	}                                                             \
	if (!interface.hasAnyText()) {                                \
		for (int i=0; i<infiles.getCount(); i++) {                 \
			cout << infiles[i];                                     \
		}                                                          \
	}                                                             \
	interface.finally();                                          \
	interface.clearOutput();                                      \
	return !status;                                               \
}



class HumdrumFileSet;

class HumdrumFileStream {
	public:
		                HumdrumFileStream  (void);
		                HumdrumFileStream  (char** list);
		                HumdrumFileStream  (const std::vector<std::string>& list);
		                HumdrumFileStream  (Options& options);
		                HumdrumFileStream  (const string& datastream);

		void            loadString         (const string& data);

		int             setFileList        (char** list);
		int             setFileList        (const std::vector<std::string>& list);

		void            clear              (void);
		int             eof                (void);

		int             getFile            (HumdrumFile& infile);
		int             read               (HumdrumFile& infile);
		int             read               (HumdrumFileSet& infiles);
		int             readSingleSegment  (HumdrumFileSet& infiles);

	protected:
		std::stringstream m_stringbuffer;   // used to read files from a string
		std::ifstream     m_instream;       // used to read from list of files
		std::stringstream m_urlbuffer;      // used to read data over internet
		std::string       m_newfilebuffer;  // used to keep track of !!!!segment:
		                                    // records.

		std::vector<std::string>  m_filelist;       // used when not using cin
		int                       m_curfile;        // index into filelist

		std::vector<std::string>  m_universals;     // storage for universal comments

		// Automatic URL downloading of data from internet in read():
		void     fillUrlBuffer            (std::stringstream& uribuffer,
		                                   const std::string& uriname);

};



///////////////////////////////////////////////////////////////////////////

class HumdrumFileSet {
   public:
                            HumdrumFileSet   (void);
                            HumdrumFileSet   (Options& options);
                            HumdrumFileSet   (const std::string& contents);
                           ~HumdrumFileSet   ();

      void                  clear            (void);
      void                  clearNoFree      (void);
      int                   getSize          (void);
      int                   getCount         (void) { return getSize(); }
      HumdrumFile&          operator[]       (int index);
		bool                  swap             (int index1, int index2);
		bool                  hasFilters       (void);
		bool                  hasGlobalFilters    (void);
		bool                  hasUniversalFilters (void);
		std::vector<HLp>      getUniversalReferenceRecords(void);

      int                   readFile         (const std::string& filename);
      int                   readString       (const std::string& contents);
      int                   readStringCsv    (const std::string& contents);
      int                   read             (std::istream& inStream);
      int                   read             (Options& options);
      int                   read             (HumdrumFileStream& instream);

      int                   readAppendFile   (const std::string& filename);
      int                   readAppendString (const std::string& contents);
      int                   readAppendStringCsv (const std::string& contents);
      int                   readAppend       (std::istream& inStream);
      int                   readAppend       (Options& options);
      int                   readAppend       (HumdrumFileStream& instream);
      int                   readAppendHumdrum(HumdrumFile& infile);
		int                   appendHumdrumPointer(HumdrumFile* infile);

   protected:
      vector<HumdrumFile*>  m_data;

      void                  appendHumdrumFileContent(const std::string& filename,
                                               std::stringstream& inbuffer);
};



class Tool_autoaccid : public HumTool {
	public:
		         Tool_autoaccid    (void);
		        ~Tool_autoaccid    () {};

		bool     run               (HumdrumFileSet& infiles);
		bool     run               (HumdrumFile& infile);
		bool     run               (const string& indata, ostream& out);
		bool     run               (HumdrumFile& infile, ostream& out);

	protected:
		void    processFile        (HumdrumFile& infile);
		void    initialize         (void);
		void    addAccidentalInfo  (HTp token);
		void    removeAccidentalQualifications(HumdrumFile& infile);
		void    addAccidentalQualifications(HumdrumFile& infile);
		string  setVisualState     (const string& input, bool state);

	private:
		bool    m_visualQ;
		bool    m_hiddenQ;
		bool    m_removeQ;
		bool    m_cautionQ;

};



class Tool_autobeam : public HumTool {
	public:
		         Tool_autobeam   (void);
		        ~Tool_autobeam   () {};

		bool     run             (HumdrumFile& infile);
		bool     run             (HumdrumFileSet& infiles);
		bool     run             (const string& indata, ostream& out);
		bool     run             (HumdrumFile& infile, ostream& out);

	protected:
		void     initialize      (HumdrumFile& infile);
		void     processStrand   (HTp strandstart, HTp strandend);
		void     processMeasure  (vector<HTp>& measure);
		void     addBeam         (HTp startnote, HTp endnote);
		void     addBeams        (HumdrumFile& infile);
		void     beamGraceNotes  (HumdrumFile& infile);
		string   getBeamFromDur  (HTp token, const string& text);
		void     removeQqMarks   (HTp stok, HTp etok);
		void     removeQqMarks   (HTp tok);
		void     removeBeams     (HumdrumFile& infile);
		void     removeEdgeRests (HTp& startnote, HTp& endnote);
		void     breakBeamsByLyrics(HumdrumFile& infile);
		void     processStrandForLyrics(HTp stok, HTp etok);
		bool     hasSyllable     (HTp token);
		void     splitBeam       (HTp tok, HTp stok, HTp etok);
		void     splitBeam2      (vector<HTp>& group, HTp tok);
		void     getBeamedNotes(vector<HTp>& toks, HTp tok, HTp stok, HTp etok);
		bool     isLazy          (vector<HTp>& group);
		void     splitBeamLazy   (vector<HTp>& group, HTp tok);
		void     splitBeamNotLazy(vector<HTp>& group, HTp tok);
		void     removeBeamCharacters(HTp token);

	private:
		std::vector<std::vector<pair<int, HumNum> > > m_timesigs;
		std::vector<HTp> m_kernspines;
		bool        m_overwriteQ = false;
		std::vector<bool> m_tracks;
		bool        m_includerests = false;
		int         m_splitcount = 0;

};



class Coord {
   public:
           Coord(void) { clear(); }
      void clear(void) { i = j = -1; }
      int i;
      int j;
};


class Tool_autostem : public HumTool {
	public:
		         Tool_autostem         (void);
		        ~Tool_autostem         () {};

		bool     run                   (HumdrumFileSet& infiles);
		bool     run                   (HumdrumFile& infile);
		bool     run                   (const string& indata, ostream& out);
		bool     run                   (HumdrumFile& infile, ostream& out);

	protected:
		void     initialize            (HumdrumFile& infile);
		void      example              (void);
		void      usage                (void);
		bool      autostem             (HumdrumFile& infile);
		void      getClefInfo          (vector<vector<int> >& baseline,
		                                HumdrumFile& infile);
		void      addStem              (string& input, const string& piece);
		void      processKernTokenStemsSimpleModel(HumdrumFile& infile,
		                                vector<vector<int> >& baseline,
		                                int row, int col);
		void      removeStems          (HumdrumFile& infile);
		void      removeStem2          (HumdrumFile& infile, int row, int col);
		int       getVoice             (HumdrumFile& infile, int row, int col);
		void      getNotePositions     (vector<vector<vector<int> > >& notepos,
		                                vector<vector<int> >& baseline,
		                                HumdrumFile& infile);
		void      printNotePositions   (HumdrumFile& infile,
		                                vector<vector<vector<int> > >& notepos);
		void      getVoiceInfo         (vector<vector<int> >& voice, HumdrumFile& infile);
		void      printVoiceInfo       (HumdrumFile& infile, vector<vector<int> >& voice);
		void      processKernTokenStems(HumdrumFile& infile,
		                                vector<vector<int> >& baseline, int row, int col);
		void      getMaxLayers         (vector<int>& maxlayer, vector<vector<int> >& voice,
		                                HumdrumFile& infile);
		bool      assignStemDirections (vector<vector<int> >& stemdir,
		                                vector<vector<int> > & voice,
		                                vector<vector<vector<int> > >& notepos,
		                                HumdrumFile& infile);
		void      assignBasicStemDirections(vector<vector<int> >& stemdir,
		                                vector<vector<int> >& voice,
		                                vector<vector<vector<int> > >& notepos,
		                                HumdrumFile& infile);
		int       determineChordStem   (vector<vector<int> >& voice,
		                                vector<vector<vector<int> > >& notepos,
		                                HumdrumFile& infile, int row, int col);
		void      insertStems          (HumdrumFile& infile,
		                                vector<vector<int> >& stemdir);
		void      setStemDirection     (HumdrumFile& infile, int row, int col,
		                                int direction);
		bool      getBeamState         (vector<vector<string > >& beams,
		                                HumdrumFile& infile);
		void      countBeamStuff       (const string& token, int& start, int& stop,
		                                int& flagr, int& flagl);
		void      getBeamSegments      (vector<vector<Coord> >& beamednotes,
		                                vector<vector<string > >& beamstates,
		                                HumdrumFile& infile, vector<int> maxlayer);
		int       getBeamDirection     (vector<Coord>& coords,
		                                vector<vector<int> >& voice,
		                                vector<vector<vector<int> > >& notepos);
		void      setBeamDirection     (vector<vector<int> >& stemdir,
		                                vector<Coord>& bnote, int direction);

	private:
		int    debugQ        = 0;       // used with --debug option
		int    removeQ       = 0;       // used with -r option
		int    noteposQ      = 0;       // used with -p option
		int    voiceQ        = 0;       // used with --voice option
		int    removeallQ    = 0;       // used with -R option
		int    overwriteQ    = 0;       // used with -o option
		int    overwriteallQ = 0;       // used with -O option
		int    Middle        = 4;       // used with -u option
		int    Borderline    = 0;       // really used with -u option
		int    notlongQ      = 0;       // used with -L option
		bool   m_quit        = false;

};


class Tool_binroll : public HumTool {
	public:
		         Tool_binroll      (void);
		        ~Tool_binroll      () {};

		bool     run               (HumdrumFileSet& infiles);
		bool     run               (HumdrumFile& infile);
		bool     run               (const string& indata, ostream& out);
		bool     run               (HumdrumFile& infile, ostream& out);

	protected:
		void     processFile       (HumdrumFile& infile);
		void     processStrand     (vector<vector<char>>& roll, HTp starting,
		                            HTp ending);
		void     printAnalysis     (HumdrumFile& infile,
		                            vector<vector<char>>& roll);

	private:
		HumNum    m_duration;

};


class Tool_chantize : public HumTool {
	public:
		         Tool_chantize      (void);
		        ~Tool_chantize      () {};

		bool     run                (HumdrumFileSet& infiles);
		bool     run                (HumdrumFile& infile);
		bool     run                (const string& indata, ostream& out);
		bool     run                (HumdrumFile& infile, ostream& out);

	protected:
		void     initialize         (HumdrumFile& infile);
		void     processFile        (HumdrumFile& infile);
		void     outputFile         (HumdrumFile& infile);
		void     updateKeySignatures(HumdrumFile& infile, int lineindex);
		void     checkDataLine      (HumdrumFile& infile, int lineindex);
		void     clearStates        (void);
		void     addBibliographicRecords(HumdrumFile& infile);
		void     deleteBreaks       (HumdrumFile& infile);
		void     fixEditorialAccidentals(HumdrumFile& infile);
		void     fixInstrumentAbbreviations(HumdrumFile& infile);
		void     deleteDummyTranspositions(HumdrumFile& infile);
		string   getDate            (void);
		vector<bool> getTerminalRestStates(HumdrumFile& infile);
		bool     hasDiamondNotes    (HumdrumFile& infile);

	private:
		vector<vector<int>> m_pstates;
		vector<vector<int>> m_kstates;
		vector<vector<bool>> m_estates;
		bool m_diamondQ = false;

};


class Tool_chooser : public HumTool {
	public:
		       	   Tool_chooser       (void);
		       	  ~Tool_chooser       () {};

		bool        run                (HumdrumFileSet& infiles);
		bool        run                (const string& indata);
		bool        run                (HumdrumFileStream& instream);

	protected:
		void        processFiles       (HumdrumFileSet& infiles);
		void        initialize         (void);

		void        expandSegmentList  (vector<int>& field, string& fieldstring,
		                                int maximum);
		void        processSegmentEntry(vector<int>& field,
		                                const string& astring, int maximum);
		void        removeDollarsFromString(string& buffer, int maximum);

	private:

};


class Tool_chord : public HumTool {
	public:
		         Tool_chord      (void);
		        ~Tool_chord      () {};

		bool     run               (HumdrumFileSet& infiles);
		bool     run               (HumdrumFile& infile);
		bool     run               (const string& indata, ostream& out);
		bool     run               (HumdrumFile& infile, ostream& out);

	protected:
		void     processFile       (HumdrumFile& infile, int direction);
		void     processChord      (HTp tok, int direction);
		void     initialize        (void);
		void     minimizeChordPitches(vector<string>& notes, vector<pair<int,int>>& pitches);
		void     maximizeChordPitches(vector<string>& notes, vector<pair<int,int>>& pitches);

	private:
		int       m_direction = 0;
		int       m_spine     = -1;
		int       m_primary   = 0;

};


class NoteNode {
   public:
		int b40;         // base-40 pitch number or 0 if a rest, negative if tied
		int line;        // line number in original score of note
		int spine;       // spine number in original score of note
		int measure;     // measure number of note
		int serial;      // serial number
		int mark;        // for marking search matches
		std::string notemarker;  // for pass-through of marks
		double beatsize; // time signature bottom value which or
		                 // 3 times the bottom if compound meter
		HumNum   duration;  // duration

		         NoteNode             (void) { clear(); }
		         NoteNode             (const NoteNode& anode);
		         NoteNode& operator=  (NoteNode& anode);
		        ~NoteNode             (void);
		void     clear                (void);
		int      isRest               (void) { return b40 == 0 ? 1 : 0; }
		int      isSustain            (void) { return b40 < 0 ? 1 : 0; }
		int      isAttack             (void) { return b40 > 0 ? 1 : 0; }
		int      getB40               (void) { return abs(b40); }
		void     setId                (const std::string& anid);
		std::string   getIdString          (void);
		std::string   getId                (void);

   protected:
		std::string  protected_id; // id number provided by data
};



class Tool_cint : public HumTool {
	public:
		         Tool_cint    (void);
		        ~Tool_cint    () {};

		bool     run                    (HumdrumFileSet& infiles);
		bool     run                    (HumdrumFile& infile);
		bool     run                    (const std::string& indata, ostream& out);
		bool     run                    (HumdrumFile& infile, ostream& out);

	protected:

		void      initialize           (void);
		void      example              (void);
		void      usage                (const std::string& command);
		int       processFile          (HumdrumFile& infile);
		void      getKernTracks        (std::vector<int>& ktracks, HumdrumFile& infile);
		int       validateInterval     (std::vector<std::vector<NoteNode> >& notes,
		                                int i, int j, int k);
		void      printIntervalInfo    (HumdrumFile& infile, int line,
		                                int spine, std::vector<std::vector<NoteNode> >& notes,
		                                int noteline, int noteindex,
		                                std::vector<std::string >& abbr);
		void      getAbbreviations     (std::vector<std::string >& abbreviations,
		                                std::vector<std::string >& names);
		void      getAbbreviation      (std::string& abbr, std::string& name);
		void      extractNoteArray     (std::vector<std::vector<NoteNode> >& notes,
		                                HumdrumFile& infile, std::vector<int>& ktracks,
		                                std::vector<int>& reverselookup);
		int       onlyRests            (std::vector<NoteNode>& data);
		int       hasAttack            (std::vector<NoteNode>& data);
		int       allSustained         (std::vector<NoteNode>& data);
		void      printPitchGrid       (std::vector<std::vector<NoteNode> >& notes,
		                                HumdrumFile& infile);
		void      getNames             (std::vector<std::string >& names,
		                                std::vector<int>& reverselookup, HumdrumFile& infile);
		void      printLattice         (std::vector<std::vector<NoteNode> >& notes,
		                                HumdrumFile& infile, std::vector<int>& ktracks,
		                                std::vector<int>& reverselookup, int n);
		void      printSpacer          (ostream& out);
		int       printInterval        (ostream& out, NoteNode& note1, NoteNode& note2,
		                                int type, int octaveadjust = 0);
		int       printLatticeItem     (std::vector<std::vector<NoteNode> >& notes, int n,
		                                int currentindex, int fileline);
		int       printLatticeItemRows (std::vector<std::vector<NoteNode> >& notes, int n,
		                                int currentindex, int fileline);
		int       printLatticeModule   (ostream& out, std::vector<std::vector<NoteNode> >& notes,
		                                int n, int startline, int part1, int part2);
		void      printInterleaved     (HumdrumFile& infile, int line,
		                                std::vector<int>& ktracks, std::vector<int>& reverselookup,
		                                const std::string& interstring);
		void      printLatticeInterleaved(std::vector<std::vector<NoteNode> >& notes,
		                                HumdrumFile& infile, std::vector<int>& ktracks,
		                                std::vector<int>& reverselookup, int n);
		int       printInterleavedLattice(HumdrumFile& infile, int line,
		                                std::vector<int>& ktracks, std::vector<int>& reverselookup,
		                                int n, int currentindex,
		                                std::vector<std::vector<NoteNode> >& notes);
		int       printCombinations    (std::vector<std::vector<NoteNode> >& notes,
		                                HumdrumFile& infile, std::vector<int>& ktracks,
		                                std::vector<int>& reverselookup, int n,
		                                std::vector<std::vector<std::string> >& retrospective,
		                                const std::string& searchstring);
		void      printAsCombination   (HumdrumFile& infile, int line,
		                                std::vector<int>& ktracks, std::vector<int>& reverselookup,
		                                const std::string& interstring);
		int       printModuleCombinations(HumdrumFile& infile, int line,
		                                std::vector<int>& ktracks, std::vector<int>& reverselookup,
		                                int n, int currentindex,
		                                std::vector<std::vector<NoteNode> >& notes,
		                                int& matchcount,
		                                std::vector<std::vector<std::string> >& retrospective,
		                                const std::string& searchstring);
		int       printCombinationsSuspensions(std::vector<std::vector<NoteNode> >& notes,
		                                HumdrumFile& infile, std::vector<int>& ktracks,
		                                std::vector<int>& reverselookup, int n,
		                                std::vector<std::vector<std::string> >& retrospective);
		int       printCombinationModule(ostream& out, const std::string& filename,
		                                std::vector<std::vector<NoteNode> >& notes,
		                                int n, int startline, int part1, int part2,
		                                std::vector<std::vector<std::string> >& retrospective,
		                                std::string& notemarker, int markstate = 0);
		int       printCombinationModulePrepare(ostream& out, const std::string& filename,
		                                std::vector<std::vector<NoteNode> >& notes, int n,
		                                int startline, int part1, int part2,
		                                std::vector<std::vector<std::string> >& retrospective,
		                                HumdrumFile& infile, const std::string& searchstring);
		int       getOctaveAdjustForCombinationModule(std::vector<std::vector<NoteNode> >& notes,
		                                int n, int startline, int part1, int part2);
		void      addMarksToInputData  (HumdrumFile& infile,
		                                std::vector<std::vector<NoteNode> >& notes,
		                                std::vector<int>& ktracks,
		                                std::vector<int>& reverselookup);
		void      markNote              (HumdrumFile& infile, int line, int col);
		void      initializeRetrospective(std::vector<std::vector<std::string> >& retrospective,
		                                HumdrumFile& infile, std::vector<int>& ktracks);
		int       getTriangleIndex(int number, int num1, int num2);
		void      adjustKTracks        (std::vector<int>& ktracks, const std::string& koption);
		int       getMeasure           (HumdrumFile& infile, int line);

	private:

		int       debugQ       = 0;      // used with --debug option
		int       base40Q      = 0;      // used with --40 option
		int       base12Q      = 0;      // used with --12 option
		int       base7Q       = 0;      // used with -7 option
		int       pitchesQ     = 0;      // used with --pitches option
		int       rhythmQ      = 0;      // used with -r option and others
		int       durationQ    = 0;      // used with --dur option
		int       latticeQ     = 0;      // used with -l option
		int       interleavedQ = 0;      // used with -L option
		int       Chaincount   = 1;      // used with -n option
		int       chromaticQ   = 0;      // used with --chromatic option
		int       sustainQ     = 0;      // used with -s option
		int       zeroQ        = 0;      // used with -z option
		int       topQ         = 0;      // used with -t option
		int       toponlyQ     = 0;      // used with -T option
		int       hparenQ      = 0;      // used with -h option
		int       mparenQ      = 0;      // used with -y option
		int       locationQ    = 0;      // used with --location option
		int       koptionQ     = 0;      // used with -k option
		int       parenQ       = 0;      // used with -p option
		int       rowsQ        = 0;      // used with --rows option
		int       hmarkerQ     = 0;      // used with -h option
		int       mmarkerQ     = 0;      // used with -m option
		int       attackQ      = 0;      // used with --attacks option
		int       rawQ         = 0;      // used with --raw option
		int       raw2Q        = 0;      // used with --raw2 option
		int       xoptionQ     = 0;      // used with -x option
		int       octaveallQ   = 0;      // used with -O option
		int       octaveQ      = 0;      // used with -o option
		int       noharmonicQ  = 0;      // used with -H option
		int       nomelodicQ   = 0;      // used with -M option
		int       norestsQ     = 0;      // used with -R option
		int       nounisonsQ   = 0;      // used with -U option
		int       filenameQ    = 0;      // used with -f option
		int       searchQ      = 0;      // used with --search option
		int       markQ        = 0;      // used with --mark option
		int       countQ       = 0;      // used with --count option
		int       suspensionsQ = 0;      // used with --suspensions option
		int       uncrossQ     = 0;      // used with -c option
		int       retroQ       = 0;      // used with --retro option
		int       idQ          = 0;      // used with --id option
		std::vector<std::string> Ids;    // used with --id option
		std::string NoteMarker;          // used with -N option
		std::string MarkColor;           // used with --color
		std::string SearchString;
		std::string Spacer;

};


class cmr_group_info;


//////////////////////////////
//
// cmr_note_info -- Storage for a single CMR note.
//

class cmr_note_info {

	public:
		         cmr_note_info    (void);
		void     clear            (void);
		int      getMeasureBegin  (void);
		int      getMeasureEnd    (void);
		void     setMeasureBegin  (int measure);
		void     setMeasureEnd    (int measure);
		HumNum   getStartTime     (void);
		HumNum   getEndTime       (void);
		int      getMidiPitch     (void);
		string   getPitch         (void);
		HTp      getToken         (void);
		int      getLineIndex     (void);
		double   getNoteStrength  (void);
		bool     hasSyncopation   (void);
		bool     hasLeapBefore    (void);
		void     markNote         (const std::string& marker);
		std::ostream& printNote   (std::ostream& output = std::cout, const std::string& marker = "");

		static double getMetricLevel(HTp token);
		static bool   isSyncopated(HTp token);
		static bool   isLeapBefore(HTp token);

		static double m_syncopationWeight;
		static double m_leapWeight;

	private:
		std::vector<HTp> m_tokens;    // List of tokens for the notes (first entry is note attack);

		// location information:
		int   m_measureBegin;    // starting measure of note
		int   m_measureEnd;      // ending measure of tied note group

		// analysis information:
		int   m_hasSyncopation;  // is the note syncopated
		int   m_hasLeapBefore;   // is there a melodic leap before note

	friend class cmr_group_info;

};



//////////////////////////////
//
// cmr_group_info -- Storage for a CMR note group.
//


class cmr_group_info {
	public:
		        cmr_group_info     (void);
		void    clear              (void);
		int     getIndex           (void);
		int     getMeasureBegin    (void);
		int     getMeasureEnd      (void);
		int     getMidiPitch       (void);
		HTp     getNote            (int index);
		HTp     getToken           (int index) { return getNote(index); }
		HTp     getFirstToken      (void);
		int     getNoteCount       (void);
		int     getTrack           (void);
		int     getStartFieldNumber(void);
		int     getStartLineNumber (void);
		void    addNote            (std::vector<HTp>& tiednotes, std::vector<int>& barnums);
		void    markNotes          (const std::string& marker);
		void    setSerial          (int serial);
		int     getSerial          (void);
		int     getDirection       (void);
		void    setDirectionUp     (void);
		void    setDirectionDown   (void);
		int     getLeapCount       (void);
		int     getSyncopationCount(void);
		void    makeInvalid        (void);
		bool    isValid            (void);
		string  getPitch           (void);
		HumNum  getEndTime         (void);
		HumNum  getGroupDuration   (void);
		HumNum  getStartTime       (void);
		double  getGroupStrength   (void);
		bool    mergeGroup         (cmr_group_info& group);
		std::ostream& printNotes   (std::ostream& output = std::cout, const std::string& marker = "");

	private:
		int   m_serial;                     // used to keep track of mergers
		int   m_direction;                  // +1 = positive peak, -1 = negative peak
		std::vector<cmr_note_info> m_notes; // note info for each note in group.
};


///////////////////////////////////////////////////////////////////////////

class Tool_cmr : public HumTool {
	public:
		                 Tool_cmr                (void);
		                ~Tool_cmr                () {};

		bool             run                     (HumdrumFileSet& infiles);
		bool             run                     (HumdrumFile& infile);
		bool             run                     (const std::string& indata, std::ostream& out);
		bool             run                     (HumdrumFile& infile, std::ostream& out);
		void             finally                 (void);

	protected:
		void             processFile             (HumdrumFile& infile);
		void             initialize              (void);
		void             processFile             (HumdrumFile& infile, Options& options);
		void             processSpine            (HTp startok, HumdrumFile& infile);
		void             processSpineFlipped     (HTp startok, HumdrumFile& infile);
		void             identifyLocalPeaks      (std::vector<bool>& cmrnotes,
		                                          std::vector<int>& notelist);
		void             getDurations            (std::vector<double>& durations,
		                                          std::vector<std::vector<HTp>>& notelist);
		void             getBeat                 (std::vector<bool>& metpos,
		                                          std::vector<std::vector<HTp>>& notelist);
		bool             isMelodicallyAccented   (int index);
		bool             hasLeapBefore           (HTp token);
		bool             isSyncopated            (HTp token);
		void             getLocalPeakNotes       (std::vector<std::vector<HTp>>& newnotelist,
		                                          std::vector<std::vector<HTp>>& oldnotelist,
		                                          std::vector<bool>& cmrnotes);
		void             identifyPeakSequence    (std::vector<bool>& globalcmrnotes,
		                                          std::vector<int>& cmrmidinums,
		                                          std::vector<std::vector<HTp>>& notes);
		void             getMidiNumbers          (std::vector<int>& midinotes, std::vector<std::vector<HTp>>& notelist);
		void             getMetlev               (std::vector<double>& metlevs, std::vector<std::vector<HTp>>& notelist);
		void             getSyncopation          (std::vector<bool>& syncopation, std::vector<std::vector<HTp>>& notelist);
		void             getLeapBefore           (std::vector<bool>& leap, std::vector<int>& midinums);
		void             getNoteList             (std::vector<std::vector<HTp>>& notelist, HTp starting);
		void             printData               (std::vector<std::vector<HTp>>& notelist,
		                                          std::vector<int>& midinums,
		                                          std::vector<bool>& cmrnotes);
		void             markNotesInScore        (void);
		void             mergeOverlappingPeaks   (void);
		bool             checkGroupPairForMerger (cmr_group_info& index1, cmr_group_info& index2);
		int              countNotesInScore       (HumdrumFile& infile);
		void             flipMidiNumbers         (std::vector<int>& midinums);
		void             markNotes               (std::vector<std::vector<HTp>>& noteslist, std::vector<bool> cmrnotesQ, const std::string& marker);
		void             prepareHtmlReport       (void);
		void             printAnalysisData       (void);
		int              getGroupCount           (void);
		int              getGroupNoteCount       (void);
		int 						 getStrengthScore        (void);
		void             printStatistics         (HumdrumFile& infile);
		string           getComposer             (HumdrumFile& infile);
		void             printSummaryStatistics  (HumdrumFile& infile);
		void             storeVegaData           (HumdrumFile& infile);
		void             printVegaPlot           (void);
		void             printHtmlPlot           (void);
		void             printGroupStatistics    (HumdrumFile& infile);
		void             getPartNames            (std::vector<std::string>& partNames, HumdrumFile& infile);
		void             checkForCmr             (int index, int direction, HumdrumFile& infile);
		bool             hasHigher               (int pitch, int tolerance,
		                                          std::vector<int>& midinums, 
		                                          std::vector<std::vector<HTp>>& notelist,
		                                          int index1, int index2);
		bool             hasGroupUp              (void);
		bool             hasGroupDown            (void);
		void             getVocalRange           (std::vector<std::string>& minpitch,
		                                          std::vector<std::string>& maxpitch,
		                                          std::vector<std::vector<HTp>>& notelist);
		std::string      getPitch                (HTp token);
		void             addGroupNumbersToScore  (HumdrumFile& infile);
		void             addGroupNumberToScore   (HumdrumFile& infile, HTp note, int number, int dir);
		void             adjustGroupSerials      (void);
		std::string      getLocalLabelToken      (int number, int dir);
		bool             isOnStrongBeat          (HTp token);

	private:
		// Command-line options:
		bool        m_rawQ        = false;       // don't print score (only analysis)
		bool        m_peaksQ      = false;       // analyze only positive cmrs (peaks)
		bool        m_npeaksQ     = false;       // analyze only negative cmrs (troughs)
		bool        m_naccentedQ  = false;       // analyze cmrs without melodic accentation
		bool        m_infoQ       = false;       // used with -i option: display info only
		bool        m_localQ      = false;       // used with -l option: mark all local peaks
		bool        m_localOnlyQ  = false;       // used with -L option: only mark local peaks, then exit before CMR analysis.
		bool        m_summaryQ    = false;       // used with -S option: summary statistics of multiple files
		bool        m_vegaQ       = false;       // used with -v option: output Vega-lite plot directly
		bool        m_htmlQ       = false;       // used with -V option: output Vega-lite plot in HTML file
		bool        m_vegaCountQ  = false;       // used with -w option: output Vega-lite plot for CMR count
		bool        m_vegaStrengthQ  = false;    // used with -W option: output Vega-lite plot with strength scores
		bool        m_notelistQ   = false;       // used with --notelist option
		bool        m_debugQ      = false;       // used with --debug option
		bool        m_numberQ     = false;       // used with -N option
		double      m_smallRest   = 4.0;         // Ignore rests that are 1 whole note or less
		double      m_cmrDur      = 24.0;        // 6 whole notes maximum between m_cmrNum local maximums
		double      m_cmrNum      = 3;           // number of local maximums in a row needed to mark in score
		int         m_noteCount   = 0;           // total number of notes in the score
		int         m_local_count = 0;           // used for coloring local peaks
		std::string m_colorUp     = "red";       // color to mark peak cmr notes
		std::string m_markerUp    = "+";         // marker to label peak cmr notes in score
		std::string m_colorDown   = "orange";    // color to mark antipeak cmr notes
		std::string m_markerDown  = "@";         // marker to label antipeak cmr notes in score
		std::string m_local_color = "limegreen"; // color to mark local peaks
		std::string m_local_marker = "N";        // marker for local peak notes
		std::string m_leap_color  = "purple";    // color to mark leap notes before peaks
		std::string m_leap_marker = "k";         // marker for leap notes

		// Negative peak markers:
		std::string m_local_color_n = "green";   // color to mark local peaks
		std::string m_local_marker_n = "K";      // marker for local peak notes
		int         m_local_count_n = 0;         // used for coloring local peaks


		// Analysis variables:
		std::vector<std::vector<HTp>> m_notelist; // **kern tokens (each entry is a tied group)
		std::vector<int>    m_barNum;            // starting bar number of lines in input score.

		// m_noteGroups == Storage for analized CMRs.
		std::vector<cmr_group_info> m_noteGroups;

		// m_partNames == Names of the parts (or prefferably abbreviations)
		std::vector<std::string> m_partNames;

		// m_track == Current track being processed.
		int m_track = 0;

		// m_showMergedQ == Show merged groups in output list.
		bool m_showMergedQ = false;

		// m_minPitch == minimum pitch indexed by track (scientific notation);
		std::vector<std::string> m_minPitch;

		// m_maxPitch == minimum pitch indexed by track (scientific notation);
		std::vector<std::string> m_maxPitch;

		// m_durUnit == duration unit for displaying durations in analysis table.
		std::string m_durUnit = "w";

		// m_halfQ == report durations in half note (minims).
		bool m_halfQ = false;

		// variables for doing CMR analysis (reset for each part)
		std::vector<int>         m_midinums;      // MIDI note for first entry for teach tied group
		std::vector<bool>        m_localpeaks;    // True if higher (or lower for negative search) than adjacent notes.
		std::vector<double>      m_metlevs;       // True if higher (or lower for negative search) than adjacent notes.
		std::vector<bool>        m_syncopation;   // True if note is syncopated.
		std::vector<bool>        m_leapbefore;    // True if note has a leap before it.

		// Summary statistics variables:
		std::vector<int>         m_cmrCount;       // number of CMRs in each input file
		std::vector<int>         m_cmrNoteCount;   // number of CMR notes in each input file
		std::vector<int>         m_scoreNoteCount; // number of note in each input file

		std::stringstream        m_vegaData;       // stores all data for Vega plot from each processFile
};



class Tool_colorgroups : public HumTool {
	public:
		         Tool_colorgroups  (void);
		        ~Tool_colorgroups  () {};

		bool     run               (HumdrumFileSet& infiles);
		bool     run               (HumdrumFile& infile);
		bool     run               (const string& indata, ostream& out);
		bool     run               (HumdrumFile& infile, ostream& out);

	protected:
		void     processFile       (HumdrumFile& infile);
		void     initialize        (void);

};


class Tool_colortriads : public HumTool {
	public:
		         Tool_colortriads  (void);
		        ~Tool_colortriads  () {};

		bool     run               (HumdrumFileSet& infiles);
		bool     run               (HumdrumFile& infile);
		bool     run               (const string& indata, ostream& out);
		bool     run               (HumdrumFile& infile, ostream& out);

	protected:
		void     processFile       (HumdrumFile& infile);
		void     initialize        (void);
		int      getDiatonicTransposition(HumdrumFile& infile);

	private:
		std::vector<bool> m_colorState;
		std::vector<std::string> m_color;
		std::vector<std::string> m_searches;
		std::vector<std::string> m_marks;
		bool m_filtersQ  = false;
		bool m_commandsQ = false;
		bool m_relativeQ = false;
		std::string m_key;

};


class Tool_composite : public HumTool {
	public:
		            Tool_composite       (void);
		           ~Tool_composite       () {};

		bool        run                  (HumdrumFileSet& infiles);
		bool        run                  (HumdrumFile& infile);
		bool        run                  (const std::string& indata, std::ostream& out);
		bool        run                  (HumdrumFile& infile, std::ostream& out);

	protected:
		void        processFile               (HumdrumFile& infile);
		void        initialize                (HumdrumFile& infile);
		void        initializeNumericAnalyses (HumdrumFile& infile);
		bool        hasGroupInterpretations   (HumdrumFile& infile);
		void        prepareOutput             (HumdrumFile& infile);
		void        analyzeFullCompositeRhythm(HumdrumFile& infile);
		void        analyzeGroupCompositeRhythms(HumdrumFile& infile);
		void        analyzeCoincidenceRhythms (HumdrumFile& infiel);
		void        assignGroups              (HumdrumFile& infile);
		void        analyzeLineGroups         (HumdrumFile& infile);
		void        analyzeLineGroup          (HumdrumFile& infile, int line,
		                                       const string& target);
		void        extractGroup              (HumdrumFile& infile, const std::string &target);
		void        getNumericGroupStates     (std::vector<int>& states, HumdrumFile& infile, const std::string& tgroup);
		int         getGroupNoteType          (HumdrumFile& infile, int line, const std::string& group);
		HumNum      getLineDuration           (HumdrumFile& infile, int index,
		                                       std::vector<bool>& isNull);
		void        backfillGroup             (std::vector<std::vector<std::string>>& curgroup,
		                                       HumdrumFile& infile, int line, int track,
		                                       int subtrack, const std::string& group);

		void        getAnalysisOutputLine     (std::ostream& output, HumdrumFile& infile,
		                                       int line);
		std::string getFullCompositeToken     (HumdrumFile& infile, int line);
		std::string getCoincidenceToken       (HumdrumFile& infile, int line);
		std::string getGroupCompositeToken    (HumdrumFile& infile, int line, int group);
		void        getGroupStates            (std::vector<std::vector<int>>& groupstates,
		                                       HumdrumFile& infile);
		void        getGroupDurations         (std::vector<std::vector<HumNum>>& groupdurs,
		                                       std::vector<std::vector<int>>& groupstates,
		                                       HumdrumFile& infile);
		void        getGroupDurations         (std::vector<HumNum>& groupdurs,
		                                       std::vector<int>& groupstates,
		                                       HumdrumFile& infile);
		void        printGroupAssignments     (HumdrumFile& infile);
		void        getGroupRhythms           (std::vector<std::vector<std::string>>& rhythms,
		                                       std::vector<std::vector<HumNum>>& groupdurs,
		                                       std::vector<std::vector<int>>& groupstates,
		                                       HumdrumFile& infile);
		void        getGroupRhythms           (std::vector<std::string>& rhythms,
		                                       std::vector<HumNum>& durs, std::vector<int>& states,
		                                       HumdrumFile& infile);
		int         typeStringToInt           (const string& value);
		void        addNumericAnalyses        (ostream& output, HumdrumFile& infile, int line,
		                                       std::vector<std::vector<double>>&  rhythmIndex);
		void        analyzeOutputVariables(HumdrumFile& infile);
		std::string getTimeSignature          (HumdrumFile& infile, int line, const std::string& group);
		std::string getMetricSymbol           (HumdrumFile& infile, int line, const std::string& group);
		std::string generateVerseLabelLine    (HumdrumFile& output, HumdrumFile& input, int line);
		std::string generateStriaLine         (HumdrumFile& output, HumdrumFile& input, int line);
		std::string getFullCompositeMarker    (int line);
		void        addStaffInfo              (HumdrumFile& output, HumdrumFile& infile);
		void        addTimeSignatureChanges   (HumdrumFile& output, HumdrumFile& infile);
		void        addMeterSignatureChanges  (HumdrumFile& output, HumdrumFile& infile);
		void        adjustBadCoincidenceRests (HumdrumFile& output, HumdrumFile& infile);
		HTp         fixBadRestRhythm          (HTp token, string& rhythm, HumNum tstop, HumNum tsbot);
		std::string generateSizeLine          (HumdrumFile& output, HumdrumFile& input, int line);
		void        convertNotesToRhythms     (HumdrumFile& infile);
		int         getEventCount             (std::vector<string>& data);
		void        fixTiedNotes              (std::vector<string>& data, HumdrumFile& infile);
		void        doOnsetAnalysisCoincidence(vector<double>& output,
		                                       vector<double>& inputA, vector<double>& inputB);
		void        checkForAutomaticGrouping (HumdrumFile& infile);

		// Numeric analysis functions:
		void        doNumericAnalyses         (HumdrumFile& infile);
		void        doOnsetAnalyses           (HumdrumFile& infile);
		void        doOnsetAnalysis           (std::vector<double>& analysis,
		                                       HumdrumFile& infile,
		                                       const string& targetGroup);

		void        doAccentAnalyses          (HumdrumFile& infile);

		void        doOrnamentAnalyses        (HumdrumFile& infile);

		void        doSlurAnalyses            (HumdrumFile& infile);

		void        doTotalAnalyses           (HumdrumFile& infile);

		// Numeric analysis support functions:
		int         countNoteOnsets           (HTp token);

		bool        needsCoincidenceMarker    (int line, bool forceQ = false);
		void        addCoincidenceMarks       (HumdrumFile& infile);

	private:
		bool        m_debugQ      = false;  // used with --debug option
		bool        m_appendQ     = false;  // append analysis data to input data spines
		bool        m_prependQ    = true;   // default position is to place output at start of line
		bool        m_extractQ    = false;  // output only comp. rhythm analyses (no input)
		bool        m_beamQ       = true;   // used with -B option
		bool        m_hasGroupsQ  = false;  // true if contains *grp:(A|B) interpretations
		std::string m_pitch       = "eR";   // pitch to display for composite rhythm
		bool        m_graceQ      = false;  // include grace notes in composite rhythm

		// Composite rhythm analysis variables:
		bool        m_fullCompositeQ  = true;  // used with -F option
		bool        m_coincidenceQ    = false; // used with -c option
		bool        m_groupsQ         = false; // used with -g option
		bool        m_upstemQ         = false; // used with -u option


		bool        m_onlyQ = false; // used with -o option
		std::string m_only;          // used with -o option

		bool        m_assignedGroups = false; // Have group labels been added to notes?

		// Storage for composite rhythm analysis spines:
		std::vector<std::string> m_fullComposite;
		std::vector<std::string> m_coincidence;
		std::vector<std::vector<std::string>> m_groups;  // Groups A and B

		// Numerical analysis variables:
		bool        m_analysisOnsetsQ    = false;    // used with -P option
		bool        m_analysisAccentsQ   = false;    // used with -A option
		bool        m_analysisOrnamentsQ = false;    // used with -O option
		bool        m_analysisSlursQ     = false;    // used with -S option
		bool        m_analysisTotalQ     = false;    // used with -T option
		std::vector<bool> m_analysisIndex;           // -PAOST booleans in array

		bool        m_analysesQ          = false;    // union of -PAOST options
		int         m_numericAnalysisSpineCount = 0; // sum of -PAOST options
		bool        m_nozerosQ           = false;    // used with -Z option

		bool        m_assignedQ          = false;    // used to keep track of group analysis initialization

		// Data storage for numerical anslysis.
		//
		// First index is the rhythm type:
		//    0 index for Coincidence rhythm
		//    1 index for full Composite rhythm
		//    2 index for Group A composite rhythym
		//    3 index for Group B composite rhythym
		//    [4 and higher: index for Group C (future?)]
		//
		// Second index is type of analysis:
		//    0 = onsets
		//    1 = accents
		//    2 = ornaments
		//    3 = slurs
		//    4 = total
		//
		// Third index is line number in original file
		//
		std::vector<std::vector<std::vector<double>>> m_analyses;

		// first two dimension indexes into m_analyses:

		const int m_ANALYSES_DIM1  = 4;
		const int m_COINCIDENCE    = 0;
		const int m_COMPOSITE_FULL = 1;
		const int m_COMPOSITE_A    = 2;
		const int m_COMPOSITE_B    = 3;

		const int m_ANALYSES_DIM2  = 5;
		const int m_ONSET          = 0;
		const int m_ACCENT         = 1;
		const int m_ORNAMENT       = 2;
		const int m_SLUR           = 3;
		const int m_TOTAL          = 4;

		// output line variables (zero means unset, and negative means add
		// before next line.
		int m_clefIndex             = 0;
		int m_striaIndex            = 0;
		int m_sizeIndex             = 0;
		int m_firstDataIndex        = 0;
		int m_instrumentNameIndex   = 0;
		int m_instrumentAbbrIndex   = 0;
		int m_timeSignatureIndex    = 0;
		int m_meterSymbolIndex      = 0;
		int m_groupAssignmentIndex  = 0;
		int m_verseLabelIndex       = 0;

		int m_coincidenceEventCount   = -1;
		int m_fullCompositeEventCount = -1;
		int m_groupAEventCount        = -1;
		int m_groupBEventCount        = -1;

		double m_scoreSize          = 100.0;
		double m_analysisSize       = 100.0;

		bool m_eventQ                = false;
		bool m_rhythmQ              = false;
		bool m_colorFullCompositeQ  = false;
		bool m_extractInputQ        = false;
		bool m_coinMarkQ            = false;
		std::string m_coinMark      = "|";
		std::string m_coinMarkColor = "limegreen";
		std::string m_AMark         = "@";
		std::string m_AMarkColor    = "crimson";
		std::string m_BMark         = "Z";
		std::string m_BMarkColor    = "dodgerblue";

};


class Tool_compositeold : public HumTool {
	public:
		            Tool_compositeold        (void);
		           ~Tool_compositeold        () {};

		bool        run                  (HumdrumFileSet& infiles);
		bool        run                  (HumdrumFile& infile);
		bool        run                  (const std::string& indata, ostream& out);
		bool        run                  (HumdrumFile& infile, ostream& out);

	protected:
		void        processFile          (HumdrumFile& infile);
		void        prepareMultipleGroups(HumdrumFile& infile);
		void        prepareSingleGroup   (HumdrumFile& infile);
		void        initialize           (void);
		void        initializeAnalysisArrays(HumdrumFile& infile);
		int         typeStringToInt      (const std::string& value);
		HumNum      getLineDuration      (HumdrumFile& infile, int index, std::vector<bool>& isNull);
		void        getGroupStates       (std::vector<std::vector<int>>& groupstates, HumdrumFile& infile);
		void        assignGroups         (HumdrumFile& infile);
		void        analyzeLineGroups    (HumdrumFile& infile);
		void        analyzeLineGroup     (HumdrumFile& infile, int line, const std::string& target);
		void        printGroupAssignments(HumdrumFile& infile);
		int         getGroupNoteType     (HumdrumFile& infile, int line, const std::string& group);
		void        getGroupDurations    (std::vector<std::vector<HumNum>>& groupdurs,
		                                  std::vector<std::vector<int>>& groupstates, HumdrumFile& infile);
		void        getGroupDurations    (std::vector<HumNum>& groupdurs, std::vector<int>& groupstates,
		                                  HumdrumFile& infile);
		void        getGroupRhythms      (std::vector<std::vector<std::string>>& rhythms,
		                                  std::vector<std::vector<HumNum>>& groupdurs,
		                                  std::vector<std::vector<int>>& groupstates,
		                                  HumdrumFile& infile);
		void        getGroupRhythms      (std::vector<std::string>& rhythms,
		                                  std::vector<HumNum>& durs,
		                                  std::vector<int>& states, HumdrumFile& infile);
		bool        hasGroupInterpretations(HumdrumFile& infile);
		void        checkForTremoloReduction(HumdrumFile& infile, int line, int field);
		void        reduceTremolos       (HumdrumFile& infile);
		bool        areAllEqual          (std::vector<HTp>& notes);
		void        getBeamedNotes       (std::vector<HTp>& notes, HTp starting);
		void        getPitches           (std::vector<int>& pitches, HTp token);
		void        addLabelsAndStria    (HumdrumFile& infile);
		void        addLabels            (HTp sstart, int labelIndex, const string& label,
		                                  int abbrIndex, const string& abbr);
		void        addStria             (HumdrumFile& infile, HTp spinestart);
		void        addVerseLabels       (HumdrumFile& infile, HTp spinestart);
		void        addVerseLabels2      (HumdrumFile& infile, HTp spinestart);
		bool        pitchesEqual         (vector<int>& pitches1, vector<int>& pitches2);
		void        mergeTremoloGroup    (vector<HTp>& notes, vector<int> groups, int group);
		bool        onlyAuxTremoloNotes  (HumdrumFile& infile, int line);
		void        removeAuxTremolosFromCompositeRhythm(HumdrumFile& infile);
		void        markTogether         (HumdrumFile& infile, int direction);
		void        markCoincidences     (HumdrumFile& infile, int direction);
		void        markCoincidencesMusic(HumdrumFile& infile);
		bool        isOnsetInBothGroups (HumdrumFile& infile, int line);
		void        extractNestingData   (HumdrumFile& infile);
		void        analyzeNestingDataGroups(HumdrumFile& infile, int direction);
		void        analyzeNestingDataAll(HumdrumFile& infile, int direction);
		void        getNestData          (HTp spine, int& total, int& coincide);
		void        getCoincidenceRhythms(vector<string>& rhythms, vector<int>& coincidences,
		                                  HumdrumFile& infile);
		void        fillInCoincidenceRhythm(vector<int>& coincidences,
		                                  HumdrumFile& infile, int direction);
		void        processCoincidenceInterpretation(HumdrumFile& infile, HTp token);
		bool        hasPipeRdf           (HumdrumFile& infile);
		void        extractGroup         (HumdrumFile& infile, const string &target);
		void        backfillGroup        (vector<vector<string>>& curgroup, HumdrumFile& infile,
		                                  int line, int track, int subtrack, const string& group);

		void        analyzeComposite      (HumdrumFile& infile);
		void        analyzeCompositeOnsets(HumdrumFile& infile, vector<HTp>& groups, vector<bool>& tracks);
		void        analyzeCompositeAccents(HumdrumFile& infile, vector<HTp>& groups, vector<bool>& tracks);
		void        analyzeCompositeOrnaments(HumdrumFile& infile, vector<HTp>& groups, vector<bool>& tracks);
		void        analyzeCompositeSlurs(HumdrumFile& infile, vector<HTp>& groups, vector<bool>& tracks);
		void        analyzeCompositeTotal(HumdrumFile& infile, vector<HTp>& groups, vector<bool>& tracks);

		void        getCompositeSpineStarts(std::vector<HTp>& groups, HumdrumFile& infile);
		std::vector<int> getExpansionList(vector<bool>& tracks, int maxtrack, int count);
		std::string makeExpansionString(vector<int>& tracks);
		void        doCoincidenceAnalysis(HumdrumFile& outfile, HumdrumFile& infile,
		                                  int ctrack, HTp compositeoldStart);
		void        doTotalAnalysis(HumdrumFile& outfile, HumdrumFile& infile, int ctrack);
		void        doGroupAnalyses(HumdrumFile& outfile, HumdrumFile& infile);
		int         countNoteOnsets(HTp token);
		void        doTotalOnsetAnalysis(vector<double>& analysis, HumdrumFile& infile,
		                                  int track, vector<bool>& tracks);
		void        doGroupOnsetAnalyses(vector<double>& analysisA,
		                                  vector<double>& analysisB,
		                                  HumdrumFile& infile);
		void        doCoincidenceOnsetAnalysis(vector<vector<double>>& analysis);
		void        insertAnalysesIntoFile(HumdrumFile& outfile, vector<string>& spines,
		                                   vector<int>& trackMap, vector<bool>& tracks);
		void        assignAnalysesToVdataTracks(vector<vector<double>*>& data,
		                                   vector<string>& spines, HumdrumFile& outfile);

	private:
		std::string m_pitch       = "eR";   // pitch to display for compositeold rhythm
		bool        m_onlygroupsQ = false;  // only split compositeold rhythms into markup groups
		bool        m_addgroupsQ  = false;  // do not split compositeold rhythms into markup groups
		bool        m_nogroupsQ   = false;  // has no groups in output
		bool        m_extractQ    = false;  // output only compositeold rhythm analysis (not input data)
		bool        m_appendQ     = false;  // display analysis at top of system
		bool        m_debugQ      = false;  // display debug information
		bool        m_graceQ      = false;  // include grace notes in compositeold rhythm
		bool        m_tremoloQ    = false;  // preserve tremolos
		bool        m_upQ         = false;  // force stem up
		bool        m_hasGroupsQ  = false;  // used with -M, -N option
		bool        m_nestQ       = false;  // used with --nest option
		bool        m_onlyQ       = false;  // used with --only option
		std::string m_only;                 // used with --only option
		bool        m_coincidenceQ = false; // used with -c option
		bool        m_assignedGroups = false;
		bool        m_suppressCMarkQ = false; // used with -c option when -M -m -N and -n not present
		std::string m_togetherInScore;    // used with -n option
		std::string m_together;           // used with -m option
		bool        m_coincideDisplayQ = true; // used with m_together and m_togetherInScore

		// Analysis variables:
		bool        m_analysisOnsetsQ    = false;   // used with -P option
		bool        m_analysisAccentsQ   = false;   // used with -A option
		bool        m_analysisOrnamentsQ = false;   // used with -O option
		bool        m_analysisSlursQ     = false;   // used with -S option
		bool        m_analysisTotalQ    = false;   // used with -T option
		bool        m_analysisQ          = false;   // union of -paost options
		bool        m_nozerosQ           = false;   // used with -Z option
		vector<vector<double>> m_analysisOnsets;    // used with -P
		vector<vector<double>> m_analysisAccents;   // used with -A
		vector<vector<double>> m_analysisOrnaments; // used with -O
		vector<vector<double>> m_analysisSlurs;     // used with -S
		vector<vector<double>> m_analysisTotal;    // used with -T

};


class Tool_deg : public HumTool {

	///////////////////////////////////////////////////////////////////
	//
	// Tool_deg::ScaleDegree --
	//

	public: // Tool_deg class
		class ScaleDegree;
		class ScaleDegree {
			public:  // ScaleDegree class
				ScaleDegree (void);
				~ScaleDegree ();

				void            setLinkedKernToken       (hum::HTp token, const std::string& mode, int b40tonic, bool unpitched = false);
				hum::HTp        getLinkedKernToken       (void) const;
				std::string     getDegToken              (void) const;

				hum::HumNum     getTimestamp             (void) const;
				hum::HumNum     getDuration              (void) const;
				hum::HumNum     getTiedDuration          (void) const;
				bool            hasSpines                (void) const;
				bool            isBarline                (void) const;
				std::string     getBarline               (void) const;
				bool            isExclusiveInterpretation(void) const;
				bool            isManipulator            (void) const;
				std::string     getManipulator           (void) const;
				bool            isInterpretation         (void) const;
				bool            isKeyDesignation         (void) const;
				bool            isLocalComment           (void) const;
				bool            isGlobalComment          (void) const;
				bool            isReferenceRecord        (void) const;
				bool            isUnpitched              (void) const;
				bool            isDataToken              (void) const;
				bool            isNullDataToken          (void) const;
				bool            isNonNullDataToken       (void) const;
				bool            isInMajorMode            (void) const;
				bool            isInMinorMode            (void) const;
				int             getBase40Tonic           (void) const;
				int             getSubtokenCount         (void) const;

				// output options:
				static void     setShowTies  (bool state) { m_showTiesQ = state;  }
				static void     setShowZeros (bool state) { m_showZerosQ = state; }

			protected:  // ScaleDegree class
				std::string     generateDegDataToken     (void) const;
				std::string     generateDegDataSubtoken  (int index) const;
				void            analyzeTokenScaleDegrees (void);

				void            setMajorMode             (int b40tonic);
				void            setMinorMode             (int b40tonic);
				void            setDorianMode            (int b40tonic);
				void            setPhrygianMode          (int b40tonic);
				void            setLydianMode            (int b40tonic);
				void            setMixolydianMode        (int b40tonic);
				void            setAeoleanMode           (int b40tonic);
				void            setLocrianMode           (int b40tonic);
				void            setIonianMode            (int b40tonic);

			private:  // ScaleDegree class
				// m_token: token in **kern data that links to this scale degree
				HTp m_linkedKernToken = NULL;

				// m_unpitched: true if unpitched (because in a percussion part)
				bool m_unpitched = false;

			   // m_mode: the mode of the current key	(0 = none, 1 = major, 2 = minor)
				//
				// modal keys:
				// 3 = dorian (such as *c:dor)
				// 4 = phrygian (such as *c:phr)
				// 5 = lydian (such as *C:lyd)
				// 6 = mixolydian (such as *C:mix)
				// 7 = aeolean (such as *c:aeo)
				// 8 = locrian (such as *c:loc)
				// 9 = ionian (such as *C:ion)
				//
				int m_mode = 0;
				const int m_unknown_mode = 0;
				const int m_major_mode   = 1;
				const int m_minor_mode   = 2;
				const int m_dor_mode     = 3;
				const int m_phr_mode     = 4;
				const int m_lyd_mode     = 5;
				const int m_mix_mode     = 6;
				const int m_aeo_mode     = 7;
				const int m_loc_mode     = 8;
				const int m_ion_mode     = 9;

				// m_b40tonic: the tonic pitch of the key expressed as base-40
				int m_b40tonic = 0;

				// m_subtokens: Subtokens (of a chord)
				std::vector<std::string> m_subtokens;

				// m_degress: integer for scale degree (by subtoken)
				// 0 = rest; otherwise 1-7
				std::vector<int> m_degrees;

				// m_alters: chromatic alterations for scale degree
				std::vector<int> m_alters;

				// m_octaves: the octave number of the note
				// -1 = rest
				// 0-9 pitch octave (4 = middle C octave)
				std::vector<int> m_octaves;

				// Pointers to the next previous note (or chord) with which
				// to calculate a melodic contour approach or departure.
				ScaleDegree* m_prevNote = NULL;
				ScaleDegree* m_nextNote = NULL;

				// Pointers to the next/previous rest if there is a rest
				// between this note/chord and the next/previous note.
				// The pointer starts to the first rest if there is more
				// than one rest between the two notes.
				ScaleDegree* m_prevRest = NULL;
				ScaleDegree* m_nextRest = NULL;

				// ScaleDegree rendering options:
				static bool m_showTiesQ;
				static bool m_showZerosQ;
		};


	/////////////////////////////////////////////////////////////////////////
	//
	// Tool_deg --
	//

	public:  // Tool_deg class
		      Tool_deg         (void);
		     ~Tool_deg         () {};

		bool  run              (HumdrumFileSet& infiles);
		bool  run              (HumdrumFile& infile);
		bool  run              (const std::string& indata, std::ostream& out);
		bool  run              (HumdrumFile& infile, std::ostream& out);

	protected: // Tool_deg class
		void            processFile              (HumdrumFile& infile);
		void            initialize               (void);

		void            prepareDegSpine          (vector<vector<ScaleDegree>>& degspine, HTp kernstart, HumdrumFile& infil);
		void            printDegScore            (HumdrumFile& infile);
		void            printDegScoreInterleavedWithInputScore(HumdrumFile& infile);
		std::string     createOutputHumdrumLine  (HumdrumFile& infile, std::vector<int>& insertTracks, int lineIndex);
      std::string     prepareMergerLine        (const std::string& input, std::vector<int>& tracks, std::vector<string>& tokens, bool inputMerger, bool outputMerger);
		void            calculateManipulatorOutputForSpine(std::vector<std::string>& lineout, std::vector<std::string>& linein);
		std::string     createRecipInterpretation(const std::string& starttok, int refLine);
		std::string     createDegInterpretation  (const string& degtok, int refLine, bool addPreSpine);
		std::string     printDegInterpretation   (const string& interp, HumdrumFile& infile, int lineIndex);
		bool            isDegArrowLine           (HumdrumFile& infile, int lineIndex);

	private: // Tool_deg class

		// m_degSpine: A three-dimensional list of **deg output spines.
		// This is a scratch pad to create **deg data for the input **kern
		//    spines.
		// First dimension is **kern spine enumeration in the input data,
		//    from left-to-right.
		// Second dimension is for the line in the Humdrum file, from top
		//    to bottom.
		// Third dimension is for the subspines (not subtokens, which are
		//    handled by Tool_deg::ScaleDegree class).
		std::vector<std::vector<std::vector<ScaleDegree>>> m_degSpines;

		bool m_arrowQ          = false;   // used with --arrow option
		bool m_degOnlyQ        = false;   // used with -I option
		bool m_recipQ          = false;   // used with -r option
		bool m_kernQ           = false;   // used with --kern option
		bool m_degTiesQ        = false;   // used with -t option
		bool m_forceKeyQ       = false;   // used with -K option

		std::string m_defaultKey  = "";    // used with --default-key option
		std::string m_forcedKey   = "";    // used with --forced-key option
		std::string m_kernSuffix  = "dR/"; // used with --kern option (currently hardwired)
		std::string m_spineTracks = "";    // used with -s option
		std::string m_kernTracks  = "";    // used with -k option

		std::vector<bool> m_processTrack;  // used with -k and -s option

		class InterleavedPrintVariables {
			public:
				bool foundData;
				bool foundArrowLine;
				bool hasDegSpines;

				InterleavedPrintVariables(void) { clear(); }
				void clear(void) {
					foundData      = false;
					foundArrowLine = false;
					hasDegSpines   = true;
				}
		};
		InterleavedPrintVariables m_ipv;

};

std::ostream& operator<<(std::ostream& out, Tool_deg::ScaleDegree& degree);
std::ostream& operator<<(std::ostream& out, Tool_deg::ScaleDegree* degree);



class Tool_dissonant : public HumTool {
	public:
		         Tool_dissonant    (void);
		        ~Tool_dissonant    () {};

		bool     run               (HumdrumFileSet& infiles);
		bool     run               (HumdrumFile& infile);
		bool     run               (const string& indata, ostream& out);
		bool     run               (HumdrumFile& infile, ostream& out);

	protected:
		void    doAnalysis         (vector<vector<string> >& results,
		                            NoteGrid& grid,
		                            vector<vector<NoteCell*> >& attacks,
		                            bool debug);
		void    doAnalysisForVoice (vector<vector<string> >& results,
		                            NoteGrid& grid,
		                            vector<NoteCell*>& attacks,
		                            int vindex, bool debug);
		void    findFakeSuspensions(vector<vector<string> >& results,
		                            NoteGrid& grid,
		                            vector<NoteCell*>& attacks, int vindex);
		void    findAppoggiaturas  (vector<vector<string> >& results,
		                            NoteGrid& grid,
		                            vector<NoteCell*>& attacks, int vindex);
		void    findLs             (vector<vector<string> >& results,
		                            NoteGrid& grid,
		                            vector<NoteCell*>& attacks, int vindex);
		void    findYs             (vector<vector<string> >& results,
		                            NoteGrid& grid,
		                            vector<NoteCell*>& attacks, int vindex);
		void    findCadentialVoiceFunctions(vector<vector<string> >& results,
		                            NoteGrid& grid, vector<NoteCell*>& attacks,
		                            vector<vector<string> >& voiceFuncs,
		                            int vindex);

		void    printColorLegend   (HumdrumFile& infile);
		int     getNextPitchAttackIndex(NoteGrid& grid, int voicei,
		                            int sliceindex);
		void    fillLabels         (void);
		void    fillLabels2        (void);
		void    printCountAnalysis (vector<vector<string> >& data);
		void    suppressDissonances(HumdrumFile& infile, NoteGrid& grid,
		                            vector<vector<NoteCell* > >& attacks,
		                            vector<vector<string> >& results);
		void    suppressDissonancesInVoice(HumdrumFile& infile,
		                            NoteGrid& grid, int vindex,
		                            vector<NoteCell*>& attacks,
		                            vector<string>& results);
		void    suppressSusOrnamentsInVoice(HumdrumFile& infile,
		                            NoteGrid& grid, int vindex,
		                            vector<NoteCell*>& attacks,
		                            vector<string>& results);
		void    mergeWithPreviousNote(HumdrumFile& infile, int line, int field);
		void    mergeWithNextNote(HumdrumFile& infile, int line, int field);
		void    changeDurationOfNote(HTp note, HumNum dur);
		void    changePitch        (HTp note2, HTp note1);
		void    simplePreviousMerge(HTp pnote, HTp cnote);
		void    simpleNextMerge    (HTp cnote, HTp nnote);
		void    changePitchOfTieGroupFollowing(HTp note, const string& pitch);
		void    mergeWithPreviousNoteViaTies(HTp pnote, HTp cnote);
		void    mergeWithPreviousNote(HumdrumFile& infile, NoteCell* cell);
		void    mergeWithNextNote    (HumdrumFile& infile, NoteCell* cell);
		void    adjustColorization   (HumdrumFile& infile);
		void    adjustColorForVoice  (HTp spinestart, vector<string>& labels);
		void    removeAgentColor     (HTp disslabel, const string& marker, const string& query);
		void    addLabelToSuspensions(HTp disslabel, const string& marker);
		bool    isSuspension         (HTp token);
		void    addSuspensionMarkToNote(HTp start, const string& marks);
		void    adjustSuspensionColors(HTp speinstart);

	private:
		vector<HTp> m_kernspines;
		bool diss2Q = false;
		bool diss7Q = false;
		bool diss4Q = false;
		bool dissL0Q = false;
		bool dissL1Q = false;
		bool dissL2Q = false;
		bool suppressQ = false;
		bool voiceFuncsQ = false;
		bool m_voicenumQ = false;
		bool m_selfnumQ = false;

		vector<string> m_labels;

		// unaccdented non-harmonic tones:
		const int PASSING_UP           =  0; // rising passing tone
		const int PASSING_DOWN         =  1; // downward passing tone
		const int NEIGHBOR_UP          =  2; // upper neighbor
		const int NEIGHBOR_DOWN        =  3; // lower neighbor
		const int ECHAPPEE_UP          =  4; // upper échappée
		const int ECHAPPEE_DOWN        =  5; // lower échappée
		const int CAMBIATA_UP_S        =  6; // ascending short nota cambiata
		const int CAMBIATA_DOWN_S      =  7; // descending short nota cambiata
		const int CAMBIATA_UP_L        =  8; // ascending long nota cambiata
		const int CAMBIATA_DOWN_L      =  9; // descending long nota cambiata
		const int REV_CAMBIATA_UP      = 10; // incomplete anterior upper neighbor
		const int REV_CAMBIATA_DOWN    = 11; // incomplete anterior lower neighbor
		const int REV_ECHAPPEE_UP      = 12; // incomplete posterior upper neighbor
		const int REV_ECHAPPEE_DOWN    = 13; // incomplete posterior lower neighbor
		const int ANT_UP               = 14; // rising anticipation
		const int ANT_DOWN             = 15; // descending anticipation
		const int DBL_NEIGHBOR_UP      = 16; // double neighbor beginning with upper neighbor
		const int DBL_NEIGHBOR_DOWN    = 17; // double neighbor beginning with lower neighbor

		// accented non-harmonic tones:
		const int THIRD_Q_PASS_UP      = 18; // dissonant third quarter
		const int THIRD_Q_PASS_DOWN    = 19; // dissonant third quarter
		const int THIRD_Q_UPPER_NEI    = 20; // dissonant third quarter
		const int THIRD_Q_LOWER_NEI    = 21; // dissonant third quarter
		const int ACC_PASSING_UP       = 22; // appoggiatura
		const int ACC_PASSING_DOWN     = 23; // appoggiatura
		const int ACC_UP_NEI           = 24; // appoggiatura
		const int ACC_LO_NEI           = 25; // appoggiatura
		const int APP_UPPER            = 26; // appoggiatura
		const int APP_LOWER            = 27; // appoggiatura
		const int SUS_BIN              = 28; // binary suspension
		const int SUS_TERN             = 29; // ternary suspension
		const int AGENT_BIN            = 30; // binary agent
		const int AGENT_TERN           = 31; // ternary agent
		const int SUSPENSION_REP       = 32; // suspension repeated note
		const int FAKE_SUSPENSION_LEAP = 33; // fake suspension approached by leap
		const int FAKE_SUSPENSION_STEP = 34; // fake suspension approached by step or anticipation
		const int SUS_NO_AGENT_LEAP    = 35; // suspension missing a normal agent approached by leap
		const int SUS_NO_AGENT_STEP    = 36; // suspension missing a normal agent approached by step or anticipation
		const int CHANSON_IDIOM        = 37; // chanson idiom
		const int ORNAMENTAL_SUS       = 38; // purely ornamental suspension

		// unknown dissonances:
		const int PARALLEL_UP          = 39; // moves in parallel with known dissonant, approached from below
		const int PARALLEL_DOWN        = 40; // moves in parallel with known dissonant, approached from above
		const int RES_PITCH            = 41; // note of resolution of a suspension against suspension dissonance

		const int ONLY_WITH_VALID_UP   = 42; // only dissonant with identifiable dissonances, approached from below
		const int ONLY_WITH_VALID_DOWN = 43; // only dissonant with identifiable dissonances, approached from above
		const int UNKNOWN_DISSONANCE   = 44; // unknown dissonance type
		const int UNLABELED_Z2         = 45; // unknown dissonance type, 2nd interval
		const int UNLABELED_Z7         = 46; // unknown dissonance type, 7th interval
		const int UNLABELED_Z4         = 47; // unknown dissonance type, 4th interval

		const int LABELS_SIZE          = 48; // one more than last index
};


class Tool_double : public HumTool {
	public:
		         Tool_double     (void);
		        ~Tool_double     () {};

		bool     run                (HumdrumFileSet& infiles);
		bool     run                (HumdrumFile& infile);
		bool     run                (const string& indata, ostream& out);
		bool     run                (HumdrumFile& infile, ostream& out);

	protected:
		void     initialize         (HumdrumFile& infile);
		void     processFile        (HumdrumFile& infile);
		void     doubleRhythms      (HumdrumFile& infile);
		void     terminalBreveToTerminalLong(HumdrumFile& infile);
		void     processBeamsForMeasure(vector<HTp>& notes);
		void     adjustBeams        (HumdrumFile& infile);
		void     adjustBeams        (HTp sstart, HTp send);

	private:

};



#define ND_NOTE 0  /* notes or rests + text and phrase markings */
#define ND_BAR  1  /* explicit barlines */


class NoteData {
	public:
		NoteData(void) { clear(); }
		void clear(void) { bar = pitch = phstart = phend = 0;
							  phnum = -1;
							  lyricerr = lyricnum = 0;
							  tiestart = tiecont = tieend = 0;
							  slstart = slend = 0;
							  num = denom = barnum = 0;
							  barinterp = 0; bardur = 0.0;
							  duration = 0.0; text = ""; }
		double duration;
		int    bar;       int    num;
		int    denom;     int    barnum;
		double bardur;    int    barinterp;
		int    pitch;     int    lyricerr;
		int    phstart;   int    phend;    int phnum;
		int    slstart;   int    slend;    int lyricnum;
		int    tiestart;  int    tiecont;  int tieend;
		string text;
};



class Tool_esac2hum : public HumTool {
	public:
		         Tool_esac2hum         (void);
		        ~Tool_esac2hum         () {};

		bool    convertFile          (ostream& out, const string& filename);
		bool    convert              (ostream& out, const string& input);
		bool    convert              (ostream& out, istream& input);

	protected:
		bool      initialize            (void);
		void      checkOptions          (Options& opts, int argc, char** argv);
		void      example               (void);
		void      usage                 (const string& command);
		void      convertEsacToHumdrum  (ostream& out, istream& input);
		bool      getSong               (vector<string>& song, istream& infile,
		                                int init);
		void      convertSong           (vector<string>& song, ostream& out);
		bool      getKeyInfo            (vector<string>& song, string& key,
		                                 double& mindur, int& tonic, string& meter,
		                                 ostream& out);
		void      printNoteData         (NoteData& data, int textQ, ostream& out);
		bool      getNoteList           (vector<string>& song,
		                                 vector<NoteData>& songdata, double mindur,
		                                 int tonic);
		void      getMeterInfo          (string& meter, vector<int>& numerator,
		                                 vector<int>& denominator);
		void      postProcessSongData   (vector<NoteData>& songdata,
		                                 vector<int>& numerator,vector<int>& denominator);
		void      printKeyInfo          (vector<NoteData>& songdata, int tonic,
		                                 int textQ, ostream& out);
		int       getAccidentalMax      (int a, int b, int c);
		bool      printTitleInfo        (vector<string>& song, ostream& out);
		void      getLineRange          (vector<string>& song, const string& field,
		                                 int& start, int& stop);
		void      printChar             (unsigned char c, ostream& out);
		void      printBibInfo          (vector<string>& song, ostream& out);
		void      printString           (const string& string, ostream& out);
		void      printSpecialChars     (ostream& out);
		bool      placeLyrics           (vector<string>& song,
		                                 vector<NoteData>& songdata);
		bool      placeLyricPhrase      (vector<NoteData>& songdata,
		                                 vector<string>& lyrics, int line);
		void      getLyrics             (vector<string>& lyrics, const string& buffer);
		void      cleanupLyrics         (vector<string>& lyrics);
		bool      getFileContents       (vector<string>& array, const string& filename);
		void      chopExtraInfo         (char* holdbuffer);
		void      printHumdrumHeaderInfo(ostream& out, vector<string>& song);
		void      printHumdrumFooterInfo(ostream& out, vector<string>& song);

	private:
		int            debugQ = 0;        // used with --debug option
		int            verboseQ = 0;      // used with -v option
		int            splitQ = 0;        // used with -s option
		int            firstfilenum = 1;  // used with -f option
		vector<string> header;            // used with -h option
		vector<string> trailer;           // used with -t option
		string         fileextension;     // used with -x option
		string         namebase;          // used with -s option

		vector<int>    chartable;  // used printChars() & printSpecialChars()
		int inputline = 0;

};


class Tool_extract : public HumTool {
	public:
		         Tool_extract           (void);
		        ~Tool_extract           () {};

		bool     run                    (HumdrumFileSet& infiles);
		bool     run                    (HumdrumFile& infile);
		bool     run                    (const string& indata, ostream& out);
		bool     run                    (HumdrumFile& infile, ostream& out);

	protected:

		// auto transpose functions:
		void     initialize             (HumdrumFile& infile);

		// function declarations
		void    processFile             (HumdrumFile& infile);
		void    excludeFields           (HumdrumFile& infile, vector<int>& field,
		                                 vector<int>& subfield, vector<int>& model);
		void    extractFields           (HumdrumFile& infile, vector<int>& field,
		                                 vector<int>& subfield, vector<int>& model);
		void    extractTrace            (HumdrumFile& infile, const string& tracefile);
		void    getInterpretationFields (vector<int>& field, vector<int>& subfield,
		                                 vector<int>& model, HumdrumFile& infile,
		                                 string& interps, int state);
		//void    extractInterpretations  (HumdrumFile& infile, string& interps);
		void    example                 (void);
		void    usage                   (const string& command);
		void    fillFieldData           (vector<int>& field, vector<int>& subfield,
		                                 vector<int>& model, string& fieldstring,
		                                 HumdrumFile& infile);
		void    processFieldEntry       (vector<int>& field, vector<int>& subfield,
		                                 vector<int>& model, const string& astring,
		                                 HumdrumFile& infile);
		void    removeDollarsFromString (string& buffer, int maxtrack);
		int     isInList                (int number, vector<int>& listofnum);
		void    getTraceData            (vector<int>& startline,
		                                 vector<vector<int> >& fields,
		                                 const string& tracefile, HumdrumFile& infile);
		void    printTraceLine          (HumdrumFile& infile, int line,
		                                 vector<int>& field);
		void    dealWithSpineManipulators(HumdrumFile& infile, int line,
		                                 vector<int>& field, vector<int>& subfield,
		                                 vector<int>& model);
		void    storeToken              (vector<string>& storage,
		                                 const string& string);
		void    storeToken              (vector<string>& storage, int index,
		                                 const string& string);
		void    printMultiLines         (vector<int>& vsplit, vector<int>& vserial,
		                                 vector<string>& tempout);
		void    reverseSpines           (vector<int>& field, vector<int>& subfield,
		                                 vector<int>& model, HumdrumFile& infile,
		                                 const string& exinterp);
		void    getSearchPat            (string& spat, int target,
		                                 const string& modifier);
		void    expandSpines            (vector<int>& field, vector<int>& subfield,
		                                 vector<int>& model, HumdrumFile& infile,
		                                 string& interp);
		void    dealWithSecondarySubspine(vector<int>& field, vector<int>& subfield,
		                                 vector<int>& model, int targetindex,
		                                 HumdrumFile& infile, int line, int spine,
		                                 int submodel);
		void    dealWithCospine         (vector<int>& field, vector<int>& subfield,
		                                 vector<int>& model, int targetindex,
		                                 HumdrumFile& infile, int line, int cospine,
		                                 int comodel, int submodel,
		                                 const string& cointerp);
		void    printCotokenInfo        (int& start, HumdrumFile& infile, int line,
		                                 int spine, vector<string>& cotokens,
		                                 vector<int>& spineindex,
		                                 vector<int>& subspineindex);
		void    fillFieldDataByGrep     (vector<int>& field, vector<int>& subfield,
		                                 vector<int>& model, const string& grepString,
		                                 HumdrumFile& infile, int state);
		vector<int> getNullDataTracks(HumdrumFile& infile);
		void fillFieldDataByEmpty       (vector<int>& field, vector<int>& subfield,
				                           vector<int>& model, HumdrumFile& infile, int negate);
		void fillFieldDataByNoEmpty     (vector<int>& field, vector<int>& subfield,
				                           vector<int>& model, HumdrumFile& infile, int negate);
		void fillFieldDataByNoRest      (vector<int>& field, vector<int>& subfield,
		                                 vector<int>& model, const string& searchstring,
		                                 HumdrumFile& infile, int state);

	private:

		// global variables
		int          excludeQ = 0;        // used with -x option
		int          expandQ  = 0;        // used with -e option
		string       expandInterp = "";   // used with -E option
		int          interpQ  = 0;        // used with -i option
		string       interps  = "";       // used with -i option
		int          debugQ   = 0;        // used with --debug option
		int          kernQ    = 0;        // used with -k option
		int          fieldQ   = 0;        // used with -f or -p option
		string       fieldstring = "";    // used with -f or -p option
		vector<int>  field;               // used with -f or -p option
		vector<int>  subfield;            // used with -f or -p option
		vector<int>  model;               // used with -p, or -e options and similar
		int          countQ   = 0;        // used with -C option
		int          traceQ   = 0;        // used with -t option
		string       tracefile = "";      // used with -t option
		int          reverseQ = 0;        // used with -r option
		string       reverseInterp = "**kern"; // used with -r and -R options.
		// sub-spine "b" expansion model: how to generate data for a secondary
		// spine if the primary spine is not divided.  Models are:
		//    'd': duplicate primary spine (or "a" subspine) data (default)
		//    'n': null = use a null token
		//    'r': rest = use a rest instead of a primary spine note (in **kern)
		//         data.  'n' will be used for non-kern spines when 'r' is used.
		int          submodel = 'd';       // used with -m option
		string editorialInterpretation = "yy";
		string      cointerp = "**kern";   // used with -c option
		int         comodel  = 0;          // used with -M option
		string subtokenseparator = " "; // used with a future option
		int         interpstate = 0;       // used -I or with -i
		int         grepQ       = 0;       // used with -g option
		string      grepString  = "";      // used with -g option
		string      blankName   = "**blank"; // used with -n option
		int         noEmptyQ    = 0;       // used with --no-empty option
		int         emptyQ      = 0;       // used with --empty option
		int         spineListQ  = 0;       // used with --spine option
		int         removerestQ = 0;       // used with --no-rest option

};



class FiguredBassNumber {
	public:
		            FiguredBassNumber(int num, string accid, bool showAccid, int voiceIndex, int lineIndex, bool isAttack, bool intervallsatz);
		std::string toString(bool nonCompoundIntervalsQ, bool noAccidentalsQ, bool hideThreeQ);
		int         getNumberWithinOctave(void);

		int         m_voiceIndex;
		int         m_lineIndex;
		int         m_number;
		std::string m_accidentals;
		bool        m_showAccidentals; // Force shoing figured base numbers when they need an accidental
		bool        m_currAttackNumberDidChange;
		bool        m_isAttack;
		bool        m_convert2To9 = false;
		bool        m_intervallsatz = false;

};

class FiguredBassAbbreviationMapping {
	public:
		FiguredBassAbbreviationMapping(string s, vector<int> n);

		static vector<FiguredBassAbbreviationMapping*> s_mappings;

		// String to compare the numbers with
		// e.g. "6 4 3"
		// Sorted by size, larger numbers first
		string m_str; 

		// Figured bass number as int
		vector<int> m_numbers;

};

class Tool_fb : public HumTool {

	public:
		     Tool_fb (void);
		     ~Tool_fb() {};

		bool run     (HumdrumFileSet& infiles);
		bool run     (HumdrumFile& infile);
		bool run     (const string& indata, ostream& out);
		bool run     (HumdrumFile& infile, ostream& out);

	protected:
		void                       initialize                             (void);
        void                       processFile                            (HumdrumFile& infile);
		bool                       hideNumbersForTokenLine                (HTp token, pair<int, HumNum> timeSig);
		vector<string>             getTrackData                           (const vector<FiguredBassNumber*>& numbers, int lineCount);
		vector<string>             getTrackDataForVoice                   (int voiceIndex, const vector<FiguredBassNumber*>& numbers, int lineCount);
		FiguredBassNumber*         createFiguredBassNumber                (int basePitchBase40, int targetPitchBase40, int voiceIndex, int lineIndex, bool isAttack, string keySignature);
		vector<FiguredBassNumber*> filterNegativeNumbers                  (vector<FiguredBassNumber*> numbers);
		vector<FiguredBassNumber*> filterFiguredBassNumbersForLine        (vector<FiguredBassNumber*> numbers, int lineIndex);
		vector<FiguredBassNumber*> filterFiguredBassNumbersForLineAndVoice(vector<FiguredBassNumber*> numbers, int lineIndex, int voiceIndex);
		string                     formatFiguredBassNumbers               (const vector<FiguredBassNumber*>& numbers);
		vector<FiguredBassNumber*> analyzeChordNumbers                    (const vector<FiguredBassNumber*>& numbers);
		vector<FiguredBassNumber*> getAbbreviatedNumbers                  (const vector<FiguredBassNumber*>& numbers);
		string                     getNumberString                        (vector<FiguredBassNumber*> numbers);
		string                     getKeySignature                        (HumdrumFile& infile, int lineIndex);
		int                        getLowestBase40Pitch                   (vector<int> base40Pitches);


	private:
		bool   m_compoundQ      = false;
		bool   m_accidentalsQ   = false;
		int    m_baseQ          = 0;
		bool   m_intervallsatzQ = false;
		bool   m_sortQ          = false;
		bool   m_lowestQ        = false;
		bool   m_normalizeQ     = false;
		bool   m_abbrQ          = false;
		bool   m_attackQ        = false;
		bool   m_figuredbassQ   = false;
		bool   m_hideThreeQ     = false;
		bool   m_showNegativeQ  = false;
		bool   m_aboveQ         = false;
		string m_recipQ         = "";

		string m_spineTracks    = ""; // used with -s option
		string m_kernTracks     = ""; // used with -k option
		vector<bool> m_processTrack;  // used with -k and -s option

};


class Tool_filter : public HumTool {
	public:
		         Tool_filter        (void);
		        ~Tool_filter        () {};

		bool     run                (HumdrumFileSet& infiles);
		bool     run                (HumdrumFile& infile);
		bool     run                (const string& indata);

		bool     runUniversal       (HumdrumFileSet& infiles);

	protected:
		void     getCommandList     (vector<pair<string, string> >& commands,
		                             HumdrumFile& infile);
		void     getUniversalCommandList(std::vector<std::pair<std::string, std::string> >& commands,
		                             HumdrumFileSet& infiles);
		void     initialize         (HumdrumFile& infile);
		void     removeGlobalFilterLines    (HumdrumFile& infile);
		void     removeUniversalFilterLines (HumdrumFileSet& infiles);
		void     splitPipeline      (vector<string>& clist, const string& command);

	private:
		string   m_variant;        // used with -v option.
		bool     m_debugQ = false; // used with --debug option

};


class Tool_fixps : public HumTool {
	public:
		         Tool_fixps         (void);
		        ~Tool_fixps         () {};

		bool     run                (HumdrumFileSet& infiles);
		bool     run                (HumdrumFile& infile);
		bool     run                (const string& indata, ostream& out);
		bool     run                (HumdrumFile& infile, ostream& out);

	protected:
		void     initialize         (HumdrumFile& infile);
		void     processFile        (HumdrumFile& infile);
		void     markEmptyVoices    (HumdrumFile& infile);
		void     removeEmpties      (vector<vector<HTp>>& newlist, HumdrumFile& infile);
		void     removeDuplicateDynamics(HumdrumFile& infile);
		void     outputNewSpining   (vector<vector<HTp>>& newlist, HumdrumFile& infile);
		void     printNewManipulator(HumdrumFile& infile, vector<vector<HTp>>& newlist, int line);

	private:

};


class Tool_flipper : public HumTool {
	public:
		         Tool_flipper      (void);
		        ~Tool_flipper      () {};

		bool     run               (HumdrumFileSet& infiles);
		bool     run               (HumdrumFile& infile);
		bool     run               (const string& indata, ostream& out);
		bool     run               (HumdrumFile& infile, ostream& out);

	protected:
		void     processFile       (HumdrumFile& infile);
		void     initialize        (void);

		void     processLine        (HumdrumFile& infile, int index);
		void     checkForFlipChanges(HumdrumFile& infile, int index);
		bool     flipSubspines      (vector<vector<HTp>>& flipees);
		void     flipSpineTokens    (vector<HTp>& subtokens);
		void     extractFlipees     (vector<vector<HTp>>& flipees,
		                             HumdrumFile& infile, int index);

	private:
		bool     m_allQ         = false;
		bool     m_keepQ        = false;
		bool     m_kernQ        = false;
		bool     m_stropheQ     = false;
		std::string m_interp;
		std::vector<bool> m_flipState;
		std::vector<bool> m_fliplines;
		std::vector<bool> m_strophe;

};


class Tool_gasparize : public HumTool {
	public:
		         Tool_gasparize     (void);
		        ~Tool_gasparize     () {};

		bool     run                (HumdrumFileSet& infiles);
		bool     run                (HumdrumFile& infile);
		bool     run                (const string& indata, ostream& out);
		bool     run                (HumdrumFile& infile, ostream& out);

	protected:
		void     initialize         (HumdrumFile& infile);
		void     processFile        (HumdrumFile& infile);
		void     checkDataLine      (HumdrumFile& infile, int lineindex);
		void     addBibliographicRecords(HumdrumFile& infile);
		void     fixEditorialAccidentals(HumdrumFile& infile);
		void     fixInstrumentAbbreviations(HumdrumFile& infile);
		void     addTerminalLongs   (HumdrumFile& infile);
		void     deleteDummyTranspositions(HumdrumFile& infile);
		string   getDate            (void);
		void     adjustSystemDecoration(HumdrumFile& infile);
		void     deleteBreaks       (HumdrumFile& infile);
		void     updateKeySignatures(HumdrumFile& infile, int lineindex);
		void     convertBreaks      (HumdrumFile& infile);
		void     clearStates        (void);
		void     removeArticulations(HumdrumFile& infile);
		void     fixTies            (HumdrumFile& infile);
		void     fixTiesForStrand   (HTp sstart, HTp send);
		void     fixTieToInvisibleRest(HTp first, HTp second);
		void     fixHangingTie      (HTp first, HTp second);
		void     addMensurations    (HumdrumFile& infile);
		void     addMensuration     (int top, HumdrumFile& infile, int i);
		void     createEditText     (HumdrumFile& infile);
		bool     addEditStylingForText(HumdrumFile& infile, HTp sstart, HTp send);
		string   getEditLine        (const string& text, int fieldindex, HLp line);
		bool     insertEditText     (const string& text, HumdrumFile& infile, int line, int field);
		void     adjustIntrumentNames(HumdrumFile& infile);
		void     removeKeyDesignations(HumdrumFile& infile);
		void     fixBarlines        (HumdrumFile& infile);
		void     fixFinalBarline    (HumdrumFile& infile);
		void     removeDoubledAccidentals(HumdrumFile& infile);
		void     createJEditorialAccidentals(HumdrumFile& infile);
		void     createJEditorialAccidentals(HTp sstart, HTp send);
		void     convertNextNoteToJAccidental(HTp current);
		void     fixTieStartEnd(HumdrumFile& infile);
		void     fixTiesStartEnd(HTp starts, HTp ends);

	private:
		vector<vector<int>> m_pstates;
		vector<vector<int>> m_kstates;
		vector<vector<bool>> m_estates;

};


class Tool_half : public HumTool {
	public:
		         Tool_half     (void);
		        ~Tool_half     () {};

		bool     run           (HumdrumFileSet& infiles);
		bool     run           (HumdrumFile& infile);
		bool     run           (const string& indata, ostream& out);
		bool     run           (HumdrumFile& infile, ostream& out);

	protected:
		void     initialize    (HumdrumFile& infile);
		void     processFile   (HumdrumFile& infile);
		void     halfRhythms   (HumdrumFile& infile);
		void     terminalLongToTerminalBreve(HumdrumFile& infile);
		void     adjustBeams   (HumdrumFile& infile);

	private:
		bool     m_lyricBreakQ = false;  // used with -l option

};


class HPNote {
	public:
		int track = -1;
		int line = -1;
		int field = -1;
		int subfield = -1;
		HTp token = NULL;
		HumNum duration = 0;
		std::string text;
		bool attack = false;
		bool nullQ = false;
};

class Tool_homorhythm : public HumTool {
	public:
		            Tool_homorhythm    (void);
		           ~Tool_homorhythm    () {};

		bool        run                (HumdrumFileSet& infiles);
		bool        run                (HumdrumFile& infile);
		bool        run                (const string& indata, ostream& out);
		bool        run                (HumdrumFile& infile, ostream& out);

	protected:
		void        processFile        (HumdrumFile& infile);
		void        analyzeLine        (HumdrumFile& infile, int line);
		void        initialize         (void);
		void        markHomophonicNotes(void);
		int         getExtantVoiceCount(HumdrumFile& infile);
		int         getOriginalVoiceCount(HumdrumFile& infile);
		void        addRawAnalysis     (HumdrumFile& infile, vector<double>& raw);
		void        addAccumulatedScores(HumdrumFile& infile, vector<double>& score);
		void        addAttacks         (HumdrumFile& infile, vector<int>& attacks);
		void        addFractionAnalysis(HumdrumFile& infile, std::vector<double>& score);

	private:
		std::vector<std::string> m_homorhythm;
		std::vector<int> m_notecount;
		std::vector<int> m_attacks;
		std::vector<std::vector<HPNote>> m_notes;
		double m_threshold = 4.0;
		double m_score = 1.0;
		double m_intermediate_score = 0.5;
		int m_voice_count = 0;
		bool m_letterQ = false;
};


class Tool_homorhythm2 : public HumTool {
	public:
		            Tool_homorhythm2    (void);
		           ~Tool_homorhythm2    () {};

		bool        run                (HumdrumFileSet& infiles);
		bool        run                (HumdrumFile& infile);
		bool        run                (const string& indata, ostream& out);
		bool        run                (HumdrumFile& infile, ostream& out);

	protected:
		void        processFile        (HumdrumFile& infile);
		void        initialize         (void);

	private:
		double      m_threshold = 0.6;
		double      m_threshold2 = 0.4;
		vector<double> m_score;
};


class Tool_hproof : public HumTool {
	public:
		      Tool_hproof      (void);
		     ~Tool_hproof      () {};

		bool  run              (HumdrumFileSet& infiles);
		bool  run              (HumdrumFile& infile);
		bool  run              (const string& indata, ostream& out);
		bool  run              (HumdrumFile& infile, ostream& out);

	protected:
		void  markNonChordTones(HumdrumFile& infile);
		void  processHarmSpine (HumdrumFile& infile, HTp hstart);
		void  markNotesInRange (HumdrumFile& infile, HTp ctoken, HTp ntoken, const string& key);
		void  markHarmonicTones(HTp tok, vector<int>& cts);
		void  getNewKey        (HTp token, HTp ntoken, string& key);

	private:
		vector<HTp> m_kernspines;

};



// A TimePoint records the event times in a file.  These are positions of note attacks
// in the file.  The "index" variable keeps track of the line in the original file
// (for the first position in index), and other positions in index keep track of the
// equivalent line position of the timepoint in other file(s) that are being compared.
class TimePoint {
	public:
		// file: pointers to the file in which the index refers to
		vector<HumdrumFile*> file;

		// index :: A list of indexes for the lines at which the given timestamp
		// occurs in each file.  The first index is for the reference work.
		vector<int> index;

		// timestamp :: The duration from the start of the score to given time in score.
		HumNum timestamp = -1;

		// measure :: The measure number in which the timestamp occurs.
		int measure = -1;

		void clear(void) {
			file.clear();
			index.clear();
			timestamp = -1;
			measure = -1;
		}
};


// NotePoint is a note from a score that will be matches hopefully to an
// equivalent note in another score.
class NotePoint {
	public:
		HTp         token          = NULL;   // Humdrum token that contains note
		string      subtoken;                // string that represents not (token may be chord)
		int         subindex       = -1;     // subtoken index of note (in chord)
		int         measure        = -1;     // measure number that note is found
		HumNum      measurequarter = -1;     // distance from start of measure to note
		int         track          = -1;     // track that note is from
		int         layer          = -1;     // layer that note is in
		HumNum      duration       = -1;     // duration (tied) of note
		int         b40            = -1;     // b40 pitch of note
		int         processed      = 0;      // has note been processed/matched
		int         sourceindex    = -1;     // source file index for note
		int         tpindex        = -1;     // timepoint index of note in source
		vector<int> matched;       // indexes to the location of the note in TimePoint list.
		                           // the index indicate which score the match is related to,
		                           // and a value of -1 means there is no equivalent timepoint.
		void clear(void) {
			token = NULL;
			subtoken = "";
			subindex = -1;
			measure = -1;
			measurequarter = -1;
			track = -1;
			layer = -1;
			duration = -1;
			b40 = -1;
			processed = 0;
			sourceindex = -1;
			tpindex = -1;
			matched.clear();
		}
};


// Function declarations:

class Tool_humdiff : public HumTool {
	public:
		         Tool_humdiff       (void);

		bool     run                (HumdrumFileSet& infiles);

	protected:
		void     compareFiles       (HumdrumFile& reference, HumdrumFile& alternate);

		void     compareTimePoints  (vector<vector<TimePoint>>& timepoints, HumdrumFile& reference, HumdrumFile& alternate);
		void     extractTimePoints  (vector<TimePoint>& points, HumdrumFile& infile);
		void     printTimePoints    (vector<TimePoint>& timepoints);
		void     compareLines       (HumNum minval, vector<int>& indexes, vector<vector<TimePoint>>& timepoints, vector<HumdrumFile*> infiles);
		void     getNoteList        (vector<NotePoint>& notelist, HumdrumFile& infile, int line, int measure, int sourceindex, int tpindex);
		int      findNoteInList     (NotePoint& np, vector<NotePoint>& nps);
		void     printNotePoints    (vector<NotePoint>& notelist);
		void     markNote           (NotePoint& np);

	private:
		int m_marked = 0;


};

ostream& operator<<(ostream& out, TimePoint& tp);
ostream& operator<<(ostream& out, NotePoint& np);



class Tool_humsheet : public HumTool {
	public:
		         Tool_humsheet       (void);
		        ~Tool_humsheet       () {};

		bool     run               (HumdrumFileSet& infiles);
		bool     run               (HumdrumFile& infile);
		bool     run               (const string& indata, ostream& out);
		bool     run               (HumdrumFile& infile, ostream& out);

		void     printRowClasses   (HumdrumFile& infile, int row);
		void     printRowContents  (HumdrumFile& infile, int row);
		void     printRowData      (HumdrumFile& infile, int line);
      void     printCellClasses  (HTp token);
      void     printHtmlHeader   (void);
      void     printHtmlFooter   (void);
      void     printStyle        (HumdrumFile& infile);
      void     printJavascript   (void);
		void     printTitle        (HumdrumFile& infile, int line);

	protected:
		void     processFile       (HumdrumFile& infile);
		void     initialize        (void);
		void     analyzeTracks     (HumdrumFile& infile);
		void     printColSpan      (HTp token);
		void     printTabIndex     (HTp token);
		void     analyzeTabIndex   (HumdrumFile& infile);
		void     printId           (HTp token);
		void     printToken        (HTp token);
		void     printCellData     (HTp token);
		bool     isLayout          (HLp line);

	private:
		bool             m_exinterpQ       = false;
		bool             m_javascriptQ     = false;
		bool             m_idQ             = false;
		bool             m_htmlQ           = false;
		bool             m_zebraQ          = false;
		bool             m_zebra2Q         = false;
		bool             m_tabindexQ       = false;
		std::vector<int> m_max_subtrack;
		int              m_max_track       = 0;
		int              m_max_field       = 0;

};


class Tool_humsort : public HumTool {
	public:
		         Tool_humsort      (void);
		        ~Tool_humsort      () {};

		bool     run               (HumdrumFileSet& infiles);
		bool     run               (HumdrumFile& infile);
		bool     run               (const string& indata, ostream& out);
		bool     run               (HumdrumFile& infile, ostream& out);

	protected:
		void    processFile        (HumdrumFile& infile);

};


class Tool_humtr : public HumTool {
	public:
		            Tool_humtr        (void);
		           ~Tool_humtr        () {};
  
		bool        run               (HumdrumFileSet& infiles);
		bool        run               (HumdrumFile& infile);
		bool        run               (const std::string& indata, ostream& out);
		bool        run               (HumdrumFile& infile, ostream& out);

	protected:
		void        processFile       (HumdrumFile& infile);
		void        initialize        (void);
		void        addFromToCombined (const std::string& value);
		void        fillFromToPair    (const std::string& from, const std::string& to);
		void        displayFromToTable(void);
		std::vector<std::string> getUtf8CharacterArray(const std::string& value);

		std::string transliterateText(const std::string& input);
		std::string transliterateTextNonOverlapping (const std::string& input);
		std::string transliterateTextOverlapping    (const std::string& input);
		void        processTextStrand      (HTp stok, HTp etok);
		void        convertTextSpines      (HumdrumFile& infile);
		void        convertLocalLayoutText (HumdrumFile& infile);
		void        convertGlobalLayoutText(HumdrumFile& infile);
		void        convertReferenceText   (HumdrumFile& infile);

	private:
		bool m_lyricsQ    = true;  // do not convert lyrics in **text spines.
		bool m_localQ     = true;  // do not convert t= fields in !LO: parameters.
		bool m_globalQ    = true;  // do not convert t= fields in !!LO: parameters.
		bool m_referenceQ = true;  // do not convert reference record values.

		bool m_lyricsOnlyQ;
		bool m_localOnlyQ;
		bool m_globalOnlyQ;
		bool m_referenceOnlyQ;

		std::string m_sep1  = " ";
		std::string m_sep2  = ":";

		std::vector<std::string> m_from;
		std::vector<std::string> m_to;

};


class Tool_imitation : public HumTool {
	public:
		         Tool_imitation    (void);
		        ~Tool_imitation    () {};

		bool     run               (HumdrumFileSet& infiles);
		bool     run               (HumdrumFile& infile);
		bool     run               (const string& indata, ostream& out);
		bool     run               (HumdrumFile& infile, ostream& out);

	protected:
		void    doAnalysis         (vector<vector<string>>& results, NoteGrid& grid,
		                            vector<vector<NoteCell*>>& attacks,
		                            vector<vector<double>>& intervals,
		                            HumdrumFile& infile, bool debug);
		void    analyzeImitation  (vector<vector<string>>& results,
		                            vector<vector<NoteCell*>>& attacks,
		                            vector<vector<double>>& intervals,
		                            int v1, int v2);
		void    getIntervals       (vector<double>& intervals,
		                            vector<NoteCell*>& attacks);
		int     compareSequences   (vector<NoteCell*>& attack1, vector<double>& seq1,
		                            int i1, vector<NoteCell*>& attack2,
		                            vector<double>& seq2, int i2);
		int     checkForIntervalSequence(vector<int>& m_intervals,
		                            vector<double>& v1i, int starti, int count);
		void    markedTiedNotes    (vector<HTp>& tokens);

	private:
	 	vector<HTp> m_kernspines;
		int m_threshold;
		bool m_duration;
		bool m_rest;
		bool m_rest2;
		double m_maxdistance;
		bool m_maxdistanceQ;
		vector<int> m_intervals;
		bool m_mark;
		char m_marker = '@';
		bool m_single = false;
		static int Enumerator;
		bool m_first = false;
		bool m_nozero = false;
		bool m_onlyzero = false;
		bool m_measure = false;
		bool m_beat    = false;
		bool m_length  = false;

		bool m_noInfo = false;

		bool m_noN    = false;
		bool m_noC    = false;
		bool m_noD    = false;
		bool m_noI    = false;

		bool m_noNN   = false;
		bool m_noCC   = false;
		bool m_noDD   = false;
		bool m_noII   = false;

		bool m_addsearches  = false;
		bool m_inversion  = false;
		bool m_retrograde = false;

		vector<int> m_barlines;
};


class Tool_kern2mens : public HumTool {
	public:
		         Tool_kern2mens           (void);
		        ~Tool_kern2mens           () {};

		bool     run                      (HumdrumFileSet& infiles);
		bool     run                      (HumdrumFile& infile);
		bool     run                      (const string& indata, ostream& out);
		bool     run                      (HumdrumFile& infile, ostream& out);

	protected:
		void     convertToMens            (HumdrumFile& infile);
		string   convertKernTokenToMens   (HTp token);
		void     printBarline             (HumdrumFile& infile, int line);

	private:
		bool     m_numbersQ   = true;      // used with -N option
		bool     m_measuresQ  = true;      // used with -M option
		bool     m_invisibleQ = true;      // used with -I option
		bool     m_doublebarQ = true;      // used with -D option
		string   m_clef;                   // used with -c option

};


class Tool_kernview : public HumTool {
	public:
		         Tool_kernview      (void);
		        ~Tool_kernview      () {};

		bool     run               (HumdrumFileSet& infiles);
		bool     run               (HumdrumFile& infile);
		bool     run               (const string& indata, ostream& out);
		bool     run               (HumdrumFile& infile, ostream& out);

	protected:
		void     processFile       (HumdrumFile& infile);
		void     initialize        (HumdrumFile& infile);
		std::string getKernString(HumdrumFile& infile, const std::string& list);

	private:
		std::string m_view_string;
		std::string m_hide_string;

};


class mei_staffDef {
	public:
		HumNum timestamp;
		string clef;           // such as *clefG2
		string timesig;        // such as *M4/4
		string keysig;         // such as *k[f#]
		string midibpm;        // such as *MM120
		string transpose;      // such as *Trd-1c-2
		int base40 = 0;        // used for transposing to C score
		string label;          // such as *I"violin 1
		string labelabbr;      // such as *I'v1
		bool mensural = false; // true if notationtype="mensural", "mensural.white" or "mensural.black"
		bool black = false;    // true if notationtype="mensural.black"
		int  maximodus = 0;    // number of longs in maxima (2 or 3)
		int  modus = 0;        // number of breves in long (2 or 3)
		int  tempus = 0;       // number of semibreves in breve (2 or 3)
		int  prolatio = 0;     // number of minims in semibreve (2 or 3)
		// always two semiminims in a minim
		// always two fusa in a semiminim
		// always two semifusa in a fusa

		void clear(void) {
			clef.clear();
			timesig.clear();
			keysig.clear();
			midibpm.clear();
			transpose.clear();
			base40 = 0;
			label.clear();
			labelabbr.clear();
		}
		mei_staffDef& operator=(mei_staffDef& staffDef) {
			if (this == &staffDef) {
				return *this;
			}
			clef       = staffDef.clef;
			timesig    = staffDef.timesig;
			keysig     = staffDef.keysig;
			midibpm    = staffDef.midibpm;
			transpose  = staffDef.transpose;
			base40     = staffDef.base40;
			label      = staffDef.label;
			labelabbr  = staffDef.labelabbr;
			mensural   = staffDef.mensural;
			black      = staffDef.black;
			maximodus  = staffDef.maximodus;
			modus      = staffDef.modus;
			tempus     = staffDef.tempus;
			prolatio   = staffDef.prolatio;
			return *this;
		}
		mei_staffDef(void) {
			// do nothing
		}
		mei_staffDef(const mei_staffDef& staffDef) {
			clef       = staffDef.clef;
			timesig    = staffDef.timesig;
			keysig     = staffDef.keysig;
			midibpm    = staffDef.midibpm;
			transpose  = staffDef.transpose;
			base40     = staffDef.base40;
			label      = staffDef.label;
			labelabbr  = staffDef.labelabbr;
			mensural   = staffDef.mensural;
			black      = staffDef.black;
			maximodus  = staffDef.maximodus;
			modus      = staffDef.modus;
			tempus     = staffDef.tempus;
			prolatio   = staffDef.prolatio;
		}
};


class mei_scoreDef {
	public:
		mei_staffDef global;
		vector<mei_staffDef> staves;
		void clear(void) {
			global.clear();
			staves.clear(); // or clear the contents of each staff...
		}
		void minresize(int count) {
			if (count < 1) {
				return;
			} else if (count < (int)staves.size()) {
				return;
			} else {
				staves.resize(count);
			}
		}
};


class hairpin_info {
	public:
		xml_node hairpin;
		GridMeasure *gm = NULL;
		int mindex = 0;
};


class grace_info {
	public:
		xml_node node; // note or chord
		string beamprefix;
		string beampostfix;
};


class Tool_mei2hum : public HumTool {
	public:
		        Tool_mei2hum    (void);
		       ~Tool_mei2hum    () {}

		bool    convertFile          (ostream& out, const char* filename);
		bool    convert              (ostream& out, xml_document& infile);
		bool    convert              (ostream& out, const char* input);
		bool    convert              (ostream& out, istream& input);

		void    setOptions           (int argc, char** argv);
		void    setOptions           (const vector<string>& argvlist);
		Options getOptionDefinitions (void);

	protected:
		void   initialize           (void);
		HumNum parseScore           (xml_node score, HumNum starttime);
		void   getChildrenVector    (vector<xml_node>& children, xml_node parent);
		void   parseScoreDef        (xml_node scoreDef, HumNum starttime);
		void   parseSectionScoreDef (xml_node scoreDef, HumNum starttime);
		void   processPgHead        (xml_node pgHead, HumNum starttime);
		void   processPgFoot        (xml_node pgFoot, HumNum starttime);
		void   processKeySig        (mei_staffDef& staffinfo, xml_node keysig, HumNum starttime);
		HumNum parseSection         (xml_node section, HumNum starttime);
		HumNum parseApp             (xml_node app, HumNum starttime);
		HumNum parseLem             (xml_node lem, HumNum starttime);
		HumNum parseRdg             (xml_node rdg, HumNum starttime);
		void   parseStaffGrp        (xml_node staffGrp, HumNum starttime);
		void   parseStaffDef        (xml_node staffDef, HumNum starttime);
		void   fillWithStaffDefAttributes(mei_staffDef& staffinfo, xml_node element);
		HumNum parseMeasure         (xml_node measure, HumNum starttime);
		HumNum parseStaff           (xml_node staff, HumNum starttime);
		HumNum parseStaff_mensural  (xml_node staff, HumNum starttime);
		void   parseReh             (xml_node reh, HumNum starttime);
		HumNum parseLayer           (xml_node layer, HumNum starttime, vector<bool>& layerPresent);
		HumNum parseLayer_mensural  (xml_node layer, HumNum starttime, vector<bool>& layerPresent);
		HumNum parseCorr_mensural   (xml_node corr, HumNum starttime);
		HumNum parseChoice_mensural (xml_node corr, HumNum starttime);
		HumNum parseLigature        (xml_node staff, HumNum starttime);
		int    extractStaffCountByFirstMeasure    (xml_node element);
		int    extractStaffCountByScoreDef        (xml_node element);
		HumNum parseRest            (xml_node chord, HumNum starttime);
		HumNum parseRest_mensural   (xml_node chord, HumNum starttime);
		HumNum parseMRest           (xml_node mrest, HumNum starttime);
		HumNum parseChord           (xml_node chord, HumNum starttime, int gracenumber);
		HumNum parseNote            (xml_node note, xml_node chord, string& output, HumNum starttime, int gracenumber);
		HumNum parseNote_mensural   (xml_node note, xml_node chord, string& output, HumNum starttime, int gracenumber);
		HumNum parseBeam            (xml_node note, HumNum starttime);
		HumNum parseTuplet          (xml_node note, HumNum starttime);
		void   parseClef            (xml_node clef, HumNum starttime);
		void   parseDynam           (xml_node dynam, HumNum starttime);
		void   parseHarm            (xml_node harm, HumNum starttime);
		void   parseTempo           (xml_node tempo, HumNum starttime);
		void   parseDir             (xml_node dir, HumNum starttime);
		HumNum getDuration          (xml_node element);
		HumNum getDuration_mensural (xml_node element, int& dotcount);
		string getHumdrumPitch      (xml_node note, vector<xml_node>& children);
		string getHumdrumRecip      (HumNum duration, int dotcount);
		void   buildIdLinkMap       (xml_document& doc);
		void   processNodeStartLinks(string& output, xml_node node,
		                             vector<xml_node>& nodelist);
		void   processNodeStopLinks(string& output, xml_node node,
		                             vector<xml_node>& nodelist);
		void   processPreliminaryLinkedNodes(xml_node node);
		void   processNodeStartLinks2(xml_node node, vector<xml_node>& nodelist);
		void   parseFermata         (string& output, xml_node node, xml_node fermata);
		void   parseSlurStart       (string& output, xml_node node, xml_node slur);
		void   parseSlurStop        (string& output, xml_node node, xml_node slur);
		void   parseTieStart        (string& output, xml_node node, xml_node tie);
		void   parseTieStop         (string& output, xml_node node, xml_node tie);
		void   parseArpeg           (string& output, xml_node node, xml_node arpeg);
		void   parseTrill           (string& output, xml_node node, xml_node trill);
		void   parseTupletSpanStart (xml_node node, xml_node tupletSpan);
		void   parseTupletSpanStop  (string& output, xml_node node, xml_node tupletSpan);
		void   parseSb              (xml_node sb, HumNum starttime);
		void   parsePb              (xml_node pb, HumNum starttime);
		void   processLinkedNodes   (string& output, xml_node node);
		int    getDotCount          (xml_node node);
		void   processFermataAttribute(string& output, xml_node node);
		string getNoteArticulations (xml_node note, xml_node chord);
		string getHumdrumArticulation(const string& tag, const string& humdrum,
		                              const string& attribute_artic,
		                              vector<xml_node>& element_artic,
		                              const string& chord_attribute_artic,
		                              vector<xml_node>& chord_element_artic);
		string setPlacement          (const string& placement);
		void   addFooterRecords      (HumdrumFile& outfile, xml_document& doc);
		void   addExtMetaRecords     (HumdrumFile& outfile, xml_document& doc);
		void   addHeaderRecords      (HumdrumFile& outfile, xml_document& doc);
		void   parseVerse            (xml_node verse, GridStaff* staff);
		string parseSyl              (xml_node syl);
		void   parseSylAttribute     (const string& attsyl, GridStaff* staff);
		void   reportVerseNumber     (int pmax, int staffindex);
		string getEditorialAccidental(vector<xml_node>& children);
		string getCautionaryAccidental(vector<xml_node>& children);
		string makeHumdrumClef       (const string& shape,
		                              const string& line,
		                              const string& clefdis,
		                              const string& clefdisplace);
		string cleanDirText          (const string& input);
		string cleanWhiteSpace       (const string& input);
		string cleanReferenceRecordText(const string& input);
		string cleanVerseText        (const string& input);
		bool   beamIsValid           (vector<xml_node>& beamlist);
		bool   beamIsGrace           (vector<xml_node>& beamlist);
		void   parseHairpin          (xml_node hairpin, HumNum starttime);
		void   processHairpins       (void);
		void   processHairpin        (hairpin_info& info);
		void   processGraceNotes     (HumNum timestamp);
		string prepareSystemDecoration(xml_node scoreDef);
		void   getRecursiveSDString  (string& output, xml_node current);
		void   parseBareSyl          (xml_node syl, GridStaff* staff);
		string getChildAccidGes      (vector<xml_node>& children);
		string getChildAccidVis      (vector<xml_node>& children);
		void   parseBarline          (xml_node barLine, HumNum starttime);

		// static functions
		static string accidToKern(const string& accid);

	private:
		Options        m_options;
		bool           m_stemsQ = false;
		bool           m_recipQ = false;
		bool           m_placeQ = false;
		bool           m_xmlidQ = false;

		mei_scoreDef   m_scoreDef;    // for keeping track of key/meter/clef etc.
		int            m_staffcount;  // number of staves in score.
		HumNum         m_tupletfactor = 1;
		HumGrid        m_outdata;
		int            m_currentLayer = 0;
		int            m_currentStaff = 0;
		int            m_maxStaffInFile = 0; // valid after parsing staves in first measure
		int            m_currentMeasure = -1;
		vector<int>    m_currentMeterUnit;
		string         m_beamPrefix;
		string         m_beamPostfix;
		bool           m_aboveQ = false;
		bool           m_belowQ = false;
		bool           m_editorialAccidentalQ = false;
		string         m_appLabel;
		string         m_systemDecoration;

		vector<int>    m_maxverse;
		vector<HumNum> m_measureDuration;
		vector<bool>   m_hasDynamics;
		vector<bool>   m_hasHarm;
		vector<bool>   m_hasXmlids;
		const int      m_maxstaff = 1000;

		bool           m_fermata = false;     // set priority of note/fermata over note@fermata
		vector<grace_info> m_gracenotes;      // buffer for storing grace notes
		HumNum			m_gracetime = 0;       // performance time of buffered grace notes
		bool           m_mensuralQ = false;

		HTp            lastNote = NULL;

		vector<hairpin_info> m_hairpins;

		map<string, vector<xml_node>> m_startlinks;
		map<string, vector<xml_node>> m_stoplinks;

};



class WordInfo {
	public:
		string word;                 // text of word
		int notes = 0;               // number of notes in word
		HumNum starttime;            // start time of word
		HumNum endtime;              // end time of word
		int bar = 0;                 // starting barline number for word
	  	vector<int> bars;            // starting barline number for each syllable
		vector<string> syllables;    // list of syllables in word with melisma
		vector<int> notecounts;      // list of note counts for each syllable in word
		vector<HumNum> starttimes;   // list of start times for each syllable
		vector<HumNum> endtimes;     // list of end times for each syllable
		HumNum duration(void) { return endtime - starttime; }
		string name;
		string abbreviation;
		int partnum = 0;
		void clear(void) {
			starttime = 0;
			endtime   = 0;
			partnum   = 0;
			notes     = 0;
			bar       = 0;
			abbreviation.clear();
			notecounts.clear();
			starttimes.clear();
			syllables.clear();
			endtimes.clear();
			word.clear();
			name.clear();
			bars.clear();
		}
};


class Tool_melisma : public HumTool {
	public:
		      Tool_melisma             (void);
		     ~Tool_melisma             () {};

		bool  run                      (HumdrumFileSet& infiles);
		bool  run                      (HumdrumFile& infile);
		bool  run                      (const string& indata, ostream& out);
		bool  run                      (HumdrumFile& infile, ostream& out);

	protected:
		void   initialize              (HumdrumFile& infile);
		void   processFile             (HumdrumFile& infile);
		void   getNoteCounts           (HumdrumFile& infile, vector<vector<int>>& counts);
		void   getNoteCountsForLyric   (vector<vector<int>>& counts, HTp lyricStart);
		int    getCountForSyllable     (HTp token);
		void   replaceLyrics           (HumdrumFile& infile, vector<vector<int>>& counts);
		void   markMelismas            (HumdrumFile& infile, vector<vector<int>>& counts);
		void   markMelismaNotes        (HTp text, int count);
		void   extractWordlist         (vector<WordInfo>& wordinfo, map<string, int>& wordlist,
		                                HumdrumFile& infile, vector<vector<int>>& notecount);
		string extractWord             (WordInfo& winfo, HTp token, vector<vector<int>>& counts);
		HumNum getEndtime              (HTp text);
		void   printWordlist           (HumdrumFile& infile, vector<WordInfo>& wordinfo,
		                                map<string, int>);
		void   initializePartInfo      (HumdrumFile& infile);
		void   getMelismaNoteCounts    (vector<int>& ncounts, vector<int>& mcounts,
		                                HumdrumFile& infile);
		double getScoreDuration        (HumdrumFile& infile);
		void   initBarlines            (HumdrumFile& infile);

	private:
		vector<vector<HumNum>> m_endtimes;      // end time of syllables indexed by line/field
		vector<string>         m_names;         // name of parts indexed by track
		vector<string>         m_abbreviations; // abbreviation of parts indexed by track
		vector<int>            m_partnums;      // part number index by track
		vector<int>            m_measures;      // current measure number

};



class Tool_mens2kern : public HumTool {
	public:
		         Tool_mens2kern      (void);
		        ~Tool_mens2kern      () {};

		bool     run                 (HumdrumFileSet& infiles);
		bool     run                 (HumdrumFile& infile);
		bool     run                 (const string& indata, ostream& out);
		bool     run                 (HumdrumFile& infile, ostream& out);

	protected:
		void     processFile         (HumdrumFile& infile);
		void     initialize          (void);
		void     processMelody       (vector<HTp>& melody);
		std::string mens2kernRhythm  (const std::string& rhythm,
		                              bool altera,  bool perfecta,
		                              bool imperfecta, int maxima_def, int longa_def,
		                              int brevis_def, int semibrevis_def);
		void     getMensuralInfo     (HTp token, int& maximodus, int& modus,
		                              int& tempus, int& prolatio);

	private:
		bool     m_debugQ;


};


class Tool_metlev : public HumTool {
	public:
		      Tool_metlev      (void);
		     ~Tool_metlev      () {};

		bool  run              (HumdrumFileSet& infiles);
		bool  run              (HumdrumFile& infile);
		bool  run              (const string& indata, ostream& out);
		bool  run              (HumdrumFile& infile, ostream& out);

	protected:
		void  fillVoiceResults (vector<vector<double> >& results,
		                        HumdrumFile& infile,
		                        vector<double>& beatlev);

	private:
		vector<HTp> m_kernspines;

};



class Tool_modori : public HumTool {
	public:
		         Tool_modori                  (void);
		        ~Tool_modori                  () {};

		bool     run                          (HumdrumFileSet& infiles);
		bool     run                          (HumdrumFile& infile);
		bool     run                          (const string& indata, ostream& out);
		bool     run                          (HumdrumFile& infile, ostream& out);

	protected:
		void     processFile                  (HumdrumFile& infile);
		void     initialize                   (void);
		void     printInfo                    (void);
		void     switchModernOriginal         (HumdrumFile& infile);
		bool     swapKeyStyle                 (HTp one, HTp two);
		bool     swapClefStyle                (HTp one, HTp two);
		bool     swapInstrumentAbbreviationStyle(HTp one, HTp two);
		bool     swapInstrumentNameStyle      (HTp one, HTp two);
		bool     flipMensurationStyle         (HTp token);

		void     convertKeySignatureToModern  (HTp token);
		void     convertKeySignatureToOriginal(HTp token);
		void     convertKeySignatureToRegular (HTp token);

		void     convertClefToModern          (HTp token);
		void     convertClefToOriginal        (HTp token);
		void     convertClefToRegular         (HTp token);

		void     convertMensurationToModern   (HTp token);
		void     convertMensurationToOriginal (HTp token);
		void     convertMensurationToRegular  (HTp token);

		void     convertInstrumentNameToModern   (HTp token);
		void     convertInstrumentNameToOriginal (HTp token);
		void     convertInstrumentNameToRegular  (HTp token);

		void     convertInstrumentAbbreviationToModern   (HTp token);
		void     convertInstrumentAbbreviationToOriginal (HTp token);
		void     convertInstrumentAbbreviationToRegular  (HTp token);

		int      getPairedReference           (int index, vector<string>& keys);
		void     storeModOriReferenceRecords  (HumdrumFile& infile);
		void     processExclusiveInterpretationLine(HumdrumFile& infile, int line);
		bool     processStaffCompanionSpines  (std::vector<HTp> tokens);
		bool     processStaffSpines           (vector<HTp>& tokens);
		void     updateLoMo                   (HumdrumFile& infile);
		void     processLoMo                  (HTp lomo);
		void     printModoriOutput            (HumdrumFile& infile);
		bool     swapMensurationStyle         (HTp one, HTp two);

	private:
		bool m_modernQ        = false; // -m option: show modern key/clef/time signatures
		bool m_originalQ      = false; // -o option: show original key/clef/mensuration
		bool m_infoQ          = false; // show key/clef/mensuration tokens in data

		bool m_nokeyQ         = false; // -K option: don't change key signatures
		bool m_noclefQ        = false; // -C option: don't change clefs
		bool m_nomensurationQ = false; // -M option: don't change mensurations
		bool m_nolyricsQ      = false; // -L option: don't change **text
		bool m_nolotextQ      = false; // -T option: don't change !LO:TX
		bool m_norefsQ        = false; // -R option: don't change !LO:TX
		bool m_nolabelsQ      = false; // -L option: don't change *I"
		bool m_nolabelAbbrsQ  = false; // -A option: don't change *I"

		std::vector<std::map<HumNum, std::vector<HTp>>> m_keys;
		std::vector<std::map<HumNum, std::vector<HTp>>> m_clefs;
		std::vector<std::map<HumNum, std::vector<HTp>>> m_mensurations;
		std::vector<std::map<HumNum, std::vector<HTp>>> m_labels;
		std::vector<std::map<HumNum, std::vector<HTp>>> m_labelAbbrs;
		std::vector<std::pair<HTp, HTp>> m_references;
		std::vector<HTp> m_lyrics;
		std::vector<HTp> m_lotext;
		std::vector<HTp> m_lomo;

};



class SonorityNoteData {
	public:

		SonorityNoteData(void) {
			clear();
		}

		void clear(void) {
			m_token = NULL;
			m_tok.clear();
			m_accidentalQ = false;
			m_upperQ = false;
			m_attackQ = false;
			m_index = 0;
			m_base7 = -1;
			m_base12 = -1;
			m_base40 = -1;
		}

		ostream& print(ostream& out) {
			out << "NOTE:\t"   << m_token   << endl;
			out << "\tINDEX:\t"  << m_index   << endl;
			out << "\tSTRING:\t" << m_tok     << endl;
			out << "\tATTACK:\t" << m_attackQ << endl;
			out << "\tBASE7:\t"  << m_base7   << endl;
			out << "\tBASE40:\t" << m_base40  << endl;
			return out;
		}

		void setToken(HTp token, bool nullQ, int index) {
			m_attackQ = true;
			if (nullQ) {
				m_attackQ = false;
			}
			m_token = token;
			m_index = index;
			if (token->isChord()) {
				m_tok = token->getSubtoken(index);
			} else {
				m_tok = *token;
				m_index = 0;
			}
			if (m_tok.find('_') != std::string::npos) {
				m_attackQ = false;
			}
			if (m_tok.find(']') != std::string::npos) {
				m_attackQ = false;
			}
			m_base7 = Convert::kernToBase7(m_tok);
			m_base12 = Convert::kernToBase12(m_tok);
			m_base40 = Convert::kernToBase40(m_tok);
		}

		void setString(std::string tok) {
			// tok cannot be a chord or a null token
			// This version is for vertical queries not for searching data.
			m_attackQ = true;
			m_token = NULL;
			m_index = 0;
			m_tok = tok;
			if (m_tok.find('_') != std::string::npos) {
				m_attackQ = false;
			}
			if (m_tok.find(']') != std::string::npos) {
				m_attackQ = false;
			}
			m_base7 = Convert::kernToBase7(m_tok);
			m_base12 = Convert::kernToBase12(m_tok);
			m_base40 = Convert::kernToBase40(m_tok);

			if (m_tok.find('n') != std::string::npos) {
				m_accidentalQ = true;
			} if (m_tok.find('-') != std::string::npos) {
				m_accidentalQ = true;
			} if (m_tok.find('#') != std::string::npos) {
				m_accidentalQ = true;
			}
			for (int i=0; i<(int)m_tok.size(); i++) {
				if (isupper(m_tok[i])) {
					m_upperQ = true;
				}
				break;
			}
		}
	
		bool hasAccidental(void) {
			// Set only with setText() input.
			return m_accidentalQ;
		}

		bool hasUpperCase(void) {
			// Set only with setText() input.
			return m_upperQ;
		}

		bool isValid(void)     { return m_token != NULL;    }
		HTp  getToken(void)    { return m_token;            }
		std::string getText(void) { return m_tok;           }
		int  getIndex(void)    { return m_index;            }
		bool isAttack(void)    { return m_attackQ;          }
		bool isSustain(void)   { return !m_attackQ;         }
		int  getBase12(void)   { return (int)m_base12;      }
		int  getBase12Pc(void) { return (int)m_base12 % 7;  }
		int  getBase7(void)    { return (int)m_base7;       }
		int  getBase7Pc(void)  { return (int)m_base7 % 7;   }
		int  getBase40(void)   { return (int)m_base40;      }
		int  getBase40Pc(void) { return (int)m_base40 % 40; }

	private:
		HTp m_token;
		std::string m_tok;  // note string from token
		bool m_accidentalQ; // note contains an accidental
		bool m_upperQ;      // Diatonic note name contains an upper case letter
		bool m_attackQ;     // true if note is an attack
		char m_index;       // chord index of note (zero offset)
		char m_base7;       // pitch in base-7 representation
		char m_base12;      // pitch in base-12 representation
		short int m_base40; // pitch in base-40 representation
};



class SonorityDatabase {
	public:
		SonorityDatabase(void) { clear(); }
		void clear(void)       { m_notes.clear(); m_line = NULL; }
		int getCount(void)     { return (int)m_notes.size(); }
		int getNoteCount(void) { return (int)m_notes.size(); }
		int getSize(void)      { return (int)m_notes.size(); }
		bool isEmpty(void)     { return m_notes.empty(); }
		HLp getLine(void)      { return m_line; }
		SonorityNoteData& getLowest(void) { return m_lowest; };
		void addNote          (const std::string& text);
		void buildDatabase     (HLp line);
		SonorityNoteData& operator[](int index) {
			return m_notes.at(index);
		}
	protected:
		void expandList(void) {
			m_notes.resize(m_notes.size() + 1);
		}

	private:
		SonorityNoteData m_lowest;
		std::vector<SonorityNoteData> m_notes;
		HLp m_line = NULL;
};


//////////////////////////////
//
// MSearchQueryToken -- one element of the music search.  This is a combined
//    search of pitch, interval, rhythm and harmony.
//

class MSearchQueryToken {
	public:
		MSearchQueryToken(void) {
			clear();
		}
		MSearchQueryToken(const MSearchQueryToken& token) {
			anything    = token.anything;
			anypitch    = token.anypitch;
			anyinterval = token.anyinterval;
			anyrhythm   = token.anyrhythm;
			pc          = token.pc;
			base        = token.base;
			direction   = token.direction;
			dinterval   = token.dinterval;
			cinterval   = token.cinterval;
			duration    = token.duration;
			rhythm      = token.rhythm;
			harmonic    = token.harmonic;
			hpieces     = token.hpieces;
			hquery      = token.hquery;
		}
		MSearchQueryToken& operator=(const MSearchQueryToken& token) {
			if (this == &token) {
				return *this;
			}
			anything    = token.anything;
			anypitch    = token.anypitch;
			anyinterval = token.anyinterval;
			anyrhythm   = token.anyrhythm;
			pc          = token.pc;
			base        = token.base;
			direction   = token.direction;
			dinterval   = token.dinterval;
			harmonic    = token.harmonic;
			hpieces     = token.hpieces;
			hquery      = token.hquery;
			cinterval   = token.cinterval;
			duration    = token.duration;
			rhythm      = token.rhythm;
			return *this;
		}
		void clear(void) {
			anything     = true;
			anypitch     = true;
			anyrhythm    = true;
			anyinterval  = true;
			pc           = NAN;
			base         = 0;
			direction    = -123456789; // interval direction
			dinterval    = -123456789; // diatonic interval
			cinterval    = -123456789; // chromatic interval
			duration     = -1;
			harmonic     = "";
			hpieces.clear();
			hquery.clear();
			rhythm       = "";
		}
		void parseHarmonicQuery(void);

		bool   anything    = true;  // element can match any note/rest
		bool   anypitch    = true;  // element can match any pitch class
		bool   anyrhythm   = true;  // element can match any rhythm
		bool   anyinterval = true;  // element can match any interval

		// pitch features
		double pc;           // NAN = rest
		int    base;

		// interval features:
		int    direction;   // which melodic direction for interval?
		int    dinterval;   // diatonic interval
		int    cinterval;   // chromatic interval (base-40; up to 2 sharps/flats)
		std::string harmonic; // harmonic query
		std::vector<std::string> hpieces;
		std::vector<SonorityNoteData> hquery;

		// rhythm features:
		HumNum duration;
		std::string rhythm;
};


ostream& operator<<(ostream& out, MSearchQueryToken& item);

class MSearchTextQuery {
	public:
		MSearchTextQuery(void) {
			clear();
		}
		MSearchTextQuery(const MSearchTextQuery& token) {
			word = token.word;
			link = token.link;
		}
		MSearchTextQuery& operator=(const MSearchTextQuery& token) {
			if (this == &token) {
				return *this;
			}
			word = token.word;
			link = token.link;
			return *this;
		}
		void clear(void) {
			word.clear();
			link = false;
		}
		std::string word;
		bool link = false;
};


class TextInfo {
	public:
		TextInfo(void) {
			clear();
		}
		TextInfo(const TextInfo& info) {
			fullword = info.fullword;
			starttoken = info.starttoken;
			nexttoken = info.nexttoken;
		}
		TextInfo& operator=(const TextInfo& info) {
			if (this == &info) {
				return *this;
			}
			fullword = info.fullword;
			starttoken = info.starttoken;
			nexttoken = info.nexttoken;
			return *this;
		}
		void clear(void) {
			fullword.clear();
			starttoken = NULL;
			nexttoken = NULL;
		}
		std::string fullword;
		HTp starttoken;
		HTp nexttoken;
};


class Tool_msearch : public HumTool {
	public:
		         Tool_msearch      (void);
		        ~Tool_msearch      () {};

		bool     run               (HumdrumFileSet& infiles);
		bool     run               (HumdrumFile& infile);
		bool     run               (const std::string& indata, ostream& out);
		bool     run               (HumdrumFile& infile, ostream& out);

	protected:
		void    initialize         (void);
		void    doMusicSearch      (HumdrumFile& infile, NoteGrid& grid,
		                            vector<MSearchQueryToken>& query);
		bool    doHarmonicPitchSearch(MSearchQueryToken& query, HTp token);
		void    doTextSearch       (HumdrumFile& infile, NoteGrid& grid,
		                            vector<MSearchTextQuery>& query);
		void    fillMusicQuery     (vector<MSearchQueryToken>& query);
		void    fillMusicQueryInterleaved(vector<MSearchQueryToken>& query,
		                            const std::string& input, bool rhythmQ = false);
		void    fillMusicQueryPitch(vector<MSearchQueryToken>& query,
		                            const std::string& input);
		void    fillMusicQueryInterval(vector<MSearchQueryToken>& query,
		                            const std::string& input);
		void    fillMusicQueryRhythm(vector<MSearchQueryToken>& query,
		                            const std::string& input);
		void    fillTextQuery      (vector<MSearchTextQuery>& query,
		                            const std::string& input);
		bool    checkForMusicMatch(vector<NoteCell*>& notes, int index,
		                            vector<MSearchQueryToken>& dpcQuery,
		                            vector<NoteCell*>& match);
		void    markMatch          (HumdrumFile& infile,
		                            vector<NoteCell*>& match);
		void    storeMatch         (vector<NoteCell*>& match);
		void    markTextMatch      (HumdrumFile& infile, TextInfo& word);
		void    fillWords          (HumdrumFile& infile,
		                            vector<TextInfo*>& words);
		void    fillWordsForTrack  (vector<TextInfo*>& words,
		                            HTp starttoken);
		void    printQuery         (vector<MSearchQueryToken>& query);
		void    addMusicSearchSummary(HumdrumFile& infile, int mcount, const std::string& marker);
		void    addTextSearchSummary(HumdrumFile& infile, int mcount, const std::string& marker);
		void    addMatch           (HumdrumFile& infile, vector<NoteCell*>& match);
		int     makeBase40Interval (int diatonic, const std::string& alteration);
		std::string convertPitchesToIntervals(const std::string& input);
		void    markNote           (HTp token, int index);
		int     checkHarmonicPitchMatch (SonorityNoteData& query,
		                           SonorityDatabase& sonorities, bool suppressQ);
		bool    checkVerticalOnly  (const std::string& input);
		void    makeLowerCase      (std::string& inout);

	private:
	 	vector<HTp> m_kernspines;
		std::string m_text;
		std::string m_marker;
		bool        m_verticalOnlyQ = false;
		bool        m_markQ      = false;
		bool        m_quietQ     = false;
		bool        m_debugQ     = false;
		bool        m_nooverlapQ = false;
		std::vector<int> m_barnums;
		std::vector<std::vector<NoteCell*>> m_matches;
		std::vector<SonorityDatabase> m_sonorities;
		std::vector<bool> m_sonoritiesChecked;
		std::vector<pair<HTp, int>> m_tomark;
};


class Tool_musedata2hum : public HumTool {
	public:
		        Tool_musedata2hum    (void);
		       ~Tool_musedata2hum    () {}

		bool    convertFile          (ostream& out, const string& filename);
		bool    convertString        (ostream& out, const string& input);
		bool    convert              (ostream& out, MuseDataSet& mds);
		bool    convert              (ostream& out, istream& input);

		void    setOptions           (int argc, char** argv);
		void    setOptions           (const std::vector<std::string>& argvlist);
		Options getOptionDefinitions (void);
		void    setInitialOmd        (const string& omd);

	protected:
		void    initialize           (void);
		void    convertLine          (GridMeasure* gm, MuseRecord& mr);
		bool    convertPart          (HumGrid& outdata, MuseDataSet& mds, int index, int partindex, int partcount);
		int     convertMeasure       (HumGrid& outdata, MuseData& part, int partindex, int startindex);
		GridMeasure* getMeasure      (HumGrid& outdata, HumNum starttime);
		void    setTimeSigDurInfo    (const std::string& mtimesig);
		void    setMeasureStyle      (GridMeasure* gm, MuseRecord& mr);
		void    setMeasureNumber     (GridMeasure* gm, MuseRecord& mr);
		void    storePartName        (HumGrid& outdata, MuseData& part, int index);
		void    addNoteDynamics      (GridSlice* slice, int part,
		                              MuseRecord& mr);
		void    addLyrics            (GridSlice* slice, int part, int staff, MuseRecord& mr);
		void    addFiguredHarmony    (MuseRecord& mr, GridMeasure* gm,
		                              HumNum timestamp, int part, int maxstaff);
		std::string cleanString      (const std::string& input);
		void    addTextDirection     (GridMeasure* gm, int part, int staff,
		                              MuseRecord& mr, HumNum timestamp);

	private:
		// options:
		Options m_options;
		bool m_stemsQ = false;         // used with -s option
		bool m_recipQ = false;         // used with -r option
      std::string m_group = "score"; // used with -g option
		std::string m_omd = "";        // initial tempo designation (store for later output)

		// state variables:
		int m_part     = 0;            // staff index currently being processed
		int m_maxstaff = 0;            // total number of staves (parts)
		HumNum m_timesigdur = 4;       // duration of current time signature in quarter notes
		HTp m_lastfigure = NULL;       // last figured bass token
		int m_lastbarnum = -1;         // barnumber carried over from previous bar
		HTp m_lastnote = NULL;         // for dealing with chords.
		double m_tempo = 0.0;          // for initial tempo from MIDI settings

		std::map<std::string, bool> m_usedReferences;
		std::vector<std::string> m_postReferences;

};



class MusicXmlHarmonyInfo {
	public:
		HTp    token;
		HumNum timestamp;
		int    partindex;
};

class MusicXmlFiguredBassInfo {
	public:
		HTp    token;
		HumNum timestamp;
		int    partindex;
};


class Tool_musicxml2hum : public HumTool {
	public:
		        Tool_musicxml2hum    (void);
		       ~Tool_musicxml2hum    () {}

		bool    convertFile          (ostream& out, const char* filename);
		bool    convert              (ostream& out, pugi::xml_document& infile);
		bool    convert              (ostream& out, const char* input);
		bool    convert              (ostream& out, istream& input);

		void    setOptions           (int argc, char** argv);
		void    setOptions           (const std::vector<std::string>& argvlist);
		Options getOptionDefinitions (void);

	protected:
		void   initialize           (void);
		std::string getChildElementText  (pugi::xml_node root, const char* xpath);
		std::string getChildElementText  (pugi::xpath_node root, const char* xpath);
		std::string getAttributeValue    (pugi::xml_node xnode, const std::string& target);
		std::string getAttributeValue    (xpath_node xnode, const std::string& target);
		void   printAttributes      (pugi::xml_node node);
		bool   getPartInfo          (map<std::string, pugi::xml_node>& partinfo,
		                             std::vector<std::string>& partids, pugi::xml_document& doc);
		bool   stitchParts          (HumGrid& outdata,
		                             std::vector<std::string>& partids,
		                             map<std::string, pugi::xml_node>& partinfo,
		                             map<std::string, pugi::xml_node>& partcontent,
		                             std::vector<MxmlPart>& partdata);
		bool   getPartContent       (map<std::string, pugi::xml_node>& partcontent,
		                             std::vector<std::string>& partids, pugi::xml_document& doc);
		void   printPartInfo        (std::vector<std::string>& partids,
		                             map<std::string, pugi::xml_node>& partinfo,
		                             map<std::string, pugi::xml_node>& partcontent,
		                             std::vector<MxmlPart>& partdata);
		bool   fillPartData         (std::vector<MxmlPart>& partdata,
		                             const std::vector<std::string>& partids,
		                             map<std::string, pugi::xml_node>& partinfo,
		                             map<std::string, pugi::xml_node>& partcontent);
		bool   fillPartData         (MxmlPart& partdata, const std::string& id,
		                             pugi::xml_node partdeclaration,
		                             pugi::xml_node partcontent);
		void   appendZeroEvents     (GridMeasure* outfile,
		                             std::vector<SimultaneousEvents*>& nowevents,
		                             HumNum nowtime,
		                             std::vector<MxmlPart>& partdata);
		void   appendNonZeroEvents   (GridMeasure* outdata,
		                              std::vector<SimultaneousEvents*>& nowevents,
		                              HumNum nowtime,
		                              std::vector<MxmlPart>& partdata);
		void   addGraceLines         (GridMeasure* outdata,
		                              std::vector<std::vector<std::vector<std::vector<MxmlEvent*>>>>& notes,
		                              std::vector<MxmlPart>& partdata, HumNum nowtime);
		void   addEventToList        (std::vector<std::vector<std::vector<std::vector<MxmlEvent*>>>>& list,
		                              MxmlEvent* event);
		void   addHeaderRecords      (HumdrumFile& outfile, pugi::xml_document& doc);
		void   addFooterRecords      (HumdrumFile& outfile, pugi::xml_document& doc);
		std::string& cleanSpaces     (std::string& input);
		std::string cleanSpacesAndColons(const std::string& input);
		void setEditorialAccidental  (int accidental, GridSlice* slice,
		                              int partindex, int staffindex, int voiceindex);
		void moveBreaksToEndOfPreviousMeasure(HumGrid& outdata);

		bool convert          (ostream& out);
		bool convertPart      (ostream& out, const std::string& partname,
		                       int partindex);
		bool insertMeasure    (HumGrid& outdata, int mnum,
		                       std::vector<MxmlPart>& partdata,
		                       std::vector<int> partstaves);
		bool convertNowEvents (GridMeasure* outdata,
		                       std::vector<SimultaneousEvents*>& nowevents,
		                       std::vector<int>& nowparts,
		                       HumNum nowtime,
		                       std::vector<MxmlPart>& partdata,
		                       std::vector<int>& partstaves);
		void appendNullTokens (HLp line, MxmlPart& part);
		void appendEvent      (HLp line, MxmlEvent* event);
		void insertExclusiveInterpretationLine(HumdrumFile& outfile,
		                       std::vector<MxmlPart>& partdata);
		void insertAllToken   (HumdrumFile& outfile, std::vector<MxmlPart>& partdata,
		                       const std::string& common);
		void insertSingleMeasure(HumdrumFile& outfile);
		void cleanupMeasures   (HumdrumFile& outfile,
		                        std::vector<HLp> measures);
		void processPrintElement(GridMeasure* outdata, pugi::xml_node element, HumNum timestamp);
		void insertOffsetHarmonyIntoMeasure(GridMeasure* gm);
		void insertOffsetFiguredBassIntoMeasure(GridMeasure* gm);

		void addStriaLine      (GridMeasure* outdata,
		                        std::vector<std::vector<xml_node> >& stafflines,
		                        std::vector<MxmlPart>& partdata,
                              HumNum nowtime);
		void addClefLine       (GridMeasure* outdata, std::vector<std::vector<pugi::xml_node>>& clefs,
		                        std::vector<MxmlPart>& partdata, HumNum nowtime);
		void addOttavaLine     (GridMeasure* outdata, std::vector<std::vector<std::vector<pugi::xml_node>>>& ottavas,
		                        std::vector<MxmlPart>& partdata, HumNum nowtime);
		void storeOttava       (int pindex, xml_node octaveShift, xml_node direction,
		                        std::vector<std::vector<std::vector<xml_node>>>& ottavas);
		void insertPartClefs   (pugi::xml_node clef, GridPart& part);
		void insertPartStria   (int lines, GridPart& part);
		void insertPartOttavas (pugi::xml_node ottava, GridPart& part, int partindex, int partstaffindex, int staffcount);
		pugi::xml_node convertClefToHumdrum(pugi::xml_node clef, HTp& token, int& staffindex);
		pugi::xml_node convertOttavaToHumdrum(pugi::xml_node ottava, HTp& token, int& staffindex,
		                        int partindex, int partstaffindex, int staffcount);

		void addTranspositionLine(GridMeasure* outdata, std::vector<std::vector<pugi::xml_node>>& transpositions,
		                       std::vector<MxmlPart>& partdata, HumNum nowtime);
		void addKeySigLine    (GridMeasure* outdata, std::vector<std::vector<pugi::xml_node>>& keysigs,
		                        std::vector<MxmlPart>& partdata, HumNum nowtime);
		void addKeyDesignationLine(GridMeasure* outdata, vector<vector<xml_node>>& keydesigs,
		                        vector<MxmlPart>& partdata, HumNum nowtime);
		void insertPartKeySigs (pugi::xml_node keysig, GridPart& part);
		void insertPartKeyDesignations(xml_node keydeg, GridPart& part);
		pugi::xml_node convertKeySigToHumdrum(pugi::xml_node keysig,
		                        HTp& token, int& staffindex);
		pugi::xml_node convertKeySigToHumdrumKeyDesignation(xml_node keysig,
		                        HTp& token, int& staffindex);

		void addTimeSigLine    (GridMeasure* outdata, std::vector<std::vector<pugi::xml_node>>& timesigs,
		                        std::vector<MxmlPart>& partdata, HumNum nowtime);
		bool insertPartTimeSigs (pugi::xml_node timesig, GridPart& part);
		void insertPartMensurations(pugi::xml_node timesig, GridPart& part);
		void insertPartNames    (HumGrid& outdata, std::vector<MxmlPart>& partdata);
		bool checkForMensuration(pugi::xml_node timesig);
		pugi::xml_node convertTimeSigToHumdrum(pugi::xml_node timesig,
		                        HTp& token, int& staffindex);
		pugi::xml_node convertMensurationToHumdrum(pugi::xml_node timesig,
		                        HTp& token, int& staffindex);

		void addEvent          (GridSlice* slice, GridMeasure* outdata, MxmlEvent* event, HumNum nowtime);
		void fillEmpties       (GridPart* part, const char* string);
		void addSecondaryChordNotes (ostream& output, MxmlEvent* head, const std::string& recip);
		bool isInvisible       (MxmlEvent* event);
		int  addLyrics         (GridStaff* staff, MxmlEvent* event);
		int  addHarmony        (GridPart* oart, MxmlEvent* event, HumNum nowtime, int partindex);
		void addDynamic        (GridPart* part, MxmlEvent* event, int partindex);
		void addHairpinEnding  (GridPart* part, MxmlEvent* event, int partindex);
		int  addFiguredBass    (GridPart* part, MxmlEvent* event, HumNum nowtime, int partindex);
		void addTexts          (GridSlice* slice, GridMeasure* measure, int partindex,
		                        int staffindex, int voiceindex, MxmlEvent* event);
		void addText           (GridSlice* slice, GridMeasure* measure, int partindex,
		                        int staffindex, int voiceindex, pugi::xml_node node, bool force = false);
		void addTempos         (GridSlice* slice, GridMeasure* measure, int partindex,
		                        int staffindex, int voiceindex, MxmlEvent* event);
		void addTempo          (GridSlice* slice, GridMeasure* measure, int partindex,
		                        int staffindex, int voiceindex, pugi::xml_node node);
		void addBrackets       (GridSlice* slice, GridMeasure* measure, MxmlEvent* event, HumNum nowtime,
		                        int partindex);
		int         getHarmonyOffset(pugi::xml_node hnode);
		std::string getHarmonyString(pugi::xml_node hnode);
		std::string getDynamicString(pugi::xml_node element);
		std::string getDynamicsParameters(pugi::xml_node element);
		std::string getFiguredBassString(pugi::xml_node element);
		std::string getFiguredBassParameters(pugi::xml_node element);
		std::string convertFiguredBassNumber(const xml_node& figure);
		int         getFiguredBassDuration(xml_node fnode);
		std::string getHairpinString(pugi::xml_node element, int partindex);
		std::string cleanSpaces     (const std::string& input);
		void checkForDummyRests(MxmlMeasure* measure);
		void reindexVoices     (std::vector<MxmlPart>& partdata);
		void reindexMeasure    (MxmlMeasure* measure);
		void setSoftwareInfo   (pugi::xml_document& doc);
		std::string getSystemDecoration(pugi::xml_document& doc, HumGrid& grid, std::vector<std::string>& partids);
		void getChildrenVector (std::vector<pugi::xml_node>& children, pugi::xml_node parent);
		void insertPartTranspositions(pugi::xml_node transposition, GridPart& part);
		pugi::xml_node convertTranspositionToHumdrum(pugi::xml_node transpose, HTp& token, int& staffindex);
		void prepareRdfs       (std::vector<MxmlPart>& partdata);
		void printRdfs         (ostream& out);
		void printResult       (ostream& out, HumdrumFile& outfile);
		void addMeasureOneNumber(HumdrumFile& infile);
		bool isUsedHairpin     (pugi::xml_node hairpin, int partindex);

	public:

	static bool nodeType      (pugi::xml_node node, const char* testname);

	private:
		Options m_options;
		bool DebugQ;
		bool VoiceDebugQ;
		bool m_recipQ        = false;
		bool m_stemsQ        = false;
		int  m_slurabove     = 0;
		int  m_slurbelow     = 0;
		char m_hasEditorial  = '\0';
		bool m_hasOrnamentsQ = false;
		int  m_maxstaff      = 0;
		std::vector<std::vector<std::string>> m_last_ottava_direction;
		std::vector<MusicXmlHarmonyInfo> offsetHarmony;
		std::vector<MusicXmlFiguredBassInfo> offsetFiguredBass;
		std::vector<string> m_stop_char;

		// RDF indications in **kern data:
		std::string  m_caesura_rdf;

		std::string m_software;
		std::string m_systemDecoration;

		std::vector<std::vector<pugi::xml_node>> m_current_dynamic;
		std::vector<std::vector<pugi::xml_node>> m_current_brackets;
		std::map<int, string> m_bracket_type_buffer;
		std::vector<std::vector<pugi::xml_node>> m_used_hairpins;
		std::vector<pugi::xml_node> m_current_figured_bass;
		std::vector<std::pair<int, pugi::xml_node>> m_current_text;
		std::vector<std::pair<int, pugi::xml_node>> m_current_tempo;

		bool m_hasTransposition = false;

		// m_forceRecipQ is used to force the display of the **recip spint
		// when a data line contains no notes or rests.  This is used for
		// harmony/dynamics side spines.
		bool m_forceRecipQ = false;

		// m_hasTremoloQ is used to run the tremolo tool.
		bool m_hasTremoloQ = false;

		// m_post_note_text is used to store interpretations that occur
		// before notes in the MusicXML data, but need to be moved after
		// the note in the Humdrum data.  The text will be stored and then
		// when note is processed, any text in this storage will be processed
		// index is a string: "part staff voice" with a vector list of strings
		// to process.
		std::map<std::string, vector<pugi::xml_node>> m_post_note_text;

};



class MyCoord {
	public:
		     MyCoord   (void) { clear(); }
		void clear   (void) { x = -1; y = -1; }
		bool isValid (void) { return ((x < 0) || (y < 0)) ? false : true; }
		int  x;
		int  y;
};

class MeasureInfo {
	public:
		MeasureInfo(void) { clear(); }
		void clear(void)  { num = seg = start = stop = -1;
			sclef.resize(0); skeysig.resize(0); skey.resize(0);
			stimesig.resize(0); smet.resize(0); stempo.resize(0);
			eclef.resize(0); ekeysig.resize(0); ekey.resize(0);
			etimesig.resize(0); emet.resize(0); etempo.resize(0);
			file = NULL;
		}
		void setTrackCount(int tcount) {
			sclef.resize(tcount+1);
			skeysig.resize(tcount+1);
			skey.resize(tcount+1);
			stimesig.resize(tcount+1);
			smet.resize(tcount+1);
			stempo.resize(tcount+1);
			eclef.resize(tcount+1);
			ekeysig.resize(tcount+1);
			ekey.resize(tcount+1);
			etimesig.resize(tcount+1);
			emet.resize(tcount+1);
			etempo.resize(tcount+1);
			int i;
			for (i=0; i<tcount+1; i++) {
				sclef[i].clear();
				skeysig[i].clear();
				skey[i].clear();
				stimesig[i].clear();
				smet[i].clear();
				stempo[i].clear();
				eclef[i].clear();
				ekeysig[i].clear();
				ekey[i].clear();
				etimesig[i].clear();
				emet[i].clear();
				etempo[i].clear();
			}
			tracks = tcount;
		}
		int num;          // measure number
		string stopStyle;  // styling for end of last measure
		string startStyle; // styling for start of first measure
		int seg;          // measure segment
		int start;        // starting line of segment
		int stop;         // ending line of segment
		int tracks;       // number of primary tracks in file.
		HumdrumFile* file;

		// musical settings at start of measure
		vector<MyCoord> sclef;     // starting clef of segment
		vector<MyCoord> skeysig;   // starting keysig of segment
		vector<MyCoord> skey;      // starting key of segment
		vector<MyCoord> stimesig;  // starting timesig of segment
		vector<MyCoord> smet;      // starting met of segment
		vector<MyCoord> stempo;    // starting tempo of segment

		// musical settings at start of measure
		vector<MyCoord> eclef;     // ending clef    of segment
		vector<MyCoord> ekeysig;   // ending keysig  of segment
		vector<MyCoord> ekey;      // ending key     of segment
		vector<MyCoord> etimesig;  // ending timesig of segment
		vector<MyCoord> emet;      // ending met     of segment
		vector<MyCoord> etempo;    // ending tempo   of segment
};



class Tool_myank : public HumTool {
	public:
		         Tool_myank            (void);
		        ~Tool_myank            () {};

		bool     run                   (HumdrumFileSet& infiles);
		bool     run                   (HumdrumFile& infile);
		bool     run                   (const string& indata, ostream& out);
		bool     run                   (HumdrumFile& infile, ostream& out);

	protected:
		void      initialize            (HumdrumFile& infile);
		void      example              (void);
		void      usage                (const string& command);
		void      myank                (HumdrumFile& infile,
		                                vector<MeasureInfo>& outmeasure);
		void      removeDollarsFromString(string& buffer, int maxx);
		void      processFieldEntry    (vector<MeasureInfo>& field,
		                                const string& str,
		                                HumdrumFile& infile, int maxmeasure,
		                                vector<MeasureInfo>& inmeasures,
		                                vector<int>& inmap);
		void      expandMeasureOutList (vector<MeasureInfo>& measureout,
		                                vector<MeasureInfo>& measurein,
		                                HumdrumFile& infile, const string& optionstring);
		void      getMeasureStartStop  (vector<MeasureInfo>& measurelist,
		                                HumdrumFile& infile);
		void      printEnding          (HumdrumFile& infile, int lastline, int adjlin);
		void      printStarting        (HumdrumFile& infile);
		void      reconcileSpineBoundary(HumdrumFile& infile, int index1, int index2);
		void      reconcileStartingPosition(HumdrumFile& infile, int index2);
		void      printJoinLine        (vector<int>& splits, int index, int count);
		void      printInvisibleMeasure(HumdrumFile& infile, int line);
		void      fillGlobalDefaults   (HumdrumFile& infile,
		                                vector<MeasureInfo>& measurein,
		                                vector<int>& inmap);
		void      adjustGlobalInterpretations(HumdrumFile& infile, int ii,
		                                vector<MeasureInfo>& outmeasures,
		                                int index);
		void      adjustGlobalInterpretationsStart(HumdrumFile& infile, int ii,
		                                vector<MeasureInfo>& outmeasures,
		                                int index);
		void      getMarkString        (ostream& out, HumdrumFile& infile);
		void      printDoubleBarline   (HumdrumFile& infile, int line);
		void      insertZerothMeasure  (vector<MeasureInfo>& measurelist,
		                                HumdrumFile& infile);
		void      getMetStates         (vector<vector<MyCoord> >& metstates,
		                                HumdrumFile& infile);
		MyCoord   getLocalMetInfo      (HumdrumFile& infile, int row, int track);
		int       atEndOfFile          (HumdrumFile& infile, int line);
		void      processFile          (HumdrumFile& infile);
		int       getSectionCount      (HumdrumFile& infile);
		void      getSectionString     (string& sstring, HumdrumFile& infile,
		                                int sec);
		void      collapseSpines       (HumdrumFile& infile, int line);
		void      printMeasureStart    (HumdrumFile& infile, int line, const string& style);
		std::string expandMultipliers  (const string& inputstring);

	private:
		int    debugQ      = 0;             // used with --debug option
		// int    inputlist   = 0;             // used with --inlist option
		int    inlistQ     = 0;             // used with --inlist option
		int    outlistQ    = 0;             // used with --outlist option
		int    verboseQ    = 0;             // used with -v option
		int    invisibleQ  = 1;             // used with --visible option
		int    maxQ        = 0;             // used with --max option
		int    minQ        = 0;             // used with --min option
		int    instrumentQ = 0;             // used with -I option
		int    nolastbarQ  = 0;             // used with -B option
		int    markQ       = 0;             // used with --mark option
		int    doubleQ     = 0;             // used with --mdsep option
		int    barnumtextQ = 0;             // used with -T option
		int    Section     = 0;             // used with --section option
		int    sectionCountQ = 0;           // used with --section-count option
		vector<MeasureInfo> MeasureOutList; // used with -m option
		vector<MeasureInfo> MeasureInList;  // used with -m option
		vector<vector<MyCoord> > metstates;

};



class Tool_pccount : public HumTool {
	public:
		      Tool_pccount              (void);
		     ~Tool_pccount              () {};

		bool  run                       (HumdrumFileSet& infiles);
		bool  run                       (HumdrumFile& infile);
		bool  run                       (const string& indata, ostream& out);
		bool  run                       (HumdrumFile& infile, ostream& out);

	protected:
		void   initialize               (HumdrumFile& infile);
		void   processFile              (HumdrumFile& infile);
		void   initializePartInfo       (HumdrumFile& infile);
		void   addCounts                (HTp sstart, HTp send);
		void   countPitches             (HumdrumFile& infile);
		void   printHumdrumTable        (void);
		void   printPitchClassList      (void);
		void   printVegaLiteJsonTemplate(const std::string& datavariable, HumdrumFile& infile);
		void   printVegaLiteJsonData    (void);
		void   printVoiceList           (void);
		void   printReverseVoiceList    (void);
		void   printColorList           (void);
		std::string getPitchClassString (int b40);
		void   printVegaLiteScript      (const string& jsonvar,
		                                 const string& target,
		                                 const string& datavar,
		                                 HumdrumFile& infile);
		void   printVegaLiteHtml        (const string& jsonvar,
		                                 const string& target,
		                                 const string& datavar,
		                                 HumdrumFile& infile);
		void   printVegaLitePage        (const string& jsonvar,
		                                 const string& target,
		                                 const string& datavar,
		                                 HumdrumFile& infile);
		std::string getFinal            (HumdrumFile& infile);
		double  getPercent              (const string& pitchclass);
		int     getCount                (const string& pitchclass);
		void    setFactorMaximum        (void);
		void    setFactorNormalize      (void);

	private:
		std::vector<int>               m_rkern;
		std::vector<int>               m_parttracks;
		std::vector<std::string>       m_names;
		std::vector<std::string>       m_abbreviations;
		std::vector<std::vector<double>> m_counts;
		bool m_attack       = false;
		bool m_full         = false;
		bool m_doublefull   = false;
		bool m_normalize    = false;
		bool m_maximum      = false;
		bool m_template     = false;
		bool m_data         = false;
		bool m_script       = false;
		bool m_html         = false;
		bool m_page         = false;
		int  m_width        = 500;
		double m_ratio      = 0.67;
		bool m_key          = true;
		double m_factor     = 1.0;
		int m_maxpc         = 0;
		std::string m_title = "";
		std::string m_id    = "id";
		std::map<std::string, std::string> m_vcolor;

};





class Tool_periodicity : public HumTool {
	public:
		         Tool_periodicity   (void);
		        ~Tool_periodicity   () {};

		bool     run                (HumdrumFileSet& infiles);
		bool     run                (HumdrumFile& infile);
		bool     run                (const string& indata, ostream& out);
		bool     run                (HumdrumFile& infile, ostream& out);

	protected:
		void     initialize         (HumdrumFile& infile);
		void     processFile        (HumdrumFile& infile);
		void     fillAttackGrids    (HumdrumFile& infile, vector<vector<double>>& grids, HumNum minrhy);
		void     printAttackGrid    (ostream& out, HumdrumFile& infile, vector<vector<double>>& grids, HumNum minrhy);
		void     doAnalysis         (vector<vector<double>>& analysis, int level, vector<double>& grid);
		void     doPeriodicityAnalysis(vector<vector<double>> & analysis, vector<double>& grid, HumNum minrhy);
		void     printPeriodicityAnalysis(ostream& out, vector<vector<double>>& analysis);
		void     printSvgAnalysis(ostream& out, vector<vector<double>>& analysis, HumNum minrhy);
		void     getColorMapping(double input, double& hue, double& saturation, double& lightness);

	private:

};


class Tool_phrase : public HumTool {
	public:
		     Tool_phrase          (void);
		    ~Tool_phrase          () {};

		bool  run                 (HumdrumFileSet& infiles);
		bool  run                 (HumdrumFile& infile);
		bool  run                 (const string& indata, ostream& out);
		bool  run                 (HumdrumFile& infile, ostream& out);

	protected:
		void  analyzeSpineByRests (int index);
		void  analyzeSpineByPhrase(int index);
		void  initialize          (HumdrumFile& infile);
		void  prepareAnalysis     (HumdrumFile& infile);
		void  addAverageLines     (HumdrumFile& infile);
		bool  hasPhraseMarks      (HTp start);
		void  removePhraseMarks   (HTp start);

	private:
		vector<vector<string>>    m_results;
		vector<HTp>               m_starts;
		HumdrumFile               m_infile;
		vector<int>               m_pcount;
		vector<HumNum>            m_psum;
		bool                      m_markQ;
		bool                      m_removeQ;
		bool                      m_remove2Q;
		bool                      m_averageQ;
		string                    m_color;

};



class Tool_pnum : public HumTool {
	public:
		      Tool_pnum               (void);
		     ~Tool_pnum               () {};

		bool  run                     (HumdrumFileSet& infiles);
		bool  run                     (HumdrumFile& infile);
		bool  run                     (const string& indata, ostream& out);
		bool  run                     (HumdrumFile& infile, ostream& out);

	protected:
		void  initialize              (HumdrumFile& infile);
		void  processFile             (HumdrumFile& infile);
		std::string convertSubtokenToBase(const std::string& text);
		void  convertTokenToBase      (HTp token);

	private:
		int  m_base = 12;
		int  m_midiQ;
		bool m_durationQ;
		bool m_classQ;
		bool m_octaveQ;
		bool m_attacksQ;
		std::string m_rest;
		bool m_restQ;

};



class Tool_recip : public HumTool {
	public:
		      Tool_recip               (void);
		     ~Tool_recip               () {};

		bool  run                      (HumdrumFileSet& infiles);
		bool  run                      (HumdrumFile& infile);
		bool  run                      (const string& indata, ostream& out);
		bool  run                      (HumdrumFile& infile, ostream& out);

	protected:
		void  initialize               (HumdrumFile& infile);
		void  replaceKernWithRecip     (HumdrumFile& infile);
		void  doCompositeAnalysis      (HumdrumFile& infile);
		void  insertAnalysisSpines     (HumdrumFile& infile, HumdrumFile& cfile);

	private:
		vector<HTp> m_kernspines;
		bool        m_graceQ = true;
		string      m_exinterp = "**recip";
		string      m_kernpitch = "e";

};



class Tool_restfill : public HumTool {
	public:
		         Tool_restfill         (void);
		        ~Tool_restfill         () {};

		bool        run                (HumdrumFileSet& infiles);
		bool        run                (HumdrumFile& infile);
		bool        run                (const string& indata, ostream& out);
		bool        run                (HumdrumFile& infile, ostream& out);

	protected:
		void        processFile        (HumdrumFile& infile);
		void        initialize         (void);
		bool        hasBlankMeasure    (HTp start);
		void        fillInRests        (HTp start);
		void        addRest            (HTp cell, HumNum duration);
		HumNum      getNextTime        (HTp token);

	private:
		bool        m_hiddenQ  = false;
		std::string m_exinterp = "**kern";

};


class Tool_rid : public HumTool {
	public:
		         Tool_rid          (void);
		        ~Tool_rid          () {};

		bool     run               (HumdrumFileSet& infiles);
		bool     run               (HumdrumFile& infile);
		bool     run               (const string& indata, ostream& out);
		bool     run               (HumdrumFile& infile, ostream& out);

	protected:
		void     processFile       (HumdrumFile& infile);
		void     initialize        (void);

	private:

		// User interface variables:
		int      option_D = 0;   // used with -D option
		int      option_d = 0;   // used with -d option
		int      option_G = 0;   // used with -G option
		int      option_g = 0;   // used with -g option
		int      option_I = 0;   // used with -I option
		int      option_i = 0;   // used with -i option
		int      option_L = 0;   // used with -L option
		int      option_l = 0;   // used with -l option
		int      option_T = 0;   // used with -T option
		int      option_U = 0;   // used with -U and -u option

		int      option_M = 0;   // used with -M option
		int      option_C = 0;   // used with -C option
		int      option_c = 0;   // used with -c option
		int      option_k = 0;   // used with -k option
		int      option_V = 0;   // used with -V option

};


class Tool_ruthfix : public HumTool {
	public:
		         Tool_ruthfix      (void);
		        ~Tool_ruthfix      () {};

		bool     run               (HumdrumFileSet& infiles);
		bool     run               (HumdrumFile& infile);
		bool     run               (const string& indata, ostream& out);
		bool     run               (HumdrumFile& infile, ostream& out);

	protected:
		void    insertCrossBarTies (HumdrumFile& infile);
		void    insertCrossBarTies (HumdrumFile& infile, int strand);
		void    createTiedNote     (HTp left, HTp right);

};


class Tool_satb2gs : public HumTool {
	public:
		         Tool_satb2gs      (void);
		        ~Tool_satb2gs      () {};

		bool     run               (HumdrumFileSet& infiles);
		bool     run               (HumdrumFile& infile);
		bool     run               (const string& indata, ostream& out);
		bool     run               (HumdrumFile& infile, ostream& out);

	protected:
		void    processFile        (HumdrumFile& infile);
		void    initialize         (void);
		void    getTrackInfo       (std::vector<std::vector<int>>& tracks,
		                            HumdrumFile& infile);

		void    printTerminatorLine(std::vector<std::vector<int>>& tracks);
		int     getNewTrackCount   (std::vector<std::vector<int>>& tracks);
		void    printRegularLine   (HumdrumFile& infile, int line,
		                            std::vector<std::vector<int>>& tracks);
		void    printSpineMergeLine(std::vector<std::vector<int>>& tracks);
		void    printSpineSplitLine(std::vector<std::vector<int>>& tracks);
		void    printHeaderLine    (HumdrumFile& infile, int line,
		                            std::vector<std::vector<int>>& tracks);
		bool    validateHeader     (HumdrumFile& infile);
		vector<HTp> getClefs       (HumdrumFile& infile, int line);

};


class Tool_scordatura : public HumTool {
	public:
		         Tool_scordatura   (void);
		        ~Tool_scordatura   () {};

		bool     run               (HumdrumFileSet& infiles);
		bool     run               (HumdrumFile& infile);
		bool     run               (const string& indata, ostream& out);
		bool     run               (HumdrumFile& infile, ostream& out);

	protected:
		void     processFile       (HumdrumFile& infile);
		void     initialize        (void);
		void     getScordaturaRdfs (vector<HTp>& rdfs, HumdrumFile& infile);
		void     processScordatura (HumdrumFile& infile, HTp reference);
		void     processScordaturas(HumdrumFile& infile, vector<HTp>& rdfs);
		void     flipScordaturaInfo(HTp reference, int diatonic, int chromatic);
		void     transposeStrand   (HTp sstart, HTp sstop, const string& marker);
		void     transposeChord    (HTp token, const string& marker);
		std::string transposeNote     (const string& note);
		void     transposeMarker   (HumdrumFile& infile, const string& marker, int diatonic, int chromatic);
		std::set<int> parsePitches(const string& input);
		void     markPitches       (HumdrumFile& infile);
		void     markPitches       (HTp sstart, HTp sstop);
		void     markPitches       (HTp token);
		void     addMarkerRdf      (HumdrumFile& infile);
		void     prepareTranspositionInterval(void);

	private:
		bool           m_writtenQ    = false;
		bool           m_soundingQ   = false;
		bool           m_modifiedQ   = false;
		bool           m_IQ          = false;  // true: enbed marker in sounding score
		std::string    m_transposition;
		std::string    m_color;
		std::string    m_marker;
		std::set<int>  m_pitches;
		HumTransposer  m_transposer;
		int            m_diatonic;
		int            m_chromatic;
		std::string    m_interval;
		bool           m_cd;
		std::string    m_string;

};


class Tool_semitones : public HumTool {
	public:
		      Tool_semitones   (void);
		     ~Tool_semitones   () {};

		bool  run              (HumdrumFileSet& infiles);
		bool  run              (HumdrumFile& infile);
		bool  run              (const std::string& indata, std::ostream& out);
		bool  run              (HumdrumFile& infile, std::ostream& out);

	protected:
		void        processFile(HumdrumFile& infile);
		void        initialize(void);
		void        analyzeLine(HumdrumFile& infile, int line);
		int         processKernSpines(HumdrumFile& infile, int line, int start, int kspine);
		void        printTokens(const std::string& value, int count);
		std::string getTwelveToneIntervalString(HTp token);
		std::string getNextNoteAttack(HTp token);
		void        markInterval(HTp token);
		HTp         markNote(HTp token, bool markQ);
		void        addMarker(HTp token);
		void        showCount(void);
		int         filterData(HTp token);
		std::vector<HTp> getTieGroup(HTp token);
		HTp         getNextNote(HTp token);
		bool        hasTieContinue(const string& value);

	private:

		bool        m_cdataQ      = false; // used **cdata (to display in VHV notation)
		bool        m_downQ       = false; // mark/count notes in downward interval
		bool        m_firstQ      = false; // mark only first note in interval
		bool        m_leapQ       = false; // mark/count notes in leap motion
		bool        m_midiQ       = false; // give the MIDI note number rather than inteval.
		bool        m_noanalysisQ = false; // do not print analysis spines
		bool        m_noinputQ    = false; // do not print input data
		bool        m_nomarkQ     = false; // do not mark notes (just count intervals)
		bool        m_norestsQ    = false; // ignore rests
		bool        m_notiesQ     = false; // do not mark secondary tied notes
		bool        m_pcQ         = false; // give pitch class rather than MIDI note num.
		bool        m_repeatQ     = false; // make/count notes that repeat
		bool        m_secondQ     = false; // mark only second note in interval
		bool        m_stepQ       = false; // mark/count notes in stepwise motion
		bool        m_upQ         = false; // mark/count notes in upward interval
      bool        m_count       = false; // count the number of intervals being marked

		int         m_markCount = 0;
		int         m_leap      = 3;

      std::string m_marker  = "@";
		std::string m_color   = "red";
		std::string m_include;
		std::string m_exclude;

};



class Tool_shed : public HumTool {
	public:
		         Tool_shed       (void);
		        ~Tool_shed       () {};

		bool     run               (HumdrumFileSet& infiles);
		bool     run               (HumdrumFile& infile);
		bool     run               (const string& indata, ostream& out);
		bool     run               (HumdrumFile& infile, ostream& out);

	protected:
		void    processFile                      (HumdrumFile& infile);
		void    searchAndReplaceInterpretation   (HumdrumFile& infile);
		void    searchAndReplaceExinterp         (HumdrumFile& infile);
		void    searchAndReplaceData             (HumdrumFile& infile);
		void    searchAndReplaceBarline          (HumdrumFile& infile);
		void    searchAndReplaceLocalComment     (HumdrumFile& infile);
		void    searchAndReplaceGlobalComment    (HumdrumFile& infile);
		void    searchAndReplaceReferenceRecords (HumdrumFile& infile);
		void    searchAndReplaceReferenceKeys    (HumdrumFile& infile);
		void    searchAndReplaceReferenceValues  (HumdrumFile& infile);

		void    initialize         (void);
		void    initializeSegment  (HumdrumFile& infile);
		bool    isValid            (HTp token);
		bool    isValidDataType    (HTp token);
		bool    isValidSpine       (HTp token);
		std::vector<std::string> addToExInterpList(void);
		void    parseExpression    (const string& value);
		void    prepareSearch      (int index);
		std::string getExInterp    (const string& value);

	private:
		std::vector<std::string> m_searches;  // search strings
		std::vector<std::string> m_replaces;  // replace strings
		std::vector<std::string> m_options;   // search options

		std::string m_search;
		std::string m_replace;
		std::string m_option;

		bool m_data           = true;  // process data
		bool m_barline        = false; // process barlines
		bool m_exinterp       = false; // process exclusive interpretations
		bool m_interpretation = false; // process interpretations
		bool m_localcomment   = false; // process local comments
		bool m_globalcomment  = false; // process global comments
		bool m_reference      = false; // process reference records
		bool m_referencekey   = false; // process reference records keys
		bool m_referencevalue = false; // process reference records values
		std::string m_xInterp; // used with -x option
		std::string m_yInterp; // used with -y option
		std::string m_zInterp; // used with -z option

		bool m_modified       = false;

		// list of exclusive interpretations to process
		std::vector<std::string> m_exinterps;
		std::string m_exclusion;

		std::vector<bool> m_spines; // usar with -s option
		std::string m_grepoptions;

};


class Tool_sic : public HumTool {
	public:
		         Tool_sic       (void);
		        ~Tool_sic       () {};

		bool     run               (HumdrumFileSet& infiles);
		bool     run               (HumdrumFile& infile);
		bool     run               (const string& indata, ostream& out);
		bool     run               (HumdrumFile& infile, ostream& out);

	protected:
		void     processFile       (HumdrumFile& infile);
		void     initialize        (void);
		void     insertOriginalToken(HTp sictok);
		void     insertSubstitutionToken(HTp sictok);
		HTp      getTargetToken     (HTp stok);
		void     addVerboseParameter(HTp token);
		void     removeVerboseParameter(HTp token);

	private:
		bool     m_substituteQ = false;
		bool     m_originalQ   = false;
		bool     m_removeQ     = false;
		bool     m_verboseQ    = false;
		bool     m_quietQ      = false;
		bool     m_modifiedQ   = false;

};


class MeasureData {
	public:
		            MeasureData               (void);
		            MeasureData               (HumdrumFile& infile,
		                                       int startline,int stopline);
		            MeasureData               (HumdrumFile* infile,
		                                      int startline,int stopline);
		           ~MeasureData               ();
		void        setOwner                  (HumdrumFile* infile);
		void        setOwner                  (HumdrumFile& infile);
		void        setStartLine              (int startline);
		void        setStopLine               (int stopline);
		int         getStartLine              (void);
		int         getStopLine               (void);
		void        clear                     (void);
		std::vector<double>& getHistogram7pc (void);
		void        generateNoteHistogram     (void);
		double      getSum7pc                 (void);
		double      getStartTime              (void);
		double      getStopTime               (void);
		double      getDuration               (void);
		int         getMeasure                (void);
		std::string getQoff                   (void);
		std::string getQon                    (void);
		double      getScoreDuration          (void);

	private:
		HumdrumFile*        m_owner       = NULL;
		int                 m_startline   = -1;
		int                 m_stopline    = -1;
		std::vector<double> m_hist7pc;
		double              m_sum7pc      = 0.0;
};



class MeasureDataSet {
	public:
		             MeasureDataSet   (void);
		             MeasureDataSet   (HumdrumFile& infile);
		            ~MeasureDataSet   ();

		void         clear            (void);
		int          parse            (HumdrumFile& infile);
		MeasureData& operator[]       (int index);
		int          size             (void) { return (int)m_data.size(); }
		double       getScoreDuration (void);

	private:
		std::vector<MeasureData*> m_data;
};



class MeasureComparison {
	public:
		MeasureComparison();
		MeasureComparison(MeasureData& data1, MeasureData& data2);
		MeasureComparison(MeasureData* data1, MeasureData* data2);
		~MeasureComparison();

		void clear(void);
		void compare(MeasureData& data1, MeasureData& data2);
		void compare(MeasureData* data1, MeasureData* data2);

		double getCorrelation7pc(void);

	protected:
		double correlation7pc = 0.0;
};



class MeasureComparisonGrid {
	public:
		             MeasureComparisonGrid     (void);
		             MeasureComparisonGrid     (MeasureDataSet& set1, MeasureDataSet& set2);
		             MeasureComparisonGrid     (MeasureDataSet* set1, MeasureDataSet* set2);
		            ~MeasureComparisonGrid     ();

		void         clear                     (void);
		void         analyze                   (MeasureDataSet& set1, MeasureDataSet& set2);
		void         analyze                   (MeasureDataSet* set1, MeasureDataSet* set2);

		double       getStartTime1             (int index);
		double       getStopTime1              (int index);
		double       getDuration1              (int index);
		int          getMeasure1               (int index);
		std::string  getQon1                   (int index);
		std::string  getQoff1                  (int index);
		double       getScoreDuration1         (void);
		double       getStartTime2             (int index);
		double       getStopTime2              (int index);
		double       getDuration2              (int index);
		int          getMeasure2               (int index);
		std::string  getQon2                   (int index);
		std::string  getQoff2                  (int index);
		double       getScoreDuration2         (void);

		ostream&     printCorrelationGrid      (ostream& out = std::cout);
		ostream&     printCorrelationDiagonal  (ostream& out = std::cout);
		ostream&     printSvgGrid              (ostream& out = std::cout);
		void         getColorMapping           (double input, double& hue, double& saturation,
				 double& lightness);

	private:
		std::vector<std::vector<MeasureComparison>> m_grid;
		MeasureDataSet* m_set1 = NULL;
		MeasureDataSet* m_set2 = NULL;
};



class Tool_simat : public HumTool {
	public:
		         Tool_simat         (void);
		        ~Tool_simat         () {};

		bool     run                (HumdrumFileSet& infiles);
		bool     run                (HumdrumFile& infile1, HumdrumFile& infile2);
		bool     run                (const string& indata1, const string& indata2, ostream& out);
		bool     run                (HumdrumFile& infile1, HumdrumFile& infile2, ostream& out);

	protected:
		void     initialize         (HumdrumFile& infile1, HumdrumFile& infile2);
		void     processFile        (HumdrumFile& infile1, HumdrumFile& infile2);

	private:
		MeasureDataSet        m_data1;
		MeasureDataSet        m_data2;
		MeasureComparisonGrid m_grid;

};


class Tool_slurcheck : public HumTool {
	public:
		         Tool_slurcheck    (void);
		        ~Tool_slurcheck    () {};

		bool     run               (HumdrumFileSet& infiles);
		bool     run               (HumdrumFile& infile);
		bool     run               (const string& indata, ostream& out);
		bool     run               (HumdrumFile& infile, ostream& out);

	protected:
		void     processFile       (HumdrumFile& infile);
		void     initialize        (void);

	private:

};


class Tool_spinetrace : public HumTool {
	public:
		      Tool_spinetrace          (void);
		     ~Tool_spinetrace          () {};

		bool  run                      (HumdrumFileSet& infiles);
		bool  run                      (HumdrumFile& infile);
		bool  run                      (const string& indata, ostream& out);
		bool  run                      (HumdrumFile& infile, ostream& out);

	protected:
		void  initialize               (HumdrumFile& infile);
		void  processFile              (HumdrumFile& infile);

	private:

};



class Tool_strophe : public HumTool {
	public:
		         Tool_strophe       (void);
		        ~Tool_strophe       () {};

		bool     run               (HumdrumFileSet& infiles);
		bool     run               (HumdrumFile& infile);
		bool     run               (const string& indata, ostream& out);
		bool     run               (HumdrumFile& infile, ostream& out);

	protected:
		void     processFile       (HumdrumFile& infile);
		void     initialize        (void);
		void     displayStropheVariants(HumdrumFile& infile);
		void     markWithColor     (HumdrumFile& infile);
		int      markStrophe       (HTp strophestart, HTp stropheend);

	private:
		bool         m_listQ;      // boolean for showing a list of variants
		bool         m_markQ;      // boolean for marking strophes
		std::string  m_marker;     // character for marking strophes
		std::string  m_color;      // color for strphe notes/rests
      std::set<std::string> m_variants;  // used for --list option

};


class Tool_synco : public HumTool {
	public:
		         Tool_synco        (void);
		        ~Tool_synco        () {};

		bool     run               (HumdrumFileSet& infiles);
		bool     run               (HumdrumFile& infile);
		bool     run               (const string& indata, ostream& out);
		bool     run               (HumdrumFile& infile, ostream& out);

	protected:
		void      processFile      (HumdrumFile& infile);
		void      initialize       (void);

		void      processStrand    (HTp stok, HTp etok);
		bool      isSyncopated     (HTp token);
		double    getMetricLevel   (HTp token);
		void      markNote         (HTp token);

	private:
		bool        m_hasSyncoQ = false;
		bool        m_infoQ     = false;
		bool        m_fileQ     = false;
		bool        m_allQ      = false;
		int         m_scount    = 0;
		std::string m_color     = "skyblue";

		// for -a option
		int         m_scountTotal    = 0;
		int         m_notecountTotal = 0;
		int         m_fileCount      = 0;

};


class Tool_tabber : public HumTool {
	public:
		      Tool_tabber              (void);
		     ~Tool_tabber              () {};

		bool  run                      (HumdrumFileSet& infiles);
		bool  run                      (HumdrumFile& infile);
		bool  run                      (const string& indata, ostream& out);
		bool  run                      (HumdrumFile& infile, ostream& out);

	protected:
		void  initialize               (HumdrumFile& infile);
		void  processFile              (HumdrumFile& infile);

	private:

};



class Tool_tassoize : public HumTool {
	public:
		         Tool_tassoize   (void);
		        ~Tool_tassoize   () {};

		bool     run                (HumdrumFileSet& infiles);
		bool     run                (HumdrumFile& infile);
		bool     run                (const string& indata, ostream& out);
		bool     run                (HumdrumFile& infile, ostream& out);

	protected:
		void     initialize         (HumdrumFile& infile);
		void     processFile        (HumdrumFile& infile);
		void     updateKeySignatures(HumdrumFile& infile, int lineindex);
		void     checkDataLine      (HumdrumFile& infile, int lineindex);
		void     clearStates        (void);
		void     addBibliographicRecords(HumdrumFile& infile);
		void     deleteBreaks       (HumdrumFile& infile);
		void     fixEditorialAccidentals(HumdrumFile& infile);
		void     fixInstrumentAbbreviations(HumdrumFile& infile);
		void     addTerminalLongs   (HumdrumFile& infile);
		void     deleteDummyTranspositions(HumdrumFile& infile);
		string   getDate            (void);
		void     adjustSystemDecoration(HumdrumFile& infile);

	private:
		vector<vector<int>> m_pstates;
		vector<vector<int>> m_kstates;
		vector<vector<bool>> m_estates;

};


class Tool_thru : public HumTool {
	public:
		         Tool_thru         (void);
		        ~Tool_thru         () {};

		bool     run               (HumdrumFileSet& infiles);
		bool     run               (HumdrumFile& infile);
		bool     run               (const string& indata, ostream& out);
		bool     run               (HumdrumFile& infile, ostream& out);

	protected:
		void      processFile         (HumdrumFile& infile);
		void      initialize          (void);

		void      checkOptions        (Options& opts, int argc, char* argv[]);
		void      example             (void);
		void      processData         (HumdrumFile& infile);
		void      usage               (const char* command);
		void      getLabelSequence    (vector<string>& labelsequence,
		                               const string& astring);
		int       getLabelIndex       (vector<string>& labels, string& key);
		void      printLabelList      (HumdrumFile& infile);
		void      printLabelInfo      (HumdrumFile& infile);
		int       getBarline          (HumdrumFile& infile, int line);
		int       adjustFirstBarline  (HumdrumFile& infile);

	private:
		bool      m_listQ = false;    // used with -l option
		bool      m_infoQ = false;    // used with -i option
		bool      m_keepQ = false;    // used with -k option
		bool      m_quietQ = false;   // used with -q option
		string    m_variation = "";   // used with -v option
		string    m_realization = ""; // used with -r option

};


class Tool_tie : public HumTool {
	public:
		         Tool_tie                (void);
		        ~Tool_tie                () {};

		bool     run                     (HumdrumFileSet& infiles);
		bool     run                     (HumdrumFile& infile);
		bool     run                     (const string& indata, std::ostream& out);
		bool     run                     (HumdrumFile& infile, std::ostream& out);

	protected:
		void     processFile             (HumdrumFile& infile);
		void     initialize              (void);
		void     mergeTies               (HumdrumFile& infile);
		void     mergeTie                (HTp token);
		int      markOverfills           (HumdrumFile& infile);
		bool     checkForOverfill        (HTp tok);
		bool     checkForInvisible       (HTp tok);
		void     markNextBarlineInvisible(HTp tok);
		void     splitOverfills          (HumdrumFile& infile);
		void     splitToken              (HTp tok);
		void     carryForwardLeftoverDuration(HumNum duration, HTp tok);
		HumNum   getDurationToNextVisibleBarline(HTp tok);
		HumNum   getDurationToNextBarline(HTp tok);

	private:
		bool          m_printQ         = false;
		bool          m_mergeQ         = false;
		bool          m_splitQ         = false;
		bool          m_markQ          = false;
		bool          m_invisibleQ     = false;
		bool          m_skipInvisibleQ = false;
		std::string   m_mark           = "@";

};


class Tool_timebase : public HumTool {
	public:
		      Tool_timebase       (void);
		     ~Tool_timebase       () {};

		bool  run                 (HumdrumFileSet& infiles);
		bool  run                 (HumdrumFile& infile);
		bool  run                 (const string& indata, ostream& out);
		bool  run                 (HumdrumFile& infile, ostream& out);

	protected:
		void   processFile         (HumdrumFile& infile);
		HumNum getMinimumTime      (HumdrumFile& infile);
		void   expandScore         (HumdrumFile& infile, HumNum mindur);

	private:
		bool   m_grace   = false;
		bool   m_quiet   = false;
		HumNum m_basedur = false;

};



class Tool_transpose : public HumTool {
	public:
		         Tool_transpose  (void);
		        ~Tool_transpose  () {};

		bool     run             (HumdrumFileSet& infiles);
		bool     run             (HumdrumFile& infile);
		bool     run             (const std::string& indata, ostream& out);
		bool     run             (HumdrumFile& infile, ostream& out);

	protected:

		// auto transpose functions:
		void     initialize             (HumdrumFile& infile);
		void     convertScore           (HumdrumFile& infile, int style);
		void     processFile            (HumdrumFile& infile,
		                                 vector<bool>& spineprocess);
		void     convertToConcertPitches(HumdrumFile& infile, int line,
		                                 vector<int>& tvals);
		void     convertToWrittenPitches(HumdrumFile& infile, int line,
		                                 vector<int>& tvals);
		void     printNewKeySignature   (const std::string& keysig, int trans);
		void     processInterpretationLine(HumdrumFile& infile, int line,
		                                 vector<int>& tvals, int style);
		int      isKeyMarker            (const std::string& str);
		void     printNewKeyInterpretation(HumdrumLine& aRecord,
		                                 int index, int transval);
		int      hasTrMarkers           (HumdrumFile& infile, int line);
		void     printHumdrumKernToken  (HumdrumLine& record, int index,
		                                 int transval);
		void     printHumdrumMxhmToken(HumdrumLine& record, int index,
		                                 int transval);
		int      checkForDeletedLine    (HumdrumFile& infile, int line);
		int      getBase40ValueFromInterval(const std::string& string);
		void     example                (void);
		void     usage                  (const std::string& command);
		void     printHumdrumDataRecord (HumdrumLine& record,
		                                 vector<bool>& spineprocess);

		double   pearsonCorrelation     (int size, double* x, double* y);
		void     doAutoTransposeAnalysis(HumdrumFile& infile);
		void     addToHistogramDouble   (vector<vector<double> >& histogram,
		                                 int pc, double start, double dur,
		                                 double tdur, int segments);
		double   storeHistogramForTrack (vector<vector<double> >& histogram,
		                                 HumdrumFile& infile, int track,
		                                 int segments);
		void     printHistograms        (int segments, vector<int> ktracks,
		                                vector<vector<vector<double> > >&
		                                 trackhist);
		void     doAutoKeyAnalysis      (vector<vector<vector<double> > >&
		                                 analysis, int level, int hop, int count,
		                                 int segments, vector<int>& ktracks,
		                                 vector<vector<vector<double> > >&
		                                 trackhist);
		void     doTrackKeyAnalysis     (vector<vector<double> >& analysis,
		                                 int level, int hop, int count,
		                                 vector<vector<double> >& trackhist,
		                                 vector<double>& majorweights,
		                                 vector<double>& minorweights);
		void     identifyKeyDouble      (vector<double>& correls,
		                                 vector<double>& histogram,
		                                 vector<double>& majorweights,
		                                 vector<double>& minorweights);
		void     fillWeightsWithKostkaPayne(vector<double>& maj,
		                                 vector<double>& min);
		void     printRawTrackAnalysis  (vector<vector<vector<double> > >&
		                                 analysis, vector<int>& ktracks);
		void     doSingleAnalysis       (vector<double>& analysis,
		                                 int startindex, int length,
		                                 vector<vector<double> >& trackhist,
		                                 vector<double>& majorweights,
		                                 vector<double>& minorweights);
		void     identifyKey            (vector<double>& correls,
		                                 vector<double>& histogram,
		                                 vector<double>& majorweights,
		                                 vector<double>& minorweights);
		void     doTranspositionAnalysis(vector<vector<vector<double> > >&
		                                 analysis);
		int      calculateTranspositionFromKey(int targetkey,
		                                 HumdrumFile& infile);
		void     printTransposedToken   (HumdrumFile& infile, int row, int col,
		                                 int transval);
		void     printTransposeInformation(HumdrumFile& infile,
		                                 vector<bool>& spineprocess,
		                                 int line, int transval);
		int      getTransposeInfo       (HumdrumFile& infile, int row, int col);
		void     printNewKernString     (const std::string& string, int transval);

	private:
		int      transval     = 0;   // used with -b option
		int      ssettonicQ   = 0;   // used with -k option
		int      ssettonic    = 0;   // used with -k option
		int      currentkey   = 0;
		int      autoQ        = 0;   // used with --auto option
		int      debugQ       = 0;   // used with --debug option
		string   spinestring  = "";  // used with -s option
		int      octave       = 0;   // used with -o option
		int      concertQ     = 0;   // used with -C option
		int      writtenQ     = 0;   // used with -W option
		int      quietQ       = 0;   // used with -q option
		int      instrumentQ  = 0;   // used with -I option
};



class Tool_tremolo : public HumTool {
	public:
		         Tool_tremolo       (void);
		        ~Tool_tremolo       () {};

		bool     run               (HumdrumFileSet& infiles);
		bool     run               (HumdrumFile& infile);
		bool     run               (const string& indata, ostream& out);
		bool     run               (HumdrumFile& infile, ostream& out);

	protected:
		void    processFile        (HumdrumFile& infile);
		void    removeMarkup       (void);
		void    expandTremolos     (void);
		void    expandFingerTremolo(HTp token);
		void    expandTremolo      (HTp token);
		void    addTremoloInterpretations(HumdrumFile& infile);
		void    storeFirstTremoloNoteInfo(HTp token);
		void    storeLastTremoloNoteInfo(HTp token);
		HTp     getNextNote        (HTp token);

	private:
		bool    m_keepQ      = false;
		bool    m_modifiedQ  = false;
		std::vector<HTp> m_markup_tokens;
		std::vector<HumNum> m_first_tremolo_time;
		std::vector<HumNum> m_last_tremolo_time;

};


class Tool_trillspell : public HumTool {
	public:
		      Tool_trillspell     (void);
		     ~Tool_trillspell     () {};

		bool  run                 (HumdrumFileSet& infiles);
		bool  run                 (HumdrumFile& infile);
		bool  run                 (const string& indata, ostream& out);
		bool  run                 (HumdrumFile& infile, ostream& out);

	protected:
		void  processFile         (HumdrumFile& infile);
		bool  analyzeOrnamentAccidentals(HumdrumFile& infile);
		void  resetDiatonicStatesWithKeySignature(vector<int>& states,
		                                          vector<int>& signature);
		void  fillKeySignature    (vector<int>& states, const string& keysig);
		int   getBase40           (int diatonic, int accidental);

	private:
		bool m_xmark = false;

};



} // end of namespace hum


#endif /* _HUMLIB_H_INCLUDED */


<|MERGE_RESOLUTION|>--- conflicted
+++ resolved
@@ -1,11 +1,7 @@
 //
 // Programmer:    Craig Stuart Sapp <craig@ccrma.stanford.edu>
 // Creation Date: Sat Aug  8 12:24:49 PDT 2015
-<<<<<<< HEAD
-// Last Modified: Mo 16 Jan 2023 00:32:57 CET
-=======
-// Last Modified: Sun Jan 15 01:00:35 PST 2023
->>>>>>> 15d3a7fe
+// Last Modified: Mo 16 Jan 2023 00:43:21 CET
 // Filename:      humlib.h
 // URL:           https://github.com/craigsapp/humlib/blob/master/include/humlib.h
 // Syntax:        C++11
@@ -6642,7 +6638,7 @@
 				// m_unpitched: true if unpitched (because in a percussion part)
 				bool m_unpitched = false;
 
-			   // m_mode: the mode of the current key	(0 = none, 1 = major, 2 = minor)
+				// m_mode: the mode of the current key	(0 = none, 1 = major, 2 = minor)
 				//
 				// modal keys:
 				// 3 = dorian (such as *c:dor)
