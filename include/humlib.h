//
// Programmer:    Craig Stuart Sapp <craig@ccrma.stanford.edu>
// Creation Date: Sat Aug  8 12:24:49 PDT 2015
<<<<<<< HEAD
// Last Modified: Thu Aug 24 11:40:49 PDT 2017
=======
// Last Modified: Wed, Aug  9, 2017  5:51:03 PM
>>>>>>> a9b790b9
// Filename:      humlib.h
// URL:           https://github.com/craigsapp/humlib/blob/master/include/humlib.h
// Syntax:        C++11
// vim:           ts=3
//
// Description:   Include file for humlib library.
//
/*
Copyright (c) 2015, 2016, 2017 Craig Stuart Sapp
All rights reserved.

Redistribution and use in source and binary forms, with or without
modification, are permitted provided that the following conditions are met:

1. Redistributions of source code must retain the above copyright notice, this
   list of conditions and the following disclaimer.
2. Redistributions in binary form must reproduce the above copyright notice,
   and the following disclaimer in the documentation and/or other materials
   provided with the distribution.

THIS SOFTWARE IS PROVIDED BY THE COPYRIGHT HOLDERS AND CONTRIBUTORS "AS IS" AND
ANY EXPRESS OR IMPLIED WARRANTIES, INCLUDING, BUT NOT LIMITED TO, THE IMPLIED
WARRANTIES OF MERCHANTABILITY AND FITNESS FOR A PARTICULAR PURPOSE ARE
DISCLAIMED. IN NO EVENT SHALL THE COPYRIGHT OWNER OR CONTRIBUTORS BE LIABLE FOR
ANY DIRECT, INDIRECT, INCIDENTAL, SPECIAL, EXEMPLARY, OR CONSEQUENTIAL DAMAGES
(INCLUDING, BUT NOT LIMITED TO, PROCUREMENT OF SUBSTITUTE GOODS OR SERVICES;
LOSS OF USE, DATA, OR PROFITS; OR BUSINESS INTERRUPTION) HOWEVER CAUSED AND
ON ANY THEORY OF LIABILITY, WHETHER IN CONTRACT, STRICT LIABILITY, OR TORT
(INCLUDING NEGLIGENCE OR OTHERWISE) ARISING IN ANY WAY OUT OF THE USE OF THIS
SOFTWARE, EVEN IF ADVISED OF THE POSSIBILITY OF SUCH DAMAGE.

*/

#ifndef _HUMLIB_H_INCLUDED
#define _HUMLIB_H_INCLUDED

#include <stdarg.h>
#include <string.h>

#include <algorithm>
#include <cctype>
#include <cmath>
#include <fstream>
#include <functional>
#include <iostream>
#include <list>
#include <locale>
#include <map>
#include <regex>
#include <set>
#include <sstream>
#include <string>
#include <utility>
#include <vector>

using std::cerr;
using std::cin;
using std::cout;
using std::endl;
using std::ends;
using std::ifstream;
using std::invalid_argument;
using std::istream;
using std::istreambuf_iterator;
using std::list;
using std::map;
using std::ostream;
using std::pair;
using std::regex;
using std::set;
using std::string;
using std::stringstream;
using std::to_string;
using std::vector;

#ifdef USING_URI
	#include <sys/types.h>   /* socket, connect */
	#include <sys/socket.h>  /* socket, connect */
	#include <netinet/in.h>  /* htons           */
	#include <netdb.h>       /* gethostbyname   */
	#include <unistd.h>      /* read, write     */
	#include <string.h>      /* memcpy          */
   #include <sstream>
#endif

#include "pugiconfig.hpp"
#include "pugixml.hpp"

using pugi::xml_node;
using pugi::xml_attribute;
using pugi::xml_document;
using pugi::xpath_node;

namespace hum {

class Convert;
class HumNum;
class HumAddress;
class HumdrumToken;
typedef HumdrumToken* HTp;
class HumdrumLine;
class HumdrumFileBase;
class HumdrumFileStructure;
class HumdrumFileContent;
class HumdrumFile;
class GridVoice;


class HumParameter : public string {
	public:
		HumParameter(void);
		HumParameter(const string& str);
		HumdrumToken* origin;
};

typedef map<string, map<string, map<string, HumParameter> > > MapNNKV;
typedef map<string, map<string, HumParameter> > MapNKV;
typedef map<string, HumParameter> MapKV;

class HumHash {
	public:
		               HumHash             (void);
		              ~HumHash             ();

		string         getValue            (const string& key) const;
		string         getValue            (const string& ns2,
		                                    const string& key) const;
		string         getValue            (const string& ns1, const string& ns2,
		                                    const string& key) const;
		HTp            getValueHTp         (const string& key) const;
		HTp            getValueHTp         (const string& ns2,
		                                    const string& key) const;
		HTp            getValueHTp         (const string& ns1, const string& ns2,
		                                    const string& key) const;
		int            getValueInt         (const string& key) const;
		int            getValueInt         (const string& ns2,
		                                    const string& key) const;
		int            getValueInt         (const string& ns1, const string& ns2,
		                                    const string& key) const;
		HumNum         getValueFraction    (const string& key) const;
		HumNum         getValueFraction    (const string& ns2,
		                                    const string& key) const;
		HumNum         getValueFraction    (const string& ns1, const string& ns2,
		                                    const string& key)const ;
		double         getValueFloat       (const string& key)const ;
		double         getValueFloat       (const string& ns2,
		                                    const string& key) const;
		double         getValueFloat       (const string& ns1, const string& ns2,
		                                    const string& key) const;
		bool           getValueBool        (const string& key) const;
		bool           getValueBool        (const string& ns2,
		                                    const string& key) const;
		bool           getValueBool        (const string& ns1, const string& ns2,
		                                    const string& key) const;

		void           setValue            (const string& key,
		                                    const string& value);
		void           setValue            (const string& ns2,
		                                    const string& key,
		                                    const string& value);
		void           setValue            (const string& ns1,
		                                    const string& ns2,
		                                    const string& key,
		                                    const string& value);
		void           setValue            (const string& key,
		                                    const char* value);
		void           setValue            (const string& ns2,
		                                    const string& key,
		                                    const char* value);
		void           setValue            (const string& ns1,
		                                    const string& ns2,
		                                    const string& key,
		                                    const char* value);
		void           setValue            (const string& key, int value);
		void           setValue            (const string& ns2, const string& key,
		                                    int value);
		void           setValue            (const string& ns1, const string& ns2,
		                                    const string& key, int value);
		void           setValue            (const string& key, HTp value);
		void           setValue            (const string& ns2, const string& key,
		                                    HTp value);
		void           setValue            (const string& ns1, const string& ns2,
		                                    const string& key, HTp value);
		void           setValue            (const string& key, HumNum value);
		void           setValue            (const string& ns2, const string& key,
		                                    HumNum value);
		void           setValue            (const string& ns1, const string& ns2,
		                                    const string& key, HumNum value);
		void           setValue            (const string& key, double value);
		void           setValue            (const string& ns2, const string& key,
		                                    double value);
		void           setValue            (const string& ns1, const string& ns2,
		                                    const string& key, double value);
		bool           isDefined           (const string& key) const;
		bool           isDefined           (const string& ns2,
		                                    const string& key) const;
		bool           isDefined           (const string& ns1, const string& ns2,
		                                    const string& key) const;
		void           deleteValue         (const string& key);
		void           deleteValue         (const string& ns2, const string& key);
		void           deleteValue         (const string& ns1, const string& ns2,
		                                    const string& key);
		vector<string> getKeys             (void) const;
		vector<string> getKeys             (const string& ns) const;
		vector<string> getKeys             (const string& ns1,
		                                    const string& ns2) const;
		bool           hasParameters       (void) const;
		bool           hasParameters       (const string& ns) const;
		bool           hasParameters       (const string& ns1,
		                                    const string& ns2) const;
		int            getParameterCount   (void) const;
		int            getParameterCount   (const string& ns) const;
		int            getParameterCount   (const string& ns1,
		                                    const string& ns2) const;
		void           setPrefix           (const string& value);
		string         getPrefix           (void) const;
		ostream&       printXml            (ostream& out = cout, int level = 0,
		                                    const string& indent = "\t");

		void           setOrigin           (const string& key,
		                                    HumdrumToken* tok);
		void           setOrigin           (const string& key,
		                                    HumdrumToken& tok);
		void           setOrigin           (const string& ns2, const string& key,
		                                    HumdrumToken* tok);
		void           setOrigin           (const string& ns2, const string& key,
		                                    HumdrumToken& tok);
		void           setOrigin           (const string& ns1, const string& ns2,
		                                    const string& parameter,
		                                    HumdrumToken* tok);
		void           setOrigin           (const string& ns1, const string& ns2,
		                                    const string& parameter,
		                                    HumdrumToken& tok);

		HumdrumToken*  getOrigin           (const string& key) const;
		HumdrumToken*  getOrigin           (const string& ns2,
		                                    const string& key) const;
		HumdrumToken*  getOrigin           (const string& ns1,
		                                    const string& ns2,
		                                    const string& parameter) const;

	protected:
		void           initializeParameters(void);
		vector<string> getKeyList          (const string& keys) const;

	private:
		MapNNKV* parameters;
		string   prefix;

	friend ostream& operator<<(ostream& out, const HumHash& hash);
};



class HumNum {
	public:
		         HumNum             (void);
		         HumNum             (int value);
		         HumNum             (int numerator, int denominator);
		         HumNum             (const HumNum& rat);
		         HumNum             (const string& ratstring);
		         HumNum             (const char* ratstring);
		        ~HumNum             ();

		bool     isNegative         (void) const;
		bool     isPositive         (void) const;
		bool     isZero             (void) const;
		bool     isNonZero          (void) const;
		bool     isNonNegative      (void) const;
		bool     isNonPositive      (void) const;
		bool     isInfinite         (void) const;
		bool     isFinite           (void) const;
		bool     isNaN              (void) const;
		bool     isInteger          (void) const;
		bool     isPowerOfTwo       (void) const;
		double   getFloat           (void) const;
		double   toFloat  (void) const { return getFloat(); }
		int      getInteger         (double round = 0.0) const;
		int      toInteger (double round = 0.0) const {
		                                            return getInteger(round); }
		int      getNumerator       (void) const;
		int      getDenominator     (void) const;
		HumNum   getRemainder       (void) const;
		void     setValue           (int numerator);
		void     setValue           (int numerator, int denominator);
		void     setValue           (const string& ratstring);
		void     setValue           (const char* ratstring);
		HumNum   getAbs             (void) const;
		HumNum&  makeAbs            (void);
		HumNum&  operator=          (const HumNum& value);
		HumNum&  operator=          (int value);
		HumNum&  operator+=         (const HumNum& value);
		HumNum&  operator+=         (int value);
		HumNum&  operator-=         (const HumNum& value);
		HumNum&  operator-=         (int value);
		HumNum&  operator*=         (const HumNum& value);
		HumNum&  operator*=         (int value);
		HumNum&  operator/=         (const HumNum& value);
		HumNum&  operator/=         (int value);
		HumNum   operator-          (void) const;
		HumNum   operator+          (const HumNum& value) const;
		HumNum   operator+          (int value) const;
		HumNum   operator-          (const HumNum& value) const;
		HumNum   operator-          (int value) const;
		HumNum   operator*          (const HumNum& value) const;
		HumNum   operator*          (int value) const;
		HumNum   operator/          (const HumNum& value) const;
		HumNum   operator/          (int value) const;
		bool     operator==         (const HumNum& value) const;
		bool     operator==         (double value) const;
		bool     operator==         (int value) const;
		bool     operator!=         (const HumNum& value) const;
		bool     operator!=         (double value) const;
		bool     operator!=         (int value) const;
		bool     operator<          (const HumNum& value) const;
		bool     operator<          (double value) const;
		bool     operator<          (int value) const;
		bool     operator<=         (const HumNum& value) const;
		bool     operator<=         (double value) const;
		bool     operator<=         (int value) const;
		bool     operator>          (const HumNum& value) const;
		bool     operator>          (double value) const;
		bool     operator>          (int value) const;
		bool     operator>=         (const HumNum& value) const;
		bool     operator>=         (double value) const;
		bool     operator>=         (int value) const;
		ostream& printFraction      (ostream& = cout) const;
		ostream& printMixedFraction (ostream& out = cout,
		                             string separator = "_") const;
		ostream& printList          (ostream& out) const;

	protected:
		void     reduce             (void);
		int      gcdIterative       (int a, int b);
		int      gcdRecursive       (int a, int b);

	private:
		int top;
		int bot;
};


ostream& operator<<(ostream& out, const HumNum& number);

template <typename A>
ostream& operator<<(ostream& out, const vector<A>& v);



class HumRegex {
	public:
		            HumRegex           (void);
		            HumRegex           (const string& exp,
		                                const string& options = "");
		           ~HumRegex           ();

		// setting persistent options for regular expression contruction
		void        setIgnoreCase      (void);
		bool        getIgnoreCase      (void);
		void        unsetIgnoreCase    (void);

		// setting persistent search/match options
		void        setGlobal          (void);
		bool        getGlobal          (void);
		void        unsetGlobal        (void);

		// replacing
		string&     replaceDestructive (string& input, const string& replacement,
		                                const string& exp);
		string&     replaceDestructive (string& input, const string& replacement,
		                                const string& exp,
		                                const string& options);
		string      replaceCopy        (const string& input,
		                                const string& replacement,
		                                const string& exp);
		string      replaceCopy        (const string& input,
		                                const string& replacement,
		                                const string& exp,
		                                const string& options);

		string&     replaceDestructive (string* input, const string& replacement,
		                                const string& exp);
		string&     replaceDestructive (string* input, const string& replacement,
		                                const string& exp,
		                                const string& options);
		string      replaceCopy        (string* input, const string& replacement,
		                                const string& exp);
		string      replaceCopy        (string* input, const string& replacement,
		                                const string& exp,
		                                const string& options);
		string&      tr                 (string& input, const string& from, 
		                                const string& to);

		// matching (full-string match)
		bool        match              (const string& input, const string& exp);
		bool        match              (const string& input, const string& exp,
		                                const string& options);
		bool        match              (const string* input, const string& exp);
		bool        match              (const string* input, const string& exp,
		                                const string& options);


		// searching
		// http://www.cplusplus.com/reference/regex/regex_search
		bool        search             (const string& input, const string& exp);
		bool        search             (const string& input, const string& exp,
		                                const string& options);
		bool        search             (const string& input, int startindex,
		                                const string& exp);
		bool        search             (const string& input, int startindex,
		                                const string& exp,
		                                const string& options);

		bool        search             (string* input, const string& exp);
		bool        search             (string* input, const string& exp,
		                                const string& options);
		bool        search             (string* input, int startindex,
		                                const string& exp);
		bool        search             (string* input, int startindex,
		                                const string& exp,
		                                const string& options);

		int         getMatchCount      (void);
		string      getMatch           (int index);
		int         getMatchInt        (int index);
		string      getPrefix          (void);
		string      getSuffix          (void);
		int         getMatchStartIndex (int index = 0);
		int         getMatchEndIndex   (int index = 0);
		int         getMatchLength     (int index = 0);

		// token lists:
		bool        split              (vector<string>& entries,
		                                const string& buffer,
		                                const string& separator);

	protected:
		std::regex_constants::syntax_option_type
				getTemporaryRegexFlags(const string& sflags);
		std::regex_constants::match_flag_type
				getTemporarySearchFlags(const string& sflags);


	private:

		// m_regex: stores the regular expression to use as a default.
		//
		// http://en.cppreference.com/w/cpp/regex/basic_regex
		// .assign(string) == set the regular expression.
		// operator=       == set the regular expression.
		// .flags()        == return syntax_option_type used to construct.
		std::regex m_regex;

		// m_matches: stores the matches from a search:
		//
		// http://en.cppreference.com/w/cpp/regex/match_results
		// .empty()     == check if match was successful.
		// .size()      == number of matches.
		// .length(i)   == return length of a submatch.
		// .position(i) == return start index of submatch in search string.
		// .str(i)      == return string of submatch.
		// operator[i]  == return submatch.
		// .prefix
		// .suffix
		// .begin()     == start of submatch list.
		// .end()       == end of submatch list.
		std::smatch m_matches;

		// m_regexflags: store default settings for regex processing
		// http://en.cppreference.com/w/cpp/regex/syntax_option_type
		// http://en.cppreference.com/w/cpp/regex/basic_regex
		// /usr/local/Cellar/gcc49/4.9.3/include/c++/4.9.3/bits/regex_constants.h 
		//
		// Options (in the namespace std::regex_constants):
		//    icase      == Ignore case.
		//    nosubs     == Don't collect submatches.
		//    optimize   == Make matching faster, but construction slower.
		//    collate    == locale character ranges.
		//    multiline  == C++17 only.
		//
		// Only one of the following can be given.  EMCAScript will be
		// used by default if none specified.
		//    EMCAScript == Use EMCAScript regex syntax.
		//    basic      == Use basic POSIX syntax.
		//    extended   == Use extended POSIX syntax.
		//    awk        == Use awk POSIX syntax.
		//    grep       == Use grep POSIX syntax.
		//    egrep      == Use egrep POSIX syntax.
		std::regex_constants::syntax_option_type m_regexflags;

		// m_flags: store default settings for regex processing
		// http://www.cplusplus.com/reference/regex/regex_search
		//    match_default     == clear all options.
		//    match_not_bol     == not beginning of line.
		//    match_not_eol     == not end of line.
		//    match_not_bow     == not beginning of word for \b.
		//    match_not_eow     == not end of word for \b.
		//    match_any         == any match acceptable if more than 1 possible..
		//    match_not_null    == empty sequence does note match.
		//    match_continuous  ==
		//    match_prev_avail  ==
		//    format_default    == same as match_default.
		std::regex_constants::match_flag_type m_searchflags;

};



class HumdrumLine;
class HumdrumToken;

class HumAddress {
	public:
		                    HumAddress        (void);
		                    HumAddress        (HumAddress& address);
		                   ~HumAddress        ();

		HumAddress&         operator=         (const HumAddress& address);
		int                 getLineIndex      (void) const;
		int                 getLineNumber     (void) const;
		int                 getFieldIndex     (void) const;
		const HumdrumToken& getDataType       (void) const;
		const string&       getSpineInfo      (void) const;
		int                 getTrack          (void) const;
		int                 getSubtrack       (void) const;
		int                 getSubtrackCount  (void) const;
		string              getTrackString    (string separator = ".") const;
		HumdrumLine*        getLine           (void) const;
		HumdrumLine*        getOwner          (void) const { return getLine(); }
		bool                hasOwner          (void) const;

	protected:
		void                setOwner          (HumdrumLine* aLine);
		void                setFieldIndex     (int fieldlindex);
		void                setSpineInfo      (const string& spineinfo);
		void                setTrack          (int aTrack, int aSubtrack);
		void                setTrack          (int aTrack);
		void                setSubtrack       (int aSubtrack);
		void                setSubtrackCount  (int aSubtrack);

	private:

		// fieldindex: This is the index of the token in the HumdrumLine
		// which owns this token.
		int m_fieldindex;

		// spining: This is the spine position of the token. A simple spine
		// position is an integer, starting with "1" for the first spine
		// of the file (left-most spine).  When the spine splits, "(#)a"
		// is wrapped around the left-subspine's spine info, and "(#)b"
		// around the right-subspine's info. Merged spines will add a space
		// between the two or more merged spines information, such as
		// "(#)a (#)b" for two sub-spines merged into a single spine again.
		// But in this case there is a spine info simplification which will
		// convert "(#)a (#)b" into "#" where # is the original spine number.
		// Other more complicated mergers may be simplified in the future.
		string m_spining;

		// track: This is the track number of the spine.  It is the first
		// number found in the spineinfo string.
		int m_track;

		// subtrack: This is the subtrack number for the spine.  When a spine
		// is not split, it will be 0, if the spine has been split with *^,
		// then the left-subspine will be in subtrack 1 and the right-spine
		// will be subtrack 2.  If subspines are exchanged with *x, then their
		// subtrack assignments will also change.
		int m_subtrack;

		// subtrackcount: The number of currently active subtracks tokens
		// on the owning HumdrumLine (in the same track).  The subtrack range
		// is from 1 (if there is only a primary spine), to a larger number.
		// if subtrackcount is 0, then the variable is not set, or there are
		// no tokens in the track (such as for global comments).
		int m_subtrackcount;

		// owner: This is the line which manages the given token.
		HumdrumLine* m_owner;

	friend class HumdrumToken;
	friend class HumdrumLine;
	friend class HumdrumFile;
};



class _HumInstrument {
	public:
		_HumInstrument    (void) { humdrum = ""; name = ""; gm = 0; }
	  ~_HumInstrument    ()     { humdrum = ""; name = ""; gm = 0; }

		string humdrum;
		string name;
		int    gm;
};


class HumInstrument {
	public:
		           HumInstrument       (void);
		           HumInstrument       (const string& Hname);
		          ~HumInstrument       ();

		string     getName             (void);
		string     getName             (const string& Hname);
		string     getHumdrum          (void);
		int        getGM               (void);
		int        getGM               (const string& Hname);
		void       setHumdrum          (const string& Hname);
		int        setGM               (const string& Hname, int aValue);

	private:
		int                            index;
		static vector<_HumInstrument>  data;
		static int                     classcount;

	protected:
		void       initialize          (void);
		void       afi                 (const char* humdrum_name, int midinum,
		                                const char* EN_name);
		int        find                (const string& Hname);
		void       sortData            (void);
		static int data_compare_by_humdrum_name(const void* a, const void* b);
};


///////////////////////////////////////////////////////////////////////////
//
// General MIDI instrument definitions
//

#define  CH_1                             0
#define  CH_2                             1
#define  CH_3                             2
#define  CH_4                             3
#define  CH_5                             4
#define  CH_6                             5
#define  CH_7                             6
#define  CH_8                             7
#define  CH_9                             8
#define  CH_10                            9
#define  CH_11                            10
#define  CH_12                            11
#define  CH_13                            12
#define  CH_14                            13
#define  CH_15                            14
#define  CH_16                            15

#define  GM_PIANO(X)                      (0+(X))
#define  GM_ACOUSTIC_GRAND_PIANO          (0)
#define  GM_BRIGHT_ACOUSTIC_PIANO         (1)
#define  GM_ELECTRIC_GRAND_PIANO          (1)
#define  GM_HONKYTONK_PIANO               (2)
#define  GM_HONKY_TONK_PIANO              (3)
#define  GM_ELECTRIC_PIANO_1              (4)
#define  GM_ELECTRIC_PIANO_2              (5)
#define  GM_HARPSICHORD                   (6)
#define  GM_CLAVI                         (7)

#define  GM_CHROMATIC(X)                  (8+(X))
#define  GM_CELESTA                       (8)
#define  GM_GLOCKENSPIEL                  (9)
#define  GM_MUSIC_BOX                     (10)
#define  GM_VIBRAPHONE                    (11)
#define  GM_MARIMBA                       (12)
#define  GM_XYLOPHONE                     (13)
#define  GM_TUBULAR_BELLS                 (14)
#define  GM_DULCIMER                      (15)

#define  GM_ORGAN(X)                      (16+(X))
#define  GM_DRAWBAR_ORGAN                 (16)
#define  GM_PERCUSSIVE_ORGAN              (17)
#define  GM_ROCK_ORGAN                    (18)
#define  GM_CHURCH_ORGAN                  (19)
#define  GM_REED_ORGAN                    (20)
#define  GM_ACCORDION                     (21)
#define  GM_HARMONICA                     (22)
#define  GM_TANGO_ACCORDION               (23)

#define  GM_GUITAR(X)                     (24+(X))
#define  GM_ACOUSTIC_GUITAR_NYLON         (24)
#define  GM_ACOUSTIC_GUITAR_STEEL         (25)
#define  GM_ELECTRIC_GUITAR_JAZZ          (26)
#define  GM_ELECTRIC_GUITAR_CLEAN         (27)
#define  GM_ELECTRIC_GUITAR_MUTED         (28)
#define  GM_OVERDRIVEN_GUITAR             (29)
#define  GM_DISTORTION_GUITAR             (30)
#define  GM_GUITAR_HARMONICS              (31)

#define  GM_BASS(X)                       (32+(X))
#define  GM_ACOUSTIC_BASS                 (32)
#define  GM_ELECTRIC_BASS_FINGER          (33)
#define  GM_ELECTRIC_BASS_PICK            (34)
#define  GM_FRETLESS_BASS                 (35)
#define  GM_SLAP_BASS_1                   (36)
#define  GM_SLAP_BASS_2                   (37)
#define  GM_SYNTH_BASS_1                  (38)
#define  GM_SYNTH_BASS_2                  (39)

#define  GM_STRINGS(X)                    (40+(X))
#define  GM_VIOLIN                        (40)
#define  GM_VIOLA                         (41)
#define  GM_CELLO                         (42)
#define  GM_CONTRABASS                    (43)
#define  GM_TREMOLO_STRINGS               (44)
#define  GM_PIZZACATO_STRINGS             (45)
#define  GM_ORCHESTRAL_HARP               (46)
#define  GM_TIMPANI                       (47)

#define  GM_ENSEMBLE(X)                   (48+(X))
#define  GM_STRING_ENSEMBLE_1             (48)
#define  GM_STRING_ENSEMBLE_2             (49)
#define  GM_SYNTHSTRINGS_1                (50)
#define  GM_SYNTHSTRINGS_2                (51)
#define  GM_CHOIR_AAHS                    (52)
#define  GM_VOICE_OOHS                    (53)
#define  GM_SYNTH_VOICE                   (54)
#define  GM_ORCHESTRA_HIT                 (55)

#define  GM_BRASS(X)                      (56+(X))
#define  GM_TRUMPET                       (56)
#define  GM_TROMBONE                      (57)
#define  GM_TUBA                          (58)
#define  GM_MUTED_TRUMPED                 (59)
#define  GM_FRENCH_HORN                   (60)
#define  GM_BRASS_SECTION                 (61)
#define  GM_SYNTHBRASS_1                  (62)
#define  GM_SYNTHBRASS_2                  (63)

#define  GM_REED(X)                       (64+(X))
#define  GM_SOPRANO_SAX                   (64)
#define  GM_ALTO_SAX                      (65)
#define  GM_TENOR_SAX                     (66)
#define  GM_BARITONE_SAX                  (67)
#define  GM_OBOE                          (68)
#define  GM_ENGLISH_HORN                  (69)
#define  GM_BASSOON                       (70)
#define  GM_CLARINET                      (71)

#define  GM_PIPE(X)                       (72+(X))
#define  GM_PICCOLO                       (72)
#define  GM_FLUTE                         (73)
#define  GM_RECORDER                      (74)
#define  GM_PAN_FLUTE                     (75)
#define  GM_BLOWN_BOTTLE                  (76)
#define  GM_SHAKUHACHI                    (77)
#define  GM_WHISTLE                       (78)
#define  GM_OCARINA                       (79)

#define  GM_LEAD(X)                       (80+(X))
#define  GM_LEAD_SQUARE                   (80)
#define  GM_LEAD_SAWTOOTH                 (81)
#define  GM_LEAD_CALLIOPE                 (82)
#define  GM_LEAD_CHIFF                    (83)
#define  GM_LEAD_CHARANG                  (84)
#define  GM_LEAD_VOICE                    (85)
#define  GM_LEAD_FIFTHS                   (86)
#define  GM_LEAD_BASS                     (87)

#define  GM_PAD(X)                        (88+(X))
#define  GM_PAD_NEW_AGE                   (88)
#define  GM_PAD_WARM                      (89)
#define  GM_PAD_POLYSYNTH                 (90)
#define  GM_PAD_CHOIR                     (91)
#define  GM_PAD_BOWED                     (92)
#define  GM_PAD_METALLIC                  (93)
#define  GM_PAD_HALO                      (94)
#define  GM_PAD_SWEEP                     (95)

#define  GM_FX(X)                         (96+(X))
#define  GM_FX_TRAIN                      (96)
#define  GM_FX_SOUNDTRACK                 (97)
#define  GM_FX_CRYSTAL                    (98)
#define  GM_FX_ATMOSPHERE                 (99)
#define  GM_FX_BRIGHTNESS                 (100)
#define  GM_FX_GOBLINS                    (101)
#define  GM_FX_ECHOES                     (102)
#define  GM_FX_SCI_FI                     (103)

#define  GM_ETHNIC(X)                     (104+(X))
#define  GM_SITAR                         (104)
#define  GM_BANJO                         (105)
#define  GM_SHAMISEN                      (106)
#define  GM_KOTO                          (107)
#define  GM_KALIMBA                       (108)
#define  GM_BAGPIPE                       (109)
#define  GM_FIDDLE                        (110)
#define  GM_SHANAI                        (111)

#define  GM_PERCUSSION(X)                 (112+(X))
#define  GM_TINKLE_BELL                   (112)
#define  GM_AGOGO                         (113)
#define  GM_STEEL_DRUMS                   (114)
#define  GM_WOODBLOCKS                    (115)
#define  GM_TAIKO_DRUM                    (116)
#define  GM_MELODIC_DRUM                  (117)
#define  GM_SYNTH_DRUM                    (118)
#define  GM_REVERSE_CYMBAL                (119)

#define  GM_SOUNDEFFECT(X)                (120+(X))
#define  GM_GUITAR_FRET_NOISE             (120)
#define  GM_BREATH_NOISE                  (121)
#define  GM_SEASHORE                      (122)
#define  GM_BIRD_TWEET                    (123)
#define  GM_TELEPHONE_RING                (124)
#define  GM_HELICOPTER                    (125)
#define  GM_APPLAUSE                      (126)
#define  GM_GUNSHOT                       (127)

//
// Percussion instruments on channel 10
//

#define  GM_ACOUSTIC_BASS_DRUM            (35)
#define  GM_BASS_DRUM_1                   (36)
#define  GM_SIDE_STICK                    (37)
#define  GM_ACOUSTIC_SNARE                (38)
#define  GM_HAND_CLAP                     (39)
#define  GM_ELECTRIC_SNARE                (40)
#define  GM_LOW_FLOOR_TOM                 (41)
#define  GM_CLOSED_HI_HAT                 (42)
#define  GM_HIGH_FLOOR_TOM                (43)
#define  GM_PEDAL_HI_HAT                  (44)
#define  GM_LOW_TOM                       (45)
#define  GM_OPEN_HI_HAT                   (46)
#define  GM_LOW_MID_TOM                   (47)
#define  GM_HIGH_MID_TOM                  (48)
#define  GM_CRASH_CYMBAL_1                (49)
#define  GM_HIGH_TOM                      (50)
#define  GM_RIDE_CYMBAL_1                 (51)
#define  GM_CHINESE_CYMBAL                (52)
#define  GM_RIDE_BELL                     (53)
#define  GM_TAMBOURINE                    (54)
#define  GM_SPLASH_CYMBAL                 (55)
#define  GM_COWBELL                       (56)
#define  GM_CRASH_CYMBAL_2                (57)
#define  GM_VIBRASLAP                     (58)
#define  GM_RIDE_CYMBAL_2                 (59)
#define  GM_HI_BONGO                      (60)
#define  GM_LOW_BONGO                     (61)
#define  GM_MUTE_HI_CONGA                 (62)
#define  GM_OPEN_HI_CONGA                 (63)
#define  GM_LOW_CONGA                     (64)
#define  GM_HIGH_TIMBALE                  (65)
#define  GM_LOW_TIMBALE                   (66)
#define  GM_HIGH_AGOGO                    (67)
#define  GM_LOW_AGOGO                     (68)
#define  GM_CABASA                        (69)
#define  GM_MARACAS                       (70)
#define  GM_SHORT_WHISTLE                 (71)
#define  GM_LONG_WHISTLE                  (72)
#define  GM_SHORT_GUIRO                   (73)
#define  GM_LONG_GUIRO                    (74)
#define  GM_CLAVES                        (75)
#define  GM_HI_WOOD_BLOCK                 (76)
#define  GM_LOW_WOOD_BLOCK                (77)
#define  GM_MUTE_CUICA                    (78)
#define  GM_OPEN_CUICA                    (79)
#define  GM_MUTE_TRIANGLE                 (80)
#define  GM_OPEN_TRIANGLE                 (81)



class HumdrumLine : public string, public HumHash {
	public:
		         HumdrumLine            (void);
		         HumdrumLine            (const string& aString);
		         HumdrumLine            (const char* aString);
		         HumdrumLine            (HumdrumLine& line);
		         HumdrumLine            (HumdrumLine& line, void* owner);
		        ~HumdrumLine            ();

		HumdrumLine& operator=          (HumdrumLine& line);
		bool     isComment              (void) const;
		bool     isCommentLocal         (void) const;
		bool     isLocalComment         (void) const { return isCommentLocal(); }
		bool     isCommentGlobal        (void) const;
		bool     isReference            (void) const;
		string   getReferenceKey        (void) const;
		string   getReferenceValue      (void) const;
		bool     isGlobalComment         (void) const { return isCommentGlobal(); }
		bool     isExclusive            (void) const;
		bool     isExclusiveInterpretation (void) const { return isExclusive(); }
		bool     isTerminator           (void) const;
		bool     isInterp               (void) const;
		bool     isInterpretation       (void) const { return isInterp(); }
		bool     isBarline              (void) const;
		bool     isData                 (void) const;
		bool     isAllNull              (void) const;
		bool     isAllRhythmicNull      (void) const;
		bool     isEmpty                (void) const;
		bool     isBlank                (void) const { return isEmpty(); }
		bool     isManipulator          (void) const;
		bool     hasSpines              (void) const;
		bool     isGlobal               (void) const;
		HTp      token                  (int index) const;
		void     getTokens              (vector<HTp>& list);
		int      getTokenCount          (void) const;
		int      getFieldCount          (void) const { return getTokenCount(); }
		string   getTokenString         (int index) const;
		bool     equalChar              (int index, char ch) const;
		char     getChar                (int index) const;
		bool     isKernBoundaryStart    (void) const;
		bool     isKernBoundaryEnd      (void) const;
		ostream& printSpineInfo         (ostream& out = cout);
		ostream& printTrackInfo         (ostream& out = cout);
		ostream& printDataTypeInfo      (ostream& out = cout);
		ostream& printDurationInfo      (ostream& out = cout);
		ostream& printCsv               (ostream& out = cout,
		                                 const string& separator = ",");
		ostream& printXml               (ostream& out = cout, int level = 0,
		                                 const string& indent = "\t");
		ostream& printXmlParameterInfo  (ostream& out, int level,
		                                 const string& indent);
		string   getXmlId               (const string& prefix = "") const;
		string   getXmlIdPrefix         (void) const;
		void     createLineFromTokens   (void);
		int      getLineIndex           (void) const;
		int      getLineNumber          (void) const;
		HumdrumFile* getOwner           (void);
		void     setText                (const string& text);
		string   getText                (void);

		HumNum   getDuration            (void) const;
		HumNum   getDurationFromStart   (void) const;
		HumNum   getDurationToEnd       (void) const;
		HumNum   getDurationFromBarline (void) const;
		HumNum   getDurationToBarline   (void) const;
		HumNum   getBarlineDuration     (void) const;

		HumNum   getDuration            (HumNum scale) const;
		HumNum   getDurationFromStart   (HumNum scale) const;
		HumNum   getDurationToEnd       (HumNum scale) const;
		HumNum   getDurationFromBarline (HumNum scale) const;
		HumNum   getDurationToBarline   (HumNum scale) const;
		HumNum   getBarlineDuration     (HumNum scale) const;
		int      getKernNoteAttacks     (void);

		HumNum   getBeat                (HumNum beatdur = "1") const;
		HumNum   getBeat                (string beatrecip = "4") const;
		HTp      getTrackStart          (int track) const;
		void     setLineFromCsv         (const char* csv,
		                                 const string& separator = ",");
		void     setLineFromCsv         (const string& csv,
		                                 const string& separator = ",");

		// low-level editing functions (need to re-analyze structure after using)
		void     appendToken            (HTp token);
		void     appendToken            (const HumdrumToken& token);
		void     appendToken            (const string& token);
		void     appendToken            (const char* token);

		void     appendToken            (int index, HTp token);
		void     appendToken            (int index, const HumdrumToken& token);
		void     appendToken            (int index, const string& token);
		void     appendToken            (int index, const char* token);

		void     insertToken            (int index, HTp token);
		void     insertToken            (int index, const HumdrumToken& token);
		void     insertToken            (int index, const string& token);
		void     insertToken            (int index, const char* token);

		void     setDuration            (HumNum aDur);
		void     setDurationFromStart   (HumNum dur);
		void     setDurationFromBarline (HumNum dur);
		void     setDurationToBarline   (HumNum dur);

	protected:
		bool     analyzeTracks          (string& err);
		bool     analyzeTokenDurations  (string& err);
		void     setLineIndex           (int index);
		void     clear                  (void);
		void     setOwner               (void* hfile);
		int      createTokensFromLine   (void);
		void     setParameters          (HumdrumLine* pLine);
		void     setParameters          (const string& pdata);

	private:

		//
		// State variables managed by the HumdrumLine class:
		//

		// lineindex: Used to store the index number of the HumdrumLine in
		// the owning HumdrumFile object.
		// This variable is filled by HumdrumFileStructure::analyzeLines().
		int m_lineindex;

		// tokens: Used to store the individual tab-separated token fields
		// on a line.  These are prepared automatically after reading in
		// a full line of text (which is accessed throught the string parent
		// class).  If the full line is changed, the tokens are not updated
		// automatically -- use createTokensFromLine().  Likewise the full
		// text line is not updated if any tokens are changed -- use
		// createLineFromTokens() in that case.  The second case is more
		// useful: you can read in a HumdrumFile, tweak the tokens, then
		// reconstruct the full line and print out again.
		// This variable is filled by HumdrumFile::read().
		// The contents of this vector should be deleted when deconstructing
		// a HumdrumLine object.
		vector<HumdrumToken*> m_tokens;

		// duration: This is the "duration" of a line.  The duration is
		// equal to the minimum time unit of all durational tokens on the
		// line.  This also includes null tokens when the duration of a
		// previous note in a previous spine is ending on the line, so it is
		// not just the minimum duration on the line.
		// This variable is filled by HumdrumFileStructure::analyzeRhythm().
		HumNum m_duration;

		// durationFromStart: This is the cumulative duration of all lines
		// prior to this one in the owning HumdrumFile object.  For example,
		// the first notes in a score start at time 0, If the duration of the
		// first data line is 1 quarter note, then the durationFromStart for
		// the second line will be 1 quarter note.
		// This variable is filled by HumdrumFileStructure::analyzeRhythm().
		HumNum m_durationFromStart;

		// durationFromBarline: This is the cumulative duration from the
		// last barline to the current data line.
		// This variable is filled by HumdrumFileStructure::analyzeMeter().
		HumNum m_durationFromBarline;

		// durationToBarline: This is the duration from the start of the
		// current line to the next barline in the owning HumdrumFile object.
		// This variable is filled by HumdrumFileStructure::analyzeMeter().
		HumNum m_durationToBarline;

		// owner: This is the HumdrumFile which manages the given line.
		void* m_owner;

	friend class HumdrumFileBase;
	friend class HumdrumFileStructure;
	friend class HumdrumFileContent;
	friend class HumdrumFile;
};

ostream& operator<< (ostream& out, HumdrumLine& line);
ostream& operator<< (ostream& out, HumdrumLine* line);



typedef HumdrumToken* HTp;

class HumdrumToken : public string, public HumHash {
	public:
		         HumdrumToken              (void);
		         HumdrumToken              (const HumdrumToken& token);
		         HumdrumToken              (HumdrumToken* token);
		         HumdrumToken              (const HumdrumToken& token,
		                                    HumdrumLine* owner);
		         HumdrumToken              (HumdrumToken* token,
		                                    HumdrumLine* owner);
		         HumdrumToken              (const char* token);
		         HumdrumToken              (const string& token);
		        ~HumdrumToken              ();

		bool     isNull                    (void) const;
		bool     isManipulator             (void) const;

		bool     isExclusiveInterpretation (void) const;
		bool     isSplitInterpretation     (void) const;
		bool     isMergeInterpretation     (void) const;
		bool     isExchangeInterpretation  (void) const;
		bool     isTerminateInterpretation (void) const;
		bool     isAddInterpretation       (void) const;

		// alises for the above
		bool     isExclusive               (void) const
		                                  { return isExclusiveInterpretation(); }
		bool     isExInterp                (void) const
		                                  { return isExclusiveInterpretation(); }
		bool     isSplit                   (void) const
		                                      { return isSplitInterpretation(); }
		bool     isMerge                   (void) const
		                                      { return isMergeInterpretation(); }
		bool     isExchange                (void) const
		                                   { return isExchangeInterpretation(); }
		bool     isTerminate               (void) const
		                                  { return isTerminateInterpretation(); }
		bool     isTerminator              (void) const
		                                  { return isTerminateInterpretation(); }
		bool     isAdd                     (void) const
		                                      { return isSplitInterpretation(); }

		bool     isBarline                 (void) const;
		bool     isCommentLocal            (void) const;
		bool     isComment                 (void) const;
		bool     isData                    (void) const;
		bool     isInterpretation          (void) const;
		bool     isNonNullData             (void) const;
		bool     isNullData                (void) const;
		bool     isChord                   (const string& separator = " ");
		bool     isLabel                   (void) const;
		bool     hasRhythm                 (void) const;
		bool     hasBeam                   (void) const;
		bool     equalTo                   (const string& pattern);

		// kern-specific functions:
		bool     isRest                    (void);
		bool     isNote                    (void);
		bool     isSecondaryTiedNote       (void);
		bool     isSustainedNote           (void);
		bool     isNoteAttack              (void);
		bool     isInvisible               (void);
		bool     isGrace                   (void);
		bool     isClef                    (void);
		bool     isKeySignature            (void);
		bool     isKeyDesignation          (void);
		bool     isTimeSignature           (void);
		bool     isMensurationSymbol       (void);

		bool     hasSlurStart              (void);
		bool     hasSlurEnd                (void);
		int      hasVisibleAccidental      (int subtokenIndex) const;
		int      hasCautionaryAccidental   (int subtokenIndex) const;

		HumNum   getDuration               (void) const;
		HumNum   getDuration               (HumNum scale) const;
		HumNum   getTiedDuration           (void);
		HumNum   getTiedDuration           (HumNum scale);
		HumNum   getDurationNoDots         (void) const;
		HumNum   getDurationNoDots         (HumNum scale) const;
		int      getDots                   (void) const;

		HumNum   getDurationFromStart      (void) const;
		HumNum   getDurationFromStart      (HumNum scale) const;

		HumNum   getDurationToEnd          (void) const;
		HumNum   getDurationToEnd          (HumNum scale) const;

		HumNum   getDurationFromBarline    (void) const;
		HumNum   getDurationFromBarline    (HumNum scale) const;

		HumNum   getDurationToBarline      (void) const;
		HumNum   getDurationToBarline      (HumNum scale) const;

		HumNum   getBarlineDuration        (void) const;
		HumNum   getBarlineDuration        (HumNum scale) const;

		HumdrumLine* getOwner              (void) const;
		HumdrumLine* getLine               (void) const { return getOwner(); }
		bool     equalChar                 (int index, char ch) const;

		HTp      resolveNull               (void);
		void     setNullResolution         (HTp resolution);
		int      getLineIndex              (void) const;
		int      getLineNumber             (void) const;
		int      getFieldIndex             (void) const;
		int      getFieldNumber            (void) const;
		int      getTokenIndex             (void) const;
		int      getTokenNumber            (void) const;
		const string& getDataType          (void) const;
		bool     isDataType                (string dtype) const;
		bool     isKern                    (void) const;
		string   getSpineInfo              (void) const;
		int      getTrack                  (void) const;
		int      getSubtrack               (void) const;
		string   getTrackString            (void) const;
		int      getSubtokenCount          (const string& separator = " ") const;
		string   getSubtoken               (int index,
		                                    const string& separator = " ") const;
		void     setParameters             (HTp ptok);
		void     setParameters             (const string& pdata, HTp ptok = NULL);
		int      getStrandIndex            (void) const;
		int      getSlurStartElisionLevel  (int index = 0) const;
		int      getSlurEndElisionLevel    (int index = 0) const;
		HTp      getSlurStartToken         (int number = 0);
		HTp      getSlurEndToken           (int number = 0);
		ostream& printCsv                  (ostream& out = cout);
		ostream& printXml                  (ostream& out = cout, int level = 0,
		                                    const string& indent = "\t");
		string   getXmlId                  (const string& prefix = "") const;
		string   getXmlIdPrefix            (void) const;
		void     setText                   (const string& text);
		string   getText                   (void) const;

		HumdrumToken& operator=            (HumdrumToken& aToken);
		HumdrumToken& operator=            (const string& aToken);
		HumdrumToken& operator=            (const char* aToken);

		// next/previous token functions:
		int         getNextTokenCount      (void) const;
		int         getPreviousTokenCount  (void) const;
		HTp         getNextToken           (int index = 0) const;
		HTp         getPreviousToken       (int index = 0) const;
		vector<HTp> getNextTokens          (void) const;
		vector<HTp> getPreviousTokens      (void) const;

		// next/previous token on line:
		HTp      getNextFieldToken           (void) const;
		HTp      getPreviousFieldToken       (void) const;

		int      getPreviousNonNullDataTokenCount(void);
		int      getPreviousNNDTCount      (void)
		                           { return getPreviousNonNullDataTokenCount(); }
		HTp      getPreviousNonNullDataToken(int index = 0);
		HTp      getPreviousNNDT           (int index)
		                           { return getPreviousNonNullDataToken(index); }
		int      getNextNonNullDataTokenCount(void);
		int      getNextNNDTCount          (void)
		                               { return getNextNonNullDataTokenCount(); }
		HTp      getNextNonNullDataToken   (int index = 0);
		HTp      getNextNNDT               (int index = 0)
		                               { return getNextNonNullDataToken(index); }

		// slur-analysis based functions:
		HumNum   getSlurDuration           (HumNum scale = 1);

		void     setTrack                  (int aTrack, int aSubtrack);
		void     setTrack                  (int aTrack);

	protected:
		void     setLineIndex              (int lineindex);
		void     setFieldIndex             (int fieldlindex);
		void     setSpineInfo              (const string& spineinfo);
		void     setSubtrack               (int aSubtrack);
		void     setSubtrackCount          (int count);
		void     setPreviousToken          (HTp aToken);
		void     setNextToken              (HTp aToken);
		void     addNextNonNullToken       (HTp token);
		void     makeForwardLink           (HumdrumToken& nextToken);
		void     makeBackwardLink          (HumdrumToken& previousToken);
		void     setOwner                  (HumdrumLine* aLine);
		int      getState                  (void) const;
		void     incrementState            (void);
		void     setDuration               (const HumNum& dur);
		void     setStrandIndex            (int index);

		bool     analyzeDuration          (string& err);
		ostream& printXmlBaseInfo         (ostream& out = cout, int level = 0,
		                                   const string& indent = "\t");
		ostream& printXmlContentInfo      (ostream& out = cout, int level = 0,
		                                   const string& indent = "\t");
		ostream& printXmlStructureInfo    (ostream& out = cout, int level = 0,
		                                   const string& indent = "\t");
		ostream& printXmlParameterInfo    (ostream& out = cout, int level = 0,
		                                   const string& indent = "\t");

	private:
		// address: The address contains information about the location of
		// the token on a HumdrumLine and in a HumdrumFile.
		HumAddress m_address;

		// duration: The duration of the token.  Non-rhythmic data types
		// will have a negative duration (which should be interpreted
		// as a zero duration--See HumdrumToken::hasRhythm()).
		// Grace note will have a zero duration, even if they have a duration
		// list in the token for a graphical display duration.
		HumNum m_duration;

		// nextTokens: This is a list of all previous tokens in the spine which
		// immediately precede this token. Typically there will be one
		// following token, but there can be two tokens if the current
		// token is *^, and there will be zero following tokens after a
		// spine terminating token (*-).
		vector<HTp> m_nextTokens;     // link to next token(s) in spine

		// previousTokens: Simiar to nextTokens, but for the immediately
		// follow token(s) in the data.  Typically there will be one
		// preceding token, but there can be multiple tokens when the previous
		// line has *v merge tokens for the spine.  Exclusive interpretations
		// have no tokens preceding them.
		vector<HTp> m_previousTokens; // link to last token(s) in spine

		// nextNonNullTokens: This is a list of non-tokens in the spine
		// that follow this one.
		vector<HTp> m_nextNonNullTokens;

		// previousNonNullTokens: This is a list of non-tokens in the spine
		// that preced this one.
		vector<HTp> m_previousNonNullTokens;

		// rhycheck: Used to perfrom HumdrumFileStructure::analyzeRhythm
		// recursively.
		int m_rhycheck;

		// strand: Used to keep track of contiguous voice connections between
		// secondary spines/tracks.  This is the 1-D strand index number
		// (not the 2-d one).
		int m_strand;

		// m_nullresolve: used to point to the token that a null token
		// refers to
		HTp m_nullresolve;

	friend class HumdrumLine;
	friend class HumdrumFileBase;
	friend class HumdrumFileStructure;
	friend class HumdrumFileContent;
	friend class HumdrumFile;
};


ostream& operator<<(ostream& out, const HumdrumToken& token);
ostream& operator<<(ostream& out, HTp token);

ostream& printSequence(vector<vector<HTp> >& sequence, ostream& out=std::cout);
ostream& printSequence(vector<HTp>& sequence, ostream& out = std::cout);



// The following options are used for get[Primary]TrackTokens:
// * OPT_PRIMARY    => only extract primary subspine/subtrack.
// * OPT_NOEMPTY    => don't include null tokens in extracted list if all
//                        extracted subspines contains null tokens.
//                        Includes null interpretations and comments as well.
// * OPT_NONULL     => don't include any null tokens in extracted list.
// * OPT_NOINTERP   => don't include interprtation tokens.
// * OPT_NOMANIP    => don't include spine manipulators (*^, *v, *x, *+,
//                        but still keep ** and *0).
// * OPT_NOCOMMENT  => don't include comment tokens.
// * OPT_NOGLOBALS  => don't include global records (global comments, reference
//                        records, and empty lines). In other words, only return
//                        a list of tokens from lines which hasSpines() it true.
// * OPT_NOREST     => don't include **kern rests.
// * OPT_NOTIE      => don't include **kern secondary tied notes.
//
// Compound options:
// * OPT_DATA      (OPT_NOMANIP | OPT_NOCOMMENT | OPT_NOGLOBAL)
//     Only data tokens (including barlines)
// * OPT_ATTACKS   (OPT_DATA | OPT_NOREST | OPT_NOTIE | OPT_NONULL)
//     Only note-attack tokens (when etracting **kern data)
//
#define OPT_PRIMARY   0x001
#define OPT_NOEMPTY   0x002
#define OPT_NONULL    0x004
#define OPT_NOINTERP  0x008
#define OPT_NOMANIP   0x010
#define OPT_NOCOMMENT 0x020
#define OPT_NOGLOBAL  0x040
#define OPT_NOREST    0x080
#define OPT_NOTIE     0x100
#define OPT_DATA      (OPT_NOMANIP | OPT_NOCOMMENT | OPT_NOGLOBAL)
#define OPT_ATTACKS   (OPT_DATA | OPT_NOREST | OPT_NOTIE | OPT_NONULL)


class TokenPair {
	public:
		TokenPair(void) { clear(); }
		~TokenPair() { clear(); }
		void clear(void) {
			first = NULL;
			last  = NULL;
		}
		HTp first;
		HTp last;
};


bool sortTokenPairsByLineIndex(const TokenPair& a, const TokenPair& b);


class HumdrumFileBase : public HumHash {
	public:
		              HumdrumFileBase          (void);
		              HumdrumFileBase          (HumdrumFileBase& infile);
		              HumdrumFileBase          (const string& contents);
		              HumdrumFileBase          (istream& contents);
		             ~HumdrumFileBase          ();

		HumdrumFileBase& operator=             (HumdrumFileBase& infile);
		bool          read                     (istream& contents);
		bool          read                     (const char* filename);
		bool          read                     (const string& filename);
		bool          readCsv                  (istream& contents,
		                                        const string& separator=",");
		bool          readCsv                  (const char* contents,
		                                        const string& separator=",");
		bool          readCsv                  (const string& contents,
		                                        const string& separator=",");

		bool          readString               (const char* contents);
		bool          readString               (const string& contents);
		bool          readStringCsv            (const char* contents,
		                                        const string& separator=",");
		bool          readStringCsv            (const string& contents,
		                                        const string& separator=",");
		bool          isValid                  (void);
		string        getParseError            (void) const;
		bool          isQuiet                  (void) const;
		void          setQuietParsing          (void);
		void          setNoisyParsing          (void);
		void          clear                    (void);

		bool          parse                    (istream& contents)
		                                    { return read(contents); }
		bool          parse                    (const char* contents)
		                                    { return readString(contents); }
		bool          parse                    (const string& contents)
		                                    { return readString(contents); }
		bool          parseCsv                 (istream& contents,
		                                        const string& separator = ",")
		                                    { return readCsv(contents); }
		bool          parseCsv                 (const char* contents,
		                                        const string& separator = ",")
		                                    { return readStringCsv(contents); }
		bool          parseCsv                 (const string& contents,
		                                        const string& separator = ",")
		                                    { return readStringCsv(contents); }

		void          setXmlIdPrefix           (const string& value);
		string        getXmlIdPrefix           (void);
		void          setFilename              (const string& filename);
		string        getFilename              (void);

		void          setSegmentLevel          (int level = 0);
		int           getSegmentLevel          (void);
		ostream&      printSegmentLabel        (ostream& out);
		ostream&      printNonemptySegmentLabel(ostream& out);

		HumdrumLine&  operator[]               (int index);
		HumdrumLine*  getLine                  (int index);
		int           getLineCount             (void) const;
		HTp           token                    (int lineindex, int fieldindex);
		string        token                    (int lineindex, int fieldindex,
		                                        int subtokenindex,
		                                        const string& separator = " ");
		int           getMaxTrack              (void) const;
		int           getTrackCount            (void) const
		                                                { return getMaxTrack(); }
		int           getSpineCount            (void) const
		                                                { return getMaxTrack(); }
		int           getMeasureNumber         (int line);
		ostream&      printSpineInfo           (ostream& out = cout);
		ostream&      printDataTypeInfo        (ostream& out = cout);
		ostream&      printTrackInfo           (ostream& out = cout);
		ostream&      printCsv                 (ostream& out = cout,
		                                        const string& separator = ",");
		ostream&      printFieldNumber         (int fieldnum, ostream& out);
		ostream&      printFieldIndex          (int fieldind, ostream& out);
		void          usage                    (const string& command);
		void          example                  (void);

		HTp           getTrackStart            (int track) const;
		HTp           getSpineStart            (int spine) const
		                                       { return getTrackStart(spine+1); }
		void          getSpineStartList        (vector<HTp>& spinestarts);
		void          getSpineStartList        (vector<HTp>& spinestarts,
		                                        const string& exinterp);
		void          getKernSpineStartList    (vector<HTp>& spinestarts);
		vector<HTp>   getKernSpineStartList    ();
		void          getSpineStartList        (vector<HTp>& spinestarts,
		                                        const vector<string>& exinterps);
		void          getTrackStartList        (vector<HTp>& spinestarts)
		                               { return getSpineStartList(spinestarts); }
		void          getTrackStartList        (vector<HTp>& spinestarts,
		                                        const string& exinterp)
		                     { return getSpineStartList(spinestarts, exinterp); }
		void          getTrackStartList        (vector<HTp>& spinestarts,
		                                        const vector<string>& exinterps)
		                    { return getSpineStartList(spinestarts, exinterps); }

		int           getTrackEndCount         (int track) const;
		HTp           getTrackEnd              (int track, int subtrack) const;
		void          createLinesFromTokens    (void);

		void          appendLine               (const char* line);
		void          appendLine               (const string& line);
		void          appendLine               (HumdrumLine* line);
		void          push_back                (const char* line)
		                                                    { appendLine(line); }
		void          push_back                (const string& line)
		                                                    { appendLine(line); }
		void          push_back                (HumdrumLine* line)
		                                                    { appendLine(line); }

		void          insertLine               (int index, const char* line);
		void          insertLine               (int index, const string& line);
		void          insertLine               (int index, HumdrumLine* line);
//		void          adjustMergeSpineLines    (void);

		HumdrumLine*  back                     (void);
		void          makeBooleanTrackList     (vector<bool>& spinelist,
		                                        const string& spinestring);
		bool          analyzeBaseFromLines     (void);
		bool          analyzeBaseFromTokens    (void);


		vector<HumdrumLine*> getReferenceRecords(void);

		// spine analysis functionality:
		void          getTrackSequence         (vector<vector<HTp> >& sequence,
		                                        HTp starttoken, int options);
		void          getTrackSequence         (vector<vector<HTp> >& sequence,
		                                        int track, int options);
		void          getPrimaryTrackSequence  (vector<HTp>& sequence,
		                                        int track, int options);

		void          getSpineSequence         (vector<vector<HTp> >& sequence,
		                                        HTp starttoken, int options);
		void          getSpineSequence         (vector<vector<HTp> >& sequence,
		                                        int spine, int options);
		void          getPrimarySpineSequence  (vector<HTp>& sequence,
		                                        int spine, int options);

		void          getTrackSeq              (vector<vector<HTp> >& sequence,
		                                        HTp starttoken, int options)
		                     { getTrackSequence(sequence, starttoken, options); }
		void          getTrackSeq              (vector<vector<HTp> >& sequence,
		                                        int track, int options)
		                          { getTrackSequence(sequence, track, options); }
		void          getPrimaryTrackSeq       (vector<HTp>& sequence,
		                                        int track, int options)
		                    {getPrimaryTrackSequence(sequence, track, options); }

		// functions defined in HumdrumFileBase-net.cpp:
		static string getUriToUrlMapping        (const string& uri);
		void          readFromHumdrumUri        (const string& humaddress);
		void          readFromJrpUri            (const string& jrpaddress);
		void          readFromHttpUri           (const string& webaddress);
		static void   readStringFromHttpUri     (stringstream& inputdata,
		                                         const string& webaddress);

	protected:
		static int    getChunk                  (int socket_id,
		                                         stringstream& inputdata,
		                                         char* buffer, int bufsize);
		static int    getFixedDataSize          (int socket_id,
		                                         int datalength,
		                                         stringstream& inputdata,
		                                         char* buffer, int bufsize);
		static void   prepare_address           (struct sockaddr_in *address,
		                                         const string& hostname,
		                                         unsigned short int port);
		static int    open_network_socket       (const string& hostname,
		                                         unsigned short int port);

	protected:
		bool          analyzeTokens             (void);
		bool          analyzeSpines             (void);
		bool          analyzeLinks              (void);
		bool          analyzeTracks             (void);
		bool          analyzeLines              (void);
		bool          adjustSpines              (HumdrumLine& line,
		                                         vector<string>& datatype,
		                                         vector<string>& sinfo);
		string        getMergedSpineInfo        (vector<string>& info,
		                                         int starti, int extra);
		bool          stitchLinesTogether       (HumdrumLine& previous,
		                                         HumdrumLine& next);
		void          addToTrackStarts          (HTp token);
		bool          analyzeNonNullDataTokens  (void);
		void          addUniqueTokens           (vector<HTp>& target,
		                                         vector<HTp>& source);
		bool          processNonNullDataTokensForTrackForward(HTp starttoken,
		                                         vector<HTp> ptokens);
		bool          processNonNullDataTokensForTrackBackward(HTp starttoken,
		                                         vector<HTp> ptokens);
		bool          setParseError             (stringstream& err);
		bool          setParseError             (const string& err);
		bool          setParseError             (const char* format, ...);
//		void          fixMerges                 (int linei);

	protected:

		// m_lines: an array representing lines from the input file.
		// The contents of lines must be deallocated when deconstructing object.
		vector<HumdrumLine*> m_lines;

		// m_filename: name of the file which was loaded.
		string m_filename;

		// m_segementlevel: segment level (e.g., work/movement)
		int m_segmentlevel;

		// m_trackstarts: list of addresses of the exclusive interpreations
		// in the file.  The first element in the list is reserved, so the
		// number of tracks (primary spines) is equal to one less than the
		// size of this list.
		vector<HTp> m_trackstarts;

		// m_trackends: list of the addresses of the spine terminators in the
		// file. It is possible that spines can split and their subspines do not
		// merge before termination; therefore, the ends are stored in
		// a 2d array. The first dimension is the track number, and the second
		// dimension is the list of terminators.
		vector<vector<HTp> > m_trackends;

		// m_barlines: list of barlines in the data.  If the first measures is
		// a pickup measure, then the first entry will not point to the first
		// starting exclusive interpretation line rather than to a barline.
		vector<HumdrumLine*> m_barlines;
		// Maybe also add "measures" which are complete metrical cycles.

		// m_ticksperquarternote: this is the number of tick
		int m_ticksperquarternote;

		// m_idprefix: an XML id prefix used to avoid id collisions when
		// includeing multiple HumdrumFile XML in a single group.
		string m_idprefix;

		// m_strands1d: one-dimensional list of spine strands.
		vector<TokenPair> m_strand1d;

		// m_strands2d: two-dimensional list of spine strands.
		vector<vector<TokenPair> > m_strand2d;

		// m_quietParse: Set to true if error messages should not be
		// printed to the console when reading.
		bool m_quietParse;

		// m_parseError: Set to true if a read is successful.
		string m_parseError;

		// m_displayError: Used to print error message only once.
		bool m_displayError;

	public:
		// Dummy functions to allow the HumdrumFile class's inheritance
		// to be shifted between HumdrumFileContent (the top-level default),
		// HumdrumFileStructure (mid-level interface), or HumdrumFileBase
		// (low-level interface).

		//
		// HumdrumFileStructure public functions:
		//
		bool readNoRhythm      (istream& infile) { return read(infile); };
		bool readNoRhythm      (const char*   filename) {return read(filename);};
		bool readNoRhythm      (const string& filename) {return read(filename);};
		bool readStringNoRhythm(const char*   contents) {return read(contents);};
		bool readStringNoRhythm(const string& contents) {return read(contents);};
		HumNum       getScoreDuration           (void) const { return 0; };
		ostream&     printDurationInfo          (ostream& out=cout) {return out;};
		int          tpq                        (void) { return 0; }
		int          getBarlineCount            (void) const { return 0; }
		HumdrumLine* getBarline                 (int index) const { return NULL;};
		HumNum       getBarlineDuration         (int index) const { return 0; };
		HumNum       getBarlineDurationFromStart(int index) const { return 0; };
		HumNum       getBarlineDurationToEnd    (int index) const { return 0; };

		// HumdrumFileContent public functions:
		// to be added later

};

ostream& operator<<(ostream& out, HumdrumFileBase& infile);



class HumdrumFileStructure : public HumdrumFileBase {
	public:
		              HumdrumFileStructure         (void);
		              HumdrumFileStructure         (const string& filename);
		              HumdrumFileStructure         (istream& contents);
		             ~HumdrumFileStructure         ();
		bool          hasFilters                   (void);

		// TSV reading functions:
		bool          read                         (istream& contents);
		bool          read                         (const char*   filename);
		bool          read                         (const string& filename);
		bool          readString                   (const char*   contents);
		bool          readString                   (const string& contents);
		bool parse(istream& contents)      { return read(contents); }
		bool parse(const char* contents)   { return readString(contents); }
		bool parse(const string& contents) { return readString(contents); }
		bool          readNoRhythm                 (istream& contents);
		bool          readNoRhythm                 (const char*   filename);
		bool          readNoRhythm                 (const string& filename);
		bool          readStringNoRhythm           (const char*   contents);
		bool          readStringNoRhythm           (const string& contents);

		// CSV reading functions:
		bool          readCsv                      (istream& contents,
		                                            const string& separator=",");
		bool          readCsv                      (const char*   filename,
		                                            const string& separator=",");
		bool          readCsv                      (const string& filename,
		                                            const string& separator=",");
		bool          readStringCsv                (const char*   contents,
		                                            const string& separator=",");
		bool          readStringCsv                (const string& contents,
		                                            const string& separator=",");
		bool parseCsv(istream& contents, const string& separator = ",")
		                                 { return readCsv(contents, separator); }
		bool parseCsv(const char* contents, const string& separator = ",")
		                           { return readStringCsv(contents, separator); }
		bool parseCsv(const string& contents, const string& separator = ",")
		                           { return readStringCsv(contents, separator); }
		bool          readNoRhythmCsv              (istream& contents,
		                                            const string& separator = ",");
		bool          readNoRhythmCsv              (const char*   filename,
		                                            const string& separator = ",");
		bool          readNoRhythmCsv              (const string& filename,
		                                            const string& separator = ",");
		bool          readStringNoRhythmCsv        (const char*   contents,
		                                            const string& separator = ",");
		bool          readStringNoRhythmCsv        (const string& contents,
		                                            const string& separator = ",");

		// rhythmic analysis related functionality:
		HumNum        getScoreDuration             (void) const;
		ostream&      printDurationInfo            (ostream& out = cout);
		int           tpq                          (void);

		// strand functionality:
		HumdrumToken* getStrandStart               (int index) const;
		HumdrumToken* getStrandEnd                 (int index) const;
		HumdrumToken* getStrandStart               (int sindex, int index) const;
		HumdrumToken* getStrandEnd                 (int sindex, int index) const;
		int           getStrandCount               (void) const;
		int           getStrandCount               (int spineindex) const;
		void          resolveNullTokens            (void);

		HumdrumToken* getStrand                    (int index) const
		                                        { return getStrandStart(index); }
		HumdrumToken* getStrand                    (int sindex, int index) const
		                                { return getStrandStart(sindex, index); }

		// barline/measure functionality:
		int           getBarlineCount              (void) const;
		HumdrumLine*  getBarline                   (int index) const;
		HumNum        getBarlineDuration           (int index) const;
		HumNum        getBarlineDurationFromStart  (int index) const;
		HumNum        getBarlineDurationToEnd      (int index) const;

		bool          analyzeStructure             (void);
		bool          analyzeStrands               (void);

	protected:

		bool          analyzeRhythm                (void);
		bool          assignRhythmFromRecip        (HTp spinestart);
		bool          analyzeMeter                 (void);
		bool          analyzeTokenDurations        (void);
		bool          analyzeGlobalParameters      (void);
		bool          analyzeLocalParameters       (void);
		bool          analyzeDurationsOfNonRhythmicSpines(void);
		HumNum        getMinDur                    (vector<HumNum>& durs,
		                                            vector<HumNum>& durstate);
		bool          getTokenDurations            (vector<HumNum>& durs,
		                                            int line);
		bool          cleanDurs                    (vector<HumNum>& durs,
		                                            int line);
		bool          decrementDurStates           (vector<HumNum>& durs,
		                                            HumNum linedur, int line);
		bool          assignDurationsToTrack       (HumdrumToken* starttoken,
		                                            HumNum startdur);
		bool          prepareDurations             (HumdrumToken* token,
		                                            int state,
		                                            HumNum startdur);
		bool          setLineDurationFromStart     (HumdrumToken* token,
		                                            HumNum dursum);
		bool          analyzeRhythmOfFloatingSpine (HumdrumToken* spinestart);
		bool          analyzeNullLineRhythms       (void);
		void          fillInNegativeStartTimes     (void);
		void          assignLineDurations          (void);
		void          assignStrandsToTokens        (void);
		set<HumNum>   getNonZeroLineDurations      (void);
		set<HumNum>   getPositiveLineDurations     (void);
		bool          processLocalParametersForTrack (HumdrumToken* starttok,
		                                            HumdrumToken* current);
		void          checkForLocalParameters      (HumdrumToken *token,
		                                            HumdrumToken *current);
		bool          assignDurationsToNonRhythmicTrack(HumdrumToken* endtoken,
		                                            HumdrumToken* ptoken);
		void          analyzeSpineStrands          (vector<TokenPair>& ends,
		                                            HumdrumToken* starttok);
};



class HumdrumFileContent : public HumdrumFileStructure {
	public:
		       HumdrumFileContent         (void);
		       HumdrumFileContent         (const string& filename);
		       HumdrumFileContent         (istream& contents);
		      ~HumdrumFileContent         ();

		bool   analyzeKernSlurs           (void);
		bool   analyzeKernTies            (void);
		bool   analyzeKernAccidentals     (void);

		// in HumdrumFileContent-metlev.cpp
		void  getMetricLevels             (vector<double>& output, int track = 0,
		                                   double undefined = NAN);
		// in HumdrumFileContent-timesig.cpp
		void  getTimeSigs                 (vector<pair<int, HumNum> >& output,
		                                   int track = 0);

		template <class DATATYPE>
		bool   prependDataSpine           (vector<DATATYPE> data,
		                                   const string& null = ".",
		                                   const string& exinterp = "**data",
		                                   bool recalcLine = true);

		template <class DATATYPE>
		bool   appendDataSpine            (vector<DATATYPE> data,
		                                   const string& null = ".",
		                                   const string& exinterp = "**data",
		                                   bool recalcLine = true);

		template <class DATATYPE>
		bool   insertDataSpineBefore      (int nexttrack,
		                                   vector<DATATYPE> data,
		                                   const string& null = ".",
		                                   const string& exinterp = "**data",
		                                   bool recalcLine = true);

		template <class DATATYPE>
		bool   insertDataSpineAfter       (int prevtrack,
		                                   vector<DATATYPE> data,
		                                   const string& null = ".",
		                                   const string& exinterp = "**data",
		                                   bool recalcLine = true);

	protected:
		bool   analyzeKernSlurs           (HumdrumToken* spinestart);
		bool   analyzeKernTies            (HumdrumToken* spinestart);
		void   fillKeySignature           (vector<int>& states,
		                                   const string& keysig);
		void   resetDiatonicStatesWithKeySignature(vector<int>& states,
				                             vector<int>& signature);
		void    linkSlurEndpoints         (HTp slurstart, HTp slurend);
};


//
// Templates:
//


//////////////////////////////
//
// HumdrumFileContent::prependDataSpine -- prepend a data spine
//     to the file.  Returns true if successful; false otherwise.
//
//     data == numeric or string data to print
//     null == if the data is converted to a string is equal to this
//             string then set the data spine content to a null token, ".".
//             default is ".".
//     exinterp == the exterp string to use.  Default is "**data".
//     recalcLine == boolean for whether or not to recalculate line string.
//                   Default is true;
//

template <class DATATYPE>
bool HumdrumFileContent::prependDataSpine(vector<DATATYPE> data,
		const string& null, const string& exinterp, bool recalcLine) {

	if ((int)data.size() != getLineCount()) {
		return false;
	}

	string ex;
	if (exinterp.find("**") == 0) {
		ex = exinterp;
	} else if (exinterp.find("*") == 0) {
		ex = "*" + exinterp;
	} else {
		ex = "**" + exinterp;
	}
	if (ex.size() <= 2) {
		ex += "data";
	}

	stringstream ss;
	HumdrumFileContent& infile = *this;
	HumdrumLine* line;
	for (int i=0; i<infile.getLineCount(); i++) {
		line = infile.getLine(i);
		if (!line->hasSpines()) {
			continue;
		}
		if (line->isExclusive()) {
			line->insertToken(0, ex);
		} else if (line->isTerminator()) {
			line->insertToken(0, "*-");
		} else if (line->isInterpretation()) {
			line->insertToken(0, "*");
		} else if (line->isLocalComment()) {
			line->insertToken(0, "!");
		} else if (line->isBarline()) {
			line->insertToken(0, (string)*infile.token(i, 0));
		} else if (line->isData()) {
			ss.str(string());
			ss << data[i];
			if (ss.str() == null) {
				line->insertToken(0, ".");
			} else if (ss.str() == "") {
				line->insertToken(0, ".");
			} else {
				line->insertToken(0, ss.str());
			}
		} else{
			cerr << "!!strange error for line " << i+1 << ":\t" << line << endl;
		}
		if (recalcLine) {
			line->createLineFromTokens();
		}
	}
	return true;
}



//////////////////////////////
//
// HumdrumFileContent::appendDataSpine -- prepend a data spine
//     to the file.  Returns true if successful; false otherwise.
//
//     data == numeric or string data to print
//     null == if the data is converted to a string is equal to this
//             string then set the data spine content to a null token, ".".
//             default is ".".
//     exinterp == the exterp string to use.  Default is "**data".
//     recalcLine == boolean for whether or not to recalculate line string.
//                   Default is true;
//

template <class DATATYPE>
bool HumdrumFileContent::appendDataSpine(vector<DATATYPE> data,
		const string& null, const string& exinterp, bool recalcLine) {

	if ((int)data.size() != getLineCount()) {
		cerr << "DATA SIZE DOES NOT MATCH GETLINECOUNT " << endl;
		cerr << "DATA SIZE " << data.size() << "\tLINECOUNT ";
		cerr  << getLineCount() << endl;
		return false;
	}

	string ex;
	if (exinterp.find("**") == 0) {
		ex = exinterp;
	} else if (exinterp.find("*") == 0) {
		ex = "*" + exinterp;
	} else {
		ex = "**" + exinterp;
	}
	if (ex.size() <= 2) {
		ex += "data";
	}

	stringstream ss;
	HumdrumFileContent& infile = *this;
	HumdrumLine* line;
	for (int i=0; i<infile.getLineCount(); i++) {
		line = infile.getLine(i);
		if (!line->hasSpines()) {
			continue;
		}
		if (line->isExclusive()) {
			line->appendToken(ex);
		} else if (line->isTerminator()) {
			line->appendToken("*-");
		} else if (line->isInterpretation()) {
			line->appendToken("*");
		} else if (line->isLocalComment()) {
			line->appendToken("!");
		} else if (line->isBarline()) {
			line->appendToken((string)*infile.token(i, 0));
		} else if (line->isData()) {
			ss.str(string());
			ss << data[i];
			if (ss.str() == null) {
				line->appendToken(".");
			} else if (ss.str() == "") {
				line->appendToken(".");
			} else {
				line->appendToken(ss.str());
			}
		} else{
			cerr << "!!strange error for line " << i+1 << ":\t" << line << endl;
		}
		if (recalcLine) {
			line->createLineFromTokens();
		}
	}
	return true;
}



//////////////////////////////
//
// HumdrumFileContent::insertDataSpineBefore -- prepend a data spine
//     to the file before the given spine.  Returns true if successful;
//     false otherwise.
//
//     nexttrack == track number to insert before.
//     data == numeric or string data to print
//     null == if the data is converted to a string is equal to this
//             string then set the data spine content to a null token, ".".
//             default is ".".
//     exinterp == the exterp string to use.  Default is "**data".
//     recalcLine == boolean for whether or not to recalculate line string.
//                   Default is true;
//

template <class DATATYPE>
bool HumdrumFileContent::insertDataSpineBefore(int nexttrack,
		vector<DATATYPE> data, const string& null, const string& exinterp,
		bool recalcLine) {

	if ((int)data.size() != getLineCount()) {
		cerr << "DATA SIZE DOES NOT MATCH GETLINECOUNT " << endl;
		cerr << "DATA SIZE " << data.size() << "\tLINECOUNT ";
		cerr  << getLineCount() << endl;
		return false;
	}

	string ex;
	if (exinterp.find("**") == 0) {
		ex = exinterp;
	} else if (exinterp.find("*") == 0) {
		ex = "*" + exinterp;
	} else {
		ex = "**" + exinterp;
	}
	if (ex.size() <= 2) {
		ex += "data";
	}

	stringstream ss;
	HumdrumFileContent& infile = *this;
	HumdrumLine* line;
	int insertionField = -1;
	int track;
	for (int i=0; i<infile.getLineCount(); i++) {
		line = infile.getLine(i);
		if (!line->hasSpines()) {
			continue;
		}
		insertionField = -1;
		for (int j=0; j<line->getFieldCount(); j++) {
			track = line->token(j)->getTrack();
			if (track != nexttrack) {
				continue;
			}
			insertionField = j;
			break;
		}
		if (insertionField < 0) {
			return false;
		}

		if (line->isExclusive()) {
			line->insertToken(insertionField, ex);
		} else if (line->isTerminator()) {
			line->insertToken(insertionField, "*-");
		} else if (line->isInterpretation()) {
			line->insertToken(insertionField, "*");
		} else if (line->isLocalComment()) {
			line->insertToken(insertionField, "!");
		} else if (line->isBarline()) {
			line->insertToken(insertionField, (string)*infile.token(i, 0));
		} else if (line->isData()) {
			ss.str(string());
			ss << data[i];
			if (ss.str() == null) {
				line->insertToken(insertionField, ".");
			} else if (ss.str() == "") {
				line->insertToken(insertionField, ".");
			} else {
				line->insertToken(insertionField, ss.str());
			}
		} else{
			cerr << "!!strange error for line " << i+1 << ":\t" << line << endl;
		}
		if (recalcLine) {
			line->createLineFromTokens();
		}
	}
	return true;
}



//////////////////////////////
//
// HumdrumFileContent::insertDataSpineAfter -- appen a data spine
//     to the file after the given spine.  Returns true if successful;
//     false otherwise.
//
//     prevtrack == track number to insert after.
//     data == numeric or string data to print
//     null == if the data is converted to a string is equal to this
//             string then set the data spine content to a null token, ".".
//             default is ".".
//     exinterp == the exterp string to use.  Default is "**data".
//     recalcLine == boolean for whether or not to recalculate line string.
//                   Default is true;
//

template <class DATATYPE>
bool HumdrumFileContent::insertDataSpineAfter(int prevtrack,
		vector<DATATYPE> data, const string& null, const string& exinterp,
		bool recalcLine) {

	if ((int)data.size() != getLineCount()) {
		cerr << "DATA SIZE DOES NOT MATCH GETLINECOUNT " << endl;
		cerr << "DATA SIZE " << data.size() << "\tLINECOUNT ";
		cerr  << getLineCount() << endl;
		return false;
	}

	string ex;
	if (exinterp.find("**") == 0) {
		ex = exinterp;
	} else if (exinterp.find("*") == 0) {
		ex = "*" + exinterp;
	} else {
		ex = "**" + exinterp;
	}
	if (ex.size() <= 2) {
		ex += "data";
	}

	stringstream ss;
	HumdrumFileContent& infile = *this;
	HumdrumLine* line;
	int insertionField = -1;
	int track;
	for (int i=0; i<infile.getLineCount(); i++) {
		line = infile.getLine(i);
		if (!line->hasSpines()) {
			continue;
		}
		insertionField = -1;
		for (int j = line->getFieldCount() - 1; j >= 0; j--) {
			track = line->token(j)->getTrack();
			if (track != prevtrack) {
				continue;
			}
			insertionField = j;
			break;
		}
		insertionField++;
		if (insertionField < 0) {
			return false;
		}

		if (line->isExclusive()) {
			line->insertToken(insertionField, ex);
		} else if (line->isTerminator()) {
			line->insertToken(insertionField, "*-");
		} else if (line->isInterpretation()) {
			line->insertToken(insertionField, "*");
		} else if (line->isLocalComment()) {
			line->insertToken(insertionField, "!");
		} else if (line->isBarline()) {
			line->insertToken(insertionField, (string)*infile.token(i, 0));
		} else if (line->isData()) {
			ss.str(string());
			ss << data[i];
			if (ss.str() == null) {
				line->insertToken(insertionField, ".");
			} else if (ss.str() == "") {
				line->insertToken(insertionField, ".");
			} else {
				line->insertToken(insertionField, ss.str());
			}
		} else{
			cerr << "!!strange error for line " << i+1 << ":\t" << line << endl;
		}
		if (recalcLine) {
			line->createLineFromTokens();
		}
	}
	return true;
}



#ifndef HUMDRUMFILE_PARENT
	#define HUMDRUMFILE_PARENT HumdrumFileContent
#endif

class HumdrumFile : public HUMDRUMFILE_PARENT {
	public:
		              HumdrumFile          (void);
		              HumdrumFile          (const string& filename);
		              HumdrumFile          (istream& filename);
		             ~HumdrumFile          ();

		ostream&      printXml             (ostream& out = cout, int level = 0,
		                                    const string& indent = "\t");
		ostream&      printXmlParameterInfo(ostream& out, int level,
		                                    const string& indent);
};



#define GRIDREST NAN

class NoteGrid;


class NoteCell {
	public:
		       NoteCell             (NoteGrid* owner, HTp token);
		      ~NoteCell             (void) { clear();                    }

		double getSgnDiatonicPitch  (void) { return m_b7;                }
		double getSgnMidiPitch      (void) { return m_b12;               }
		double getSgnBase40Pitch    (void) { return m_b40;               }
		double getSgnAccidental     (void) { return m_accidental;        }

		double getAbsDiatonicPitch  (void) { return fabs(m_b7);          }
		double getAbsMidiPitch      (void) { return fabs(m_b12);         }
		double getAbsBase40Pitch    (void) { return fabs(m_b40);         }
		double getAbsAccidental     (void) { return fabs(m_accidental);  }

		HTp    getToken             (void) { return m_token;             }
		int    getNextAttackIndex   (void) { return m_nextAttackIndex;   }
		int    getPrevAttackIndex   (void) { return m_prevAttackIndex;   }
		int    getCurrAttackIndex   (void) { return m_currAttackIndex;   }
		int    getSliceIndex        (void) { return m_timeslice;         }
		int    getVoiceIndex        (void) { return m_voice;             }

		bool   isAttack             (void) { return m_b40>0? true:false; }
		bool   isRest               (void);
		bool   isSustained          (void);

		string getAbsKernPitch      (void);
		string getSgnKernPitch      (void);

		double operator-            (NoteCell& B);
		double operator-            (int B);

		int    getLineIndex         (void);
		ostream& printNoteInfo      (ostream& out);
		double getDiatonicIntervalToNextAttack      (void);
		double getDiatonicIntervalFromPreviousAttack(void);
		double getMetricLevel       (void);
		HumNum getDurationFromStart (void);
		HumNum getDuration          (void);
		void   setMeter             (int topval, HumNum botval);
		int    getMeterTop          (void);
		HumNum getMeterBottom       (void);

		vector<HTp> m_tiedtokens;	// list of tied notes/rests after note attack

	protected:
		void clear                  (void);
		void calculateNumericPitches(void);
		void setVoiceIndex          (int index) { m_voice = index;           }
		void setSliceIndex          (int index) { m_timeslice = index;       }
		void setNextAttackIndex     (int index) { m_nextAttackIndex = index; }
		void setPrevAttackIndex     (int index) { m_prevAttackIndex = index; }
		void setCurrAttackIndex     (int index) { m_currAttackIndex = index; }

	private:
		NoteGrid* m_owner; // the NoteGrid to which this cell belongs.
		HTp m_token;       // pointer to the note in the origina Humdrum file.
		int m_voice;       // index of the voice in the score the note belongs
		                   // 0=bottom voice (HumdrumFile ordering of parts)
		                   // column in NoteGrid.
		int m_timeslice;   // index for the row in NoteGrid.

		double m_b7;         // diatonic note number; NaN=rest; negative=sustain.
		double m_b12;        // MIDI note number; NaN=rest; negative=sustain.
		double m_b40;        // base-40 note number; NaN=rest; negative=sustain.
		double m_accidental; // chromatic alteration of a diatonic pitch.
		                     // NaN=no accidental.
		int m_nextAttackIndex; // index to next note attack (or rest),
		                       // -1 for undefined (interpred as rest).
		int m_prevAttackIndex; // index to previous note attack.
		int m_currAttackIndex; // index to current note attack (useful for
		                       // finding the start of a sustained note.
		int m_metertop = 0;    // top number of prevailing meter signature
		HumNum m_meterbot = 0; // bottom number of prevailing meter signature

	friend NoteGrid;
};



class NoteGrid {
	public:
		           NoteGrid              (void) { }
		           NoteGrid              (HumdrumFile& infile);
		          ~NoteGrid              ();

		void       clear                 (void);

		bool       load                  (HumdrumFile& infile);
		NoteCell*  cell                  (int voiceindex, int sliceindex);
		int        getVoiceCount         (void);
		int        getSliceCount         (void);
		int        getLineIndex          (int sindex);

		void       printDiatonicGrid     (ostream& out);
		void       printMidiGrid         (ostream& out);
		void       printBase40Grid       (ostream& out);
		void       printRawGrid          (ostream& out);
		void       printKernGrid         (ostream& out);

		double     getSgnDiatonicPitch   (int vindex, int sindex);
		double     getSgnMidiPitch       (int vindex, int sindex);
		double     getSgnBase40Pitch     (int vindex, int sindex);
		string     getSgnKernPitch       (int vindex, int sindex);

		double     getAbsDiatonicPitch   (int vindex, int sindex);
		double     getAbsMidiPitch       (int vindex, int sindex);
		double     getAbsBase40Pitch     (int vindex, int sindex);
		string     getAbsKernPitch       (int vindex, int sindex);

		bool       isRest                (int vindex, int sindex);
		bool       isSustained           (int vindex, int sindex);
		bool       isAttack              (int vindex, int sindex);

		HTp        getToken              (int vindex, int sindex);

		int        getPrevAttackDiatonic (int vindex, int sindex);
		int        getNextAttackDiatonic (int vindex, int sindex);

		void       printGridInfo         (ostream& out);
		void       printVoiceInfo        (ostream& out, int vindex);

		void       getNoteAndRestAttacks (vector<NoteCell*>& attacks, int vindex);
		double     getMetricLevel        (int sindex);
		HumNum     getNoteDuration       (int vindex, int sindex);

	protected:
		void       buildAttackIndexes    (void);
		void       buildAttackIndex      (int vindex);

	private:
		vector<vector<NoteCell*> > m_grid;
		vector<HTp>                m_kernspines;
		vector<double>             m_metriclevels;
		HumdrumFile*               m_infile;
};



class Convert {
	public:

		// Rhythm processing, defined in Convert-rhythm.cpp
		static HumNum  recipToDuration      (const string& recip,
		                                     HumNum scale = 4,
		                                     const string& separator = " ");
		static HumNum  recipToDurationNoDots(const string& recip,
		                                     HumNum scale = 4,
		                                     const string& separator = " ");
		static HumNum  recipToDuration      (string* recip,
		                                     HumNum scale = 4,
		                                     const string& separator = " ");
		static HumNum  recipToDurationNoDots(string* recip,
		                                     HumNum scale = 4,
		                                     const string& separator = " ");
		static string  durationToRecip      (HumNum duration,
		                                     HumNum scale = HumNum(1,4));
		static string  durationFloatToRecip (double duration,
		                                     HumNum scale = HumNum(1,4));

		// Pitch processing, defined in Convert-pitch.cpp
		static string  base40ToKern         (int b40);
		static int     base40ToAccidental   (int b40);
		static int     base40ToDiatonic     (int b40);
		static int     base40ToMidiNoteNumber(int b40);
		static string  base40ToIntervalAbbr (int b40);
		static int     kernToOctaveNumber   (const string& kerndata);
		static int     kernToOctaveNumber   (HTp token)
				{ return kernToOctaveNumber((string)*token); }
		static int     kernToAccidentalCount(const string& kerndata);
		static int     kernToAccidentalCount(HTp token)
				{ return kernToAccidentalCount((string)*token); }
		static int     kernToDiatonicPC     (const string& kerndata);
		static int     kernToDiatonicPC     (HTp token)
				{ return kernToDiatonicPC     ((string)*token); }
		static char    kernToDiatonicUC     (const string& kerndata);
		static int     kernToDiatonicUC     (HTp token)
				{ return kernToDiatonicUC     ((string)*token); }
		static char    kernToDiatonicLC     (const string& kerndata);
		static int     kernToDiatonicLC     (HTp token)
				{ return kernToDiatonicLC     ((string)*token); }
		static int     kernToBase40PC       (const string& kerndata);
		static int     kernToBase40PC       (HTp token)
				{ return kernToBase40PC       ((string)*token); }
		static int     kernToBase12PC       (const string& kerndata);
		static int     kernToBase12PC       (HTp token)
				{ return kernToBase12PC       ((string)*token); }
		static int     kernToBase7PC        (const string& kerndata) {
		                                     return kernToDiatonicPC(kerndata); }
		static int     kernToBase7PC        (HTp token)
				{ return kernToBase7PC        ((string)*token); }
		static int     kernToBase40         (const string& kerndata);
		static int     kernToBase40         (HTp token)
				{ return kernToBase40         ((string)*token); }
		static int     kernToBase12         (const string& kerndata);
		static int     kernToBase12         (HTp token)
				{ return kernToBase12         ((string)*token); }
		static int     kernToBase7          (const string& kerndata);
		static int     kernToBase7          (HTp token)
				{ return kernToBase7          ((string)*token); }
		static int     kernToMidiNoteNumber (const string& kerndata);
		static int     kernToMidiNoteNumber(HTp token)
				{ return kernToMidiNoteNumber((string)*token); }
		static string  kernToScientificPitch(const string& kerndata,
		                                     string flat = "b",
		                                     string sharp = "#",
		                                     string separator = "");
		static string  kernToSciPitch       (const string& kerndata,
		      										 string flat = "b",
		                                     string sharp = "#",
		                                     string separator = "")
	       { return kernToScientificPitch(kerndata, flat, sharp, separator); }
		static string  kernToSP             (const string& kerndata,
		                                     string flat = "b",
		                                     string sharp = "#",
		                                     string separator = "")
		      { return kernToScientificPitch(kerndata, flat, sharp, separator); }
		static int     pitchToWbh           (int dpc, int acc, int octave,
		                                     int maxacc);
		static void    wbhToPitch           (int& dpc, int& acc, int& octave,
		                                     int maxacc, int wbh);
		static int     kernClefToBaseline   (const string& input);
		static string  base40ToTrans        (int base40);
		static int     transToBase40        (const string& input);
		static int     base40IntervalToLineOfFifths(int trans);
		static string  keyNumberToKern      (int number);
		static int     base7ToBase40        (int base7);
		static int     base40IntervalToDiatonic(int base40interval);

		// Harmony processing, defined in Convert-harmony.cpp
		static vector<int> minorHScaleBase40(void);
		static vector<int> majorScaleBase40 (void);
		static int         keyToInversion   (const string& harm);
		static int         keyToBase40      (const string& key);
		static vector<int> harmToBase40     (HTp harm, const string& key) {
		                                        return harmToBase40(*harm, key); }
		static vector<int> harmToBase40     (HTp harm, HTp key) {
		                                        return harmToBase40(*harm, *key); }
		static vector<int> harmToBase40     (const string& harm, const string& key);
		static vector<int> harmToBase40     (const string& harm, int keyroot, int keymode);
		static void        makeAdjustedKeyRootAndMode(const string& secondary,
		                                     int& keyroot, int& keymode);
		static int         chromaticAlteration(const string& content);

		// data-type specific (other than pitch/rhythm),
		// defined in Convert-kern.cpp
		static bool isKernRest              (const string& kerndata);
		static bool isKernNote              (const string& kerndata);
		static bool isKernNoteAttack        (const string& kerndata);
		static bool hasKernSlurStart        (const string& kerndata);
		static bool hasKernSlurEnd          (const string& kerndata);
		static int  getKernSlurStartElisionLevel(const string& kerndata, int index);
		static int  getKernSlurEndElisionLevel  (const string& kerndata, int index);

		static bool isKernSecondaryTiedNote (const string& kerndata);
		static string getKernPitchAttributes(const string& kerndata);

		// String processing, defined in Convert-string.cpp
		static vector<string> splitString   (const string& data,
		                                     char separator = ' ');
		static void    replaceOccurrences   (string& source,
		                                     const string& search,
		                                     const string& replace);
		static string  repeatString         (const string& pattern, int count);
		static string  encodeXml            (const string& input);
		static string  getHumNumAttributes  (const HumNum& num);
		static string  trimWhiteSpace       (const string& input);
		static bool    startsWith           (const string& input,
		                                     const string& searchstring);
		static bool    contains(const string& input, const string& pattern);
		static bool    contains(const string& input, char pattern);
		static bool    contains(string* input, const string& pattern);
		static bool    contains(string* input, char pattern);
		static void    makeBooleanTrackList(vector<bool>& spinelist,
		                                     const string& spinestring,
		                                     int maxtrack);

		// Mathematical processing, defined in Convert-math.cpp
		static int     getLcm               (const vector<int>& numbers);
		static int     getGcd               (int a, int b);
		static void    primeFactors         (vector<int>& output, int n);
		static double  nearIntQuantize      (double value,
		                                    double delta = 0.00001);
		static double  significantDigits    (double value, int digits);
		static bool    isNaN                (double value);
		static double  pearsonCorrelation   (vector<double> x, vector<double> y);
		static int     romanNumeralToInteger(const string& roman);

};



// SliceType is a list of various Humdrum line types.  Groupings are 
// segmented by categories which are prefixed with an underscore.
// For example Notes are in the _Duration group, since they have 
// non-zero durations.  Notes and Gracenotes are in the _Data group.
// The indentation shows the various types of groups.
// 

enum class SliceType {
				Notes,
			_Duration,
				GraceNotes,
		_Data,
			Measures,
		_Measure,
				Clefs,
				KeySigs,
				TimeSigs,
				MeterSigs,
			_RegularInterpretation,
				Exclusives,
				Terminators,
				Manipulators,
			_Manipulator,
		_Interpretation,
			Layouts,
			LocalComments,
	_Spined,
		GlobalComment,
		ReferenceRecord,
	_Other,
		Invalid
};


// MeasureType is a list of the style types for a measure (ending type for now)

enum class MeasureStyle {
	Plain,
	RepeatBackward,
	RepeatForward,
	RepeatBoth,
	Double,
	Final
};



class MxmlMeasure;
class MxmlEvent;

class MxmlPart {
	public:
		              MxmlPart             (void);
		             ~MxmlPart             ();
		void          clear                (void);
		void          enableStems          (void);
		bool          readPart             (const string& id, xml_node partdef, 
		                                    xml_node part);
		bool          addMeasure           (xml_node mel);
		bool          addMeasure           (xpath_node mel);
		int           getMeasureCount      (void) const;
		MxmlMeasure*  getMeasure           (int index) const;
		long          getQTicks            (void) const;
		int           setQTicks            (long value);
	   MxmlMeasure*  getPreviousMeasure   (MxmlMeasure* measure) const;
		HumNum        getDuration          (void) const;
		void          allocateSortedEvents (void);
		void          setPartNumber        (int number);
		int           getPartNumber        (void) const;
		int           getPartIndex         (void) const;
		int           getStaffCount        (void) const;
		int           getVerseCount        (void) const;
		int           getVerseCount        (int staffindex) const;
		int           getHarmonyCount      (void) const;
		void          trackStaffVoices     (int staffnum, int voicenum);
		void          printStaffVoiceInfo  (void);
		void          prepareVoiceMapping  (void);
		int           getVoiceIndex        (int voicenum);
		int           getStaffIndex        (int voicenum);
		bool          hasEditorialAccidental(void) const;
		bool          hasDynamics          (void) const;


	private:
		void          receiveStaffNumberFromChild (int staffnum, int voicenum);
		void          receiveVerseCount           (int count);
		void          receiveVerseCount           (int staffnum, int count);
		void          receiveHarmonyCount         (int count);
		void          receiveEditorialAccidental  (void);
		void          receiveDynamic              (void);

	protected:
		vector<MxmlMeasure*> m_measures;
		vector<long>         m_qtick;
		int                  m_partnum;
		int                  m_maxstaff;
		vector<int>          m_verseCount;
		int                  m_harmonyCount;
		bool                 m_editorialAccidental;
		bool                 m_stems = false;
		bool                 m_has_dynamics = false;

		// m_staffvoicehist: counts of staff and voice numbers.  
		// staff=0 is used for items such as measures.
		// voice=0 is used for nonduration items such as harmony.
		vector<vector<int> > m_staffvoicehist;
	 	vector<pair<int, int> > m_voicemapping; // voicenum -> (staff, voiceindex)
		
	friend MxmlMeasure;
	friend MxmlEvent;

};



class GridSide {
	public:
		GridSide(void);
		~GridSide();

		int   getVerseCount     (void);
		HTp   getVerse          (int index);
		void  setVerse          (int index, HTp token);

		int   getHarmonyCount   (void);
		void  setHarmony        (HTp token);
		void  detachHarmony     (void);
		HTp   getHarmony        (void);

		int   getDynamicsCount  (void);
		void  setDynamics       (HTp token);
		void  detachDynamics    (void);
		HTp   getDynamics       (void);

	private:
		vector<HumdrumToken*> m_verses;
		HumdrumToken* m_dynamics = NULL;
		HumdrumToken* m_harmony = NULL;
};



class GridStaff : public vector<GridVoice*>, public GridSide {
	public:
		GridStaff(void);
		~GridStaff();
		GridVoice* setTokenLayer (int layerindex, HTp token, HumNum duration);
		void setNullTokenLayer   (int layerindex, SliceType type, HumNum nextdur);
		void appendTokenLayer    (int layerindex, HTp token, HumNum duration,
		                          const string& spacer = " ");
		int getMaxVerseCount     (void);
};

ostream& operator<<(ostream& output, GridStaff* staff);



class GridPart : public vector<GridStaff*>, public GridSide {
	public:
		GridPart(void);
		~GridPart();
};

ostream& operator<<(ostream& output, GridPart* part);
ostream& operator<<(ostream& output, GridPart& part);



class GridSlice;
class HumGrid;

class GridMeasure : public list<GridSlice*> {
	public:
		GridMeasure(HumGrid* owner);
		~GridMeasure();

		bool         transferTokens (HumdrumFile& outfile, bool recip,
		                             bool addbar);
		HumGrid*     getOwner       (void);
		void         setOwner       (HumGrid* owner);
		HumNum       getDuration    (void);
		void         setDuration    (HumNum duration);
		HumNum       getTimestamp   (void);
		void         setTimestamp   (HumNum timestamp);
		HumNum       getTimeSigDur  (void);
		void         setTimeSigDur  (HumNum duration);
		MeasureStyle getStyle       (void) { return m_style; }
		MeasureStyle getBarStyle    (void) { return getStyle(); }
		void         setStyle       (MeasureStyle style) { m_style = style; }
		void         setBarStyle    (MeasureStyle style) { setStyle(style); }

		bool         isDouble(void) 
		                  {return m_style == MeasureStyle::Double;}
		bool         isFinal(void) 
		                  {return m_style == MeasureStyle::Final;}
		bool         isRepeatBackward(void) 
		                  { return m_style == MeasureStyle::RepeatBackward; }
		bool         isRepeatForward(void) 
		                  { return m_style == MeasureStyle::RepeatForward; }
		bool         isRepeatBoth(void) 
		                  { return m_style == MeasureStyle::RepeatBoth; }
		void         addLayoutParameter(GridSlice* slice, int partindex, const string& locomment);
		void         addDynamicsLayoutParameters(GridSlice* slice, int partindex, const string& locomment);
		bool         isInvisible(void);
		bool         isSingleChordMeasure(void);
		bool         isMonophonicMeasure(void);
	

	protected:
		void         appendInitialBarline(HumdrumFile& infile);

	private:
		HumGrid*     m_owner;
		HumNum       m_duration;
		HumNum       m_timestamp;
		HumNum       m_timesigdur;
		MeasureStyle m_style;
};

ostream& operator<<(ostream& output, GridMeasure& measure);
ostream& operator<<(ostream& output, GridMeasure* measure);


class HumGrid;


class GridSlice : public vector<GridPart*> {
	public:
		GridSlice(GridMeasure* measure, HumNum timestamp, SliceType type,
		          int partcount = 0);
		GridSlice(GridMeasure* measure, HumNum timestamp, SliceType type,
		          const GridSlice& slice);
		GridSlice(GridMeasure* measure, HumNum timestamp, SliceType type,
		          GridSlice* slice);
		~GridSlice();

		bool isNoteSlice(void)        { return m_type == SliceType::Notes;      }
		bool isGraceSlice(void)       { return m_type == SliceType::GraceNotes; }
		bool isMeasureSlice(void)     { return m_type == SliceType::Measures;   }
		bool isClefSlice(void)        { return m_type == SliceType::Clefs;      }
		bool isTimeSigSlice(void)     { return m_type == SliceType::TimeSigs;   }
		bool isMeterSigSlice(void)    { return m_type == SliceType::MeterSigs;  }
		bool isManipulatorSlice(void) { return m_type==SliceType::Manipulators; }
		bool isLayoutSlice(void)      { return m_type ==  SliceType::Layouts;   }
		bool isInvalidSlice(void)     { return m_type == SliceType::Invalid;    }
		bool isInterpretationSlice(void);
		bool isDataSlice(void);
		SliceType getType(void)    { return m_type; }

		void transferTokens        (HumdrumFile& outfile, bool recip);
		void initializePartStaves  (vector<MxmlPart>& partdata);
		void initializeBySlice     (GridSlice* slice);

		HumNum       getDuration        (void);
		void         setDuration        (HumNum duration);
		HumNum       getTimestamp       (void);
		void         setTimestamp       (HumNum timestamp);
		void         setOwner           (HumGrid* owner);
		HumGrid*     getOwner           (void);
		HumNum       getMeasureDuration (void);
		HumNum       getMeasureTimestamp(void);
		GridMeasure* getMeasure         (void);
		void         invalidate         (void);

		void transferSides        (HumdrumLine& line, GridStaff& sides, 
		                           const string& empty, int maxvcount,
		                           int maxhcount);
		void transferSides        (HumdrumLine& line, GridPart& sides, 
		                           int partindex, const string& empty,
		                           int maxvcount, int maxhcount,
		                           int maxdcount);
		int getVerseCount         (int partindex, int staffindex);
		int getHarmonyCount       (int partindex, int staffindex = -1);
		int getDynamicsCount      (int partindex, int staffindex = -1);

	protected:
		HTp  createRecipTokenFromDuration  (HumNum duration);

	private:
		HumGrid*     m_owner;
		GridMeasure* m_measure;
		HumNum       m_timestamp;
		HumNum       m_duration;
		SliceType    m_type;

};


ostream& operator<<(ostream& output, GridSlice* slice);



class GridVoice {
	public:
		GridVoice(void);
		GridVoice(HTp token, HumNum duration);
		GridVoice(const char* token, HumNum duration);
		GridVoice(const string& token, HumNum duration);
		~GridVoice();

		bool   isTransfered       (void);

		HTp    getToken           (void) const;
		void   setToken           (HTp token);
		void   setToken           (const string& token);
		void   setToken           (const char* token);
		bool   isNull             (void) const;

		void   setDuration        (HumNum duration);
		HumNum getDuration        (void) const;
		HumNum getDurationToNext  (void) const;
		HumNum getDurationToPrev  (void) const;
		void   setDurationToPrev  (HumNum dur);
		void   incrementDuration  (HumNum duration);
		void   forgetToken        (void);

	protected:
		void   setTransfered      (bool state);

	private:
		HTp    m_token;
		HumNum m_nextdur;
		HumNum m_prevdur;
		bool   m_transfered;

	friend class GridSlice;
};

ostream& operator<<(ostream& output, GridVoice* voice);
ostream& operator<<(ostream& output, GridVoice& voice);



class HumGrid : public vector<GridMeasure*> {
	public:
		HumGrid(void);
		~HumGrid();
		void enableRecipSpine           (void);
		bool transferTokens             (HumdrumFile& outfile);
		int  getHarmonyCount            (int partindex);
		int  getDynamicsCount           (int partindex);
		int  getVerseCount              (int partindex, int staffindex);
		bool hasDynamics                (int partindex);
		void setDynamicsPresent         (int partindex);
		void setVerseCount              (int partindex, int staffindex, int count);
		void setHarmonyCount            (int partindex, int count);
		void removeRedundantClefChanges (void);
		void removeSibeliusIncipit      (void);
		bool hasPickup                  (void);

	protected:
		void calculateGridDurations        (void);
		void insertExclusiveInterpretationLine (HumdrumFile& outfile);
		void insertDataTerminationLine     (HumdrumFile& outfile);
		void appendMeasureLine             (HumdrumFile& outfile,
		                                    GridSlice& slice);
		void insertPartIndications         (HumdrumFile& outfile);
		void insertStaffIndications        (HumdrumFile& outfile);
		void addNullTokens                 (void);
		void addNullTokensForGraceNotes    (void);
		void FillInNullTokensForGraceNotes(GridSlice* graceslice, GridSlice* lastnote,
		                                   GridSlice* nextnote);
		void addNullTokensForClefChanges  (void);
		void FillInNullTokensForClefChanges (GridSlice* clefslice,
		                                    GridSlice* lastnote, GridSlice* nextnote);
		void adjustClefChanges             (void);
		bool buildSingleList               (void);
		void extendDurationToken           (int slicei, int parti,
		                                    int staffi, int voicei);
		GridVoice* getGridVoice(int slicei, int parti, int staffi, int voicei);
		void addMeasureLines               (void);
		void addLastMeasure                (void);
		bool manipulatorCheck              (void);
		GridSlice* manipulatorCheck        (GridSlice* ice1, GridSlice* ice2);
		void cleanupManipulators           (void);
		void cleanManipulator              (vector<GridSlice*>& newslices,
		                                    GridSlice* curr);
		GridSlice* checkManipulatorExpand  (GridSlice* curr);
		GridSlice* checkManipulatorContract(GridSlice* curr);
		void transferMerges                (GridStaff* oldstaff,
		                                    GridStaff* oldlaststaff,
		                                    GridStaff* newstaff,
		                                    GridStaff* newlaststaff);
		void insertExInterpSides           (HumdrumLine* line, int part,
		                                    int staff);
		void insertSideTerminals           (HumdrumLine* line, int part,
		                                    int staff);
		void insertSidePartInfo            (HumdrumLine* line, int part,
		                                    int staff);
		void insertSideStaffInfo           (HumdrumLine* line, int part,
		                                    int staff, int staffnum);
		void getMetricBarNumbers           (vector<int>& barnums);
		string  createBarToken             (int m, int barnum,
		                                    GridMeasure* measure);
		string getBarStyle                 (GridMeasure* measure);
		void adjustExpansionsInStaff       (GridSlice* newmanip, GridSlice* curr,
		                                    int p, int s);
		void transferNonDataSlices         (GridMeasure* output, GridMeasure* input);
		string extractMelody               (GridMeasure* measure);
		void insertMelodyString            (GridMeasure* measure, const string& melody);

	private:
		vector<GridSlice*>   m_allslices;
		vector<vector<int> > m_verseCount;
		vector<int>          m_harmonyCount;
		bool                 m_pickup;
		vector<bool>         m_dynamics;

		// options:
		bool m_recip;               // include **recip spine in output
		bool m_musicxmlbarlines;    // use measure numbers from <measure> element

};



class MxmlMeasure;
class MxmlPart;

// Event types: These are all of the XML elements which can be children of
// the measure element in MusicXML.

enum measure_event_type {
	mevent_unknown,
	mevent_attributes,
	mevent_backup,
	mevent_barline,
	mevent_bookmark,
	mevent_direction,
	mevent_figured_bass,
	mevent_forward,
	mevent_grouping,
	mevent_harmony,
	mevent_link,
	mevent_note,
	mevent_print,
	mevent_sound,
	mevent_float       // category for GridSides not attached to note onsets
};


class MxmlEvent {
	public:
		                   MxmlEvent          (MxmlMeasure* measure);
		                  ~MxmlEvent          ();
		void               clear              (void);
		void               enableStems        (void);
		bool               parseEvent         (xml_node el, xml_node nextel,
		                                       HumNum starttime);
		bool               parseEvent         (xpath_node el, HumNum starttime);
		void               setTickStart       (long value, long ticks);
		void               setTickDur         (long value, long ticks);
		void               setStartTime       (HumNum value);
		void               setDuration        (HumNum value);
		void               setDurationByTicks (long value,
		                                       xml_node el = xml_node(NULL));
		HumNum             getStartTime       (void) const;
		HumNum             getDuration        (void) const;
		void               setOwner           (MxmlMeasure* measure);
		MxmlMeasure*       getOwner           (void) const;
		const char*        getName            (void) const;
		int                setQTicks          (long value);
		long               getQTicks          (void) const;
		long               getIntValue        (const char* query) const;
		bool               hasChild           (const char* query) const;
		void               link               (MxmlEvent* event);
		bool               isLinked           (void) const;
		bool               isRest             (void);
		bool               isGrace            (void);
		bool               isFloating         (void);
		bool               hasSlurStart       (int& direction);
		bool               hasSlurStop        (void);
		void               setLinked          (void);
		vector<MxmlEvent*> getLinkedNotes     (void);
		void               attachToLastEvent  (void);
		bool               isChord            (void) const;
		void               printEvent         (void);
		int                getSequenceNumber  (void) const;
		int                getVoiceNumber     (void) const;
		void               setVoiceNumber     (int value);
		int                getStaffNumber     (void) const;
		int                getStaffIndex      (void) const;
		int                getVoiceIndex      (int maxvoice = 4) const;
		void               setStaffNumber     (int value);
		measure_event_type getType            (void) const;
		int                getPartNumber      (void) const;
		int                getPartIndex       (void) const;
		string             getRecip           (void) const;
		string             getKernPitch       (void);
		string             getPrefixNoteInfo  (void) const;
		string             getPostfixNoteInfo (bool primarynote) const;
		xml_node           getNode            (void);
		xml_node           getHNode           (void);
		HumNum             getTimeSigDur      (void);
		string             getElementName     (void);
		void               addNotations       (stringstream& ss, 
		                                       xml_node notations) const;
		void               reportVerseCountToOwner         (int count);
		void               reportVerseCountToOwner         (int staffnum, int count);
		void               reportHarmonyCountToOwner       (int count);
		void               reportMeasureStyleToOwner       (MeasureStyle style);
		void               reportEditorialAccidentalToOwner(void);
		void               reportDynamicToOwner            (void);
      void               makeDummyRest      (MxmlMeasure* owner, 
		                                       HumNum startime,
		                                       HumNum duration,
		                                       int staffindex = 0,
		                                       int voiceindex = 0);
		void               setVoiceIndex      (int voiceindex);
		void               forceInvisible     (void);
		bool               isInvisible        (void);
		void               setBarlineStyle    (xml_node node);
		void               setTexts           (vector<xml_node>& nodes);
		vector<xml_node>&  getTexts           (void);
		void               setDynamics        (xml_node node);
		xml_node           getDynamics        (void);

	protected:
		HumNum             m_starttime;  // start time in quarter notes of event
		HumNum             m_duration;   // duration in quarter notes of event
		measure_event_type m_eventtype;  // enumeration type of event
		xml_node           m_node;       // pointer to event in XML structure
		MxmlMeasure*       m_owner;      // measure that contains this event
		vector<MxmlEvent*> m_links;      // list of secondary chord notes
		bool               m_linked;     // true if a secondary chord note
		int                m_sequence;   // ordering of event in XML file
		static int         m_counter;    // counter for sequence variable
		short              m_staff;      // staff number in part for event
		short              m_voice;      // voice number in part for event
		int                m_voiceindex; // voice index of item (remapping)
      int                m_maxstaff;   // maximum staff number for measure
		xml_node           m_hnode;      // harmony label starting at note event
		bool               m_invisible;  // for forceInvisible();
		bool               m_stems;      // for preserving stems

		xml_node          m_dynamics;    // dynamics <direction> starting just before note
		vector<xml_node>  m_text;        // text <direction> starting just before note

	private:
   	void   reportStaffNumberToOwner  (int staffnum, int voicenum);
		void   reportTimeSigDurToOwner   (HumNum duration);
		int    getDotCount               (void) const;

	public:
		static HumNum getEmbeddedDuration  (xml_node el = xml_node(NULL));
		static HumNum getQuarterDurationFromType (const char* type);
		static bool   nodeType             (xml_node node, const char* testname);


	friend MxmlMeasure;
	friend MxmlPart;
};



class MxmlEvent;
class MxmlPart;


class SimultaneousEvents {
	public:
		SimultaneousEvents(void) { }
		~SimultaneousEvents() { }
		HumNum starttime;              // start time of events
		HumNum duration;               // duration to next non-zero duration
		vector<MxmlEvent*> zerodur;    // zero-duration elements at this time
		vector<MxmlEvent*> nonzerodur; // non-zero dur elements at this time
};


class MxmlMeasure {
	public:
		              MxmlMeasure        (MxmlPart* part);
		             ~MxmlMeasure        (void);
		void          clear              (void);
		void          enableStems        (void);
		bool          parseMeasure       (xml_node mel);
		bool          parseMeasure       (xpath_node mel);
		void          setStartTimeOfMeasure (HumNum value);
		void          setStartTimeOfMeasure (void);
		void          setDuration        (HumNum value);
		HumNum        getStartTime       (void) const;
		HumNum        getTimestamp       (void) const { return getStartTime(); }
		HumNum        getDuration        (void) const;
		void          setOwner           (MxmlPart* part);
		MxmlPart*     getOwner           (void) const;
		int           getPartNumber      (void) const;
		int           getPartIndex       (void) const;
		int           setQTicks          (long value);
		long          getQTicks          (void) const;
		void          attachLastEventToPrevious  (void);
		void          calculateDuration  (void);
		int           getEventCount      (void) const;
		vector<SimultaneousEvents>* getSortedEvents(void);
		MxmlEvent*    getEvent           (int index) const;

		void          setNextMeasure     (MxmlMeasure* event);
		MxmlMeasure*  getNextMeasure     (void) const;
		MxmlMeasure*  getPreviousMeasure (void) const;
		void          setPreviousMeasure (MxmlMeasure* event);

		int           getVoiceIndex      (int voicenum);
		int           getStaffIndex      (int voicenum);
		void          setTimeSigDur      (HumNum duration);
		HumNum        getTimeSigDur      (void);
		void          addDummyRest       (void);
		void          addDummyRest       (HumNum starttime, HumNum duration, 
		                                  int staffindex, int voiceindex);
		vector<MxmlEvent*>& getEventList (void);
		void  sortEvents                 (void);
		void  forceLastInvisible         (void);
		MeasureStyle  getStyle           (void);
		MeasureStyle  getBarStyle        (void);
		void  setStyle                   (MeasureStyle style);
		void  setBarStyle                (MeasureStyle style);
		void  makeFinalBarline(void)   { m_style = MeasureStyle::Final; }
		bool  isFinal(void)            { return m_style == MeasureStyle::Final; }
		bool  isDouble(void)           { return m_style == MeasureStyle::Double; }
		bool  isRepeatBackward(void)   { return m_style == MeasureStyle::RepeatBackward; }
		bool  isRepeatForward(void)    { return m_style == MeasureStyle::RepeatForward; }
		bool  isRepeatBoth(void)       { return m_style == MeasureStyle::RepeatBoth; }

	private:
		void  receiveStaffNumberFromChild         (int staffnum, int voicenum);
		void  receiveTimeSigDurFromChild          (HumNum duration);
		void  receiveMeasureStyleFromChild        (MeasureStyle style);
		void  receiveEditorialAccidentalFromChild (void);
   	void  reportStaffNumberToOwner            (int staffnum, int voicenum);
		void  reportVerseCountToOwner             (int count);
		void  reportVerseCountToOwner             (int staffindex, int count);
		void  reportHarmonyCountToOwner           (int count);
		void  reportEditorialAccidentalToOwner    (void);
		void  reportDynamicToOwner                (void);

	protected:
		HumNum             m_starttime; // start time of measure in quarter notes
		HumNum             m_duration;  // duration of measure in quarter notes
		HumNum             m_timesigdur; // duration of measure according to 
													// prevailing time signature.
		MxmlPart*          m_owner;     // part which contains measure
		MxmlMeasure*       m_previous;  // previous measure in part or null
		MxmlMeasure*       m_following; // following measure in part or null
		vector<MxmlEvent*> m_events;    // list of semi-ordered events in measure
		vector<SimultaneousEvents> m_sortedevents; // list of time-sorted events
		MeasureStyle       m_style;     // measure style type
		bool               m_stems = false;

	friend MxmlEvent;
	friend MxmlPart;
};



class Option_register {
	public:
		         Option_register     (void);
		         Option_register     (const string& aDefinition, char aType,
		                                  const string& aDefaultOption);
		         Option_register     (const string& aDefinition, char aType,
		                                  const string& aDefaultOption,
		                                  const string& aModifiedOption);
		         Option_register     (const Option_register& reg);
		        ~Option_register     ();

		Option_register& operator=(const Option_register& reg);
		void     clearModified      (void);
		string   getDefinition      (void);
		string   getDefault         (void);
		string   getOption          (void);
		string   getModified        (void);
		string   getDescription     (void);
		int      isModified         (void);
		char     getType            (void);
		void     reset              (void);
		void     setDefault         (const string& aString);
		void     setDefinition      (const string& aString);
		void     setDescription     (const string& aString);
		void     setModified        (const string& aString);
		void     setType            (char aType);
		ostream& print              (ostream& out);

	protected:
		string       m_definition;
		string       m_description;
		string       m_defaultOption;
		string       m_modifiedOption;
		int          m_modifiedQ;
		char         m_type;
};


class Options {
	public:
		                Options           (void);
		                Options           (int argc, char** argv);
		                Options           (const Options& options);
		               ~Options           ();

		Options&        operator=         (const Options& options);
		int             argc              (void) const;
		const vector<string>& argv        (void) const;
		int             define            (const string& aDefinition);
		int             define            (const string& aDefinition,
		                                   const string& description);
		string          getArg            (int index);
		string          getArgument       (int index);
		int             getArgCount       (void);
		int             getArgumentCount  (void);
		vector<string>& getArgList        (vector<string>& output);
		vector<string>& getArgumentList   (vector<string>& output);
		int             getBoolean        (const string& optionName);
		string          getCommand        (void);
		string          getCommandLine    (void);
		string          getDefinition     (const string& optionName);
		double          getDouble         (const string& optionName);
		char            getFlag           (void);
		char            getChar           (const string& optionName);
		float           getFloat          (const string& optionName);
		int             getInt            (const string& optionName);
		int             getInteger        (const string& optionName);
		string          getString         (const string& optionName);
		char            getType           (const string& optionName);
		int             optionsArg        (void);
		ostream&        print             (ostream& out);
		ostream&        printOptionList   (ostream& out);
		ostream&        printOptionListBooleanState(ostream& out);
		bool            process           (int error_check = 1, int suppress = 0);
		bool            process           (int argc, char** argv,
		                                      int error_check = 1,
		                                      int suppress = 0);
		bool            process           (const vector<string>& argv,
		                                      int error_check = 1,
		                                      int suppress = 0);
		bool            process           (string& argv, int error_check = 1,
		                                      int suppress = 0);
		void            reset             (void);
		void            xverify           (int argc, char** argv,
		                                      int error_check = 1,
		                                      int suppress = 0);
		void            xverify           (int error_check = 1,
		                                      int suppress = 0);
		void            setFlag           (char aFlag);
		void            setModified       (const string& optionName,
		                                   const string& optionValue);
		void            setOptions        (int argc, char** argv);
		void            setOptions        (const vector<string>& argv);
		void            setOptions        (string& args);
		void            appendOptions     (int argc, char** argv);
		void            appendOptions     (string& args);
		void            appendOptions     (vector<string>& argv);
		ostream&        printRegister     (ostream& out);
		int             isDefined         (const string& name);
		static vector<string>  tokenizeCommandLine(string& args);
		bool            hasParseError     (void);
		string          getParseError     (void);
		ostream&        getParseError     (ostream& out);

	protected:
		// m_argv: the list of raw command line strings including
		// a mix of options and non-option argument.
		vector<string> m_argv;

		// m_arguments: list of parsed command-line arguments which
		// are not options, or the command (argv[0]);
		vector<string> m_arguments;

		// m_optionRegister: store for the states/values of each option.
		vector<Option_register*> m_optionRegister;

		// m_optionFlag: the character which indicates an option.
		// Generally a dash, but could be made a slash for Windows environments.
		char m_optionFlag = '-';

		// m_optionList:
		map<string, int> m_optionList;

		//
		// boolern options for object:
		//

		// m_options_error_check: for .verify() function.
		bool m_options_error_checkQ = true;

		// m_processedQ: true if process() was run.  This will parse
		// the command-line arguments into a list of options, and also
		// enable boolean versions of the options.
		bool m_processedQ = false;

		// m_suppressQ: true means to suppress automatic --options option
		// listing.
		bool m_suppressQ = false;

		// m_optionsArgument: indicate that --options was used.
		bool m_optionsArgQ = false;

		// m_error: used to store errors in parsing command-line options.
		stringstream m_error;

	private:
		int     getRegIndex    (const string& optionName);
		bool    isOption       (const string& aString, int& argp);
		int     storeOption    (int gargp, int& position, int& running);
};

#define OPTION_BOOLEAN_TYPE   'b'
#define OPTION_CHAR_TYPE      'c'
#define OPTION_DOUBLE_TYPE    'd'
#define OPTION_FLOAT_TYPE     'f'
#define OPTION_INT_TYPE       'i'
#define OPTION_STRING_TYPE    's'
#define OPTION_UNKNOWN_TYPE   'x'



class HumTool : public Options {
	public:
		         HumTool         (void);
		        ~HumTool         ();

		void     clearOutput     (void);

		bool     hasAnyText      (void);
		string   getAllText      (void);
		ostream& getAllText      (ostream& out);

		bool     hasHumdrumText  (void);
		string   getHumdrumText  (void);
		ostream& getHumdrumText  (ostream& out);

		bool     hasJsonText     (void);
		string   getJsonText     (void);
		ostream& getJsonText     (ostream& out);

		bool     hasFreeText     (void);
		string   getFreeText     (void);
		ostream& getFreeText     (ostream& out);

		bool     hasWarning      (void);
		string   getWarning      (void);
		ostream& getWarning      (ostream& out);

		bool     hasError        (void);
		string   getError        (void);
		ostream& getError        (ostream& out);

	protected:
		stringstream m_humdrum_text;  // output text in Humdrum syntax.
		stringstream m_json_text;     // output text in JSON syntax.
		stringstream m_free_text;     // output for plain text content.
	  	stringstream m_warning_text;  // output for warning messages;
	  	stringstream m_error_text;    // output for error messages;

};


///////////////////////////////////////////////////////////////////////////
//
// common command-line Interfaces
//

//////////////////////////////
//
// BASIC_INTERFACE -- Expects one Humdurm file, either from the
//    first command-line argument (left over after options have been
//    parsed out), or from standard input.
//
// function call that the interface must implement:
//  .run(HumdrumFile& infile, ostream& out)
//
//

#define BASIC_INTERFACE(CLASS)                 \
using namespace std;                           \
using namespace hum;                           \
int main(int argc, char** argv) {              \
	CLASS interface;                            \
	if (!interface.process(argc, argv)) {       \
		interface.getError(cerr);                \
		return -1;                               \
	}                                           \
	HumdrumFile infile;                         \
	if (interface.getArgCount() > 0) {          \
		infile.read(interface.getArgument(1));   \
	} else {                                    \
		infile.read(cin);                        \
	}                                           \
	int status = interface.run(infile, cout);   \
	if (interface.hasWarning()) {               \
		interface.getWarning(cerr);              \
		return 0;                                \
	}                                           \
	if (interface.hasError()) {                 \
		interface.getError(cerr);                \
		return -1;                               \
	}                                           \
	return !status;                             \
}



//////////////////////////////
//
// STREAM_INTERFACE -- Expects one Humdurm file, either from the
//    first command-line argument (left over after options have been
//    parsed out), or from standard input.
//
// function call that the interface must implement:
//  .run(HumdrumFile& infile, ostream& out)
//
//

#define STREAM_INTERFACE(CLASS)                                  \
using namespace std;                                             \
using namespace hum;                                             \
int main(int argc, char** argv) {                                \
	CLASS interface;                                              \
	if (!interface.process(argc, argv)) {                         \
		interface.getError(cerr);                                  \
		return -1;                                                 \
	}                                                             \
	HumdrumFileStream streamer(static_cast<Options&>(interface)); \
	HumdrumFile infile;                                           \
	bool status = true;                                           \
	while (streamer.read(infile)) {                               \
		status &= interface.run(infile);                           \
		if (interface.hasWarning()) {                              \
			interface.getWarning(cerr);                             \
		}                                                          \
		if (interface.hasAnyText()) {                              \
		   interface.getAllText(cout);                             \
		}                                                          \
		if (interface.hasError()) {                                \
			interface.getError(cerr);                               \
         return -1;                                              \
		}                                                          \
		if (!interface.hasAnyText()) {                             \
			cout << infile;                                         \
		}                                                          \
		interface.clearOutput();                                   \
	}                                                             \
	return !status;                                               \
}



class HumdrumFileStream {
	public:
		                HumdrumFileStream  (void);
		                HumdrumFileStream  (char** list);
		                HumdrumFileStream  (const vector<string>& list);
		                HumdrumFileStream  (Options& options);

		int             setFileList        (char** list);
		int             setFileList        (const vector<string>& list);

		void            clear              (void);
		int             eof                (void);

		int             getFile            (HumdrumFile& infile);
		int             read               (HumdrumFile& infile);

	protected:
		ifstream        m_instream;       // used to read from list of files.
		stringstream    m_urlbuffer;      // used to read data over internet.
		string          m_newfilebuffer;  // used to keep track of !!!!segment:
		                                  // records.

		vector<string>  m_filelist;       // used when not using cin
		int             m_curfile;        // index into filelist

		vector<string>  m_universals;     // storage for universal comments

		// Automatic URL downloading of data from internet in read():
		void     fillUrlBuffer            (stringstream& uribuffer,
		                                   const string& uriname);

};



class Tool_autobeam : public HumTool {
	public:
		         Tool_autobeam   (void);
		        ~Tool_autobeam   () {};

		bool     run             (HumdrumFile& infile);
		bool     run             (const string& indata, ostream& out);
		bool     run             (HumdrumFile& infile, ostream& out);

	protected:
		void     initialize      (HumdrumFile& infile);
		void     processStrand   (HTp strandstart, HTp strandend);
		void     processMeasure  (vector<HTp>& measure);
		void     addBeam         (HTp startnote, HTp endnote);
		void     addBeams        (HumdrumFile& infile);
		void     removeBeams     (HumdrumFile& infile);

	private:
		vector<vector<pair<int, HumNum> > > m_timesigs;
		vector<HTp> m_kernspines;
		bool        m_overwriteQ;
		int         m_track;

};



class Coord {
   public:
           Coord(void) { clear(); }
      void clear(void) { i = j = -1; }
      int i;
      int j;
};


class Tool_autostem : public HumTool {
	public:
		         Tool_autostem         (void);
		        ~Tool_autostem         () {};

		bool     run                   (HumdrumFile& infile);
		bool     run                   (const string& indata, ostream& out);
		bool     run                   (HumdrumFile& infile, ostream& out);

	protected:
		void     initialize            (HumdrumFile& infile);
		void      example              (void);
		void      usage                (void);
		void      autostem             (HumdrumFile& infile);
		void      getClefInfo          (vector<vector<int> >& baseline,
		                                HumdrumFile& infile);
		void      addStem              (string& input, const string& piece);
		void      processKernTokenStemsSimpleModel(HumdrumFile& infile,
		                                vector<vector<int> >& baseline,
		                                int row, int col);
		void      removeStems          (HumdrumFile& infile);
		void      removeStem2          (HumdrumFile& infile, int row, int col);
		int       getVoice             (HumdrumFile& infile, int row, int col);
		void      getNotePositions     (vector<vector<vector<int> > >& notepos,
		                                vector<vector<int> >& baseline,
		                                HumdrumFile& infile);
		void      printNotePositions   (HumdrumFile& infile,
		                                vector<vector<vector<int> > >& notepos);
		void      getVoiceInfo         (vector<vector<int> >& voice, HumdrumFile& infile);
		void      printVoiceInfo       (HumdrumFile& infile, vector<vector<int> >& voice);
		void      processKernTokenStems(HumdrumFile& infile,
		                                vector<vector<int> >& baseline, int row, int col);
		void      getMaxLayers         (vector<int>& maxlayer, vector<vector<int> >& voice,
		                                HumdrumFile& infile);
		void      assignStemDirections (vector<vector<int> >& stemdir,
		                                vector<vector<int> > & voice,
		                                vector<vector<vector<int> > >& notepos,
		                                HumdrumFile& infile);
		void      assignBasicStemDirections(vector<vector<int> >& stemdir,
		                                vector<vector<int> >& voice,
		                                vector<vector<vector<int> > >& notepos,
		                                HumdrumFile& infile);
		int       determineChordStem   (vector<vector<int> >& voice,
		                                vector<vector<vector<int> > >& notepos,
		                                HumdrumFile& infile, int row, int col);
		void      insertStems          (HumdrumFile& infile,
		                                vector<vector<int> >& stemdir);
		void      setStemDirection     (HumdrumFile& infile, int row, int col,
		                                int direction);
		void      getBeamState         (vector<vector<string > >& beams,
		                                HumdrumFile& infile);
		void      countBeamStuff       (const string& token, int& start, int& stop,
		                                int& flagr, int& flagl);
		void      getBeamSegments      (vector<vector<Coord> >& beamednotes,
		                                vector<vector<string > >& beamstates,
		                                HumdrumFile& infile, vector<int> maxlayer);
		int       getBeamDirection     (vector<Coord>& coords,
		                                vector<vector<int> >& voice,
		                                vector<vector<vector<int> > >& notepos);
		void      setBeamDirection     (vector<vector<int> >& stemdir,
		                                vector<Coord>& bnote, int direction);

	private:
		int    debugQ        = 0;       // used with --debug option
		int    removeQ       = 0;       // used with -r option
		int    noteposQ      = 0;       // used with -p option
		int    voiceQ        = 0;       // used with --voice option
		int    removeallQ    = 0;       // used with -R option
		int    overwriteQ    = 0;       // used with -o option
		int    overwriteallQ = 0;       // used with -O option
		int    Middle        = 4;       // used with -u option
		int    Borderline    = 0;       // really used with -u option
		int    notlongQ      = 0;       // used with -L option
		bool   m_quit        = false;

};


class NoteNode {
   public:
		int b40;         // base-40 pitch number or 0 if a rest, negative if tied
		int line;        // line number in original score of note
		int spine;       // spine number in original score of note
		int measure;     // measure number of note
		int serial;      // serial number 
		int mark;        // for marking search matches
		int notemarker;  // for pass-through of marks
		double beatsize; // time signature bottom value which or
		                 // 3 times the bottom if compound meter
		HumNum   duration;  // duration

		         NoteNode             (void) { clear(); }
		         NoteNode             (const NoteNode& anode);
		         NoteNode& operator=  (NoteNode& anode);
		        ~NoteNode             (void);
		void     clear                (void);
		int      isRest               (void) { return b40 == 0 ? 1 : 0; }
		int      isSustain            (void) { return b40 < 0 ? 1 : 0; }
		int      isAttack             (void) { return b40 > 0 ? 1 : 0; }
		int      getB40               (void) { return abs(b40); }
		void     setId                (const string& anid);
		string   getIdString          (void);
		string   getId                (void);

   protected:
		string  protected_id; // id number provided by data
};



class Tool_cint : public HumTool {
	public:
		         Tool_cint    (void);
		        ~Tool_cint    () {};

		bool     run                    (HumdrumFile& infile);
		bool     run                    (const string& indata, ostream& out);
		bool     run                    (HumdrumFile& infile, ostream& out);

	protected:

		void      initialize           (void);
		void      example              (void);
		void      usage                (const string& command);
		int       processFile          (HumdrumFile& infile);
		void      getKernTracks        (vector<int>& ktracks, HumdrumFile& infile);
		int       validateInterval     (vector<vector<NoteNode> >& notes, 
		                                int i, int j, int k);
		void      printIntervalInfo    (HumdrumFile& infile, int line, 
		                                int spine, vector<vector<NoteNode> >& notes, 
		                                int noteline, int noteindex, 
		                                vector<string >& abbr);
		void      getAbbreviations     (vector<string >& abbreviations, 
		                                vector<string >& names);
		void      getAbbreviation      (string& abbr, string& name);
		void      extractNoteArray     (vector<vector<NoteNode> >& notes, 
		                                HumdrumFile& infile, vector<int>& ktracks, 
		                                vector<int>& reverselookup);
		int       onlyRests            (vector<NoteNode>& data);
		int       hasAttack            (vector<NoteNode>& data);
		int       allSustained         (vector<NoteNode>& data);
		void      printPitchGrid       (vector<vector<NoteNode> >& notes, 
		                                HumdrumFile& infile);
		void      getNames             (vector<string >& names, 
		                                vector<int>& reverselookup, HumdrumFile& infile);
		void      printLattice         (vector<vector<NoteNode> >& notes, 
		                                HumdrumFile& infile, vector<int>& ktracks, 
		                                vector<int>& reverselookup, int n);
		void      printSpacer          (ostream& out);
		int       printInterval        (ostream& out, NoteNode& note1, NoteNode& note2,
		                                int type, int octaveadjust = 0);
		int       printLatticeItem     (vector<vector<NoteNode> >& notes, int n, 
		                                int currentindex, int fileline);
		int       printLatticeItemRows (vector<vector<NoteNode> >& notes, int n, 
		                                int currentindex, int fileline);
		int       printLatticeModule   (ostream& out, vector<vector<NoteNode> >& notes, 
		                                int n, int startline, int part1, int part2);
		void      printInterleaved     (HumdrumFile& infile, int line, 
		                                vector<int>& ktracks, vector<int>& reverselookup, 
		                                const string& interstring);
		void      printLatticeInterleaved(vector<vector<NoteNode> >& notes, 
		                                HumdrumFile& infile, vector<int>& ktracks, 
		                                vector<int>& reverselookup, int n);
		int       printInterleavedLattice(HumdrumFile& infile, int line, 
		                                vector<int>& ktracks, vector<int>& reverselookup,
		                                int n, int currentindex,
		                                vector<vector<NoteNode> >& notes);
		int       printCombinations    (vector<vector<NoteNode> >& notes, 
		                                HumdrumFile& infile, vector<int>& ktracks, 
		                                vector<int>& reverselookup, int n,
		                                vector<vector<string> >& retrospective,
		                                const string& searchstring);
		void      printAsCombination   (HumdrumFile& infile, int line, 
		                                vector<int>& ktracks, vector<int>& reverselookup,
		                                const string& interstring);
		int       printModuleCombinations(HumdrumFile& infile, int line, 
		                                vector<int>& ktracks, vector<int>& reverselookup,
		                                int n, int currentindex, 
		                                vector<vector<NoteNode> >& notes, 
		                                int& matchcount, 
		                                vector<vector<string> >& retrospective,
		                                const string& searchstring);
		int       printCombinationsSuspensions(vector<vector<NoteNode> >& notes, 
		                                HumdrumFile& infile, vector<int>& ktracks, 
		                                vector<int>& reverselookup, int n,
		                                vector<vector<string> >& retrospective);
		int       printCombinationModule(ostream& out, const string& filename, 
		                                vector<vector<NoteNode> >& notes, 
		                                int n, int startline, int part1, int part2,
		                                vector<vector<string> >& retrospective,
		                                char& notemarker, int markstate = 0);
		int       printCombinationModulePrepare(ostream& out, const string& filename,
		                                vector<vector<NoteNode> >& notes, int n, 
		                                int startline, int part1, int part2,
		                                vector<vector<string> >& retrospective,
		                                HumdrumFile& infile, const string& searchstring);
		int       getOctaveAdjustForCombinationModule(vector<vector<NoteNode> >& notes, 
		                                int n, int startline, int part1, int part2);
		void      addMarksToInputData  (HumdrumFile& infile, 
		                                vector<vector<NoteNode> >& notes,
		                                vector<int>& ktracks,
		                                vector<int>& reverselookup);
		void      markNote              (HumdrumFile& infile, int line, int col);
		void      initializeRetrospective(vector<vector<string> >& retrospective, 
		                                HumdrumFile& infile, vector<int>& ktracks);
		int       getTriangleIndex(int number, int num1, int num2);
		void      adjustKTracks        (vector<int>& ktracks, const string& koption);
		int       getMeasure           (HumdrumFile& infile, int line);

	private:

		int       debugQ       = 0;      // used with --debug option
		int       base40Q      = 0;      // used with --40 option
		int       base12Q      = 0;      // used with --12 option
		int       base7Q       = 0;      // used with -7 option
		int       pitchesQ     = 0;      // used with --pitches option
		int       rhythmQ      = 0;      // used with -r option and others
		int       durationQ    = 0;      // used with --dur option
		int       latticeQ     = 0;      // used with -l option
		int       interleavedQ = 0;      // used with -L option
		int       Chaincount   = 1;      // used with -n option
		int       chromaticQ   = 0;      // used with --chromatic option
		int       sustainQ     = 0;      // used with -s option
		int       zeroQ        = 0;      // used with -z option
		int       topQ         = 0;      // used with -t option
		int       toponlyQ     = 0;      // used with -T option
		int       hparenQ      = 0;      // used with -h option
		int       mparenQ      = 0;      // used with -y option
		int       locationQ    = 0;      // used with --location option
		int       koptionQ     = 0;      // used with -k option
		int       parenQ       = 0;      // used with -p option
		int       rowsQ        = 0;      // used with --rows option
		int       hmarkerQ     = 0;      // used with -h option
		int       mmarkerQ     = 0;      // used with -m option
		int       attackQ      = 0;      // used with --attacks option
		int       rawQ         = 0;      // used with --raw option
		int       raw2Q        = 0;      // used with --raw2 option
		int       xoptionQ     = 0;      // used with -x option
		int       octaveallQ   = 0;      // used with -O option
		int       octaveQ      = 0;      // used with -o option
		int       noharmonicQ  = 0;      // used with -H option
		int       nomelodicQ   = 0;      // used with -M option
		int       norestsQ     = 0;      // used with -R option
		int       nounisonsQ   = 0;      // used with -U option
		int       filenameQ    = 0;      // used with -f option
		int       searchQ      = 0;      // used with --search option
		int       markQ        = 0;      // used with --mark option
		int       countQ       = 0;      // used with --count option
		int       suspensionsQ = 0;      // used with --suspensions option
		int       uncrossQ     = 0;      // used with -c option
		int       retroQ       = 0;      // used with --retro option
		int       idQ          = 0;      // used with --id option
		vector<string> Ids;              // used with --id option
		char      NoteMarker   = '\0';   // used with -N option
		string    SearchString;
		string Spacer;

};


class Tool_dissonant : public HumTool {
	public:
		         Tool_dissonant    (void);
		        ~Tool_dissonant    () {};

		bool     run               (HumdrumFile& infile);
		bool     run               (const string& indata, ostream& out);
		bool     run               (HumdrumFile& infile, ostream& out);

	protected:
		void    doAnalysis         (vector<vector<string> >& results,
		                            NoteGrid& grid,
		                            vector<vector<NoteCell*> >& attacks,
		                            bool debug);
		void    doAnalysisForVoice (vector<vector<string> >& results,
		                            NoteGrid& grid,
		                            vector<NoteCell*>& attacks,
		                            int vindex, bool debug);
		void    findFakeSuspensions(vector<vector<string> >& results, 
		                            NoteGrid& grid,
		                            vector<NoteCell*>& attacks, int vindex);
		void    findAppoggiaturas  (vector<vector<string> >& results, 
		                            NoteGrid& grid,
		                            vector<NoteCell*>& attacks, int vindex);
		void    findLs             (vector<vector<string> >& results, 
		                            NoteGrid& grid,
		                            vector<NoteCell*>& attacks, int vindex);
		void    findYs             (vector<vector<string> >& results, 
		                            NoteGrid& grid,
		                            vector<NoteCell*>& attacks, int vindex);
		void    changePitch        (HTp note2, HTp note1);

		void    printColorLegend   (HumdrumFile& infile);
		int     getNextPitchAttackIndex(NoteGrid& grid, int voicei,
		                            int sliceindex);
		void    fillLabels         (void);
		void    fillLabels2        (void);
		void    printCountAnalysis (vector<vector<string> >& data);
		void    suppressDissonances(HumdrumFile& infile, NoteGrid& grid,
		                            vector<vector<NoteCell* > >& attacks,
		                            vector<vector<string> >& results);
		void    suppressDissonancesInVoice(HumdrumFile& infile, 
		                            NoteGrid& grid, int vindex,
		                            vector<NoteCell*>& attacks,
		                            vector<string>& results);
		void    mergeWithPreviousNote(HumdrumFile& infile,
		                            vector<NoteCell*>& attacks, int index);

	private:
	 	vector<HTp> m_kernspines;
		bool diss2Q = false;
		bool diss7Q = false;
		bool diss4Q = false;
		bool dissL0Q = false;
		bool dissL1Q = false;
		bool dissL2Q = false;
		bool suppressQ = false;
		bool m_voicenumQ = false;
		bool m_selfnumQ = false;

		vector<string> m_labels;

		// unaccdented non-harmonic tones:
		const int PASSING_UP           =  0; // rising passing tone
		const int PASSING_DOWN         =  1; // downward passing tone
		const int NEIGHBOR_UP          =  2; // upper neighbor
		const int NEIGHBOR_DOWN        =  3; // lower neighbor
		const int ECHAPPEE_UP          =  4; // upper échappée
		const int ECHAPPEE_DOWN        =  5; // lower échappée
		const int CAMBIATA_UP_S        =  6; // ascending short nota cambiata
		const int CAMBIATA_DOWN_S      =  7; // descending short nota cambiata
		const int CAMBIATA_UP_L        =  8; // ascending long nota cambiata
		const int CAMBIATA_DOWN_L      =  9; // descending long nota cambiata
		const int REV_CAMBIATA_UP      = 10; // incomplete anterior upper neighbor
		const int REV_CAMBIATA_DOWN    = 11; // incomplete anterior lower neighbor
		const int REV_ECHAPPEE_UP      = 12; // incomplete posterior upper neighbor
		const int REV_ECHAPPEE_DOWN    = 13; // incomplete posterior lower neighbor
		const int ANT_UP               = 14; // rising anticipation
		const int ANT_DOWN             = 15; // descending anticipation
		const int DBL_NEIGHBOR_UP      = 16; // double neighbor beginning with upper neighbor
		const int DBL_NEIGHBOR_DOWN    = 17; // double neighbor beginning with lower neighbor

		// accented non-harmonic tones:
		const int THIRD_Q_PASS_UP      = 18; // dissonant third quarter
		const int THIRD_Q_PASS_DOWN    = 19; // dissonant third quarter
		const int THIRD_Q_UPPER_NEI    = 20; // dissonant third quarter
		const int THIRD_Q_LOWER_NEI    = 21; // dissonant third quarter
		const int ACC_PASSING_UP	   = 22; // appoggiatura
		const int ACC_PASSING_DOWN	   = 23; // appoggiatura
		const int ACC_UP_NEI		   = 24; // appoggiatura
		const int ACC_LO_NEI		   = 25; // appoggiatura
		const int APP_UPPER            = 26; // appoggiatura
		const int APP_LOWER            = 27; // appoggiatura
		const int SUS_BIN  	           = 28; // binary suspension
		const int SUS_TERN  	       = 29; // ternary suspension
		const int AGENT_BIN		       = 30; // binary agent
		const int AGENT_TERN		   = 31; // ternary agent
		const int SUSPENSION_REP       = 32; // suspension repeated note
		const int FAKE_SUSPENSION_LEAP = 33; // fake suspension approached by leap
		const int FAKE_SUSPENSION_STEP = 34; // fake suspension approached by step or anticipation
		const int SUS_NO_AGENT_LEAP    = 35; // suspension missing a normal agent approached by leap
		const int SUS_NO_AGENT_STEP    = 36; // suspension missing a normal agent approached by step or anticipation
		const int CHANSON_IDIOM        = 37; // chanson idiom

		// unknown dissonances:
		const int PARALLEL_UP          = 38; // moves in parallel with known dissonant, approached from below
		const int PARALLEL_DOWN        = 39; // moves in parallel with known dissonant, approached from above
		const int RES_PITCH			   = 40; // note of resolution of a suspension against suspension dissonance

		const int ONLY_WITH_VALID_UP   = 41; // only dissonant with identifiable dissonances, approached from below
		const int ONLY_WITH_VALID_DOWN = 42; // only dissonant with identifiable dissonances, approached from above
		const int UNKNOWN_DISSONANCE   = 43; // unknown dissonance type
		const int UNLABELED_Z2         = 44; // unknown dissonance type, 2nd interval
		const int UNLABELED_Z7         = 45; // unknown dissonance type, 7th interval
		const int UNLABELED_Z4         = 46; // unknown dissonance type, 4th interval

		const int LABELS_SIZE          = 47; // one more than last index
};



#define ND_NOTE 0  /* notes or rests + text and phrase markings */
#define ND_BAR  1  /* explicit barlines */


class NoteData {
	public:
		NoteData(void) { clear(); }
		void clear(void) { bar = pitch = phstart = phend = 0;
							  phnum = -1;
							  lyricerr = lyricnum = 0;
							  tiestart = tiecont = tieend = 0;
							  slstart = slend = 0;
							  num = denom = barnum = 0;
							  barinterp = 0; bardur = 0.0;
							  duration = 0.0; text = ""; }
		double duration;
		int    bar;       int    num;
		int    denom;     int    barnum;
		double bardur;    int    barinterp;
		int    pitch;     int    lyricerr;
		int    phstart;   int    phend;    int phnum;
		int    slstart;   int    slend;    int lyricnum;
		int    tiestart;  int    tiecont;  int tieend;
		string text;
};

		

class Tool_esac2hum : public HumTool {
	public:
		         Tool_esac2hum         (void);
		        ~Tool_esac2hum         () {};

		bool    convertFile          (ostream& out, const string& filename);
		bool    convert              (ostream& out, const string& input);
		bool    convert              (ostream& out, istream& input);

	protected:
		bool      initialize            (void);
		void      checkOptions          (Options& opts, int argc, char** argv);
		void      example               (void);
		void      usage                 (const string& command);
		void      convertEsacToHumdrum  (ostream& out, istream& input);
		bool      getSong               (vector<string>& song, istream& infile, 
		                                int init);
		void      convertSong           (vector<string>& song, ostream& out);
		bool      getKeyInfo            (vector<string>& song, string& key, 
		                                 double& mindur, int& tonic, string& meter,
		                                 ostream& out);
		void      printNoteData         (NoteData& data, int textQ, ostream& out);
		bool      getNoteList           (vector<string>& song, 
		                                 vector<NoteData>& songdata, double mindur,
		                                 int tonic);
		void      getMeterInfo          (string& meter, vector<int>& numerator, 
		                                 vector<int>& denominator);
		void      postProcessSongData   (vector<NoteData>& songdata,
		                                 vector<int>& numerator,vector<int>& denominator);
		void      printKeyInfo          (vector<NoteData>& songdata, int tonic, 
		                                 int textQ, ostream& out);
		int       getAccidentalMax      (int a, int b, int c);
		bool      printTitleInfo        (vector<string>& song, ostream& out);
		void      getLineRange          (vector<string>& song, const string& field, 
		                                 int& start, int& stop);
		void      printChar             (unsigned char c, ostream& out);
		void      printBibInfo          (vector<string>& song, ostream& out);
		void      printString           (const string& string, ostream& out);
		void      printSpecialChars     (ostream& out);
		bool      placeLyrics           (vector<string>& song,
		                                 vector<NoteData>& songdata);
		bool      placeLyricPhrase      (vector<NoteData>& songdata, 
		                                 vector<string>& lyrics, int line);
		void      getLyrics             (vector<string>& lyrics, const string& buffer);
		void      cleanupLyrics         (vector<string>& lyrics);
		bool      getFileContents       (vector<string>& array, const string& filename);
		void      chopExtraInfo         (char* holdbuffer);
		void      printHumdrumHeaderInfo(ostream& out, vector<string>& song);
		void      printHumdrumFooterInfo(ostream& out, vector<string>& song);
		
	private:
		int            debugQ = 0;        // used with --debug option
		int            verboseQ = 0;      // used with -v option
		int            splitQ = 0;        // used with -s option
		int            firstfilenum = 1;  // used with -f option
		vector<string> header;            // used with -h option
		vector<string> trailer;           // used with -t option
		string         fileextension;     // used with -x option
		string         namebase;          // used with -s option

		vector<int>    chartable;  // used printChars() & printSpecialChars()
		int inputline = 0;

};


class Tool_extract : public HumTool {
	public:
		         Tool_extract  (void);
		        ~Tool_extract  () {};

		bool     run                    (HumdrumFile& infile);
		bool     run                    (const string& indata, ostream& out);
		bool     run                    (HumdrumFile& infile, ostream& out);

	protected:

		// auto transpose functions:
		void     initialize             (HumdrumFile& infile);

		// function declarations
		void    processFile             (HumdrumFile& infile);
		void    excludeFields           (HumdrumFile& infile, vector<int>& field,
		                                 vector<int>& subfield, vector<int>& model);
		void    extractFields           (HumdrumFile& infile, vector<int>& field,
		                                 vector<int>& subfield, vector<int>& model);
		void    extractTrace            (HumdrumFile& infile, const string& tracefile);
		void    getInterpretationFields (vector<int>& field, vector<int>& subfield,
		                                 vector<int>& model, HumdrumFile& infile,
		                                 string& interps, int state);
		//void    extractInterpretations  (HumdrumFile& infile, string& interps);
		void    example                 (void);
		void    usage                   (const string& command);
		void    fillFieldData           (vector<int>& field, vector<int>& subfield,
		                                 vector<int>& model, string& fieldstring,
		                                 HumdrumFile& infile);
		void    processFieldEntry       (vector<int>& field, vector<int>& subfield,
		                                 vector<int>& model, const string& astring,
		                                 HumdrumFile& infile);
		void    removeDollarsFromString (string& buffer, int maxtrack);
		int     isInList                (int number, vector<int>& listofnum);
		void    getTraceData            (vector<int>& startline,
		                                 vector<vector<int> >& fields,
		                                 const string& tracefile, HumdrumFile& infile);
		void    printTraceLine          (HumdrumFile& infile, int line,
		                                 vector<int>& field);
		void    dealWithSpineManipulators(HumdrumFile& infile, int line,
		                                 vector<int>& field, vector<int>& subfield,
		                                 vector<int>& model);
		void    storeToken              (vector<string>& storage,
		                                 const string& string);
		void    storeToken              (vector<string>& storage, int index,
		                                 const string& string);
		void    printMultiLines         (vector<int>& vsplit, vector<int>& vserial,
		                                 vector<string>& tempout);
		void    reverseSpines           (vector<int>& field, vector<int>& subfield,
		                                 vector<int>& model, HumdrumFile& infile,
		                                 const string& exinterp);
		void    getSearchPat            (string& spat, int target,
		                                 const string& modifier);
		void    expandSpines            (vector<int>& field, vector<int>& subfield,
		                                 vector<int>& model, HumdrumFile& infile,
		                                 string& interp);
		void    dealWithSecondarySubspine(vector<int>& field, vector<int>& subfield,
		                                 vector<int>& model, int targetindex,
		                                 HumdrumFile& infile, int line, int spine,
		                                 int submodel);
		void    dealWithCospine         (vector<int>& field, vector<int>& subfield,
		                                 vector<int>& model, int targetindex,
		                                 HumdrumFile& infile, int line, int cospine,
		                                 int comodel, int submodel,
		                                 const string& cointerp);
		void    printCotokenInfo        (int& start, HumdrumFile& infile, int line,
		                                 int spine, vector<string>& cotokens,
		                                 vector<int>& spineindex,
		                                 vector<int>& subspineindex);
		void    fillFieldDataByGrep     (vector<int>& field, vector<int>& subfield,
		                                 vector<int>& model, const string& grepString,
		                                 HumdrumFile& infile, int state);

	private:

		// global variables
		int          excludeQ = 0;        // used with -x option
		int          expandQ  = 0;        // used with -e option
		string       expandInterp = "";   // used with -E option
		int          interpQ  = 0;        // used with -i option
		string       interps  = "";       // used with -i option
		int          debugQ   = 0;        // used with --debug option
		int          kernQ    = 0;        // used with -k option
		int          fieldQ   = 0;        // used with -f or -p option
		string       fieldstring = "";    // used with -f or -p option
		vector<int>  field;               // used with -f or -p option
		vector<int>  subfield;            // used with -f or -p option
		vector<int>  model;               // used with -p, or -e options and similar
		int          countQ   = 0;        // used with -C option
		int          traceQ   = 0;        // used with -t option
		string       tracefile = "";      // used with -t option
		int          reverseQ = 0;        // used with -r option
		string       reverseInterp = "**kern"; // used with -r and -R options.
		// sub-spine "b" expansion model: how to generate data for a secondary
		// spine if the primary spine is not divided.  Models are:
		//    'd': duplicate primary spine (or "a" subspine) data (default)
		//    'n': null = use a null token
		//    'r': rest = use a rest instead of a primary spine note (in **kern)
		//         data.  'n' will be used for non-kern spines when 'r' is used.
		int          submodel = 'd';       // used with -m option
		string editorialInterpretation = "yy";
		string      cointerp = "**kern";   // used with -c option
		int         comodel  = 0;          // used with -M option
		string subtokenseparator = " "; // used with a future option
		int         interpstate = 0;       // used -I or with -i
		int         grepQ       = 0;       // used with -g option
		string      grepString  = "";      // used with -g option

};



class Tool_filter : public HumTool {
	public:
		         Tool_filter        (void);
		        ~Tool_filter        () {};

		bool     run                (HumdrumFile& infile);
		bool     run                (const string& indata, ostream& out);
		bool     run                (HumdrumFile& infile, ostream& out);

	protected:
		void     getCommandList     (vector<pair<string, string> >& commands,
		                             HumdrumFile& infile);
		void     initialize         (HumdrumFile& infile);
		void     removeFilterLines  (HumdrumFile& infile);

	private:
		string   m_variant;        // used with -v option.
		bool     m_debugQ = false; // used with --debug option

};


class Tool_hproof : public HumTool {
	public:
		      Tool_hproof      (void);
		     ~Tool_hproof      () {};

		bool  run              (HumdrumFile& infile);
		bool  run              (const string& indata, ostream& out);
		bool  run              (HumdrumFile& infile, ostream& out);

	protected:
		void  markNonChordTones(HumdrumFile& infile);
		void  processHarmSpine (HumdrumFile& infile, HTp hstart);
		void  markNotesInRange (HumdrumFile& infile, HTp ctoken, HTp ntoken, const string& key);
		void  markHarmonicTones(HTp tok, vector<int>& cts);
		void  getNewKey        (HTp token, HTp ntoken, string& key);

	private:
		vector<HTp> m_kernspines;

};



class Tool_imitation : public HumTool {
	public:
		         Tool_imitation    (void);
		        ~Tool_imitation    () {};

		bool     run               (HumdrumFile& infile);
		bool     run               (const string& indata, ostream& out);
		bool     run               (HumdrumFile& infile, ostream& out);

	protected:
		void    doAnalysis         (vector<vector<string>>& results, NoteGrid& grid,
		                            vector<vector<NoteCell*>>& attacks,
		                            vector<vector<double>>& intervals,
		                            HumdrumFile& infile, bool debug);
		void    analyzeImitation  (vector<vector<string>>& results,
		                            vector<vector<NoteCell*>>& attacks,
		                            vector<vector<double>>& intervals,
		                            int v1, int v2);
		void    getIntervals       (vector<double>& intervals,
		                            vector<NoteCell*>& attacks);
		int     compareSequences   (vector<NoteCell*>& attack1, vector<double>& seq1,
		                            int i1, vector<NoteCell*>& attack2,
		                            vector<double>& seq2, int i2);
		int     checkForIntervalSequence(vector<int>& m_intervals,
		                            vector<double>& v1i, int starti, int count);
		void    markedTiedNotes    (vector<HTp>& tokens);

	private:
	 	vector<HTp> m_kernspines;
		int m_threshold;
		bool m_duration;
		bool m_rest;
		bool m_rest2;
		double m_maxdistance;
		bool m_maxdistanceQ;
		vector<int> m_intervals;
		bool m_mark;
		char m_marker = '@';
		static int Enumerator;
};


class Tool_metlev : public HumTool {
	public:
		      Tool_metlev      (void);
		     ~Tool_metlev      () {};

		bool  run              (HumdrumFile& infile);
		bool  run              (const string& indata, ostream& out);
		bool  run              (HumdrumFile& infile, ostream& out);

	protected:
		void  fillVoiceResults (vector<vector<double> >& results,
		                        HumdrumFile& infile,
		                        vector<double>& beatlev);

	private:
		vector<HTp> m_kernspines;

};



class Tool_musicxml2hum : public HumTool {
	public:
		        Tool_musicxml2hum    (void);
		       ~Tool_musicxml2hum    () {}

		bool    convertFile          (ostream& out, const char* filename);
		bool    convert              (ostream& out, xml_document& infile);
		bool    convert              (ostream& out, const char* input);
		bool    convert              (ostream& out, istream& input);

		void    setOptions           (int argc, char** argv);
		void    setOptions           (const vector<string>& argvlist);
		Options getOptionDefinitions (void);

	protected:
		void   initialize           (void);
		string getChildElementText  (xml_node root, const char* xpath);
		string getChildElementText  (xpath_node root, const char* xpath);
		string getAttributeValue    (xml_node xnode, const string& target);
		string getAttributeValue    (xpath_node xnode, const string& target);
		void   printAttributes      (xml_node node);
		bool   getPartInfo          (map<string, xml_node>& partinfo,
		                             vector<string>& partids, xml_document& doc);
		bool   stitchParts          (HumGrid& outdata,
		                             vector<string>& partids,
		                             map<string, xml_node>& partinfo,
		                             map<string, xml_node>& partcontent,
		                             vector<MxmlPart>& partdata);
		bool   getPartContent       (map<string, xml_node>& partcontent,
		                             vector<string>& partids, xml_document& doc);
		void   printPartInfo        (vector<string>& partids,
		                             map<string, xml_node>& partinfo,
		                             map<string, xml_node>& partcontent,
		                             vector<MxmlPart>& partdata);
		bool   fillPartData         (vector<MxmlPart>& partdata,
		                             const vector<string>& partids,
		                             map<string, xml_node>& partinfo,
		                             map<string, xml_node>& partcontent);
		bool   fillPartData         (MxmlPart& partdata, const string& id,
		                             xml_node partdeclaration,
		                             xml_node partcontent);
		void   appendZeroEvents     (GridMeasure* outfile,
		                             vector<SimultaneousEvents*>& nowevents,
		                             HumNum nowtime,
		                             vector<MxmlPart>& partdata);
		void   appendNonZeroEvents   (GridMeasure* outdata,
		                              vector<SimultaneousEvents*>& nowevents,
		                              HumNum nowtime,
		                              vector<MxmlPart>& partdata);
		void   addGraceLines         (GridMeasure* outdata,
		                              vector<vector<vector<vector<MxmlEvent*> > > >& notes,
		                              vector<MxmlPart>& partdata, HumNum nowtime);
		void   addEventToList        (vector<vector<vector<vector<MxmlEvent*> > > >& list, 
		                              MxmlEvent* event);
		void   addHeaderRecords      (HumdrumFile& outfile, xml_document& doc);
		void   addFooterRecords      (HumdrumFile& outfile, xml_document& doc);
		string cleanSpaces           (string& input);
		void setEditorialAccidental  (int accidental, GridSlice* slice, 
		                              int partindex, int staffindex, int voiceindex);

		bool convert          (ostream& out);
		bool convertPart      (ostream& out, const string& partname,
		                       int partindex);
		bool insertMeasure    (HumGrid& outdata, int mnum,
		                       vector<MxmlPart>& partdata,
		                       vector<int> partstaves);
		bool convertNowEvents (GridMeasure* outdata, 
		                       vector<SimultaneousEvents*>& nowevents,
		                       vector<int>& nowparts, 
		                       HumNum nowtime,
		                       vector<MxmlPart>& partdata, 
		                       vector<int>& partstaves);
		void appendNullTokens (HumdrumLine* line, MxmlPart& part);
		void appendEvent      (HumdrumLine* line, MxmlEvent* event);
		void insertExclusiveInterpretationLine(HumdrumFile& outfile,
		                       vector<MxmlPart>& partdata);
		void insertAllToken   (HumdrumFile& outfile, vector<MxmlPart>& partdata,
		                       const string& common);
		void insertSingleMeasure(HumdrumFile& outfile);
		void cleanupMeasures   (HumdrumFile& outfile,
		                        vector<HumdrumLine*> measures);

		void addClefLine       (GridMeasure* outdata, vector<vector<xml_node> >& clefs,
		                        vector<MxmlPart>& partdata, HumNum nowtime);
		void insertPartClefs   (xml_node clef, GridPart& part);
		xml_node convertClefToHumdrum(xml_node clef, HTp& token, int& staffindex);

		void addKeySigLine    (GridMeasure* outdata, vector<vector<xml_node> >& keysigs,
		                        vector<MxmlPart>& partdata, HumNum nowtime);
		void insertPartKeySigs (xml_node keysig, GridPart& part);
		xml_node convertKeySigToHumdrum(xml_node keysig, 
		                        HTp& token, int& staffindex);

		void addTimeSigLine    (GridMeasure* outdata, vector<vector<xml_node> >& timesigs,
		                        vector<MxmlPart>& partdata, HumNum nowtime);
		bool insertPartTimeSigs (xml_node timesig, GridPart& part);
		void insertPartMensurations(xml_node timesig, GridPart& part);
		bool checkForMensuration(xml_node timesig);
		xml_node convertTimeSigToHumdrum(xml_node timesig, 
		                        HTp& token, int& staffindex);
		xml_node convertMensurationToHumdrum(xml_node timesig,
		                        HTp& token, int& staffindex);

		void addEvent          (GridSlice* slice, GridMeasure* outdata, MxmlEvent* event);
		void fillEmpties       (GridPart* part, const char* string);
		void addSecondaryChordNotes (ostream& output, MxmlEvent* head, const string& recip);
		bool isInvisible       (MxmlEvent* event);
		int  addLyrics         (GridStaff* staff, MxmlEvent* event);
		int  addHarmony        (GridPart* oart, MxmlEvent* event);
		void addDynamic        (GridPart* part, MxmlEvent* event);
		void addTexts          (GridSlice* slice, GridMeasure* measure, int partindex,
		                        int staffindex, int voiceindex, MxmlEvent* event);
		void addText           (GridSlice* slice, GridMeasure* measure, int partindex, 
		                        int staffindex, int voiceindex, xml_node node);
		string getHarmonyString(xml_node hnode);
		string getDynamicString(xml_node element);
		string getDynamicsParameters(xml_node element);
		string getHairpinString(xml_node element);
		string cleanSpaces     (const string& input);
		void checkForDummyRests(MxmlMeasure* measure);
		void reindexVoices     (vector<MxmlPart>& partdata);
		void reindexMeasure    (MxmlMeasure* measure);

	public:

	static bool nodeType      (xml_node node, const char* testname);

	private:
		Options m_options;
		bool DebugQ;
		bool VoiceDebugQ;
		bool m_recipQ = false;
		bool m_stemsQ = false;
		int m_slurabove = 0;
		int m_slurbelow = 0;
		char m_hasEditorial = '\0';

		xml_node m_current_dynamic = xml_node(NULL);
		vector<xml_node> m_current_text;

};



class MyCoord {
	public:
		     MyCoord   (void) { clear(); }
		void clear   (void) { x = -1; y = -1; }
		bool isValid (void) { return ((x < 0) || (y < 0)) ? false : true; }
		int  x;
		int  y;
};

class MeasureInfo {
	public:
		MeasureInfo(void) { clear(); }
		void clear(void)  { num = seg = start = stop = -1; 
			sclef.resize(0); skeysig.resize(0); skey.resize(0);
			stimesig.resize(0); smet.resize(0); stempo.resize(0);
			eclef.resize(0); ekeysig.resize(0); ekey.resize(0);
			etimesig.resize(0); emet.resize(0); etempo.resize(0);
			file = NULL;
		}
		void setTrackCount(int tcount) {
			sclef.resize(tcount+1);
			skeysig.resize(tcount+1);
			skey.resize(tcount+1);
			stimesig.resize(tcount+1);
			smet.resize(tcount+1);
			stempo.resize(tcount+1);
			eclef.resize(tcount+1);
			ekeysig.resize(tcount+1);
			ekey.resize(tcount+1);
			etimesig.resize(tcount+1);
			emet.resize(tcount+1);
			etempo.resize(tcount+1);
			int i;
			for (i=0; i<tcount+1; i++) {
				sclef[i].clear();
				skeysig[i].clear();
				skey[i].clear();
				stimesig[i].clear();
				smet[i].clear();
				stempo[i].clear();
				eclef[i].clear();
				ekeysig[i].clear();
				ekey[i].clear();
				etimesig[i].clear();
				emet[i].clear();
				etempo[i].clear();
			}
			tracks = tcount;
		}
		int num;          // measure number
		int seg;          // measure segment
		int start;        // starting line of segment
		int stop;         // ending line of segment
		int tracks;       // number of primary tracks in file.
		HumdrumFile* file;
	 
		// musical settings at start of measure
		vector<MyCoord> sclef;     // starting clef of segment
		vector<MyCoord> skeysig;   // starting keysig of segment
		vector<MyCoord> skey;      // starting key of segment
		vector<MyCoord> stimesig;  // starting timesig of segment
		vector<MyCoord> smet;      // starting met of segment
		vector<MyCoord> stempo;    // starting tempo of segment

		// musical settings at start of measure
		vector<MyCoord> eclef;     // ending clef    of segment
		vector<MyCoord> ekeysig;   // ending keysig  of segment
		vector<MyCoord> ekey;      // ending key     of segment
		vector<MyCoord> etimesig;  // ending timesig of segment
		vector<MyCoord> emet;      // ending met     of segment
		vector<MyCoord> etempo;    // ending tempo   of segment
};



class Tool_myank : public HumTool {
	public:
		         Tool_myank            (void);
		        ~Tool_myank            () {};

		bool     run                   (HumdrumFile& infile);
		bool     run                   (const string& indata, ostream& out);
		bool     run                   (HumdrumFile& infile, ostream& out);

	protected:
		void      initialize            (HumdrumFile& infile);
		void      example              (void);
		void      usage                (const string& command);
		void      myank                (HumdrumFile& infile, 
		                                vector<MeasureInfo>& outmeasure);
		void      removeDollarsFromString(string& buffer, int maxx);
		void      processFieldEntry    (vector<MeasureInfo>& field, 
		                                const string& str, 
		                                HumdrumFile& infile, int maxmeasure, 
		                                vector<MeasureInfo>& inmeasures, 
		                                vector<int>& inmap);
		void      expandMeasureOutList (vector<MeasureInfo>& measureout, 
		                                vector<MeasureInfo>& measurein, 
		                                HumdrumFile& infile, const string& optionstring);
		void      getMeasureStartStop  (vector<MeasureInfo>& measurelist, 
		                                HumdrumFile& infile);
		void      printEnding          (HumdrumFile& infile, int lastline, int adjlin);
		void      printStarting        (HumdrumFile& infile);
		void      reconcileSpineBoundary(HumdrumFile& infile, int index1, int index2);
		void      reconcileStartingPosition(HumdrumFile& infile, int index2);
		void      printJoinLine        (vector<int>& splits, int index, int count);
		void      printInvisibleMeasure(HumdrumFile& infile, int line);
		void      fillGlobalDefaults   (HumdrumFile& infile, 
		                                vector<MeasureInfo>& measurein, 
		                                vector<int>& inmap);
		void      adjustGlobalInterpretations(HumdrumFile& infile, int ii,
		                                vector<MeasureInfo>& outmeasures,
		                                int index);
		void      adjustGlobalInterpretationsStart(HumdrumFile& infile, int ii,
		                                vector<MeasureInfo>& outmeasures, 
		                                int index);
		void      getMarkString        (ostream& out, HumdrumFile& infile);
		void      printDoubleBarline   (HumdrumFile& infile, int line);
		void      insertZerothMeasure  (vector<MeasureInfo>& measurelist, 
		                                HumdrumFile& infile);
		void      getMetStates         (vector<vector<MyCoord> >& metstates, 
		                                HumdrumFile& infile);
		MyCoord   getLocalMetInfo      (HumdrumFile& infile, int row, int track);
		int       atEndOfFile          (HumdrumFile& infile, int line);
		void      processFile          (HumdrumFile& infile);
		int       getSectionCount      (HumdrumFile& infile);
		void      getSectionString     (string& sstring, HumdrumFile& infile,
		                                int sec);

	private:
		int    debugQ      = 0;             // used with --debug option
		// int    inputlist   = 0;             // used with --inlist option
		int    inlistQ     = 0;             // used with --inlist option
		int    outlistQ    = 0;             // used with --outlist option
		int    verboseQ    = 0;             // used with -v option
		int    invisibleQ  = 1;             // used with --visible option
		int    maxQ        = 0;             // used with --max option
		int    minQ        = 0;             // used with --min option
		int    instrumentQ = 0;             // used with -I option
		int    nolastbarQ  = 0;             // used with -B option
		int    markQ       = 0;             // used with --mark option
		int    doubleQ     = 0;             // used with --mdsep option
		int    barnumtextQ = 0;             // used with -T option
		int    Section     = 0;             // used with --section option
		int    sectionCountQ = 0;           // used with --section-count option
		vector<MeasureInfo> MeasureOutList; // used with -m option
		vector<MeasureInfo> MeasureInList;  // used with -m option
		vector<vector<MyCoord> > metstates;

};


class Tool_recip : public HumTool {
	public:
		      Tool_recip               (void);
		     ~Tool_recip               () {};

		bool  run                      (HumdrumFile& infile);
		bool  run                      (const string& indata, ostream& out);
		bool  run                      (HumdrumFile& infile, ostream& out);

	protected:
		void  initialize               (HumdrumFile& infile);
		void  replaceKernWithRecip     (HumdrumFile& infile);
		void  doCompositeAnalysis      (HumdrumFile& infile);
		void  insertAnalysisSpines     (HumdrumFile& infile, HumdrumFile& cfile);

	private:
		vector<HTp> m_kernspines;
		bool        m_graceQ = true;
		string      m_exinterp = "**recip";

};



class Tool_ruthfix : public HumTool {
	public:
		         Tool_ruthfix      (void);
		        ~Tool_ruthfix      () {};

		bool     run               (HumdrumFile& infile);
		bool     run               (const string& indata, ostream& out);
		bool     run               (HumdrumFile& infile, ostream& out);

	protected:
		void    insertCrossBarTies (HumdrumFile& infile);
		void    insertCrossBarTies (HumdrumFile& infile, int strand);
		void    createTiedNote     (HTp left, HTp right);

};


class Tool_satb2gs : public HumTool {
	public:
		         Tool_satb2gs    (void);
		        ~Tool_satb2gs    () {};

		bool     run             (HumdrumFile& infile);
		bool     run             (const string& indata, ostream& out);
		bool     run             (HumdrumFile& infile, ostream& out);

	protected:
		void     initialize      (HumdrumFile& infile);
		void     processFile     (HumdrumFile& infile);
		void     example         (void);
		void     usage           (const string& command);
		void     convertData     (HumdrumFile& infile);
		int      getSatbTracks   (vector<int>& tracks, HumdrumFile& infile);
		void     printSpine      (HumdrumFile& infile, int row, int col, 
		                          vector<int>& satbtracks);
		void     printExInterp   (HumdrumFile& infile, int line, 
		                          vector<int>& tracks);
		void     printLastLine   (HumdrumFile& infile, int line, 
		                          vector<int>& tracks);
	private:
		int    debugQ    = 0;             // used with --debug option
};



class Tool_transpose : public HumTool {
	public:
		         Tool_transpose  (void);
		        ~Tool_transpose  () {};

		bool     run             (HumdrumFile& infile);
		bool     run             (const string& indata, ostream& out);
		bool     run             (HumdrumFile& infile, ostream& out);

	protected:

		// auto transpose functions:
		void     initialize             (HumdrumFile& infile);
		void     convertScore           (HumdrumFile& infile, int style);
		void     processFile            (HumdrumFile& infile,
		                                 vector<bool>& spineprocess);
		void     convertToConcertPitches(HumdrumFile& infile, int line,
		                                 vector<int>& tvals);
		void     convertToWrittenPitches(HumdrumFile& infile, int line,
		                                 vector<int>& tvals);
		void     printNewKeySignature   (const string& keysig, int trans);
		void     processInterpretationLine(HumdrumFile& infile, int line,
		                                 vector<int>& tvals, int style);
		int      isKeyMarker            (const string& str);
		void     printNewKeyInterpretation(HumdrumLine& aRecord,
		                                 int index, int transval);
		int      hasTrMarkers           (HumdrumFile& infile, int line);
		void     printHumdrumKernToken  (HumdrumLine& record, int index,
		                                 int transval);
		int      checkForDeletedLine    (HumdrumFile& infile, int line);
		int      getBase40ValueFromInterval(const string& string);
		void     example                (void);
		void     usage                  (const string& command);
		void     printHumdrumDataRecord (HumdrumLine& record,
		                                 vector<bool>& spineprocess);

		double   pearsonCorrelation     (int size, double* x, double* y);
		void     doAutoTransposeAnalysis(HumdrumFile& infile);
		void     addToHistogramDouble   (vector<vector<double> >& histogram,
		                                 int pc, double start, double dur,
		                                 double tdur, int segments);
		double   storeHistogramForTrack (vector<vector<double> >& histogram, 
		                                 HumdrumFile& infile, int track,
		                                 int segments);
		void     printHistograms        (int segments, vector<int> ktracks, 
		                                vector<vector<vector<double> > >&
		                                 trackhist);
		void     doAutoKeyAnalysis      (vector<vector<vector<double> > >&
		                                 analysis, int level, int hop, int count,
		                                 int segments, vector<int>& ktracks, 
		                                 vector<vector<vector<double> > >&
		                                 trackhist);
		void     doTrackKeyAnalysis     (vector<vector<double> >& analysis,
		                                 int level, int hop, int count, 
		                                 vector<vector<double> >& trackhist,
		                                 vector<double>& majorweights,
		                                 vector<double>& minorweights);
		void     identifyKeyDouble      (vector<double>& correls, 
		                                 vector<double>& histogram, 
		                                 vector<double>& majorweights, 
		                                 vector<double>& minorweights);
		void     fillWeightsWithKostkaPayne(vector<double>& maj,
		                                 vector<double>& min);
		void     printRawTrackAnalysis  (vector<vector<vector<double> > >&
		                                 analysis, vector<int>& ktracks);
		void     doSingleAnalysis       (vector<double>& analysis,
		                                 int startindex, int length,
		                                 vector<vector<double> >& trackhist, 
		                                 vector<double>& majorweights, 
		                                 vector<double>& minorweights);
		void     identifyKey            (vector<double>& correls, 
		                                 vector<double>& histogram,
		                                 vector<double>& majorweights, 
		                                 vector<double>& minorweights);
		void     doTranspositionAnalysis(vector<vector<vector<double> > >&
		                                 analysis);
		int      calculateTranspositionFromKey(int targetkey,
		                                 HumdrumFile& infile);
		void     printTransposedToken   (HumdrumFile& infile, int row, int col,
		                                 int transval);
		void     printTransposeInformation(HumdrumFile& infile,
		                                 vector<bool>& spineprocess,
		                                 int line, int transval);
		int      getTransposeInfo       (HumdrumFile& infile, int row, int col);
		void     printNewKernString     (const string& string, int transval);

	private:
		int      transval     = 0;   // used with -b option
		int      ssetkeyQ     = 0;   // used with -k option
		int      ssetkey      = 0;   // used with -k option
		int      currentkey   = 0;
		int      autoQ        = 0;   // used with --auto option
		int      debugQ       = 0;   // used with --debug option
		int      spineQ       = 0;   // used with -s option
		string   spinestring  = "";  // used with -s option
		int      octave       = 0;   // used with -o option
		int      concertQ     = 0;   // used with -C option
		int      writtenQ     = 0;   // used with -W option
		int      quietQ       = 0;   // used with -q option
		int      instrumentQ  = 0;   // used with -I option
};



} // end of namespace hum


#endif /* _HUMLIB_H_INCLUDED */


<|MERGE_RESOLUTION|>--- conflicted
+++ resolved
@@ -1,11 +1,7 @@
 //
 // Programmer:    Craig Stuart Sapp <craig@ccrma.stanford.edu>
 // Creation Date: Sat Aug  8 12:24:49 PDT 2015
-<<<<<<< HEAD
-// Last Modified: Thu Aug 24 11:40:49 PDT 2017
-=======
-// Last Modified: Wed, Aug  9, 2017  5:51:03 PM
->>>>>>> a9b790b9
+// Last Modified: Thu Aug 24 11:44:31 PDT 2017
 // Filename:      humlib.h
 // URL:           https://github.com/craigsapp/humlib/blob/master/include/humlib.h
 // Syntax:        C++11
