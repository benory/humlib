//
// Programmer:    Craig Stuart Sapp <craig@ccrma.stanford.edu>
// Creation Date: Sat Aug  8 12:24:49 PDT 2015
<<<<<<< HEAD
// Last Modified: Wed, Sep 13, 2017 11:36:13 AM
=======
// Last Modified: Tue Sep 12 11:56:18 PDT 2017
>>>>>>> 01ae006c
// Filename:      humlib.h
// URL:           https://github.com/craigsapp/humlib/blob/master/include/humlib.h
// Syntax:        C++11
// vim:           ts=3
//
// Description:   Include file for humlib library.
//
/*
Copyright (c) 2015, 2016, 2017 Craig Stuart Sapp
All rights reserved.

Redistribution and use in source and binary forms, with or without
modification, are permitted provided that the following conditions are met:

1. Redistributions of source code must retain the above copyright notice, this
   list of conditions and the following disclaimer.
2. Redistributions in binary form must reproduce the above copyright notice,
   and the following disclaimer in the documentation and/or other materials
   provided with the distribution.

THIS SOFTWARE IS PROVIDED BY THE COPYRIGHT HOLDERS AND CONTRIBUTORS "AS IS" AND
ANY EXPRESS OR IMPLIED WARRANTIES, INCLUDING, BUT NOT LIMITED TO, THE IMPLIED
WARRANTIES OF MERCHANTABILITY AND FITNESS FOR A PARTICULAR PURPOSE ARE
DISCLAIMED. IN NO EVENT SHALL THE COPYRIGHT OWNER OR CONTRIBUTORS BE LIABLE FOR
ANY DIRECT, INDIRECT, INCIDENTAL, SPECIAL, EXEMPLARY, OR CONSEQUENTIAL DAMAGES
(INCLUDING, BUT NOT LIMITED TO, PROCUREMENT OF SUBSTITUTE GOODS OR SERVICES;
LOSS OF USE, DATA, OR PROFITS; OR BUSINESS INTERRUPTION) HOWEVER CAUSED AND
ON ANY THEORY OF LIABILITY, WHETHER IN CONTRACT, STRICT LIABILITY, OR TORT
(INCLUDING NEGLIGENCE OR OTHERWISE) ARISING IN ANY WAY OUT OF THE USE OF THIS
SOFTWARE, EVEN IF ADVISED OF THE POSSIBILITY OF SUCH DAMAGE.

*/

#ifndef _HUMLIB_H_INCLUDED
#define _HUMLIB_H_INCLUDED

#include <stdarg.h>
#include <string.h>

#include <algorithm>
#include <cctype>
#include <cmath>
#include <fstream>
#include <functional>
#include <iostream>
#include <list>
#include <locale>
#include <map>
#include <regex>
#include <set>
#include <sstream>
#include <string>
#include <utility>
#include <vector>

using std::cerr;
using std::cin;
using std::cout;
using std::endl;
using std::ends;
using std::ifstream;
using std::invalid_argument;
using std::istream;
using std::istreambuf_iterator;
using std::list;
using std::map;
using std::ostream;
using std::pair;
using std::regex;
using std::set;
using std::string;
using std::stringstream;
using std::to_string;
using std::vector;

#ifdef USING_URI
	#include <sys/types.h>   /* socket, connect */
	#include <sys/socket.h>  /* socket, connect */
	#include <netinet/in.h>  /* htons           */
	#include <netdb.h>       /* gethostbyname   */
	#include <unistd.h>      /* read, write     */
	#include <string.h>      /* memcpy          */
   #include <sstream>
#endif

#include "pugiconfig.hpp"
#include "pugixml.hpp"

using pugi::xml_node;
using pugi::xml_attribute;
using pugi::xml_document;
using pugi::xpath_node;

namespace hum {

class Convert;
class HumNum;
class HumAddress;
class HumdrumToken;
typedef HumdrumToken* HTp;
class HumdrumLine;
class HumdrumFileBase;
class HumdrumFileStructure;
class HumdrumFileContent;
class HumdrumFile;
class GridVoice;


class HumParameter : public string {
	public:
		HumParameter(void);
		HumParameter(const string& str);
		HumdrumToken* origin;
};

typedef map<string, map<string, map<string, HumParameter> > > MapNNKV;
typedef map<string, map<string, HumParameter> > MapNKV;
typedef map<string, HumParameter> MapKV;

class HumHash {
	public:
		               HumHash             (void);
		              ~HumHash             ();

		string         getValue            (const string& key) const;
		string         getValue            (const string& ns2,
		                                    const string& key) const;
		string         getValue            (const string& ns1, const string& ns2,
		                                    const string& key) const;
		HTp            getValueHTp         (const string& key) const;
		HTp            getValueHTp         (const string& ns2,
		                                    const string& key) const;
		HTp            getValueHTp         (const string& ns1, const string& ns2,
		                                    const string& key) const;
		int            getValueInt         (const string& key) const;
		int            getValueInt         (const string& ns2,
		                                    const string& key) const;
		int            getValueInt         (const string& ns1, const string& ns2,
		                                    const string& key) const;
		HumNum         getValueFraction    (const string& key) const;
		HumNum         getValueFraction    (const string& ns2,
		                                    const string& key) const;
		HumNum         getValueFraction    (const string& ns1, const string& ns2,
		                                    const string& key)const ;
		double         getValueFloat       (const string& key)const ;
		double         getValueFloat       (const string& ns2,
		                                    const string& key) const;
		double         getValueFloat       (const string& ns1, const string& ns2,
		                                    const string& key) const;
		bool           getValueBool        (const string& key) const;
		bool           getValueBool        (const string& ns2,
		                                    const string& key) const;
		bool           getValueBool        (const string& ns1, const string& ns2,
		                                    const string& key) const;

		void           setValue            (const string& key,
		                                    const string& value);
		void           setValue            (const string& ns2,
		                                    const string& key,
		                                    const string& value);
		void           setValue            (const string& ns1,
		                                    const string& ns2,
		                                    const string& key,
		                                    const string& value);
		void           setValue            (const string& key,
		                                    const char* value);
		void           setValue            (const string& ns2,
		                                    const string& key,
		                                    const char* value);
		void           setValue            (const string& ns1,
		                                    const string& ns2,
		                                    const string& key,
		                                    const char* value);
		void           setValue            (const string& key, int value);
		void           setValue            (const string& ns2, const string& key,
		                                    int value);
		void           setValue            (const string& ns1, const string& ns2,
		                                    const string& key, int value);
		void           setValue            (const string& key, HTp value);
		void           setValue            (const string& ns2, const string& key,
		                                    HTp value);
		void           setValue            (const string& ns1, const string& ns2,
		                                    const string& key, HTp value);
		void           setValue            (const string& key, HumNum value);
		void           setValue            (const string& ns2, const string& key,
		                                    HumNum value);
		void           setValue            (const string& ns1, const string& ns2,
		                                    const string& key, HumNum value);
		void           setValue            (const string& key, double value);
		void           setValue            (const string& ns2, const string& key,
		                                    double value);
		void           setValue            (const string& ns1, const string& ns2,
		                                    const string& key, double value);
		bool           isDefined           (const string& key) const;
		bool           isDefined           (const string& ns2,
		                                    const string& key) const;
		bool           isDefined           (const string& ns1, const string& ns2,
		                                    const string& key) const;
		void           deleteValue         (const string& key);
		void           deleteValue         (const string& ns2, const string& key);
		void           deleteValue         (const string& ns1, const string& ns2,
		                                    const string& key);
		vector<string> getKeys             (void) const;
		vector<string> getKeys             (const string& ns) const;
		vector<string> getKeys             (const string& ns1,
		                                    const string& ns2) const;
		bool           hasParameters       (void) const;
		bool           hasParameters       (const string& ns) const;
		bool           hasParameters       (const string& ns1,
		                                    const string& ns2) const;
		int            getParameterCount   (void) const;
		int            getParameterCount   (const string& ns) const;
		int            getParameterCount   (const string& ns1,
		                                    const string& ns2) const;
		void           setPrefix           (const string& value);
		string         getPrefix           (void) const;
		ostream&       printXml            (ostream& out = cout, int level = 0,
		                                    const string& indent = "\t");
		ostream&       printXmlAsGlobal    (ostream& out = cout, int level = 0,
		                                    const string& indent = "\t");

		void           setOrigin           (const string& key,
		                                    HumdrumToken* tok);
		void           setOrigin           (const string& key,
		                                    HumdrumToken& tok);
		void           setOrigin           (const string& ns2, const string& key,
		                                    HumdrumToken* tok);
		void           setOrigin           (const string& ns2, const string& key,
		                                    HumdrumToken& tok);
		void           setOrigin           (const string& ns1, const string& ns2,
		                                    const string& parameter,
		                                    HumdrumToken* tok);
		void           setOrigin           (const string& ns1, const string& ns2,
		                                    const string& parameter,
		                                    HumdrumToken& tok);

		HumdrumToken*  getOrigin           (const string& key) const;
		HumdrumToken*  getOrigin           (const string& ns2,
		                                    const string& key) const;
		HumdrumToken*  getOrigin           (const string& ns1,
		                                    const string& ns2,
		                                    const string& parameter) const;

	protected:
		void           initializeParameters(void);
		vector<string> getKeyList          (const string& keys) const;

	private:
		MapNNKV* parameters;
		string   prefix;

	friend ostream& operator<<(ostream& out, const HumHash& hash);
};



class HumNum {
	public:
		         HumNum             (void);
		         HumNum             (int value);
		         HumNum             (int numerator, int denominator);
		         HumNum             (const HumNum& rat);
		         HumNum             (const string& ratstring);
		         HumNum             (const char* ratstring);
		        ~HumNum             ();

		bool     isNegative         (void) const;
		bool     isPositive         (void) const;
		bool     isZero             (void) const;
		bool     isNonZero          (void) const;
		bool     isNonNegative      (void) const;
		bool     isNonPositive      (void) const;
		bool     isInfinite         (void) const;
		bool     isFinite           (void) const;
		bool     isNaN              (void) const;
		bool     isInteger          (void) const;
		bool     isPowerOfTwo       (void) const;
		double   getFloat           (void) const;
		double   toFloat  (void) const { return getFloat(); }
		int      getInteger         (double round = 0.0) const;
		int      toInteger (double round = 0.0) const {
		                                            return getInteger(round); }
		int      getNumerator       (void) const;
		int      getDenominator     (void) const;
		HumNum   getRemainder       (void) const;
		void     setValue           (int numerator);
		void     setValue           (int numerator, int denominator);
		void     setValue           (const string& ratstring);
		void     setValue           (const char* ratstring);
		HumNum   getAbs             (void) const;
		HumNum&  makeAbs            (void);
		HumNum&  operator=          (const HumNum& value);
		HumNum&  operator=          (int value);
		HumNum&  operator+=         (const HumNum& value);
		HumNum&  operator+=         (int value);
		HumNum&  operator-=         (const HumNum& value);
		HumNum&  operator-=         (int value);
		HumNum&  operator*=         (const HumNum& value);
		HumNum&  operator*=         (int value);
		HumNum&  operator/=         (const HumNum& value);
		HumNum&  operator/=         (int value);
		HumNum   operator-          (void) const;
		HumNum   operator+          (const HumNum& value) const;
		HumNum   operator+          (int value) const;
		HumNum   operator-          (const HumNum& value) const;
		HumNum   operator-          (int value) const;
		HumNum   operator*          (const HumNum& value) const;
		HumNum   operator*          (int value) const;
		HumNum   operator/          (const HumNum& value) const;
		HumNum   operator/          (int value) const;
		bool     operator==         (const HumNum& value) const;
		bool     operator==         (double value) const;
		bool     operator==         (int value) const;
		bool     operator!=         (const HumNum& value) const;
		bool     operator!=         (double value) const;
		bool     operator!=         (int value) const;
		bool     operator<          (const HumNum& value) const;
		bool     operator<          (double value) const;
		bool     operator<          (int value) const;
		bool     operator<=         (const HumNum& value) const;
		bool     operator<=         (double value) const;
		bool     operator<=         (int value) const;
		bool     operator>          (const HumNum& value) const;
		bool     operator>          (double value) const;
		bool     operator>          (int value) const;
		bool     operator>=         (const HumNum& value) const;
		bool     operator>=         (double value) const;
		bool     operator>=         (int value) const;
		ostream& printFraction      (ostream& = cout) const;
		ostream& printMixedFraction (ostream& out = cout,
		                             string separator = "_") const;
		ostream& printList          (ostream& out) const;

	protected:
		void     reduce             (void);
		int      gcdIterative       (int a, int b);
		int      gcdRecursive       (int a, int b);

	private:
		int top;
		int bot;
};


ostream& operator<<(ostream& out, const HumNum& number);

template <typename A>
ostream& operator<<(ostream& out, const vector<A>& v);



class HumRegex {
	public:
		            HumRegex           (void);
		            HumRegex           (const string& exp,
		                                const string& options = "");
		           ~HumRegex           ();

		// setting persistent options for regular expression contruction
		void        setIgnoreCase      (void);
		bool        getIgnoreCase      (void);
		void        unsetIgnoreCase    (void);

		// setting persistent search/match options
		void        setGlobal          (void);
		bool        getGlobal          (void);
		void        unsetGlobal        (void);

		// replacing
		string&     replaceDestructive (string& input, const string& replacement,
		                                const string& exp);
		string&     replaceDestructive (string& input, const string& replacement,
		                                const string& exp,
		                                const string& options);
		string      replaceCopy        (const string& input,
		                                const string& replacement,
		                                const string& exp);
		string      replaceCopy        (const string& input,
		                                const string& replacement,
		                                const string& exp,
		                                const string& options);

		string&     replaceDestructive (string* input, const string& replacement,
		                                const string& exp);
		string&     replaceDestructive (string* input, const string& replacement,
		                                const string& exp,
		                                const string& options);
		string      replaceCopy        (string* input, const string& replacement,
		                                const string& exp);
		string      replaceCopy        (string* input, const string& replacement,
		                                const string& exp,
		                                const string& options);
		string&      tr                 (string& input, const string& from, 
		                                const string& to);

		// matching (full-string match)
		bool        match              (const string& input, const string& exp);
		bool        match              (const string& input, const string& exp,
		                                const string& options);
		bool        match              (const string* input, const string& exp);
		bool        match              (const string* input, const string& exp,
		                                const string& options);


		// searching
		// http://www.cplusplus.com/reference/regex/regex_search
		bool        search             (const string& input, const string& exp);
		bool        search             (const string& input, const string& exp,
		                                const string& options);
		bool        search             (const string& input, int startindex,
		                                const string& exp);
		bool        search             (const string& input, int startindex,
		                                const string& exp,
		                                const string& options);

		bool        search             (string* input, const string& exp);
		bool        search             (string* input, const string& exp,
		                                const string& options);
		bool        search             (string* input, int startindex,
		                                const string& exp);
		bool        search             (string* input, int startindex,
		                                const string& exp,
		                                const string& options);

		int         getMatchCount      (void);
		string      getMatch           (int index);
		int         getMatchInt        (int index);
		string      getPrefix          (void);
		string      getSuffix          (void);
		int         getMatchStartIndex (int index = 0);
		int         getMatchEndIndex   (int index = 0);
		int         getMatchLength     (int index = 0);

		// token lists:
		bool        split              (vector<string>& entries,
		                                const string& buffer,
		                                const string& separator);

	protected:
		std::regex_constants::syntax_option_type
				getTemporaryRegexFlags(const string& sflags);
		std::regex_constants::match_flag_type
				getTemporarySearchFlags(const string& sflags);


	private:

		// m_regex: stores the regular expression to use as a default.
		//
		// http://en.cppreference.com/w/cpp/regex/basic_regex
		// .assign(string) == set the regular expression.
		// operator=       == set the regular expression.
		// .flags()        == return syntax_option_type used to construct.
		std::regex m_regex;

		// m_matches: stores the matches from a search:
		//
		// http://en.cppreference.com/w/cpp/regex/match_results
		// .empty()     == check if match was successful.
		// .size()      == number of matches.
		// .length(i)   == return length of a submatch.
		// .position(i) == return start index of submatch in search string.
		// .str(i)      == return string of submatch.
		// operator[i]  == return submatch.
		// .prefix
		// .suffix
		// .begin()     == start of submatch list.
		// .end()       == end of submatch list.
		std::smatch m_matches;

		// m_regexflags: store default settings for regex processing
		// http://en.cppreference.com/w/cpp/regex/syntax_option_type
		// http://en.cppreference.com/w/cpp/regex/basic_regex
		// /usr/local/Cellar/gcc49/4.9.3/include/c++/4.9.3/bits/regex_constants.h 
		//
		// Options (in the namespace std::regex_constants):
		//    icase      == Ignore case.
		//    nosubs     == Don't collect submatches.
		//    optimize   == Make matching faster, but construction slower.
		//    collate    == locale character ranges.
		//    multiline  == C++17 only.
		//
		// Only one of the following can be given.  EMCAScript will be
		// used by default if none specified.
		//    EMCAScript == Use EMCAScript regex syntax.
		//    basic      == Use basic POSIX syntax.
		//    extended   == Use extended POSIX syntax.
		//    awk        == Use awk POSIX syntax.
		//    grep       == Use grep POSIX syntax.
		//    egrep      == Use egrep POSIX syntax.
		std::regex_constants::syntax_option_type m_regexflags;

		// m_flags: store default settings for regex processing
		// http://www.cplusplus.com/reference/regex/regex_search
		//    match_default     == clear all options.
		//    match_not_bol     == not beginning of line.
		//    match_not_eol     == not end of line.
		//    match_not_bow     == not beginning of word for \b.
		//    match_not_eow     == not end of word for \b.
		//    match_any         == any match acceptable if more than 1 possible..
		//    match_not_null    == empty sequence does note match.
		//    match_continuous  ==
		//    match_prev_avail  ==
		//    format_default    == same as match_default.
		std::regex_constants::match_flag_type m_searchflags;

};



class HumdrumLine;
class HumdrumToken;

class HumAddress {
	public:
		                    HumAddress        (void);
		                    HumAddress        (HumAddress& address);
		                   ~HumAddress        ();

		HumAddress&         operator=         (const HumAddress& address);
		int                 getLineIndex      (void) const;
		int                 getLineNumber     (void) const;
		int                 getFieldIndex     (void) const;
		const HumdrumToken& getDataType       (void) const;
		const string&       getSpineInfo      (void) const;
		int                 getTrack          (void) const;
		int                 getSubtrack       (void) const;
		int                 getSubtrackCount  (void) const;
		string              getTrackString    (string separator = ".") const;
		HumdrumLine*        getLine           (void) const;
		HumdrumLine*        getOwner          (void) const { return getLine(); }
		bool                hasOwner          (void) const;

	protected:
		void                setOwner          (HumdrumLine* aLine);
		void                setFieldIndex     (int fieldlindex);
		void                setSpineInfo      (const string& spineinfo);
		void                setTrack          (int aTrack, int aSubtrack);
		void                setTrack          (int aTrack);
		void                setSubtrack       (int aSubtrack);
		void                setSubtrackCount  (int aSubtrack);

	private:

		// fieldindex: This is the index of the token in the HumdrumLine
		// which owns this token.
		int m_fieldindex;

		// spining: This is the spine position of the token. A simple spine
		// position is an integer, starting with "1" for the first spine
		// of the file (left-most spine).  When the spine splits, "(#)a"
		// is wrapped around the left-subspine's spine info, and "(#)b"
		// around the right-subspine's info. Merged spines will add a space
		// between the two or more merged spines information, such as
		// "(#)a (#)b" for two sub-spines merged into a single spine again.
		// But in this case there is a spine info simplification which will
		// convert "(#)a (#)b" into "#" where # is the original spine number.
		// Other more complicated mergers may be simplified in the future.
		string m_spining;

		// track: This is the track number of the spine.  It is the first
		// number found in the spineinfo string.
		int m_track;

		// subtrack: This is the subtrack number for the spine.  When a spine
		// is not split, it will be 0, if the spine has been split with *^,
		// then the left-subspine will be in subtrack 1 and the right-spine
		// will be subtrack 2.  If subspines are exchanged with *x, then their
		// subtrack assignments will also change.
		int m_subtrack;

		// subtrackcount: The number of currently active subtracks tokens
		// on the owning HumdrumLine (in the same track).  The subtrack range
		// is from 1 (if there is only a primary spine), to a larger number.
		// if subtrackcount is 0, then the variable is not set, or there are
		// no tokens in the track (such as for global comments).
		int m_subtrackcount;

		// owner: This is the line which manages the given token.
		HumdrumLine* m_owner;

	friend class HumdrumToken;
	friend class HumdrumLine;
	friend class HumdrumFile;
};



class HumParamSet {

	public:
		              HumParamSet        (void);
		              HumParamSet        (const string& token);
		              HumParamSet        (HTp token);
		             ~HumParamSet        ();

		const string& getNamespace1      (void);
		const string& getNamespace2      (void);
		string        getNamespace       (void);
		void          setNamespace1      (const string& name);
		void          setNamespace2      (const string& name);
		void          setNamespace       (const string& name);
		void          setNamespace       (const string& name1, const string& name2);

		void          clear              (void);
		int           getCount           (void);
		const string& getParameterName   (int index);
		const string& getParameterValue  (int index);
		int           addParameter       (const string& name, const string& value);
		int           setParameter       (const string& name, const string& value);
		void          readString         (const string& text);
		ostream&      printXml           (ostream& out = cout, int level = 0,
		                                  const string& indent = "\t");

	private:
		string ns1;
		string ns2;
		vector<pair<string, string>> parameters;

};



class _HumInstrument {
	public:
		_HumInstrument    (void) { humdrum = ""; name = ""; gm = 0; }
	  ~_HumInstrument    ()     { humdrum = ""; name = ""; gm = 0; }

		string humdrum;
		string name;
		int    gm;
};


class HumInstrument {
	public:
		           HumInstrument       (void);
		           HumInstrument       (const string& Hname);
		          ~HumInstrument       ();

		string     getName             (void);
		string     getName             (const string& Hname);
		string     getHumdrum          (void);
		int        getGM               (void);
		int        getGM               (const string& Hname);
		void       setHumdrum          (const string& Hname);
		int        setGM               (const string& Hname, int aValue);

	private:
		int                            index;
		static vector<_HumInstrument>  data;
		static int                     classcount;

	protected:
		void       initialize          (void);
		void       afi                 (const char* humdrum_name, int midinum,
		                                const char* EN_name);
		int        find                (const string& Hname);
		void       sortData            (void);
		static int data_compare_by_humdrum_name(const void* a, const void* b);
};


///////////////////////////////////////////////////////////////////////////
//
// General MIDI instrument definitions
//

#define  CH_1                             0
#define  CH_2                             1
#define  CH_3                             2
#define  CH_4                             3
#define  CH_5                             4
#define  CH_6                             5
#define  CH_7                             6
#define  CH_8                             7
#define  CH_9                             8
#define  CH_10                            9
#define  CH_11                            10
#define  CH_12                            11
#define  CH_13                            12
#define  CH_14                            13
#define  CH_15                            14
#define  CH_16                            15

#define  GM_PIANO(X)                      (0+(X))
#define  GM_ACOUSTIC_GRAND_PIANO          (0)
#define  GM_BRIGHT_ACOUSTIC_PIANO         (1)
#define  GM_ELECTRIC_GRAND_PIANO          (1)
#define  GM_HONKYTONK_PIANO               (2)
#define  GM_HONKY_TONK_PIANO              (3)
#define  GM_ELECTRIC_PIANO_1              (4)
#define  GM_ELECTRIC_PIANO_2              (5)
#define  GM_HARPSICHORD                   (6)
#define  GM_CLAVI                         (7)

#define  GM_CHROMATIC(X)                  (8+(X))
#define  GM_CELESTA                       (8)
#define  GM_GLOCKENSPIEL                  (9)
#define  GM_MUSIC_BOX                     (10)
#define  GM_VIBRAPHONE                    (11)
#define  GM_MARIMBA                       (12)
#define  GM_XYLOPHONE                     (13)
#define  GM_TUBULAR_BELLS                 (14)
#define  GM_DULCIMER                      (15)

#define  GM_ORGAN(X)                      (16+(X))
#define  GM_DRAWBAR_ORGAN                 (16)
#define  GM_PERCUSSIVE_ORGAN              (17)
#define  GM_ROCK_ORGAN                    (18)
#define  GM_CHURCH_ORGAN                  (19)
#define  GM_REED_ORGAN                    (20)
#define  GM_ACCORDION                     (21)
#define  GM_HARMONICA                     (22)
#define  GM_TANGO_ACCORDION               (23)

#define  GM_GUITAR(X)                     (24+(X))
#define  GM_ACOUSTIC_GUITAR_NYLON         (24)
#define  GM_ACOUSTIC_GUITAR_STEEL         (25)
#define  GM_ELECTRIC_GUITAR_JAZZ          (26)
#define  GM_ELECTRIC_GUITAR_CLEAN         (27)
#define  GM_ELECTRIC_GUITAR_MUTED         (28)
#define  GM_OVERDRIVEN_GUITAR             (29)
#define  GM_DISTORTION_GUITAR             (30)
#define  GM_GUITAR_HARMONICS              (31)

#define  GM_BASS(X)                       (32+(X))
#define  GM_ACOUSTIC_BASS                 (32)
#define  GM_ELECTRIC_BASS_FINGER          (33)
#define  GM_ELECTRIC_BASS_PICK            (34)
#define  GM_FRETLESS_BASS                 (35)
#define  GM_SLAP_BASS_1                   (36)
#define  GM_SLAP_BASS_2                   (37)
#define  GM_SYNTH_BASS_1                  (38)
#define  GM_SYNTH_BASS_2                  (39)

#define  GM_STRINGS(X)                    (40+(X))
#define  GM_VIOLIN                        (40)
#define  GM_VIOLA                         (41)
#define  GM_CELLO                         (42)
#define  GM_CONTRABASS                    (43)
#define  GM_TREMOLO_STRINGS               (44)
#define  GM_PIZZACATO_STRINGS             (45)
#define  GM_ORCHESTRAL_HARP               (46)
#define  GM_TIMPANI                       (47)

#define  GM_ENSEMBLE(X)                   (48+(X))
#define  GM_STRING_ENSEMBLE_1             (48)
#define  GM_STRING_ENSEMBLE_2             (49)
#define  GM_SYNTHSTRINGS_1                (50)
#define  GM_SYNTHSTRINGS_2                (51)
#define  GM_CHOIR_AAHS                    (52)
#define  GM_VOICE_OOHS                    (53)
#define  GM_SYNTH_VOICE                   (54)
#define  GM_ORCHESTRA_HIT                 (55)

#define  GM_BRASS(X)                      (56+(X))
#define  GM_TRUMPET                       (56)
#define  GM_TROMBONE                      (57)
#define  GM_TUBA                          (58)
#define  GM_MUTED_TRUMPED                 (59)
#define  GM_FRENCH_HORN                   (60)
#define  GM_BRASS_SECTION                 (61)
#define  GM_SYNTHBRASS_1                  (62)
#define  GM_SYNTHBRASS_2                  (63)

#define  GM_REED(X)                       (64+(X))
#define  GM_SOPRANO_SAX                   (64)
#define  GM_ALTO_SAX                      (65)
#define  GM_TENOR_SAX                     (66)
#define  GM_BARITONE_SAX                  (67)
#define  GM_OBOE                          (68)
#define  GM_ENGLISH_HORN                  (69)
#define  GM_BASSOON                       (70)
#define  GM_CLARINET                      (71)

#define  GM_PIPE(X)                       (72+(X))
#define  GM_PICCOLO                       (72)
#define  GM_FLUTE                         (73)
#define  GM_RECORDER                      (74)
#define  GM_PAN_FLUTE                     (75)
#define  GM_BLOWN_BOTTLE                  (76)
#define  GM_SHAKUHACHI                    (77)
#define  GM_WHISTLE                       (78)
#define  GM_OCARINA                       (79)

#define  GM_LEAD(X)                       (80+(X))
#define  GM_LEAD_SQUARE                   (80)
#define  GM_LEAD_SAWTOOTH                 (81)
#define  GM_LEAD_CALLIOPE                 (82)
#define  GM_LEAD_CHIFF                    (83)
#define  GM_LEAD_CHARANG                  (84)
#define  GM_LEAD_VOICE                    (85)
#define  GM_LEAD_FIFTHS                   (86)
#define  GM_LEAD_BASS                     (87)

#define  GM_PAD(X)                        (88+(X))
#define  GM_PAD_NEW_AGE                   (88)
#define  GM_PAD_WARM                      (89)
#define  GM_PAD_POLYSYNTH                 (90)
#define  GM_PAD_CHOIR                     (91)
#define  GM_PAD_BOWED                     (92)
#define  GM_PAD_METALLIC                  (93)
#define  GM_PAD_HALO                      (94)
#define  GM_PAD_SWEEP                     (95)

#define  GM_FX(X)                         (96+(X))
#define  GM_FX_TRAIN                      (96)
#define  GM_FX_SOUNDTRACK                 (97)
#define  GM_FX_CRYSTAL                    (98)
#define  GM_FX_ATMOSPHERE                 (99)
#define  GM_FX_BRIGHTNESS                 (100)
#define  GM_FX_GOBLINS                    (101)
#define  GM_FX_ECHOES                     (102)
#define  GM_FX_SCI_FI                     (103)

#define  GM_ETHNIC(X)                     (104+(X))
#define  GM_SITAR                         (104)
#define  GM_BANJO                         (105)
#define  GM_SHAMISEN                      (106)
#define  GM_KOTO                          (107)
#define  GM_KALIMBA                       (108)
#define  GM_BAGPIPE                       (109)
#define  GM_FIDDLE                        (110)
#define  GM_SHANAI                        (111)

#define  GM_PERCUSSION(X)                 (112+(X))
#define  GM_TINKLE_BELL                   (112)
#define  GM_AGOGO                         (113)
#define  GM_STEEL_DRUMS                   (114)
#define  GM_WOODBLOCKS                    (115)
#define  GM_TAIKO_DRUM                    (116)
#define  GM_MELODIC_DRUM                  (117)
#define  GM_SYNTH_DRUM                    (118)
#define  GM_REVERSE_CYMBAL                (119)

#define  GM_SOUNDEFFECT(X)                (120+(X))
#define  GM_GUITAR_FRET_NOISE             (120)
#define  GM_BREATH_NOISE                  (121)
#define  GM_SEASHORE                      (122)
#define  GM_BIRD_TWEET                    (123)
#define  GM_TELEPHONE_RING                (124)
#define  GM_HELICOPTER                    (125)
#define  GM_APPLAUSE                      (126)
#define  GM_GUNSHOT                       (127)

//
// Percussion instruments on channel 10
//

#define  GM_ACOUSTIC_BASS_DRUM            (35)
#define  GM_BASS_DRUM_1                   (36)
#define  GM_SIDE_STICK                    (37)
#define  GM_ACOUSTIC_SNARE                (38)
#define  GM_HAND_CLAP                     (39)
#define  GM_ELECTRIC_SNARE                (40)
#define  GM_LOW_FLOOR_TOM                 (41)
#define  GM_CLOSED_HI_HAT                 (42)
#define  GM_HIGH_FLOOR_TOM                (43)
#define  GM_PEDAL_HI_HAT                  (44)
#define  GM_LOW_TOM                       (45)
#define  GM_OPEN_HI_HAT                   (46)
#define  GM_LOW_MID_TOM                   (47)
#define  GM_HIGH_MID_TOM                  (48)
#define  GM_CRASH_CYMBAL_1                (49)
#define  GM_HIGH_TOM                      (50)
#define  GM_RIDE_CYMBAL_1                 (51)
#define  GM_CHINESE_CYMBAL                (52)
#define  GM_RIDE_BELL                     (53)
#define  GM_TAMBOURINE                    (54)
#define  GM_SPLASH_CYMBAL                 (55)
#define  GM_COWBELL                       (56)
#define  GM_CRASH_CYMBAL_2                (57)
#define  GM_VIBRASLAP                     (58)
#define  GM_RIDE_CYMBAL_2                 (59)
#define  GM_HI_BONGO                      (60)
#define  GM_LOW_BONGO                     (61)
#define  GM_MUTE_HI_CONGA                 (62)
#define  GM_OPEN_HI_CONGA                 (63)
#define  GM_LOW_CONGA                     (64)
#define  GM_HIGH_TIMBALE                  (65)
#define  GM_LOW_TIMBALE                   (66)
#define  GM_HIGH_AGOGO                    (67)
#define  GM_LOW_AGOGO                     (68)
#define  GM_CABASA                        (69)
#define  GM_MARACAS                       (70)
#define  GM_SHORT_WHISTLE                 (71)
#define  GM_LONG_WHISTLE                  (72)
#define  GM_SHORT_GUIRO                   (73)
#define  GM_LONG_GUIRO                    (74)
#define  GM_CLAVES                        (75)
#define  GM_HI_WOOD_BLOCK                 (76)
#define  GM_LOW_WOOD_BLOCK                (77)
#define  GM_MUTE_CUICA                    (78)
#define  GM_OPEN_CUICA                    (79)
#define  GM_MUTE_TRIANGLE                 (80)
#define  GM_OPEN_TRIANGLE                 (81)



class HumdrumLine : public string, public HumHash {
	public:
		         HumdrumLine            (void);
		         HumdrumLine            (const string& aString);
		         HumdrumLine            (const char* aString);
		         HumdrumLine            (HumdrumLine& line);
		         HumdrumLine            (HumdrumLine& line, void* owner);
		        ~HumdrumLine            ();

		HumdrumLine& operator=          (HumdrumLine& line);
		bool     isComment              (void) const;
		bool     isCommentLocal         (void) const;
		bool     isLocalComment         (void) const { return isCommentLocal(); }
		bool     isCommentGlobal        (void) const;
		bool     isReference            (void) const;
		string   getReferenceKey        (void) const;
		string   getReferenceValue      (void) const;
		bool     isGlobalComment         (void) const { return isCommentGlobal(); }
		bool     isExclusive            (void) const;
		bool     isExclusiveInterpretation (void) const { return isExclusive(); }
		bool     isTerminator           (void) const;
		bool     isInterp               (void) const;
		bool     isInterpretation       (void) const { return isInterp(); }
		bool     isBarline              (void) const;
		bool     isData                 (void) const;
		bool     isAllNull              (void) const;
		bool     isAllRhythmicNull      (void) const;
		bool     isEmpty                (void) const;
		bool     isBlank                (void) const { return isEmpty(); }
		bool     isManipulator          (void) const;
		bool     hasSpines              (void) const;
		bool     isGlobal               (void) const;
		HTp      token                  (int index) const;
		void     getTokens              (vector<HTp>& list);
		int      getTokenCount          (void) const;
		int      getFieldCount          (void) const { return getTokenCount(); }
		string   getTokenString         (int index) const;
		bool     equalChar              (int index, char ch) const;
		char     getChar                (int index) const;
		bool     isKernBoundaryStart    (void) const;
		bool     isKernBoundaryEnd      (void) const;
		ostream& printSpineInfo         (ostream& out = cout);
		ostream& printTrackInfo         (ostream& out = cout);
		ostream& printDataTypeInfo      (ostream& out = cout);
		ostream& printDurationInfo      (ostream& out = cout);
		ostream& printCsv               (ostream& out = cout,
		                                 const string& separator = ",");
		ostream& printXml               (ostream& out = cout, int level = 0,
		                                 const string& indent = "\t");
		ostream& printXmlParameterInfo  (ostream& out, int level,
		                                 const string& indent);
		ostream& printGlobalXmlParameterInfo(ostream& out, int level,
		                                 const string& indent);
		string   getXmlId               (const string& prefix = "") const;
		string   getXmlIdPrefix         (void) const;
		void     createLineFromTokens   (void);
		int      getLineIndex           (void) const;
		int      getLineNumber          (void) const;
		HumdrumFile* getOwner           (void);
		void     setText                (const string& text);
		string   getText                (void);

		HumNum   getDuration            (void) const;
		HumNum   getDurationFromStart   (void) const;
		HumNum   getDurationToEnd       (void) const;
		HumNum   getDurationFromBarline (void) const;
		HumNum   getDurationToBarline   (void) const;
		HumNum   getBarlineDuration     (void) const;

		HumNum   getDuration            (HumNum scale) const;
		HumNum   getDurationFromStart   (HumNum scale) const;
		HumNum   getDurationToEnd       (HumNum scale) const;
		HumNum   getDurationFromBarline (HumNum scale) const;
		HumNum   getDurationToBarline   (HumNum scale) const;
		HumNum   getBarlineDuration     (HumNum scale) const;
		int      getKernNoteAttacks     (void);
		int      addLinkedParameter     (HTp token);

		HumNum   getBeat                (HumNum beatdur = "1") const;
		HumNum   getBeat                (string beatrecip = "4") const;
		HTp      getTrackStart          (int track) const;
		void     setLineFromCsv         (const char* csv,
		                                 const string& separator = ",");
		void     setLineFromCsv         (const string& csv,
		                                 const string& separator = ",");

		// low-level editing functions (need to re-analyze structure after using)
		void     appendToken            (HTp token);
		void     appendToken            (const HumdrumToken& token);
		void     appendToken            (const string& token);
		void     appendToken            (const char* token);

		void     appendToken            (int index, HTp token);
		void     appendToken            (int index, const HumdrumToken& token);
		void     appendToken            (int index, const string& token);
		void     appendToken            (int index, const char* token);

		void     insertToken            (int index, HTp token);
		void     insertToken            (int index, const HumdrumToken& token);
		void     insertToken            (int index, const string& token);
		void     insertToken            (int index, const char* token);

		void     setDuration            (HumNum aDur);
		void     setDurationFromStart   (HumNum dur);
		void     setDurationFromBarline (HumNum dur);
		void     setDurationToBarline   (HumNum dur);

	protected:
		bool     analyzeTracks          (string& err);
		bool     analyzeTokenDurations  (string& err);
		void     setLineIndex           (int index);
		void     clear                  (void);
		void     setOwner               (void* hfile);
		int      createTokensFromLine   (void);
		void     setLayoutParameters    (void);
		void     setParameters          (const string& pdata);
		void     storeGlobalLinkedParameters(void);
		ostream&	printXmlGlobalLinkedParameterInfo(ostream& out = cout, int level = 0,
		                                 const string& indent = "\t");
		ostream& printXmlGlobalLinkedParameters(ostream& out = cout, int level = 0,
		                                 const string& indent = "\t");

	private:

		//
		// State variables managed by the HumdrumLine class:
		//

		// m_lineindex: Used to store the index number of the HumdrumLine in
		// the owning HumdrumFile object.
		// This variable is filled by HumdrumFileStructure::analyzeLines().
		int m_lineindex;

		// m_tokens: Used to store the individual tab-separated token fields
		// on a line.  These are prepared automatically after reading in
		// a full line of text (which is accessed throught the string parent
		// class).  If the full line is changed, the tokens are not updated
		// automatically -- use createTokensFromLine().  Likewise the full
		// text line is not updated if any tokens are changed -- use
		// createLineFromTokens() in that case.  The second case is more
		// useful: you can read in a HumdrumFile, tweak the tokens, then
		// reconstruct the full line and print out again.
		// This variable is filled by HumdrumFile::read().
		// The contents of this vector should be deleted when deconstructing
		// a HumdrumLine object.
		vector<HumdrumToken*> m_tokens;

		// m_duration: This is the "duration" of a line.  The duration is
		// equal to the minimum time unit of all durational tokens on the
		// line.  This also includes null tokens when the duration of a
		// previous note in a previous spine is ending on the line, so it is
		// not just the minimum duration on the line.
		// This variable is filled by HumdrumFileStructure::analyzeRhythm().
		HumNum m_duration;

		// m_durationFromStart: This is the cumulative duration of all lines
		// prior to this one in the owning HumdrumFile object.  For example,
		// the first notes in a score start at time 0, If the duration of the
		// first data line is 1 quarter note, then the durationFromStart for
		// the second line will be 1 quarter note.
		// This variable is filled by HumdrumFileStructure::analyzeRhythm().
		HumNum m_durationFromStart;

		// m_durationFromBarline: This is the cumulative duration from the
		// last barline to the current data line.
		// This variable is filled by HumdrumFileStructure::analyzeMeter().
		HumNum m_durationFromBarline;

		// m_durationToBarline: This is the duration from the start of the
		// current line to the next barline in the owning HumdrumFile object.
		// This variable is filled by HumdrumFileStructure::analyzeMeter().
		HumNum m_durationToBarline;

		// m_linkedParameters: List of Humdrum tokens which are parameters
		// (mostly only layout parameters at the moment)
		vector<HTp> m_linkedParameters;

		// owner: This is the HumdrumFile which manages the given line.
		void* m_owner;

	friend class HumdrumFileBase;
	friend class HumdrumFileStructure;
	friend class HumdrumFileContent;
	friend class HumdrumFile;
};

ostream& operator<< (ostream& out, HumdrumLine& line);
ostream& operator<< (ostream& out, HumdrumLine* line);




typedef HumdrumToken* HTp;

class HumdrumToken : public string, public HumHash {
	public:
		         HumdrumToken              (void);
		         HumdrumToken              (const HumdrumToken& token);
		         HumdrumToken              (HumdrumToken* token);
		         HumdrumToken              (const HumdrumToken& token,
		                                    HumdrumLine* owner);
		         HumdrumToken              (HumdrumToken* token,
		                                    HumdrumLine* owner);
		         HumdrumToken              (const char* token);
		         HumdrumToken              (const string& token);
		        ~HumdrumToken              ();

		bool     isNull                    (void) const;
		bool     isManipulator             (void) const;

		bool     isExclusiveInterpretation (void) const;
		bool     isSplitInterpretation     (void) const;
		bool     isMergeInterpretation     (void) const;
		bool     isExchangeInterpretation  (void) const;
		bool     isTerminateInterpretation (void) const;
		bool     isAddInterpretation       (void) const;

		// alises for the above
		bool     isExclusive               (void) const
		                                  { return isExclusiveInterpretation(); }
		bool     isExInterp                (void) const
		                                  { return isExclusiveInterpretation(); }
		bool     isSplit                   (void) const
		                                      { return isSplitInterpretation(); }
		bool     isMerge                   (void) const
		                                      { return isMergeInterpretation(); }
		bool     isExchange                (void) const
		                                   { return isExchangeInterpretation(); }
		bool     isTerminate               (void) const
		                                  { return isTerminateInterpretation(); }
		bool     isTerminator              (void) const
		                                  { return isTerminateInterpretation(); }
		bool     isAdd                     (void) const
		                                      { return isSplitInterpretation(); }

		bool     isBarline                 (void) const;
		bool     isCommentLocal            (void) const;
		bool     isCommentGlobal           (void) const;
		bool     isComment                 (void) const;
		bool     isData                    (void) const;
		bool     isInterpretation          (void) const;
		bool     isNonNullData             (void) const;
		bool     isNullData                (void) const;
		bool     isChord                   (const string& separator = " ");
		bool     isLabel                   (void) const;
		bool     hasRhythm                 (void) const;
		bool     hasBeam                   (void) const;
		bool     equalTo                   (const string& pattern);

		// kern-specific functions:
		bool     isRest                    (void);
		bool     isNote                    (void);
		bool     isSecondaryTiedNote       (void);
		bool     isSustainedNote           (void);
		bool     isNoteAttack              (void);
		bool     isInvisible               (void);
		bool     isGrace                   (void);
		bool     isClef                    (void);
		bool     isKeySignature            (void);
		bool     isKeyDesignation          (void);
		bool     isTimeSignature           (void);
		bool     isMensurationSymbol       (void);

		bool     hasSlurStart              (void);
		bool     hasSlurEnd                (void);
		int      hasVisibleAccidental      (int subtokenIndex) const;
		int      hasCautionaryAccidental   (int subtokenIndex) const;

		HumNum   getDuration               (void) const;
		HumNum   getDuration               (HumNum scale) const;
		HumNum   getTiedDuration           (void);
		HumNum   getTiedDuration           (HumNum scale);
		HumNum   getDurationNoDots         (void) const;
		HumNum   getDurationNoDots         (HumNum scale) const;
		int      getDots                   (void) const;

		HumNum   getDurationFromStart      (void) const;
		HumNum   getDurationFromStart      (HumNum scale) const;

		HumNum   getDurationToEnd          (void) const;
		HumNum   getDurationToEnd          (HumNum scale) const;

		HumNum   getDurationFromBarline    (void) const;
		HumNum   getDurationFromBarline    (HumNum scale) const;

		HumNum   getDurationToBarline      (void) const;
		HumNum   getDurationToBarline      (HumNum scale) const;

		HumNum   getBarlineDuration        (void) const;
		HumNum   getBarlineDuration        (HumNum scale) const;

		HumdrumLine* getOwner              (void) const;
		HumdrumLine* getLine               (void) const { return getOwner(); }
		bool     equalChar                 (int index, char ch) const;

		HTp      resolveNull               (void);
		void     setNullResolution         (HTp resolution);
		int      getLineIndex              (void) const;
		int      getLineNumber             (void) const;
		int      getFieldIndex             (void) const;
		int      getFieldNumber            (void) const;
		int      getTokenIndex             (void) const;
		int      getTokenNumber            (void) const;
		const string& getDataType          (void) const;
		bool     isDataType                (string dtype) const;
		bool     isKern                    (void) const;
		string   getSpineInfo              (void) const;
		int      getTrack                  (void) const;
		int      getSubtrack               (void) const;
		string   getTrackString            (void) const;
		int      getSubtokenCount          (const string& separator = " ") const;
		string   getSubtoken               (int index,
		                                    const string& separator = " ") const;
		void     setParameters             (HTp ptok);
		void     setParameters             (const string& pdata, HTp ptok = NULL);
		int      getStrandIndex            (void) const;
		int      getSlurStartElisionLevel  (int index = 0) const;
		int      getSlurEndElisionLevel    (int index = 0) const;
		HTp      getSlurStartToken         (int number = 0);
		HTp      getSlurEndToken           (int number = 0);
		void     storeLinkedParameters     (void);
		bool     linkedParameterIsGlobal   (int index);
		ostream& printCsv                  (ostream& out = cout);
		ostream& printXml                  (ostream& out = cout, int level = 0,
		                                    const string& indent = "\t");
		ostream& printGlobalXmlParameterInfo(ostream& out = cout, int level = 0,
		                                   const string& indent = "\t");
		string   getXmlId                  (const string& prefix = "") const;
		string   getXmlIdPrefix            (void) const;
		void     setText                   (const string& text);
		string   getText                   (void) const;
		int      addLinkedParameter        (HTp token);
		int      getLinkedParameterCount   (void);
		HumParamSet* getLinkedParameter    (int index);
		HumParamSet* getLinkedParameter    (void);
		ostream& printXmlLinkedParameterInfo(ostream& out, int level, const string& indent);

		HumdrumToken& operator=            (HumdrumToken& aToken);
		HumdrumToken& operator=            (const string& aToken);
		HumdrumToken& operator=            (const char* aToken);

		// next/previous token functions:
		int         getNextTokenCount      (void) const;
		int         getPreviousTokenCount  (void) const;
		HTp         getNextToken           (int index = 0) const;
		HTp         getPreviousToken       (int index = 0) const;
		vector<HTp> getNextTokens          (void) const;
		vector<HTp> getPreviousTokens      (void) const;

		// next/previous token on line:
		HTp      getNextFieldToken           (void) const;
		HTp      getPreviousFieldToken       (void) const;

		int      getPreviousNonNullDataTokenCount(void);
		int      getPreviousNNDTCount      (void)
		                           { return getPreviousNonNullDataTokenCount(); }
		HTp      getPreviousNonNullDataToken(int index = 0);
		HTp      getPreviousNNDT           (int index)
		                           { return getPreviousNonNullDataToken(index); }
		int      getNextNonNullDataTokenCount(void);
		int      getNextNNDTCount          (void)
		                               { return getNextNonNullDataTokenCount(); }
		HTp      getNextNonNullDataToken   (int index = 0);
		HTp      getNextNNDT               (int index = 0)
		                               { return getNextNonNullDataToken(index); }

		// slur-analysis based functions:
		HumNum   getSlurDuration           (HumNum scale = 1);

		void     setTrack                  (int aTrack, int aSubtrack);
		void     setTrack                  (int aTrack);

	protected:
		void     setLineIndex              (int lineindex);
		void     setFieldIndex             (int fieldlindex);
		void     setSpineInfo              (const string& spineinfo);
		void     setSubtrack               (int aSubtrack);
		void     setSubtrackCount          (int count);
		void     setPreviousToken          (HTp aToken);
		void     setNextToken              (HTp aToken);
		void     addNextNonNullToken       (HTp token);
		void     makeForwardLink           (HumdrumToken& nextToken);
		void     makeBackwardLink          (HumdrumToken& previousToken);
		void     setOwner                  (HumdrumLine* aLine);
		int      getState                  (void) const;
		void     incrementState            (void);
		void     setDuration               (const HumNum& dur);
		void     setStrandIndex            (int index);

		bool     analyzeDuration          (string& err);
		ostream& printXmlBaseInfo         (ostream& out = cout, int level = 0,
		                                   const string& indent = "\t");
		ostream& printXmlContentInfo      (ostream& out = cout, int level = 0,
		                                   const string& indent = "\t");
		ostream& printXmlStructureInfo    (ostream& out = cout, int level = 0,
		                                   const string& indent = "\t");
		ostream& printXmlParameterInfo    (ostream& out = cout, int level = 0,
		                                   const string& indent = "\t");
		ostream&	printXmlLinkedParameters (ostream& out = cout, int level = 0,
		                                   const string& indent = "\t");

	private:
		// address: The address contains information about the location of
		// the token on a HumdrumLine and in a HumdrumFile.
		HumAddress m_address;

		// duration: The duration of the token.  Non-rhythmic data types
		// will have a negative duration (which should be interpreted
		// as a zero duration--See HumdrumToken::hasRhythm()).
		// Grace note will have a zero duration, even if they have a duration
		// list in the token for a graphical display duration.
		HumNum m_duration;

		// nextTokens: This is a list of all previous tokens in the spine which
		// immediately precede this token. Typically there will be one
		// following token, but there can be two tokens if the current
		// token is *^, and there will be zero following tokens after a
		// spine terminating token (*-).
		vector<HTp> m_nextTokens;     // link to next token(s) in spine

		// previousTokens: Simiar to nextTokens, but for the immediately
		// follow token(s) in the data.  Typically there will be one
		// preceding token, but there can be multiple tokens when the previous
		// line has *v merge tokens for the spine.  Exclusive interpretations
		// have no tokens preceding them.
		vector<HTp> m_previousTokens; // link to last token(s) in spine

		// nextNonNullTokens: This is a list of non-tokens in the spine
		// that follow this one.
		vector<HTp> m_nextNonNullTokens;

		// previousNonNullTokens: This is a list of non-tokens in the spine
		// that preced this one.
		vector<HTp> m_previousNonNullTokens;

		// rhycheck: Used to perfrom HumdrumFileStructure::analyzeRhythm
		// recursively.
		int m_rhycheck;

		// strand: Used to keep track of contiguous voice connections between
		// secondary spines/tracks.  This is the 1-D strand index number
		// (not the 2-d one).
		int m_strand;

		// m_nullresolve: used to point to the token that a null token
		// refers to.
		HTp m_nullresolve;

		// m_linkedParameters: List of Humdrum tokens which are parameters
		// (mostly only layout parameters at the moment).
		vector<HTp> m_linkedParameters;

		// m_linkedParameter: A single parameter encoded in the text of the
		// token.
		HumParamSet* m_linkedParameter = NULL;

	friend class HumdrumLine;
	friend class HumdrumFileBase;
	friend class HumdrumFileStructure;
	friend class HumdrumFileContent;
	friend class HumdrumFile;
};


ostream& operator<<(ostream& out, const HumdrumToken& token);
ostream& operator<<(ostream& out, HTp token);

ostream& printSequence(vector<vector<HTp> >& sequence, ostream& out=std::cout);
ostream& printSequence(vector<HTp>& sequence, ostream& out = std::cout);



// The following options are used for get[Primary]TrackTokens:
// * OPT_PRIMARY    => only extract primary subspine/subtrack.
// * OPT_NOEMPTY    => don't include null tokens in extracted list if all
//                        extracted subspines contains null tokens.
//                        Includes null interpretations and comments as well.
// * OPT_NONULL     => don't include any null tokens in extracted list.
// * OPT_NOINTERP   => don't include interprtation tokens.
// * OPT_NOMANIP    => don't include spine manipulators (*^, *v, *x, *+,
//                        but still keep ** and *0).
// * OPT_NOCOMMENT  => don't include comment tokens.
// * OPT_NOGLOBALS  => don't include global records (global comments, reference
//                        records, and empty lines). In other words, only return
//                        a list of tokens from lines which hasSpines() it true.
// * OPT_NOREST     => don't include **kern rests.
// * OPT_NOTIE      => don't include **kern secondary tied notes.
//
// Compound options:
// * OPT_DATA      (OPT_NOMANIP | OPT_NOCOMMENT | OPT_NOGLOBAL)
//     Only data tokens (including barlines)
// * OPT_ATTACKS   (OPT_DATA | OPT_NOREST | OPT_NOTIE | OPT_NONULL)
//     Only note-attack tokens (when etracting **kern data)
//
#define OPT_PRIMARY   0x001
#define OPT_NOEMPTY   0x002
#define OPT_NONULL    0x004
#define OPT_NOINTERP  0x008
#define OPT_NOMANIP   0x010
#define OPT_NOCOMMENT 0x020
#define OPT_NOGLOBAL  0x040
#define OPT_NOREST    0x080
#define OPT_NOTIE     0x100
#define OPT_DATA      (OPT_NOMANIP | OPT_NOCOMMENT | OPT_NOGLOBAL)
#define OPT_ATTACKS   (OPT_DATA | OPT_NOREST | OPT_NOTIE | OPT_NONULL)


class TokenPair {
	public:
		TokenPair(void) { clear(); }
		~TokenPair() { clear(); }
		void clear(void) {
			first = NULL;
			last  = NULL;
		}
		HTp first;
		HTp last;
};


bool sortTokenPairsByLineIndex(const TokenPair& a, const TokenPair& b);


class HumdrumFileBase : public HumHash {
	public:
		              HumdrumFileBase          (void);
		              HumdrumFileBase          (HumdrumFileBase& infile);
		              HumdrumFileBase          (const string& contents);
		              HumdrumFileBase          (istream& contents);
		             ~HumdrumFileBase          ();

		HumdrumFileBase& operator=             (HumdrumFileBase& infile);
		bool          read                     (istream& contents);
		bool          read                     (const char* filename);
		bool          read                     (const string& filename);
		bool          readCsv                  (istream& contents,
		                                        const string& separator=",");
		bool          readCsv                  (const char* contents,
		                                        const string& separator=",");
		bool          readCsv                  (const string& contents,
		                                        const string& separator=",");

		bool          readString               (const char* contents);
		bool          readString               (const string& contents);
		bool          readStringCsv            (const char* contents,
		                                        const string& separator=",");
		bool          readStringCsv            (const string& contents,
		                                        const string& separator=",");
		bool          isValid                  (void);
		string        getParseError            (void) const;
		bool          isQuiet                  (void) const;
		void          setQuietParsing          (void);
		void          setNoisyParsing          (void);
		void          clear                    (void);

		bool          parse                    (istream& contents)
		                                    { return read(contents); }
		bool          parse                    (const char* contents)
		                                    { return readString(contents); }
		bool          parse                    (const string& contents)
		                                    { return readString(contents); }
		bool          parseCsv                 (istream& contents,
		                                        const string& separator = ",")
		                                    { return readCsv(contents); }
		bool          parseCsv                 (const char* contents,
		                                        const string& separator = ",")
		                                    { return readStringCsv(contents); }
		bool          parseCsv                 (const string& contents,
		                                        const string& separator = ",")
		                                    { return readStringCsv(contents); }

		void          setXmlIdPrefix           (const string& value);
		string        getXmlIdPrefix           (void);
		void          setFilename              (const string& filename);
		string        getFilename              (void);

		void          setSegmentLevel          (int level = 0);
		int           getSegmentLevel          (void);
		ostream&      printSegmentLabel        (ostream& out);
		ostream&      printNonemptySegmentLabel(ostream& out);

		HumdrumLine&  operator[]               (int index);
		HumdrumLine*  getLine                  (int index);
		int           getLineCount             (void) const;
		HTp           token                    (int lineindex, int fieldindex);
		string        token                    (int lineindex, int fieldindex,
		                                        int subtokenindex,
		                                        const string& separator = " ");
		int           getMaxTrack              (void) const;
		int           getTrackCount            (void) const
		                                                { return getMaxTrack(); }
		int           getSpineCount            (void) const
		                                                { return getMaxTrack(); }
		int           getMeasureNumber         (int line);
		ostream&      printSpineInfo           (ostream& out = cout);
		ostream&      printDataTypeInfo        (ostream& out = cout);
		ostream&      printTrackInfo           (ostream& out = cout);
		ostream&      printCsv                 (ostream& out = cout,
		                                        const string& separator = ",");
		ostream&      printFieldNumber         (int fieldnum, ostream& out);
		ostream&      printFieldIndex          (int fieldind, ostream& out);
		void          usage                    (const string& command);
		void          example                  (void);

		HTp           getTrackStart            (int track) const;
		HTp           getSpineStart            (int spine) const
		                                       { return getTrackStart(spine+1); }
		void          getSpineStartList        (vector<HTp>& spinestarts);
		void          getSpineStartList        (vector<HTp>& spinestarts,
		                                        const string& exinterp);
		void          getKernSpineStartList    (vector<HTp>& spinestarts);
		vector<HTp>   getKernSpineStartList    ();
		void          getSpineStartList        (vector<HTp>& spinestarts,
		                                        const vector<string>& exinterps);
		void          getTrackStartList        (vector<HTp>& spinestarts)
		                               { return getSpineStartList(spinestarts); }
		void          getTrackStartList        (vector<HTp>& spinestarts,
		                                        const string& exinterp)
		                     { return getSpineStartList(spinestarts, exinterp); }
		void          getTrackStartList        (vector<HTp>& spinestarts,
		                                        const vector<string>& exinterps)
		                    { return getSpineStartList(spinestarts, exinterps); }

		int           getTrackEndCount         (int track) const;
		HTp           getTrackEnd              (int track, int subtrack) const;
		void          createLinesFromTokens    (void);

		void          appendLine               (const char* line);
		void          appendLine               (const string& line);
		void          appendLine               (HumdrumLine* line);
		void          push_back                (const char* line)
		                                                    { appendLine(line); }
		void          push_back                (const string& line)
		                                                    { appendLine(line); }
		void          push_back                (HumdrumLine* line)
		                                                    { appendLine(line); }

		void          insertLine               (int index, const char* line);
		void          insertLine               (int index, const string& line);
		void          insertLine               (int index, HumdrumLine* line);
//		void          adjustMergeSpineLines    (void);

		HumdrumLine*  back                     (void);
		void          makeBooleanTrackList     (vector<bool>& spinelist,
		                                        const string& spinestring);
		bool          analyzeBaseFromLines     (void);
		bool          analyzeBaseFromTokens    (void);


		vector<HumdrumLine*> getReferenceRecords(void);

		// spine analysis functionality:
		void          getTrackSequence         (vector<vector<HTp> >& sequence,
		                                        HTp starttoken, int options);
		void          getTrackSequence         (vector<vector<HTp> >& sequence,
		                                        int track, int options);
		void          getPrimaryTrackSequence  (vector<HTp>& sequence,
		                                        int track, int options);

		void          getSpineSequence         (vector<vector<HTp> >& sequence,
		                                        HTp starttoken, int options);
		void          getSpineSequence         (vector<vector<HTp> >& sequence,
		                                        int spine, int options);
		void          getPrimarySpineSequence  (vector<HTp>& sequence,
		                                        int spine, int options);

		void          getTrackSeq              (vector<vector<HTp> >& sequence,
		                                        HTp starttoken, int options)
		                     { getTrackSequence(sequence, starttoken, options); }
		void          getTrackSeq              (vector<vector<HTp> >& sequence,
		                                        int track, int options)
		                          { getTrackSequence(sequence, track, options); }
		void          getPrimaryTrackSeq       (vector<HTp>& sequence,
		                                        int track, int options)
		                    {getPrimaryTrackSequence(sequence, track, options); }

		// functions defined in HumdrumFileBase-net.cpp:
		static string getUriToUrlMapping        (const string& uri);
		void          readFromHumdrumUri        (const string& humaddress);
		void          readFromJrpUri            (const string& jrpaddress);
		void          readFromHttpUri           (const string& webaddress);
		static void   readStringFromHttpUri     (stringstream& inputdata,
		                                         const string& webaddress);

	protected:
		static int    getChunk                  (int socket_id,
		                                         stringstream& inputdata,
		                                         char* buffer, int bufsize);
		static int    getFixedDataSize          (int socket_id,
		                                         int datalength,
		                                         stringstream& inputdata,
		                                         char* buffer, int bufsize);
		static void   prepare_address           (struct sockaddr_in *address,
		                                         const string& hostname,
		                                         unsigned short int port);
		static int    open_network_socket       (const string& hostname,
		                                         unsigned short int port);

	protected:
		bool          analyzeTokens             (void);
		bool          analyzeSpines             (void);
		bool          analyzeLinks              (void);
		bool          analyzeTracks             (void);
		bool          analyzeLines              (void);
		bool          adjustSpines              (HumdrumLine& line,
		                                         vector<string>& datatype,
		                                         vector<string>& sinfo);
		string        getMergedSpineInfo        (vector<string>& info,
		                                         int starti, int extra);
		bool          stitchLinesTogether       (HumdrumLine& previous,
		                                         HumdrumLine& next);
		void          addToTrackStarts          (HTp token);
		bool          analyzeNonNullDataTokens  (void);
		void          addUniqueTokens           (vector<HTp>& target,
		                                         vector<HTp>& source);
		bool          processNonNullDataTokensForTrackForward(HTp starttoken,
		                                         vector<HTp> ptokens);
		bool          processNonNullDataTokensForTrackBackward(HTp starttoken,
		                                         vector<HTp> ptokens);
		bool          setParseError             (stringstream& err);
		bool          setParseError             (const string& err);
		bool          setParseError             (const char* format, ...);
//		void          fixMerges                 (int linei);

	protected:

		// m_lines: an array representing lines from the input file.
		// The contents of lines must be deallocated when deconstructing object.
		vector<HumdrumLine*> m_lines;

		// m_filename: name of the file which was loaded.
		string m_filename;

		// m_segementlevel: segment level (e.g., work/movement)
		int m_segmentlevel;

		// m_trackstarts: list of addresses of the exclusive interpreations
		// in the file.  The first element in the list is reserved, so the
		// number of tracks (primary spines) is equal to one less than the
		// size of this list.
		vector<HTp> m_trackstarts;

		// m_trackends: list of the addresses of the spine terminators in the
		// file. It is possible that spines can split and their subspines do not
		// merge before termination; therefore, the ends are stored in
		// a 2d array. The first dimension is the track number, and the second
		// dimension is the list of terminators.
		vector<vector<HTp> > m_trackends;

		// m_barlines: list of barlines in the data.  If the first measures is
		// a pickup measure, then the first entry will not point to the first
		// starting exclusive interpretation line rather than to a barline.
		vector<HumdrumLine*> m_barlines;
		// Maybe also add "measures" which are complete metrical cycles.

		// m_ticksperquarternote: this is the number of tick
		int m_ticksperquarternote;

		// m_idprefix: an XML id prefix used to avoid id collisions when
		// includeing multiple HumdrumFile XML in a single group.
		string m_idprefix;

		// m_strands1d: one-dimensional list of spine strands.
		vector<TokenPair> m_strand1d;

		// m_strands2d: two-dimensional list of spine strands.
		vector<vector<TokenPair> > m_strand2d;

		// m_quietParse: Set to true if error messages should not be
		// printed to the console when reading.
		bool m_quietParse;

		// m_parseError: Set to true if a read is successful.
		string m_parseError;

		// m_displayError: Used to print error message only once.
		bool m_displayError;

	public:
		// Dummy functions to allow the HumdrumFile class's inheritance
		// to be shifted between HumdrumFileContent (the top-level default),
		// HumdrumFileStructure (mid-level interface), or HumdrumFileBase
		// (low-level interface).

		//
		// HumdrumFileStructure public functions:
		//
		bool readNoRhythm      (istream& infile) { return read(infile); };
		bool readNoRhythm      (const char*   filename) {return read(filename);};
		bool readNoRhythm      (const string& filename) {return read(filename);};
		bool readStringNoRhythm(const char*   contents) {return read(contents);};
		bool readStringNoRhythm(const string& contents) {return read(contents);};
		HumNum       getScoreDuration           (void) const { return 0; };
		ostream&     printDurationInfo          (ostream& out=cout) {return out;};
		int          tpq                        (void) { return 0; }
		int          getBarlineCount            (void) const { return 0; }
		HumdrumLine* getBarline                 (int index) const { return NULL;};
		HumNum       getBarlineDuration         (int index) const { return 0; };
		HumNum       getBarlineDurationFromStart(int index) const { return 0; };
		HumNum       getBarlineDurationToEnd    (int index) const { return 0; };

		// HumdrumFileContent public functions:
		// to be added later

};

ostream& operator<<(ostream& out, HumdrumFileBase& infile);



class HumdrumFileStructure : public HumdrumFileBase {
	public:
		              HumdrumFileStructure         (void);
		              HumdrumFileStructure         (const string& filename);
		              HumdrumFileStructure         (istream& contents);
		             ~HumdrumFileStructure         ();
		bool          hasFilters                   (void);

		// TSV reading functions:
		bool          read                         (istream& contents);
		bool          read                         (const char*   filename);
		bool          read                         (const string& filename);
		bool          readString                   (const char*   contents);
		bool          readString                   (const string& contents);
		bool parse(istream& contents)      { return read(contents); }
		bool parse(const char* contents)   { return readString(contents); }
		bool parse(const string& contents) { return readString(contents); }
		bool          readNoRhythm                 (istream& contents);
		bool          readNoRhythm                 (const char*   filename);
		bool          readNoRhythm                 (const string& filename);
		bool          readStringNoRhythm           (const char*   contents);
		bool          readStringNoRhythm           (const string& contents);

		// CSV reading functions:
		bool          readCsv                      (istream& contents,
		                                            const string& separator=",");
		bool          readCsv                      (const char*   filename,
		                                            const string& separator=",");
		bool          readCsv                      (const string& filename,
		                                            const string& separator=",");
		bool          readStringCsv                (const char*   contents,
		                                            const string& separator=",");
		bool          readStringCsv                (const string& contents,
		                                            const string& separator=",");
		bool parseCsv(istream& contents, const string& separator = ",")
		                                 { return readCsv(contents, separator); }
		bool parseCsv(const char* contents, const string& separator = ",")
		                           { return readStringCsv(contents, separator); }
		bool parseCsv(const string& contents, const string& separator = ",")
		                           { return readStringCsv(contents, separator); }
		bool          readNoRhythmCsv              (istream& contents,
		                                            const string& separator = ",");
		bool          readNoRhythmCsv              (const char*   filename,
		                                            const string& separator = ",");
		bool          readNoRhythmCsv              (const string& filename,
		                                            const string& separator = ",");
		bool          readStringNoRhythmCsv        (const char*   contents,
		                                            const string& separator = ",");
		bool          readStringNoRhythmCsv        (const string& contents,
		                                            const string& separator = ",");

		// rhythmic analysis related functionality:
		HumNum        getScoreDuration             (void) const;
		ostream&      printDurationInfo            (ostream& out = cout);
		int           tpq                          (void);

		// strand functionality:
		HTp           getStrandStart               (int index) const;
		HTp           getStrandEnd                 (int index) const;
		HTp           getStrandStart               (int sindex, int index) const;
		HTp           getStrandEnd                 (int sindex, int index) const;
		int           getStrandCount               (void) const;
		int           getStrandCount               (int spineindex) const;
		void          resolveNullTokens            (void);

		HTp           getStrand                    (int index) const
		                                        { return getStrandStart(index); }
		HTp           getStrand                    (int sindex, int index) const
		                                { return getStrandStart(sindex, index); }

		// barline/measure functionality:
		int           getBarlineCount              (void) const;
		HumdrumLine*  getBarline                   (int index) const;
		HumNum        getBarlineDuration           (int index) const;
		HumNum        getBarlineDurationFromStart  (int index) const;
		HumNum        getBarlineDurationToEnd      (int index) const;

		bool          analyzeStructure             (void);
		bool          analyzeStrands               (void);

	protected:

		bool          analyzeRhythm                (void);
		bool          assignRhythmFromRecip        (HTp spinestart);
		bool          analyzeMeter                 (void);
		bool          analyzeTokenDurations        (void);
		bool          analyzeGlobalParameters      (void);
		bool          analyzeLocalParameters       (void);
		bool          analyzeDurationsOfNonRhythmicSpines(void);
		HumNum        getMinDur                    (vector<HumNum>& durs,
		                                            vector<HumNum>& durstate);
		bool          getTokenDurations            (vector<HumNum>& durs,
		                                            int line);
		bool          cleanDurs                    (vector<HumNum>& durs,
		                                            int line);
		bool          decrementDurStates           (vector<HumNum>& durs,
		                                            HumNum linedur, int line);
		bool          assignDurationsToTrack       (HTp starttoken,
		                                            HumNum startdur);
		bool          prepareDurations             (HTp token, int state,
		                                            HumNum startdur);
		bool          setLineDurationFromStart     (HTp token, HumNum dursum);
		bool          analyzeRhythmOfFloatingSpine (HTp spinestart);
		bool          analyzeNullLineRhythms       (void);
		void          fillInNegativeStartTimes     (void);
		void          assignLineDurations          (void);
		void          assignStrandsToTokens        (void);
		set<HumNum>   getNonZeroLineDurations      (void);
		set<HumNum>   getPositiveLineDurations     (void);
		void          processLocalParametersForStrand(int index);
		bool          processLocalParametersForTrack (HTp starttok, HTp current);
		void          checkForLocalParameters      (HTp token, HTp current);
		bool          assignDurationsToNonRhythmicTrack(HTp endtoken, HTp ptoken);
		void          analyzeSpineStrands          (vector<TokenPair>& ends,
		                                            HTp starttok);
};



class HumdrumFileContent : public HumdrumFileStructure {
	public:
		       HumdrumFileContent         (void);
		       HumdrumFileContent         (const string& filename);
		       HumdrumFileContent         (istream& contents);
		      ~HumdrumFileContent         ();

		bool   analyzeKernSlurs           (void);
		bool   analyzeKernTies            (void);
		bool   analyzeKernAccidentals     (void);

		// in HumdrumFileContent-metlev.cpp
		void  getMetricLevels             (vector<double>& output, int track = 0,
		                                   double undefined = NAN);
		// in HumdrumFileContent-timesig.cpp
		void  getTimeSigs                 (vector<pair<int, HumNum> >& output,
		                                   int track = 0);

		template <class DATATYPE>
		bool   prependDataSpine           (vector<DATATYPE> data,
		                                   const string& null = ".",
		                                   const string& exinterp = "**data",
		                                   bool recalcLine = true);

		template <class DATATYPE>
		bool   appendDataSpine            (vector<DATATYPE> data,
		                                   const string& null = ".",
		                                   const string& exinterp = "**data",
		                                   bool recalcLine = true);

		template <class DATATYPE>
		bool   insertDataSpineBefore      (int nexttrack,
		                                   vector<DATATYPE> data,
		                                   const string& null = ".",
		                                   const string& exinterp = "**data",
		                                   bool recalcLine = true);

		template <class DATATYPE>
		bool   insertDataSpineAfter       (int prevtrack,
		                                   vector<DATATYPE> data,
		                                   const string& null = ".",
		                                   const string& exinterp = "**data",
		                                   bool recalcLine = true);

	protected:
		bool   analyzeKernSlurs           (HumdrumToken* spinestart);
		bool   analyzeKernTies            (HumdrumToken* spinestart);
		void   fillKeySignature           (vector<int>& states,
		                                   const string& keysig);
		void   resetDiatonicStatesWithKeySignature(vector<int>& states,
				                             vector<int>& signature);
		void    linkSlurEndpoints         (HTp slurstart, HTp slurend);
};


//
// Templates:
//


//////////////////////////////
//
// HumdrumFileContent::prependDataSpine -- prepend a data spine
//     to the file.  Returns true if successful; false otherwise.
//
//     data == numeric or string data to print
//     null == if the data is converted to a string is equal to this
//             string then set the data spine content to a null token, ".".
//             default is ".".
//     exinterp == the exterp string to use.  Default is "**data".
//     recalcLine == boolean for whether or not to recalculate line string.
//                   Default is true;
//

template <class DATATYPE>
bool HumdrumFileContent::prependDataSpine(vector<DATATYPE> data,
		const string& null, const string& exinterp, bool recalcLine) {

	if ((int)data.size() != getLineCount()) {
		return false;
	}

	string ex;
	if (exinterp.find("**") == 0) {
		ex = exinterp;
	} else if (exinterp.find("*") == 0) {
		ex = "*" + exinterp;
	} else {
		ex = "**" + exinterp;
	}
	if (ex.size() <= 2) {
		ex += "data";
	}

	stringstream ss;
	HumdrumFileContent& infile = *this;
	HumdrumLine* line;
	for (int i=0; i<infile.getLineCount(); i++) {
		line = infile.getLine(i);
		if (!line->hasSpines()) {
			continue;
		}
		if (line->isExclusive()) {
			line->insertToken(0, ex);
		} else if (line->isTerminator()) {
			line->insertToken(0, "*-");
		} else if (line->isInterpretation()) {
			line->insertToken(0, "*");
		} else if (line->isLocalComment()) {
			line->insertToken(0, "!");
		} else if (line->isBarline()) {
			line->insertToken(0, (string)*infile.token(i, 0));
		} else if (line->isData()) {
			ss.str(string());
			ss << data[i];
			if (ss.str() == null) {
				line->insertToken(0, ".");
			} else if (ss.str() == "") {
				line->insertToken(0, ".");
			} else {
				line->insertToken(0, ss.str());
			}
		} else{
			cerr << "!!strange error for line " << i+1 << ":\t" << line << endl;
		}
		if (recalcLine) {
			line->createLineFromTokens();
		}
	}
	return true;
}



//////////////////////////////
//
// HumdrumFileContent::appendDataSpine -- prepend a data spine
//     to the file.  Returns true if successful; false otherwise.
//
//     data == numeric or string data to print
//     null == if the data is converted to a string is equal to this
//             string then set the data spine content to a null token, ".".
//             default is ".".
//     exinterp == the exterp string to use.  Default is "**data".
//     recalcLine == boolean for whether or not to recalculate line string.
//                   Default is true;
//

template <class DATATYPE>
bool HumdrumFileContent::appendDataSpine(vector<DATATYPE> data,
		const string& null, const string& exinterp, bool recalcLine) {

	if ((int)data.size() != getLineCount()) {
		cerr << "DATA SIZE DOES NOT MATCH GETLINECOUNT " << endl;
		cerr << "DATA SIZE " << data.size() << "\tLINECOUNT ";
		cerr  << getLineCount() << endl;
		return false;
	}

	string ex;
	if (exinterp.find("**") == 0) {
		ex = exinterp;
	} else if (exinterp.find("*") == 0) {
		ex = "*" + exinterp;
	} else {
		ex = "**" + exinterp;
	}
	if (ex.size() <= 2) {
		ex += "data";
	}

	stringstream ss;
	HumdrumFileContent& infile = *this;
	HumdrumLine* line;
	for (int i=0; i<infile.getLineCount(); i++) {
		line = infile.getLine(i);
		if (!line->hasSpines()) {
			continue;
		}
		if (line->isExclusive()) {
			line->appendToken(ex);
		} else if (line->isTerminator()) {
			line->appendToken("*-");
		} else if (line->isInterpretation()) {
			line->appendToken("*");
		} else if (line->isLocalComment()) {
			line->appendToken("!");
		} else if (line->isBarline()) {
			line->appendToken((string)*infile.token(i, 0));
		} else if (line->isData()) {
			ss.str(string());
			ss << data[i];
			if (ss.str() == null) {
				line->appendToken(".");
			} else if (ss.str() == "") {
				line->appendToken(".");
			} else {
				line->appendToken(ss.str());
			}
		} else{
			cerr << "!!strange error for line " << i+1 << ":\t" << line << endl;
		}
		if (recalcLine) {
			line->createLineFromTokens();
		}
	}
	return true;
}



//////////////////////////////
//
// HumdrumFileContent::insertDataSpineBefore -- prepend a data spine
//     to the file before the given spine.  Returns true if successful;
//     false otherwise.
//
//     nexttrack == track number to insert before.
//     data == numeric or string data to print
//     null == if the data is converted to a string is equal to this
//             string then set the data spine content to a null token, ".".
//             default is ".".
//     exinterp == the exterp string to use.  Default is "**data".
//     recalcLine == boolean for whether or not to recalculate line string.
//                   Default is true;
//

template <class DATATYPE>
bool HumdrumFileContent::insertDataSpineBefore(int nexttrack,
		vector<DATATYPE> data, const string& null, const string& exinterp,
		bool recalcLine) {

	if ((int)data.size() != getLineCount()) {
		cerr << "DATA SIZE DOES NOT MATCH GETLINECOUNT " << endl;
		cerr << "DATA SIZE " << data.size() << "\tLINECOUNT ";
		cerr  << getLineCount() << endl;
		return false;
	}

	string ex;
	if (exinterp.find("**") == 0) {
		ex = exinterp;
	} else if (exinterp.find("*") == 0) {
		ex = "*" + exinterp;
	} else {
		ex = "**" + exinterp;
	}
	if (ex.size() <= 2) {
		ex += "data";
	}

	stringstream ss;
	HumdrumFileContent& infile = *this;
	HumdrumLine* line;
	int insertionField = -1;
	int track;
	for (int i=0; i<infile.getLineCount(); i++) {
		line = infile.getLine(i);
		if (!line->hasSpines()) {
			continue;
		}
		insertionField = -1;
		for (int j=0; j<line->getFieldCount(); j++) {
			track = line->token(j)->getTrack();
			if (track != nexttrack) {
				continue;
			}
			insertionField = j;
			break;
		}
		if (insertionField < 0) {
			return false;
		}

		if (line->isExclusive()) {
			line->insertToken(insertionField, ex);
		} else if (line->isTerminator()) {
			line->insertToken(insertionField, "*-");
		} else if (line->isInterpretation()) {
			line->insertToken(insertionField, "*");
		} else if (line->isLocalComment()) {
			line->insertToken(insertionField, "!");
		} else if (line->isBarline()) {
			line->insertToken(insertionField, (string)*infile.token(i, 0));
		} else if (line->isData()) {
			ss.str(string());
			ss << data[i];
			if (ss.str() == null) {
				line->insertToken(insertionField, ".");
			} else if (ss.str() == "") {
				line->insertToken(insertionField, ".");
			} else {
				line->insertToken(insertionField, ss.str());
			}
		} else{
			cerr << "!!strange error for line " << i+1 << ":\t" << line << endl;
		}
		if (recalcLine) {
			line->createLineFromTokens();
		}
	}
	return true;
}



//////////////////////////////
//
// HumdrumFileContent::insertDataSpineAfter -- appen a data spine
//     to the file after the given spine.  Returns true if successful;
//     false otherwise.
//
//     prevtrack == track number to insert after.
//     data == numeric or string data to print
//     null == if the data is converted to a string is equal to this
//             string then set the data spine content to a null token, ".".
//             default is ".".
//     exinterp == the exterp string to use.  Default is "**data".
//     recalcLine == boolean for whether or not to recalculate line string.
//                   Default is true;
//

template <class DATATYPE>
bool HumdrumFileContent::insertDataSpineAfter(int prevtrack,
		vector<DATATYPE> data, const string& null, const string& exinterp,
		bool recalcLine) {

	if ((int)data.size() != getLineCount()) {
		cerr << "DATA SIZE DOES NOT MATCH GETLINECOUNT " << endl;
		cerr << "DATA SIZE " << data.size() << "\tLINECOUNT ";
		cerr  << getLineCount() << endl;
		return false;
	}

	string ex;
	if (exinterp.find("**") == 0) {
		ex = exinterp;
	} else if (exinterp.find("*") == 0) {
		ex = "*" + exinterp;
	} else {
		ex = "**" + exinterp;
	}
	if (ex.size() <= 2) {
		ex += "data";
	}

	stringstream ss;
	HumdrumFileContent& infile = *this;
	HumdrumLine* line;
	int insertionField = -1;
	int track;
	for (int i=0; i<infile.getLineCount(); i++) {
		line = infile.getLine(i);
		if (!line->hasSpines()) {
			continue;
		}
		insertionField = -1;
		for (int j = line->getFieldCount() - 1; j >= 0; j--) {
			track = line->token(j)->getTrack();
			if (track != prevtrack) {
				continue;
			}
			insertionField = j;
			break;
		}
		insertionField++;
		if (insertionField < 0) {
			return false;
		}

		if (line->isExclusive()) {
			line->insertToken(insertionField, ex);
		} else if (line->isTerminator()) {
			line->insertToken(insertionField, "*-");
		} else if (line->isInterpretation()) {
			line->insertToken(insertionField, "*");
		} else if (line->isLocalComment()) {
			line->insertToken(insertionField, "!");
		} else if (line->isBarline()) {
			line->insertToken(insertionField, (string)*infile.token(i, 0));
		} else if (line->isData()) {
			ss.str(string());
			ss << data[i];
			if (ss.str() == null) {
				line->insertToken(insertionField, ".");
			} else if (ss.str() == "") {
				line->insertToken(insertionField, ".");
			} else {
				line->insertToken(insertionField, ss.str());
			}
		} else{
			cerr << "!!strange error for line " << i+1 << ":\t" << line << endl;
		}
		if (recalcLine) {
			line->createLineFromTokens();
		}
	}
	return true;
}



#ifndef HUMDRUMFILE_PARENT
	#define HUMDRUMFILE_PARENT HumdrumFileContent
#endif

class HumdrumFile : public HUMDRUMFILE_PARENT {
	public:
		              HumdrumFile          (void);
		              HumdrumFile          (const string& filename);
		              HumdrumFile          (istream& filename);
		             ~HumdrumFile          ();

		ostream&      printXml             (ostream& out = cout, int level = 0,
		                                    const string& indent = "\t");
		ostream&      printXmlParameterInfo(ostream& out, int level,
		                                    const string& indent);
};



#define GRIDREST NAN

class NoteGrid;


class NoteCell {
	public:
		       NoteCell             (NoteGrid* owner, HTp token);
		      ~NoteCell             (void) { clear();                    }

		double getSgnDiatonicPitch  (void) { return m_b7;                }
		double getSgnMidiPitch      (void) { return m_b12;               }
		double getSgnBase40Pitch    (void) { return m_b40;               }
		double getSgnAccidental     (void) { return m_accidental;        }

		double getSgnDiatonicPitchClass(void);
		double getAbsDiatonicPitchClass(void);

		double getSgnBase40PitchClass(void);
		double getAbsBase40PitchClass(void);

		double getAbsDiatonicPitch  (void) { return fabs(m_b7);          }
		double getAbsMidiPitch      (void) { return fabs(m_b12);         }
		double getAbsBase40Pitch    (void) { return fabs(m_b40);         }
		double getAbsAccidental     (void) { return fabs(m_accidental);  }

		HTp    getToken             (void) { return m_token;             }
		int    getNextAttackIndex   (void) { return m_nextAttackIndex;   }
		int    getPrevAttackIndex   (void) { return m_prevAttackIndex;   }
		int    getCurrAttackIndex   (void) { return m_currAttackIndex;   }
		int    getSliceIndex        (void) { return m_timeslice;         }
		int    getVoiceIndex        (void) { return m_voice;             }

		bool   isAttack             (void) { return m_b40>0? true:false; }
		bool   isRest               (void);
		bool   isSustained          (void);

		string getAbsKernPitch      (void);
		string getSgnKernPitch      (void);

		double operator-            (NoteCell& B);
		double operator-            (int B);

		int    getLineIndex         (void);
		ostream& printNoteInfo      (ostream& out);
		double getDiatonicIntervalToNextAttack      (void);
		double getDiatonicIntervalFromPreviousAttack(void);
		double getMetricLevel       (void);
		HumNum getDurationFromStart (void);
		HumNum getDuration          (void);
		void   setMeter             (int topval, HumNum botval);
		int    getMeterTop          (void);
		HumNum getMeterBottom       (void);

		vector<HTp> m_tiedtokens;	// list of tied notes/rests after note attack

	protected:
		void clear                  (void);
		void calculateNumericPitches(void);
		void setVoiceIndex          (int index) { m_voice = index;           }
		void setSliceIndex          (int index) { m_timeslice = index;       }
		void setNextAttackIndex     (int index) { m_nextAttackIndex = index; }
		void setPrevAttackIndex     (int index) { m_prevAttackIndex = index; }
		void setCurrAttackIndex     (int index) { m_currAttackIndex = index; }

	private:
		NoteGrid* m_owner; // the NoteGrid to which this cell belongs.
		HTp m_token;       // pointer to the note in the origina Humdrum file.
		int m_voice;       // index of the voice in the score the note belongs
		                   // 0=bottom voice (HumdrumFile ordering of parts)
		                   // column in NoteGrid.
		int m_timeslice;   // index for the row in NoteGrid.

		double m_b7;         // diatonic note number; NaN=rest; negative=sustain.
		double m_b12;        // MIDI note number; NaN=rest; negative=sustain.
		double m_b40;        // base-40 note number; NaN=rest; negative=sustain.
		double m_accidental; // chromatic alteration of a diatonic pitch.
		                     // NaN=no accidental.
		int m_nextAttackIndex; // index to next note attack (or rest),
		                       // -1 for undefined (interpred as rest).
		int m_prevAttackIndex; // index to previous note attack.
		int m_currAttackIndex; // index to current note attack (useful for
		                       // finding the start of a sustained note.
		int m_metertop = 0;    // top number of prevailing meter signature
		HumNum m_meterbot = 0; // bottom number of prevailing meter signature

	friend NoteGrid;
};



class NoteGrid {
	public:
		           NoteGrid              (void) { }
		           NoteGrid              (HumdrumFile& infile);
		          ~NoteGrid              ();

		void       clear                 (void);

		bool       load                  (HumdrumFile& infile);
		NoteCell*  cell                  (int voiceindex, int sliceindex);
		int        getVoiceCount         (void);
		int        getSliceCount         (void);
		int        getLineIndex          (int sindex);

		void       printDiatonicGrid     (ostream& out);
		void       printMidiGrid         (ostream& out);
		void       printBase40Grid       (ostream& out);
		void       printRawGrid          (ostream& out);
		void       printKernGrid         (ostream& out);

		double     getSgnDiatonicPitch   (int vindex, int sindex);
		double     getSgnMidiPitch       (int vindex, int sindex);
		double     getSgnBase40Pitch     (int vindex, int sindex);
		string     getSgnKernPitch       (int vindex, int sindex);

		double     getAbsDiatonicPitch   (int vindex, int sindex);
		double     getAbsMidiPitch       (int vindex, int sindex);
		double     getAbsBase40Pitch     (int vindex, int sindex);
		string     getAbsKernPitch       (int vindex, int sindex);

		bool       isRest                (int vindex, int sindex);
		bool       isSustained           (int vindex, int sindex);
		bool       isAttack              (int vindex, int sindex);

		HTp        getToken              (int vindex, int sindex);

		int        getPrevAttackDiatonic (int vindex, int sindex);
		int        getNextAttackDiatonic (int vindex, int sindex);

		void       printGridInfo         (ostream& out);
		void       printVoiceInfo        (ostream& out, int vindex);

		void       getNoteAndRestAttacks (vector<NoteCell*>& attacks, int vindex);
		double     getMetricLevel        (int sindex);
		HumNum     getNoteDuration       (int vindex, int sindex);

	protected:
		void       buildAttackIndexes    (void);
		void       buildAttackIndex      (int vindex);

	private:
		vector<vector<NoteCell*> > m_grid;
		vector<HTp>                m_kernspines;
		vector<double>             m_metriclevels;
		HumdrumFile*               m_infile;
};



class Convert {
	public:

		// Rhythm processing, defined in Convert-rhythm.cpp
		static HumNum  recipToDuration      (const string& recip,
		                                     HumNum scale = 4,
		                                     const string& separator = " ");
		static HumNum  recipToDurationNoDots(const string& recip,
		                                     HumNum scale = 4,
		                                     const string& separator = " ");
		static HumNum  recipToDuration      (string* recip,
		                                     HumNum scale = 4,
		                                     const string& separator = " ");
		static HumNum  recipToDurationNoDots(string* recip,
		                                     HumNum scale = 4,
		                                     const string& separator = " ");
		static string  durationToRecip      (HumNum duration,
		                                     HumNum scale = HumNum(1,4));
		static string  durationFloatToRecip (double duration,
		                                     HumNum scale = HumNum(1,4));

		// Pitch processing, defined in Convert-pitch.cpp
		static string  base40ToKern         (int b40);
		static int     base40ToAccidental   (int b40);
		static int     base40ToDiatonic     (int b40);
		static int     base40ToMidiNoteNumber(int b40);
		static string  base40ToIntervalAbbr (int b40);
		static int     kernToOctaveNumber   (const string& kerndata);
		static int     kernToOctaveNumber   (HTp token)
				{ return kernToOctaveNumber((string)*token); }
		static int     kernToAccidentalCount(const string& kerndata);
		static int     kernToAccidentalCount(HTp token)
				{ return kernToAccidentalCount((string)*token); }
		static int     kernToDiatonicPC     (const string& kerndata);
		static int     kernToDiatonicPC     (HTp token)
				{ return kernToDiatonicPC     ((string)*token); }
		static char    kernToDiatonicUC     (const string& kerndata);
		static int     kernToDiatonicUC     (HTp token)
				{ return kernToDiatonicUC     ((string)*token); }
		static char    kernToDiatonicLC     (const string& kerndata);
		static int     kernToDiatonicLC     (HTp token)
				{ return kernToDiatonicLC     ((string)*token); }
		static int     kernToBase40PC       (const string& kerndata);
		static int     kernToBase40PC       (HTp token)
				{ return kernToBase40PC       ((string)*token); }
		static int     kernToBase12PC       (const string& kerndata);
		static int     kernToBase12PC       (HTp token)
				{ return kernToBase12PC       ((string)*token); }
		static int     kernToBase7PC        (const string& kerndata) {
		                                     return kernToDiatonicPC(kerndata); }
		static int     kernToBase7PC        (HTp token)
				{ return kernToBase7PC        ((string)*token); }
		static int     kernToBase40         (const string& kerndata);
		static int     kernToBase40         (HTp token)
				{ return kernToBase40         ((string)*token); }
		static int     kernToBase12         (const string& kerndata);
		static int     kernToBase12         (HTp token)
				{ return kernToBase12         ((string)*token); }
		static int     kernToBase7          (const string& kerndata);
		static int     kernToBase7          (HTp token)
				{ return kernToBase7          ((string)*token); }
		static int     kernToMidiNoteNumber (const string& kerndata);
		static int     kernToMidiNoteNumber(HTp token)
				{ return kernToMidiNoteNumber((string)*token); }
		static string  kernToScientificPitch(const string& kerndata,
		                                     string flat = "b",
		                                     string sharp = "#",
		                                     string separator = "");
		static string  kernToSciPitch       (const string& kerndata,
		      										 string flat = "b",
		                                     string sharp = "#",
		                                     string separator = "")
	       { return kernToScientificPitch(kerndata, flat, sharp, separator); }
		static string  kernToSP             (const string& kerndata,
		                                     string flat = "b",
		                                     string sharp = "#",
		                                     string separator = "")
		      { return kernToScientificPitch(kerndata, flat, sharp, separator); }
		static int     pitchToWbh           (int dpc, int acc, int octave,
		                                     int maxacc);
		static void    wbhToPitch           (int& dpc, int& acc, int& octave,
		                                     int maxacc, int wbh);
		static int     kernClefToBaseline   (const string& input);
		static string  base40ToTrans        (int base40);
		static int     transToBase40        (const string& input);
		static int     base40IntervalToLineOfFifths(int trans);
		static string  keyNumberToKern      (int number);
		static int     base7ToBase40        (int base7);
		static int     base40IntervalToDiatonic(int base40interval);

		// Harmony processing, defined in Convert-harmony.cpp
		static vector<int> minorHScaleBase40(void);
		static vector<int> majorScaleBase40 (void);
		static int         keyToInversion   (const string& harm);
		static int         keyToBase40      (const string& key);
		static vector<int> harmToBase40     (HTp harm, const string& key) {
		                                        return harmToBase40(*harm, key); }
		static vector<int> harmToBase40     (HTp harm, HTp key) {
		                                        return harmToBase40(*harm, *key); }
		static vector<int> harmToBase40     (const string& harm, const string& key);
		static vector<int> harmToBase40     (const string& harm, int keyroot, int keymode);
		static void        makeAdjustedKeyRootAndMode(const string& secondary,
		                                     int& keyroot, int& keymode);
		static int         chromaticAlteration(const string& content);

		// data-type specific (other than pitch/rhythm),
		// defined in Convert-kern.cpp
		static bool isKernRest              (const string& kerndata);
		static bool isKernNote              (const string& kerndata);
		static bool isKernNoteAttack        (const string& kerndata);
		static bool hasKernSlurStart        (const string& kerndata);
		static bool hasKernSlurEnd          (const string& kerndata);
		static int  getKernSlurStartElisionLevel(const string& kerndata, int index);
		static int  getKernSlurEndElisionLevel  (const string& kerndata, int index);

		static bool isKernSecondaryTiedNote (const string& kerndata);
		static string getKernPitchAttributes(const string& kerndata);

		// String processing, defined in Convert-string.cpp
		static vector<string> splitString   (const string& data,
		                                     char separator = ' ');
		static void    replaceOccurrences   (string& source,
		                                     const string& search,
		                                     const string& replace);
		static string  repeatString         (const string& pattern, int count);
		static string  encodeXml            (const string& input);
		static string  getHumNumAttributes  (const HumNum& num);
		static string  trimWhiteSpace       (const string& input);
		static bool    startsWith           (const string& input,
		                                     const string& searchstring);
		static bool    contains(const string& input, const string& pattern);
		static bool    contains(const string& input, char pattern);
		static bool    contains(string* input, const string& pattern);
		static bool    contains(string* input, char pattern);
		static void    makeBooleanTrackList(vector<bool>& spinelist,
		                                     const string& spinestring,
		                                     int maxtrack);

		// Mathematical processing, defined in Convert-math.cpp
		static int     getLcm               (const vector<int>& numbers);
		static int     getGcd               (int a, int b);
		static void    primeFactors         (vector<int>& output, int n);
		static double  nearIntQuantize      (double value,
		                                    double delta = 0.00001);
		static double  significantDigits    (double value, int digits);
		static bool    isNaN                (double value);
		static double  pearsonCorrelation   (vector<double> x, vector<double> y);
		static int     romanNumeralToInteger(const string& roman);

};



// SliceType is a list of various Humdrum line types.  Groupings are 
// segmented by categories which are prefixed with an underscore.
// For example Notes are in the _Duration group, since they have 
// non-zero durations.  Notes and Gracenotes are in the _Data group.
// The indentation shows the various types of groups.
// 

enum class SliceType {
				Notes,
			_Duration,
				GraceNotes,
		_Data,
			Measures,
		_Measure,
				Clefs,
				KeySigs,
				TimeSigs,
				MeterSigs,
			_RegularInterpretation,
				Exclusives,
				Terminators,
				Manipulators,
			_Manipulator,
		_Interpretation,
			Layouts,
			LocalComments,
	_Spined,
		GlobalComment,
		ReferenceRecord,
	_Other,
		Invalid
};


// MeasureType is a list of the style types for a measure (ending type for now)

enum class MeasureStyle {
	Plain,
	RepeatBackward,
	RepeatForward,
	RepeatBoth,
	Double,
	Final
};



class MxmlMeasure;
class MxmlEvent;

class MxmlPart {
	public:
		              MxmlPart             (void);
		             ~MxmlPart             ();
		void          clear                (void);
		void          enableStems          (void);
		bool          readPart             (const string& id, xml_node partdef, 
		                                    xml_node part);
		bool          addMeasure           (xml_node mel);
		bool          addMeasure           (xpath_node mel);
		int           getMeasureCount      (void) const;
		MxmlMeasure*  getMeasure           (int index) const;
		long          getQTicks            (void) const;
		int           setQTicks            (long value);
	   MxmlMeasure*  getPreviousMeasure   (MxmlMeasure* measure) const;
		HumNum        getDuration          (void) const;
		void          allocateSortedEvents (void);
		void          setPartNumber        (int number);
		int           getPartNumber        (void) const;
		int           getPartIndex         (void) const;
		int           getStaffCount        (void) const;
		int           getVerseCount        (void) const;
		int           getVerseCount        (int staffindex) const;
		int           getHarmonyCount      (void) const;
		void          trackStaffVoices     (int staffnum, int voicenum);
		void          printStaffVoiceInfo  (void);
		void          prepareVoiceMapping  (void);
		int           getVoiceIndex        (int voicenum);
		int           getStaffIndex        (int voicenum);
		bool          hasEditorialAccidental(void) const;
		bool          hasDynamics          (void) const;


	private:
		void          receiveStaffNumberFromChild (int staffnum, int voicenum);
		void          receiveVerseCount           (int count);
		void          receiveVerseCount           (int staffnum, int count);
		void          receiveHarmonyCount         (int count);
		void          receiveEditorialAccidental  (void);
		void          receiveDynamic              (void);

	protected:
		vector<MxmlMeasure*> m_measures;
		vector<long>         m_qtick;
		int                  m_partnum;
		int                  m_maxstaff;
		vector<int>          m_verseCount;
		int                  m_harmonyCount;
		bool                 m_editorialAccidental;
		bool                 m_stems = false;
		bool                 m_has_dynamics = false;

		// m_staffvoicehist: counts of staff and voice numbers.  
		// staff=0 is used for items such as measures.
		// voice=0 is used for nonduration items such as harmony.
		vector<vector<int> > m_staffvoicehist;
	 	vector<pair<int, int> > m_voicemapping; // voicenum -> (staff, voiceindex)
		
	friend MxmlMeasure;
	friend MxmlEvent;

};



class GridSide {
	public:
		GridSide(void);
		~GridSide();

		int   getVerseCount     (void);
		HTp   getVerse          (int index);
		void  setVerse          (int index, HTp token);

		int   getHarmonyCount   (void);
		void  setHarmony        (HTp token);
		void  detachHarmony     (void);
		HTp   getHarmony        (void);

		int   getDynamicsCount  (void);
		void  setDynamics       (HTp token);
		void  detachDynamics    (void);
		HTp   getDynamics       (void);

	private:
		vector<HumdrumToken*> m_verses;
		HumdrumToken* m_dynamics = NULL;
		HumdrumToken* m_harmony = NULL;
};



class GridStaff : public vector<GridVoice*>, public GridSide {
	public:
		GridStaff(void);
		~GridStaff();
		GridVoice* setTokenLayer (int layerindex, HTp token, HumNum duration);
		void setNullTokenLayer   (int layerindex, SliceType type, HumNum nextdur);
		void appendTokenLayer    (int layerindex, HTp token, HumNum duration,
		                          const string& spacer = " ");
		int getMaxVerseCount     (void);
};

ostream& operator<<(ostream& output, GridStaff* staff);



class GridPart : public vector<GridStaff*>, public GridSide {
	public:
		GridPart(void);
		~GridPart();
};

ostream& operator<<(ostream& output, GridPart* part);
ostream& operator<<(ostream& output, GridPart& part);



class GridSlice;
class HumGrid;

class GridMeasure : public list<GridSlice*> {
	public:
		GridMeasure(HumGrid* owner);
		~GridMeasure();

		bool         transferTokens (HumdrumFile& outfile, bool recip,
		                             bool addbar);
		HumGrid*     getOwner       (void);
		void         setOwner       (HumGrid* owner);
		HumNum       getDuration    (void);
		void         setDuration    (HumNum duration);
		HumNum       getTimestamp   (void);
		void         setTimestamp   (HumNum timestamp);
		HumNum       getTimeSigDur  (void);
		void         setTimeSigDur  (HumNum duration);
		MeasureStyle getStyle       (void) { return m_style; }
		MeasureStyle getBarStyle    (void) { return getStyle(); }
		void         setStyle       (MeasureStyle style) { m_style = style; }
		void         setBarStyle    (MeasureStyle style) { setStyle(style); }

		bool         isDouble(void) 
		                  {return m_style == MeasureStyle::Double;}
		bool         isFinal(void) 
		                  {return m_style == MeasureStyle::Final;}
		bool         isRepeatBackward(void) 
		                  { return m_style == MeasureStyle::RepeatBackward; }
		bool         isRepeatForward(void) 
		                  { return m_style == MeasureStyle::RepeatForward; }
		bool         isRepeatBoth(void) 
		                  { return m_style == MeasureStyle::RepeatBoth; }
		void         addLayoutParameter(GridSlice* slice, int partindex, const string& locomment);
		void         addDynamicsLayoutParameters(GridSlice* slice, int partindex, const string& locomment);
		bool         isInvisible(void);
		bool         isSingleChordMeasure(void);
		bool         isMonophonicMeasure(void);
	

	protected:
		void         appendInitialBarline(HumdrumFile& infile);

	private:
		HumGrid*     m_owner;
		HumNum       m_duration;
		HumNum       m_timestamp;
		HumNum       m_timesigdur;
		MeasureStyle m_style;
};

ostream& operator<<(ostream& output, GridMeasure& measure);
ostream& operator<<(ostream& output, GridMeasure* measure);


class HumGrid;


class GridSlice : public vector<GridPart*> {
	public:
		GridSlice(GridMeasure* measure, HumNum timestamp, SliceType type,
		          int partcount = 0);
		GridSlice(GridMeasure* measure, HumNum timestamp, SliceType type,
		          const GridSlice& slice);
		GridSlice(GridMeasure* measure, HumNum timestamp, SliceType type,
		          GridSlice* slice);
		~GridSlice();

		bool isNoteSlice(void)        { return m_type == SliceType::Notes;      }
		bool isGraceSlice(void)       { return m_type == SliceType::GraceNotes; }
		bool isMeasureSlice(void)     { return m_type == SliceType::Measures;   }
		bool isClefSlice(void)        { return m_type == SliceType::Clefs;      }
		bool isTimeSigSlice(void)     { return m_type == SliceType::TimeSigs;   }
		bool isMeterSigSlice(void)    { return m_type == SliceType::MeterSigs;  }
		bool isManipulatorSlice(void) { return m_type==SliceType::Manipulators; }
		bool isLayoutSlice(void)      { return m_type ==  SliceType::Layouts;   }
		bool isInvalidSlice(void)     { return m_type == SliceType::Invalid;    }
		bool isInterpretationSlice(void);
		bool isDataSlice(void);
		SliceType getType(void)    { return m_type; }

		void transferTokens        (HumdrumFile& outfile, bool recip);
		void initializePartStaves  (vector<MxmlPart>& partdata);
		void initializeBySlice     (GridSlice* slice);

		HumNum       getDuration        (void);
		void         setDuration        (HumNum duration);
		HumNum       getTimestamp       (void);
		void         setTimestamp       (HumNum timestamp);
		void         setOwner           (HumGrid* owner);
		HumGrid*     getOwner           (void);
		HumNum       getMeasureDuration (void);
		HumNum       getMeasureTimestamp(void);
		GridMeasure* getMeasure         (void);
		void         invalidate         (void);

		void transferSides        (HumdrumLine& line, GridStaff& sides, 
		                           const string& empty, int maxvcount,
		                           int maxhcount);
		void transferSides        (HumdrumLine& line, GridPart& sides, 
		                           int partindex, const string& empty,
		                           int maxvcount, int maxhcount,
		                           int maxdcount);
		int getVerseCount         (int partindex, int staffindex);
		int getHarmonyCount       (int partindex, int staffindex = -1);
		int getDynamicsCount      (int partindex, int staffindex = -1);

	protected:
		HTp  createRecipTokenFromDuration  (HumNum duration);

	private:
		HumGrid*     m_owner;
		GridMeasure* m_measure;
		HumNum       m_timestamp;
		HumNum       m_duration;
		SliceType    m_type;

};


ostream& operator<<(ostream& output, GridSlice* slice);



class GridVoice {
	public:
		GridVoice(void);
		GridVoice(HTp token, HumNum duration);
		GridVoice(const char* token, HumNum duration);
		GridVoice(const string& token, HumNum duration);
		~GridVoice();

		bool   isTransfered       (void);

		HTp    getToken           (void) const;
		void   setToken           (HTp token);
		void   setToken           (const string& token);
		void   setToken           (const char* token);
		bool   isNull             (void) const;

		void   setDuration        (HumNum duration);
		HumNum getDuration        (void) const;
		HumNum getDurationToNext  (void) const;
		HumNum getDurationToPrev  (void) const;
		void   setDurationToPrev  (HumNum dur);
		void   incrementDuration  (HumNum duration);
		void   forgetToken        (void);

	protected:
		void   setTransfered      (bool state);

	private:
		HTp    m_token;
		HumNum m_nextdur;
		HumNum m_prevdur;
		bool   m_transfered;

	friend class GridSlice;
};

ostream& operator<<(ostream& output, GridVoice* voice);
ostream& operator<<(ostream& output, GridVoice& voice);



class HumGrid : public vector<GridMeasure*> {
	public:
		HumGrid(void);
		~HumGrid();
		void enableRecipSpine           (void);
		bool transferTokens             (HumdrumFile& outfile);
		int  getHarmonyCount            (int partindex);
		int  getDynamicsCount           (int partindex);
		int  getVerseCount              (int partindex, int staffindex);
		bool hasDynamics                (int partindex);
		void setDynamicsPresent         (int partindex);
		void setVerseCount              (int partindex, int staffindex, int count);
		void setHarmonyCount            (int partindex, int count);
		void removeRedundantClefChanges (void);
		void removeSibeliusIncipit      (void);
		bool hasPickup                  (void);

	protected:
		void calculateGridDurations        (void);
		void insertExclusiveInterpretationLine (HumdrumFile& outfile);
		void insertDataTerminationLine     (HumdrumFile& outfile);
		void appendMeasureLine             (HumdrumFile& outfile,
		                                    GridSlice& slice);
		void insertPartIndications         (HumdrumFile& outfile);
		void insertStaffIndications        (HumdrumFile& outfile);
		void addNullTokens                 (void);
		void addNullTokensForGraceNotes    (void);
		void FillInNullTokensForGraceNotes(GridSlice* graceslice, GridSlice* lastnote,
		                                   GridSlice* nextnote);
		void addNullTokensForClefChanges  (void);
		void FillInNullTokensForClefChanges (GridSlice* clefslice,
		                                    GridSlice* lastnote, GridSlice* nextnote);
		void adjustClefChanges             (void);
		bool buildSingleList               (void);
		void extendDurationToken           (int slicei, int parti,
		                                    int staffi, int voicei);
		GridVoice* getGridVoice(int slicei, int parti, int staffi, int voicei);
		void addMeasureLines               (void);
		void addLastMeasure                (void);
		bool manipulatorCheck              (void);
		GridSlice* manipulatorCheck        (GridSlice* ice1, GridSlice* ice2);
		void cleanupManipulators           (void);
		void cleanManipulator              (vector<GridSlice*>& newslices,
		                                    GridSlice* curr);
		GridSlice* checkManipulatorExpand  (GridSlice* curr);
		GridSlice* checkManipulatorContract(GridSlice* curr);
		void transferMerges                (GridStaff* oldstaff,
		                                    GridStaff* oldlaststaff,
		                                    GridStaff* newstaff,
		                                    GridStaff* newlaststaff);
		void insertExInterpSides           (HumdrumLine* line, int part,
		                                    int staff);
		void insertSideTerminals           (HumdrumLine* line, int part,
		                                    int staff);
		void insertSidePartInfo            (HumdrumLine* line, int part,
		                                    int staff);
		void insertSideStaffInfo           (HumdrumLine* line, int part,
		                                    int staff, int staffnum);
		void getMetricBarNumbers           (vector<int>& barnums);
		string  createBarToken             (int m, int barnum,
		                                    GridMeasure* measure);
		string getBarStyle                 (GridMeasure* measure);
		void adjustExpansionsInStaff       (GridSlice* newmanip, GridSlice* curr,
		                                    int p, int s);
		void transferNonDataSlices         (GridMeasure* output, GridMeasure* input);
		string extractMelody               (GridMeasure* measure);
		void insertMelodyString            (GridMeasure* measure, const string& melody);

	private:
		vector<GridSlice*>   m_allslices;
		vector<vector<int> > m_verseCount;
		vector<int>          m_harmonyCount;
		bool                 m_pickup;
		vector<bool>         m_dynamics;

		// options:
		bool m_recip;               // include **recip spine in output
		bool m_musicxmlbarlines;    // use measure numbers from <measure> element

};



class MxmlMeasure;
class MxmlPart;

// Event types: These are all of the XML elements which can be children of
// the measure element in MusicXML.

enum measure_event_type {
	mevent_unknown,
	mevent_attributes,
	mevent_backup,
	mevent_barline,
	mevent_bookmark,
	mevent_direction,
	mevent_figured_bass,
	mevent_forward,
	mevent_grouping,
	mevent_harmony,
	mevent_link,
	mevent_note,
	mevent_print,
	mevent_sound,
	mevent_float       // category for GridSides not attached to note onsets
};


class MxmlEvent {
	public:
		                   MxmlEvent          (MxmlMeasure* measure);
		                  ~MxmlEvent          ();
		void               clear              (void);
		void               enableStems        (void);
		bool               parseEvent         (xml_node el, xml_node nextel,
		                                       HumNum starttime);
		bool               parseEvent         (xpath_node el, HumNum starttime);
		void               setTickStart       (long value, long ticks);
		void               setTickDur         (long value, long ticks);
		void               setStartTime       (HumNum value);
		void               setDuration        (HumNum value);
		void               setDurationByTicks (long value,
		                                       xml_node el = xml_node(NULL));
		HumNum             getStartTime       (void) const;
		HumNum             getDuration        (void) const;
		void               setOwner           (MxmlMeasure* measure);
		MxmlMeasure*       getOwner           (void) const;
		const char*        getName            (void) const;
		int                setQTicks          (long value);
		long               getQTicks          (void) const;
		long               getIntValue        (const char* query) const;
		bool               hasChild           (const char* query) const;
		void               link               (MxmlEvent* event);
		bool               isLinked           (void) const;
		bool               isRest             (void);
		bool               isGrace            (void);
		bool               isFloating         (void);
		bool               hasSlurStart       (int& direction);
		bool               hasSlurStop        (void);
		void               setLinked          (void);
		vector<MxmlEvent*> getLinkedNotes     (void);
		void               attachToLastEvent  (void);
		bool               isChord            (void) const;
		void               printEvent         (void);
		int                getSequenceNumber  (void) const;
		int                getVoiceNumber     (void) const;
		void               setVoiceNumber     (int value);
		int                getStaffNumber     (void) const;
		int                getStaffIndex      (void) const;
		int                getVoiceIndex      (int maxvoice = 4) const;
		void               setStaffNumber     (int value);
		measure_event_type getType            (void) const;
		int                getPartNumber      (void) const;
		int                getPartIndex       (void) const;
		string             getRecip           (void) const;
		string             getKernPitch       (void);
		string             getPrefixNoteInfo  (void) const;
		string             getPostfixNoteInfo (bool primarynote) const;
		xml_node           getNode            (void);
		xml_node           getHNode           (void);
		HumNum             getTimeSigDur      (void);
		string             getElementName     (void);
		void               addNotations       (stringstream& ss, 
		                                       xml_node notations) const;
		void               reportVerseCountToOwner         (int count);
		void               reportVerseCountToOwner         (int staffnum, int count);
		void               reportHarmonyCountToOwner       (int count);
		void               reportMeasureStyleToOwner       (MeasureStyle style);
		void               reportEditorialAccidentalToOwner(void);
		void               reportDynamicToOwner            (void);
      void               makeDummyRest      (MxmlMeasure* owner, 
		                                       HumNum startime,
		                                       HumNum duration,
		                                       int staffindex = 0,
		                                       int voiceindex = 0);
		void               setVoiceIndex      (int voiceindex);
		void               forceInvisible     (void);
		bool               isInvisible        (void);
		void               setBarlineStyle    (xml_node node);
		void               setTexts           (vector<xml_node>& nodes);
		vector<xml_node>&  getTexts           (void);
		void               setDynamics        (xml_node node);
		xml_node           getDynamics        (void);

	protected:
		HumNum             m_starttime;  // start time in quarter notes of event
		HumNum             m_duration;   // duration in quarter notes of event
		measure_event_type m_eventtype;  // enumeration type of event
		xml_node           m_node;       // pointer to event in XML structure
		MxmlMeasure*       m_owner;      // measure that contains this event
		vector<MxmlEvent*> m_links;      // list of secondary chord notes
		bool               m_linked;     // true if a secondary chord note
		int                m_sequence;   // ordering of event in XML file
		static int         m_counter;    // counter for sequence variable
		short              m_staff;      // staff number in part for event
		short              m_voice;      // voice number in part for event
		int                m_voiceindex; // voice index of item (remapping)
      int                m_maxstaff;   // maximum staff number for measure
		xml_node           m_hnode;      // harmony label starting at note event
		bool               m_invisible;  // for forceInvisible();
		bool               m_stems;      // for preserving stems

		xml_node          m_dynamics;    // dynamics <direction> starting just before note
		vector<xml_node>  m_text;        // text <direction> starting just before note

	private:
   	void   reportStaffNumberToOwner  (int staffnum, int voicenum);
		void   reportTimeSigDurToOwner   (HumNum duration);
		int    getDotCount               (void) const;

	public:
		static HumNum getEmbeddedDuration  (xml_node el = xml_node(NULL));
		static HumNum getQuarterDurationFromType (const char* type);
		static bool   nodeType             (xml_node node, const char* testname);


	friend MxmlMeasure;
	friend MxmlPart;
};



class MxmlEvent;
class MxmlPart;


class SimultaneousEvents {
	public:
		SimultaneousEvents(void) { }
		~SimultaneousEvents() { }
		HumNum starttime;              // start time of events
		HumNum duration;               // duration to next non-zero duration
		vector<MxmlEvent*> zerodur;    // zero-duration elements at this time
		vector<MxmlEvent*> nonzerodur; // non-zero dur elements at this time
};


class MxmlMeasure {
	public:
		              MxmlMeasure        (MxmlPart* part);
		             ~MxmlMeasure        (void);
		void          clear              (void);
		void          enableStems        (void);
		bool          parseMeasure       (xml_node mel);
		bool          parseMeasure       (xpath_node mel);
		void          setStartTimeOfMeasure (HumNum value);
		void          setStartTimeOfMeasure (void);
		void          setDuration        (HumNum value);
		HumNum        getStartTime       (void) const;
		HumNum        getTimestamp       (void) const { return getStartTime(); }
		HumNum        getDuration        (void) const;
		void          setOwner           (MxmlPart* part);
		MxmlPart*     getOwner           (void) const;
		int           getPartNumber      (void) const;
		int           getPartIndex       (void) const;
		int           setQTicks          (long value);
		long          getQTicks          (void) const;
		void          attachLastEventToPrevious  (void);
		void          calculateDuration  (void);
		int           getEventCount      (void) const;
		vector<SimultaneousEvents>* getSortedEvents(void);
		MxmlEvent*    getEvent           (int index) const;

		void          setNextMeasure     (MxmlMeasure* event);
		MxmlMeasure*  getNextMeasure     (void) const;
		MxmlMeasure*  getPreviousMeasure (void) const;
		void          setPreviousMeasure (MxmlMeasure* event);

		int           getVoiceIndex      (int voicenum);
		int           getStaffIndex      (int voicenum);
		void          setTimeSigDur      (HumNum duration);
		HumNum        getTimeSigDur      (void);
		void          addDummyRest       (void);
		void          addDummyRest       (HumNum starttime, HumNum duration, 
		                                  int staffindex, int voiceindex);
		vector<MxmlEvent*>& getEventList (void);
		void  sortEvents                 (void);
		void  forceLastInvisible         (void);
		MeasureStyle  getStyle           (void);
		MeasureStyle  getBarStyle        (void);
		void  setStyle                   (MeasureStyle style);
		void  setBarStyle                (MeasureStyle style);
		void  makeFinalBarline(void)   { m_style = MeasureStyle::Final; }
		bool  isFinal(void)            { return m_style == MeasureStyle::Final; }
		bool  isDouble(void)           { return m_style == MeasureStyle::Double; }
		bool  isRepeatBackward(void)   { return m_style == MeasureStyle::RepeatBackward; }
		bool  isRepeatForward(void)    { return m_style == MeasureStyle::RepeatForward; }
		bool  isRepeatBoth(void)       { return m_style == MeasureStyle::RepeatBoth; }

	private:
		void  receiveStaffNumberFromChild         (int staffnum, int voicenum);
		void  receiveTimeSigDurFromChild          (HumNum duration);
		void  receiveMeasureStyleFromChild        (MeasureStyle style);
		void  receiveEditorialAccidentalFromChild (void);
   	void  reportStaffNumberToOwner            (int staffnum, int voicenum);
		void  reportVerseCountToOwner             (int count);
		void  reportVerseCountToOwner             (int staffindex, int count);
		void  reportHarmonyCountToOwner           (int count);
		void  reportEditorialAccidentalToOwner    (void);
		void  reportDynamicToOwner                (void);

	protected:
		HumNum             m_starttime; // start time of measure in quarter notes
		HumNum             m_duration;  // duration of measure in quarter notes
		HumNum             m_timesigdur; // duration of measure according to 
													// prevailing time signature.
		MxmlPart*          m_owner;     // part which contains measure
		MxmlMeasure*       m_previous;  // previous measure in part or null
		MxmlMeasure*       m_following; // following measure in part or null
		vector<MxmlEvent*> m_events;    // list of semi-ordered events in measure
		vector<SimultaneousEvents> m_sortedevents; // list of time-sorted events
		MeasureStyle       m_style;     // measure style type
		bool               m_stems = false;

	friend MxmlEvent;
	friend MxmlPart;
};



class Option_register {
	public:
		         Option_register     (void);
		         Option_register     (const string& aDefinition, char aType,
		                                  const string& aDefaultOption);
		         Option_register     (const string& aDefinition, char aType,
		                                  const string& aDefaultOption,
		                                  const string& aModifiedOption);
		         Option_register     (const Option_register& reg);
		        ~Option_register     ();

		Option_register& operator=(const Option_register& reg);
		void     clearModified      (void);
		string   getDefinition      (void);
		string   getDefault         (void);
		string   getOption          (void);
		string   getModified        (void);
		string   getDescription     (void);
		int      isModified         (void);
		char     getType            (void);
		void     reset              (void);
		void     setDefault         (const string& aString);
		void     setDefinition      (const string& aString);
		void     setDescription     (const string& aString);
		void     setModified        (const string& aString);
		void     setType            (char aType);
		ostream& print              (ostream& out);

	protected:
		string       m_definition;
		string       m_description;
		string       m_defaultOption;
		string       m_modifiedOption;
		int          m_modifiedQ;
		char         m_type;
};


class Options {
	public:
		                Options           (void);
		                Options           (int argc, char** argv);
		                Options           (const Options& options);
		               ~Options           ();

		Options&        operator=         (const Options& options);
		int             argc              (void) const;
		const vector<string>& argv        (void) const;
		int             define            (const string& aDefinition);
		int             define            (const string& aDefinition,
		                                   const string& description);
		string          getArg            (int index);
		string          getArgument       (int index);
		int             getArgCount       (void);
		int             getArgumentCount  (void);
		vector<string>& getArgList        (vector<string>& output);
		vector<string>& getArgumentList   (vector<string>& output);
		int             getBoolean        (const string& optionName);
		string          getCommand        (void);
		string          getCommandLine    (void);
		string          getDefinition     (const string& optionName);
		double          getDouble         (const string& optionName);
		char            getFlag           (void);
		char            getChar           (const string& optionName);
		float           getFloat          (const string& optionName);
		int             getInt            (const string& optionName);
		int             getInteger        (const string& optionName);
		string          getString         (const string& optionName);
		char            getType           (const string& optionName);
		int             optionsArg        (void);
		ostream&        print             (ostream& out);
		ostream&        printOptionList   (ostream& out);
		ostream&        printOptionListBooleanState(ostream& out);
		bool            process           (int error_check = 1, int suppress = 0);
		bool            process           (int argc, char** argv,
		                                      int error_check = 1,
		                                      int suppress = 0);
		bool            process           (const vector<string>& argv,
		                                      int error_check = 1,
		                                      int suppress = 0);
		bool            process           (string& argv, int error_check = 1,
		                                      int suppress = 0);
		void            reset             (void);
		void            xverify           (int argc, char** argv,
		                                      int error_check = 1,
		                                      int suppress = 0);
		void            xverify           (int error_check = 1,
		                                      int suppress = 0);
		void            setFlag           (char aFlag);
		void            setModified       (const string& optionName,
		                                   const string& optionValue);
		void            setOptions        (int argc, char** argv);
		void            setOptions        (const vector<string>& argv);
		void            setOptions        (string& args);
		void            appendOptions     (int argc, char** argv);
		void            appendOptions     (string& args);
		void            appendOptions     (vector<string>& argv);
		ostream&        printRegister     (ostream& out);
		int             isDefined         (const string& name);
		static vector<string>  tokenizeCommandLine(string& args);
		bool            hasParseError     (void);
		string          getParseError     (void);
		ostream&        getParseError     (ostream& out);

	protected:
		// m_argv: the list of raw command line strings including
		// a mix of options and non-option argument.
		vector<string> m_argv;

		// m_arguments: list of parsed command-line arguments which
		// are not options, or the command (argv[0]);
		vector<string> m_arguments;

		// m_optionRegister: store for the states/values of each option.
		vector<Option_register*> m_optionRegister;

		// m_optionFlag: the character which indicates an option.
		// Generally a dash, but could be made a slash for Windows environments.
		char m_optionFlag = '-';

		// m_optionList:
		map<string, int> m_optionList;

		//
		// boolern options for object:
		//

		// m_options_error_check: for .verify() function.
		bool m_options_error_checkQ = true;

		// m_processedQ: true if process() was run.  This will parse
		// the command-line arguments into a list of options, and also
		// enable boolean versions of the options.
		bool m_processedQ = false;

		// m_suppressQ: true means to suppress automatic --options option
		// listing.
		bool m_suppressQ = false;

		// m_optionsArgument: indicate that --options was used.
		bool m_optionsArgQ = false;

		// m_error: used to store errors in parsing command-line options.
		stringstream m_error;

	private:
		int     getRegIndex    (const string& optionName);
		bool    isOption       (const string& aString, int& argp);
		int     storeOption    (int gargp, int& position, int& running);
};

#define OPTION_BOOLEAN_TYPE   'b'
#define OPTION_CHAR_TYPE      'c'
#define OPTION_DOUBLE_TYPE    'd'
#define OPTION_FLOAT_TYPE     'f'
#define OPTION_INT_TYPE       'i'
#define OPTION_STRING_TYPE    's'
#define OPTION_UNKNOWN_TYPE   'x'



class HumTool : public Options {
	public:
		         HumTool         (void);
		        ~HumTool         ();

		void     clearOutput     (void);

		bool     hasAnyText      (void);
		string   getAllText      (void);
		ostream& getAllText      (ostream& out);

		bool     hasHumdrumText  (void);
		string   getHumdrumText  (void);
		ostream& getHumdrumText  (ostream& out);

		bool     hasJsonText     (void);
		string   getJsonText     (void);
		ostream& getJsonText     (ostream& out);

		bool     hasFreeText     (void);
		string   getFreeText     (void);
		ostream& getFreeText     (ostream& out);

		bool     hasWarning      (void);
		string   getWarning      (void);
		ostream& getWarning      (ostream& out);

		bool     hasError        (void);
		string   getError        (void);
		ostream& getError        (ostream& out);

	protected:
		stringstream m_humdrum_text;  // output text in Humdrum syntax.
		stringstream m_json_text;     // output text in JSON syntax.
		stringstream m_free_text;     // output for plain text content.
	  	stringstream m_warning_text;  // output for warning messages;
	  	stringstream m_error_text;    // output for error messages;

};


///////////////////////////////////////////////////////////////////////////
//
// common command-line Interfaces
//

//////////////////////////////
//
// BASIC_INTERFACE -- Expects one Humdurm file, either from the
//    first command-line argument (left over after options have been
//    parsed out), or from standard input.
//
// function call that the interface must implement:
//  .run(HumdrumFile& infile, ostream& out)
//
//

#define BASIC_INTERFACE(CLASS)                 \
using namespace std;                           \
using namespace hum;                           \
int main(int argc, char** argv) {              \
	CLASS interface;                            \
	if (!interface.process(argc, argv)) {       \
		interface.getError(cerr);                \
		return -1;                               \
	}                                           \
	HumdrumFile infile;                         \
	if (interface.getArgCount() > 0) {          \
		infile.read(interface.getArgument(1));   \
	} else {                                    \
		infile.read(cin);                        \
	}                                           \
	int status = interface.run(infile, cout);   \
	if (interface.hasWarning()) {               \
		interface.getWarning(cerr);              \
		return 0;                                \
	}                                           \
	if (interface.hasError()) {                 \
		interface.getError(cerr);                \
		return -1;                               \
	}                                           \
	return !status;                             \
}



//////////////////////////////
//
// STREAM_INTERFACE -- Expects one Humdurm file, either from the
//    first command-line argument (left over after options have been
//    parsed out), or from standard input.
//
// function call that the interface must implement:
//  .run(HumdrumFile& infile, ostream& out)
//
//

#define STREAM_INTERFACE(CLASS)                                  \
using namespace std;                                             \
using namespace hum;                                             \
int main(int argc, char** argv) {                                \
	CLASS interface;                                              \
	if (!interface.process(argc, argv)) {                         \
		interface.getError(cerr);                                  \
		return -1;                                                 \
	}                                                             \
	HumdrumFileStream streamer(static_cast<Options&>(interface)); \
	HumdrumFile infile;                                           \
	bool status = true;                                           \
	while (streamer.read(infile)) {                               \
		status &= interface.run(infile);                           \
		if (interface.hasWarning()) {                              \
			interface.getWarning(cerr);                             \
		}                                                          \
		if (interface.hasAnyText()) {                              \
		   interface.getAllText(cout);                             \
		}                                                          \
		if (interface.hasError()) {                                \
			interface.getError(cerr);                               \
         return -1;                                              \
		}                                                          \
		if (!interface.hasAnyText()) {                             \
			cout << infile;                                         \
		}                                                          \
		interface.clearOutput();                                   \
	}                                                             \
	return !status;                                               \
}



class HumdrumFileStream {
	public:
		                HumdrumFileStream  (void);
		                HumdrumFileStream  (char** list);
		                HumdrumFileStream  (const vector<string>& list);
		                HumdrumFileStream  (Options& options);

		int             setFileList        (char** list);
		int             setFileList        (const vector<string>& list);

		void            clear              (void);
		int             eof                (void);

		int             getFile            (HumdrumFile& infile);
		int             read               (HumdrumFile& infile);

	protected:
		ifstream        m_instream;       // used to read from list of files.
		stringstream    m_urlbuffer;      // used to read data over internet.
		string          m_newfilebuffer;  // used to keep track of !!!!segment:
		                                  // records.

		vector<string>  m_filelist;       // used when not using cin
		int             m_curfile;        // index into filelist

		vector<string>  m_universals;     // storage for universal comments

		// Automatic URL downloading of data from internet in read():
		void     fillUrlBuffer            (stringstream& uribuffer,
		                                   const string& uriname);

};



class Tool_autobeam : public HumTool {
	public:
		         Tool_autobeam   (void);
		        ~Tool_autobeam   () {};

		bool     run             (HumdrumFile& infile);
		bool     run             (const string& indata, ostream& out);
		bool     run             (HumdrumFile& infile, ostream& out);

	protected:
		void     initialize      (HumdrumFile& infile);
		void     processStrand   (HTp strandstart, HTp strandend);
		void     processMeasure  (vector<HTp>& measure);
		void     addBeam         (HTp startnote, HTp endnote);
		void     addBeams        (HumdrumFile& infile);
		void     removeBeams     (HumdrumFile& infile);

	private:
		vector<vector<pair<int, HumNum> > > m_timesigs;
		vector<HTp> m_kernspines;
		bool        m_overwriteQ;
		int         m_track;

};



class Coord {
   public:
           Coord(void) { clear(); }
      void clear(void) { i = j = -1; }
      int i;
      int j;
};


class Tool_autostem : public HumTool {
	public:
		         Tool_autostem         (void);
		        ~Tool_autostem         () {};

		bool     run                   (HumdrumFile& infile);
		bool     run                   (const string& indata, ostream& out);
		bool     run                   (HumdrumFile& infile, ostream& out);

	protected:
		void     initialize            (HumdrumFile& infile);
		void      example              (void);
		void      usage                (void);
		void      autostem             (HumdrumFile& infile);
		void      getClefInfo          (vector<vector<int> >& baseline,
		                                HumdrumFile& infile);
		void      addStem              (string& input, const string& piece);
		void      processKernTokenStemsSimpleModel(HumdrumFile& infile,
		                                vector<vector<int> >& baseline,
		                                int row, int col);
		void      removeStems          (HumdrumFile& infile);
		void      removeStem2          (HumdrumFile& infile, int row, int col);
		int       getVoice             (HumdrumFile& infile, int row, int col);
		void      getNotePositions     (vector<vector<vector<int> > >& notepos,
		                                vector<vector<int> >& baseline,
		                                HumdrumFile& infile);
		void      printNotePositions   (HumdrumFile& infile,
		                                vector<vector<vector<int> > >& notepos);
		void      getVoiceInfo         (vector<vector<int> >& voice, HumdrumFile& infile);
		void      printVoiceInfo       (HumdrumFile& infile, vector<vector<int> >& voice);
		void      processKernTokenStems(HumdrumFile& infile,
		                                vector<vector<int> >& baseline, int row, int col);
		void      getMaxLayers         (vector<int>& maxlayer, vector<vector<int> >& voice,
		                                HumdrumFile& infile);
		void      assignStemDirections (vector<vector<int> >& stemdir,
		                                vector<vector<int> > & voice,
		                                vector<vector<vector<int> > >& notepos,
		                                HumdrumFile& infile);
		void      assignBasicStemDirections(vector<vector<int> >& stemdir,
		                                vector<vector<int> >& voice,
		                                vector<vector<vector<int> > >& notepos,
		                                HumdrumFile& infile);
		int       determineChordStem   (vector<vector<int> >& voice,
		                                vector<vector<vector<int> > >& notepos,
		                                HumdrumFile& infile, int row, int col);
		void      insertStems          (HumdrumFile& infile,
		                                vector<vector<int> >& stemdir);
		void      setStemDirection     (HumdrumFile& infile, int row, int col,
		                                int direction);
		void      getBeamState         (vector<vector<string > >& beams,
		                                HumdrumFile& infile);
		void      countBeamStuff       (const string& token, int& start, int& stop,
		                                int& flagr, int& flagl);
		void      getBeamSegments      (vector<vector<Coord> >& beamednotes,
		                                vector<vector<string > >& beamstates,
		                                HumdrumFile& infile, vector<int> maxlayer);
		int       getBeamDirection     (vector<Coord>& coords,
		                                vector<vector<int> >& voice,
		                                vector<vector<vector<int> > >& notepos);
		void      setBeamDirection     (vector<vector<int> >& stemdir,
		                                vector<Coord>& bnote, int direction);

	private:
		int    debugQ        = 0;       // used with --debug option
		int    removeQ       = 0;       // used with -r option
		int    noteposQ      = 0;       // used with -p option
		int    voiceQ        = 0;       // used with --voice option
		int    removeallQ    = 0;       // used with -R option
		int    overwriteQ    = 0;       // used with -o option
		int    overwriteallQ = 0;       // used with -O option
		int    Middle        = 4;       // used with -u option
		int    Borderline    = 0;       // really used with -u option
		int    notlongQ      = 0;       // used with -L option
		bool   m_quit        = false;

};


class NoteNode {
   public:
		int b40;         // base-40 pitch number or 0 if a rest, negative if tied
		int line;        // line number in original score of note
		int spine;       // spine number in original score of note
		int measure;     // measure number of note
		int serial;      // serial number 
		int mark;        // for marking search matches
		int notemarker;  // for pass-through of marks
		double beatsize; // time signature bottom value which or
		                 // 3 times the bottom if compound meter
		HumNum   duration;  // duration

		         NoteNode             (void) { clear(); }
		         NoteNode             (const NoteNode& anode);
		         NoteNode& operator=  (NoteNode& anode);
		        ~NoteNode             (void);
		void     clear                (void);
		int      isRest               (void) { return b40 == 0 ? 1 : 0; }
		int      isSustain            (void) { return b40 < 0 ? 1 : 0; }
		int      isAttack             (void) { return b40 > 0 ? 1 : 0; }
		int      getB40               (void) { return abs(b40); }
		void     setId                (const string& anid);
		string   getIdString          (void);
		string   getId                (void);

   protected:
		string  protected_id; // id number provided by data
};



class Tool_cint : public HumTool {
	public:
		         Tool_cint    (void);
		        ~Tool_cint    () {};

		bool     run                    (HumdrumFile& infile);
		bool     run                    (const string& indata, ostream& out);
		bool     run                    (HumdrumFile& infile, ostream& out);

	protected:

		void      initialize           (void);
		void      example              (void);
		void      usage                (const string& command);
		int       processFile          (HumdrumFile& infile);
		void      getKernTracks        (vector<int>& ktracks, HumdrumFile& infile);
		int       validateInterval     (vector<vector<NoteNode> >& notes, 
		                                int i, int j, int k);
		void      printIntervalInfo    (HumdrumFile& infile, int line, 
		                                int spine, vector<vector<NoteNode> >& notes, 
		                                int noteline, int noteindex, 
		                                vector<string >& abbr);
		void      getAbbreviations     (vector<string >& abbreviations, 
		                                vector<string >& names);
		void      getAbbreviation      (string& abbr, string& name);
		void      extractNoteArray     (vector<vector<NoteNode> >& notes, 
		                                HumdrumFile& infile, vector<int>& ktracks, 
		                                vector<int>& reverselookup);
		int       onlyRests            (vector<NoteNode>& data);
		int       hasAttack            (vector<NoteNode>& data);
		int       allSustained         (vector<NoteNode>& data);
		void      printPitchGrid       (vector<vector<NoteNode> >& notes, 
		                                HumdrumFile& infile);
		void      getNames             (vector<string >& names, 
		                                vector<int>& reverselookup, HumdrumFile& infile);
		void      printLattice         (vector<vector<NoteNode> >& notes, 
		                                HumdrumFile& infile, vector<int>& ktracks, 
		                                vector<int>& reverselookup, int n);
		void      printSpacer          (ostream& out);
		int       printInterval        (ostream& out, NoteNode& note1, NoteNode& note2,
		                                int type, int octaveadjust = 0);
		int       printLatticeItem     (vector<vector<NoteNode> >& notes, int n, 
		                                int currentindex, int fileline);
		int       printLatticeItemRows (vector<vector<NoteNode> >& notes, int n, 
		                                int currentindex, int fileline);
		int       printLatticeModule   (ostream& out, vector<vector<NoteNode> >& notes, 
		                                int n, int startline, int part1, int part2);
		void      printInterleaved     (HumdrumFile& infile, int line, 
		                                vector<int>& ktracks, vector<int>& reverselookup, 
		                                const string& interstring);
		void      printLatticeInterleaved(vector<vector<NoteNode> >& notes, 
		                                HumdrumFile& infile, vector<int>& ktracks, 
		                                vector<int>& reverselookup, int n);
		int       printInterleavedLattice(HumdrumFile& infile, int line, 
		                                vector<int>& ktracks, vector<int>& reverselookup,
		                                int n, int currentindex,
		                                vector<vector<NoteNode> >& notes);
		int       printCombinations    (vector<vector<NoteNode> >& notes, 
		                                HumdrumFile& infile, vector<int>& ktracks, 
		                                vector<int>& reverselookup, int n,
		                                vector<vector<string> >& retrospective,
		                                const string& searchstring);
		void      printAsCombination   (HumdrumFile& infile, int line, 
		                                vector<int>& ktracks, vector<int>& reverselookup,
		                                const string& interstring);
		int       printModuleCombinations(HumdrumFile& infile, int line, 
		                                vector<int>& ktracks, vector<int>& reverselookup,
		                                int n, int currentindex, 
		                                vector<vector<NoteNode> >& notes, 
		                                int& matchcount, 
		                                vector<vector<string> >& retrospective,
		                                const string& searchstring);
		int       printCombinationsSuspensions(vector<vector<NoteNode> >& notes, 
		                                HumdrumFile& infile, vector<int>& ktracks, 
		                                vector<int>& reverselookup, int n,
		                                vector<vector<string> >& retrospective);
		int       printCombinationModule(ostream& out, const string& filename, 
		                                vector<vector<NoteNode> >& notes, 
		                                int n, int startline, int part1, int part2,
		                                vector<vector<string> >& retrospective,
		                                char& notemarker, int markstate = 0);
		int       printCombinationModulePrepare(ostream& out, const string& filename,
		                                vector<vector<NoteNode> >& notes, int n, 
		                                int startline, int part1, int part2,
		                                vector<vector<string> >& retrospective,
		                                HumdrumFile& infile, const string& searchstring);
		int       getOctaveAdjustForCombinationModule(vector<vector<NoteNode> >& notes, 
		                                int n, int startline, int part1, int part2);
		void      addMarksToInputData  (HumdrumFile& infile, 
		                                vector<vector<NoteNode> >& notes,
		                                vector<int>& ktracks,
		                                vector<int>& reverselookup);
		void      markNote              (HumdrumFile& infile, int line, int col);
		void      initializeRetrospective(vector<vector<string> >& retrospective, 
		                                HumdrumFile& infile, vector<int>& ktracks);
		int       getTriangleIndex(int number, int num1, int num2);
		void      adjustKTracks        (vector<int>& ktracks, const string& koption);
		int       getMeasure           (HumdrumFile& infile, int line);

	private:

		int       debugQ       = 0;      // used with --debug option
		int       base40Q      = 0;      // used with --40 option
		int       base12Q      = 0;      // used with --12 option
		int       base7Q       = 0;      // used with -7 option
		int       pitchesQ     = 0;      // used with --pitches option
		int       rhythmQ      = 0;      // used with -r option and others
		int       durationQ    = 0;      // used with --dur option
		int       latticeQ     = 0;      // used with -l option
		int       interleavedQ = 0;      // used with -L option
		int       Chaincount   = 1;      // used with -n option
		int       chromaticQ   = 0;      // used with --chromatic option
		int       sustainQ     = 0;      // used with -s option
		int       zeroQ        = 0;      // used with -z option
		int       topQ         = 0;      // used with -t option
		int       toponlyQ     = 0;      // used with -T option
		int       hparenQ      = 0;      // used with -h option
		int       mparenQ      = 0;      // used with -y option
		int       locationQ    = 0;      // used with --location option
		int       koptionQ     = 0;      // used with -k option
		int       parenQ       = 0;      // used with -p option
		int       rowsQ        = 0;      // used with --rows option
		int       hmarkerQ     = 0;      // used with -h option
		int       mmarkerQ     = 0;      // used with -m option
		int       attackQ      = 0;      // used with --attacks option
		int       rawQ         = 0;      // used with --raw option
		int       raw2Q        = 0;      // used with --raw2 option
		int       xoptionQ     = 0;      // used with -x option
		int       octaveallQ   = 0;      // used with -O option
		int       octaveQ      = 0;      // used with -o option
		int       noharmonicQ  = 0;      // used with -H option
		int       nomelodicQ   = 0;      // used with -M option
		int       norestsQ     = 0;      // used with -R option
		int       nounisonsQ   = 0;      // used with -U option
		int       filenameQ    = 0;      // used with -f option
		int       searchQ      = 0;      // used with --search option
		int       markQ        = 0;      // used with --mark option
		int       countQ       = 0;      // used with --count option
		int       suspensionsQ = 0;      // used with --suspensions option
		int       uncrossQ     = 0;      // used with -c option
		int       retroQ       = 0;      // used with --retro option
		int       idQ          = 0;      // used with --id option
		vector<string> Ids;              // used with --id option
		char      NoteMarker   = '\0';   // used with -N option
		string    SearchString;
		string Spacer;

};


class Tool_dissonant : public HumTool {
	public:
		         Tool_dissonant    (void);
		        ~Tool_dissonant    () {};

		bool     run               (HumdrumFile& infile);
		bool     run               (const string& indata, ostream& out);
		bool     run               (HumdrumFile& infile, ostream& out);

	protected:
		void    doAnalysis         (vector<vector<string> >& results,
		                            NoteGrid& grid,
		                            vector<vector<NoteCell*> >& attacks,
		                            bool debug);
		void    doAnalysisForVoice (vector<vector<string> >& results,
		                            NoteGrid& grid,
		                            vector<NoteCell*>& attacks,
		                            int vindex, bool debug);
		void    findFakeSuspensions(vector<vector<string> >& results, 
		                            NoteGrid& grid,
		                            vector<NoteCell*>& attacks, int vindex);
		void    findAppoggiaturas  (vector<vector<string> >& results, 
		                            NoteGrid& grid,
		                            vector<NoteCell*>& attacks, int vindex);
		void    findLs             (vector<vector<string> >& results, 
		                            NoteGrid& grid,
		                            vector<NoteCell*>& attacks, int vindex);
		void    findYs             (vector<vector<string> >& results, 
		                            NoteGrid& grid,
		                            vector<NoteCell*>& attacks, int vindex);
		void	findCadentialVoiceFunctions(vector<vector<string> >& results,
									NoteGrid& grid,	vector<NoteCell*>& attacks,
									vector<vector<string> >& voiceFuncs,
									int vindex);
		void    changePitch        (HTp note2, HTp note1);

		void    printColorLegend   (HumdrumFile& infile);
		int     getNextPitchAttackIndex(NoteGrid& grid, int voicei,
		                            int sliceindex);
		void    fillLabels         (void);
		void    fillLabels2        (void);
		void    printCountAnalysis (vector<vector<string> >& data);
		void    suppressDissonances(HumdrumFile& infile, NoteGrid& grid,
		                            vector<vector<NoteCell* > >& attacks,
		                            vector<vector<string> >& results);
		void    suppressDissonancesInVoice(HumdrumFile& infile, 
		                            NoteGrid& grid, int vindex,
		                            vector<NoteCell*>& attacks,
		                            vector<string>& results);
		void    mergeWithPreviousNote(HumdrumFile& infile,
		                            vector<NoteCell*>& attacks, int index);

	private:
	 	vector<HTp> m_kernspines;
		bool diss2Q = false;
		bool diss7Q = false;
		bool diss4Q = false;
		bool dissL0Q = false;
		bool dissL1Q = false;
		bool dissL2Q = false;
		bool suppressQ = false;
		bool voiceFuncsQ = false;
		bool m_voicenumQ = false;
		bool m_selfnumQ = false;

		vector<string> m_labels;

		// unaccdented non-harmonic tones:
		const int PASSING_UP           =  0; // rising passing tone
		const int PASSING_DOWN         =  1; // downward passing tone
		const int NEIGHBOR_UP          =  2; // upper neighbor
		const int NEIGHBOR_DOWN        =  3; // lower neighbor
		const int ECHAPPEE_UP          =  4; // upper échappée
		const int ECHAPPEE_DOWN        =  5; // lower échappée
		const int CAMBIATA_UP_S        =  6; // ascending short nota cambiata
		const int CAMBIATA_DOWN_S      =  7; // descending short nota cambiata
		const int CAMBIATA_UP_L        =  8; // ascending long nota cambiata
		const int CAMBIATA_DOWN_L      =  9; // descending long nota cambiata
		const int REV_CAMBIATA_UP      = 10; // incomplete anterior upper neighbor
		const int REV_CAMBIATA_DOWN    = 11; // incomplete anterior lower neighbor
		const int REV_ECHAPPEE_UP      = 12; // incomplete posterior upper neighbor
		const int REV_ECHAPPEE_DOWN    = 13; // incomplete posterior lower neighbor
		const int ANT_UP               = 14; // rising anticipation
		const int ANT_DOWN             = 15; // descending anticipation
		const int DBL_NEIGHBOR_UP      = 16; // double neighbor beginning with upper neighbor
		const int DBL_NEIGHBOR_DOWN    = 17; // double neighbor beginning with lower neighbor

		// accented non-harmonic tones:
		const int THIRD_Q_PASS_UP      = 18; // dissonant third quarter
		const int THIRD_Q_PASS_DOWN    = 19; // dissonant third quarter
		const int THIRD_Q_UPPER_NEI    = 20; // dissonant third quarter
		const int THIRD_Q_LOWER_NEI    = 21; // dissonant third quarter
		const int ACC_PASSING_UP	   = 22; // appoggiatura
		const int ACC_PASSING_DOWN	   = 23; // appoggiatura
		const int ACC_UP_NEI		   = 24; // appoggiatura
		const int ACC_LO_NEI		   = 25; // appoggiatura
		const int APP_UPPER            = 26; // appoggiatura
		const int APP_LOWER            = 27; // appoggiatura
		const int SUS_BIN  	           = 28; // binary suspension
		const int SUS_TERN  	       = 29; // ternary suspension
		const int AGENT_BIN		       = 30; // binary agent
		const int AGENT_TERN		   = 31; // ternary agent
		const int SUSPENSION_REP       = 32; // suspension repeated note
		const int FAKE_SUSPENSION_LEAP = 33; // fake suspension approached by leap
		const int FAKE_SUSPENSION_STEP = 34; // fake suspension approached by step or anticipation
		const int SUS_NO_AGENT_LEAP    = 35; // suspension missing a normal agent approached by leap
		const int SUS_NO_AGENT_STEP    = 36; // suspension missing a normal agent approached by step or anticipation
		const int CHANSON_IDIOM        = 37; // chanson idiom

		// unknown dissonances:
		const int PARALLEL_UP          = 38; // moves in parallel with known dissonant, approached from below
		const int PARALLEL_DOWN        = 39; // moves in parallel with known dissonant, approached from above
		const int RES_PITCH			   = 40; // note of resolution of a suspension against suspension dissonance

		const int ONLY_WITH_VALID_UP   = 41; // only dissonant with identifiable dissonances, approached from below
		const int ONLY_WITH_VALID_DOWN = 42; // only dissonant with identifiable dissonances, approached from above
		const int UNKNOWN_DISSONANCE   = 43; // unknown dissonance type
		const int UNLABELED_Z2         = 44; // unknown dissonance type, 2nd interval
		const int UNLABELED_Z7         = 45; // unknown dissonance type, 7th interval
		const int UNLABELED_Z4         = 46; // unknown dissonance type, 4th interval

		const int LABELS_SIZE          = 47; // one more than last index
};



#define ND_NOTE 0  /* notes or rests + text and phrase markings */
#define ND_BAR  1  /* explicit barlines */


class NoteData {
	public:
		NoteData(void) { clear(); }
		void clear(void) { bar = pitch = phstart = phend = 0;
							  phnum = -1;
							  lyricerr = lyricnum = 0;
							  tiestart = tiecont = tieend = 0;
							  slstart = slend = 0;
							  num = denom = barnum = 0;
							  barinterp = 0; bardur = 0.0;
							  duration = 0.0; text = ""; }
		double duration;
		int    bar;       int    num;
		int    denom;     int    barnum;
		double bardur;    int    barinterp;
		int    pitch;     int    lyricerr;
		int    phstart;   int    phend;    int phnum;
		int    slstart;   int    slend;    int lyricnum;
		int    tiestart;  int    tiecont;  int tieend;
		string text;
};

		

class Tool_esac2hum : public HumTool {
	public:
		         Tool_esac2hum         (void);
		        ~Tool_esac2hum         () {};

		bool    convertFile          (ostream& out, const string& filename);
		bool    convert              (ostream& out, const string& input);
		bool    convert              (ostream& out, istream& input);

	protected:
		bool      initialize            (void);
		void      checkOptions          (Options& opts, int argc, char** argv);
		void      example               (void);
		void      usage                 (const string& command);
		void      convertEsacToHumdrum  (ostream& out, istream& input);
		bool      getSong               (vector<string>& song, istream& infile, 
		                                int init);
		void      convertSong           (vector<string>& song, ostream& out);
		bool      getKeyInfo            (vector<string>& song, string& key, 
		                                 double& mindur, int& tonic, string& meter,
		                                 ostream& out);
		void      printNoteData         (NoteData& data, int textQ, ostream& out);
		bool      getNoteList           (vector<string>& song, 
		                                 vector<NoteData>& songdata, double mindur,
		                                 int tonic);
		void      getMeterInfo          (string& meter, vector<int>& numerator, 
		                                 vector<int>& denominator);
		void      postProcessSongData   (vector<NoteData>& songdata,
		                                 vector<int>& numerator,vector<int>& denominator);
		void      printKeyInfo          (vector<NoteData>& songdata, int tonic, 
		                                 int textQ, ostream& out);
		int       getAccidentalMax      (int a, int b, int c);
		bool      printTitleInfo        (vector<string>& song, ostream& out);
		void      getLineRange          (vector<string>& song, const string& field, 
		                                 int& start, int& stop);
		void      printChar             (unsigned char c, ostream& out);
		void      printBibInfo          (vector<string>& song, ostream& out);
		void      printString           (const string& string, ostream& out);
		void      printSpecialChars     (ostream& out);
		bool      placeLyrics           (vector<string>& song,
		                                 vector<NoteData>& songdata);
		bool      placeLyricPhrase      (vector<NoteData>& songdata, 
		                                 vector<string>& lyrics, int line);
		void      getLyrics             (vector<string>& lyrics, const string& buffer);
		void      cleanupLyrics         (vector<string>& lyrics);
		bool      getFileContents       (vector<string>& array, const string& filename);
		void      chopExtraInfo         (char* holdbuffer);
		void      printHumdrumHeaderInfo(ostream& out, vector<string>& song);
		void      printHumdrumFooterInfo(ostream& out, vector<string>& song);
		
	private:
		int            debugQ = 0;        // used with --debug option
		int            verboseQ = 0;      // used with -v option
		int            splitQ = 0;        // used with -s option
		int            firstfilenum = 1;  // used with -f option
		vector<string> header;            // used with -h option
		vector<string> trailer;           // used with -t option
		string         fileextension;     // used with -x option
		string         namebase;          // used with -s option

		vector<int>    chartable;  // used printChars() & printSpecialChars()
		int inputline = 0;

};


class Tool_extract : public HumTool {
	public:
		         Tool_extract  (void);
		        ~Tool_extract  () {};

		bool     run                    (HumdrumFile& infile);
		bool     run                    (const string& indata, ostream& out);
		bool     run                    (HumdrumFile& infile, ostream& out);

	protected:

		// auto transpose functions:
		void     initialize             (HumdrumFile& infile);

		// function declarations
		void    processFile             (HumdrumFile& infile);
		void    excludeFields           (HumdrumFile& infile, vector<int>& field,
		                                 vector<int>& subfield, vector<int>& model);
		void    extractFields           (HumdrumFile& infile, vector<int>& field,
		                                 vector<int>& subfield, vector<int>& model);
		void    extractTrace            (HumdrumFile& infile, const string& tracefile);
		void    getInterpretationFields (vector<int>& field, vector<int>& subfield,
		                                 vector<int>& model, HumdrumFile& infile,
		                                 string& interps, int state);
		//void    extractInterpretations  (HumdrumFile& infile, string& interps);
		void    example                 (void);
		void    usage                   (const string& command);
		void    fillFieldData           (vector<int>& field, vector<int>& subfield,
		                                 vector<int>& model, string& fieldstring,
		                                 HumdrumFile& infile);
		void    processFieldEntry       (vector<int>& field, vector<int>& subfield,
		                                 vector<int>& model, const string& astring,
		                                 HumdrumFile& infile);
		void    removeDollarsFromString (string& buffer, int maxtrack);
		int     isInList                (int number, vector<int>& listofnum);
		void    getTraceData            (vector<int>& startline,
		                                 vector<vector<int> >& fields,
		                                 const string& tracefile, HumdrumFile& infile);
		void    printTraceLine          (HumdrumFile& infile, int line,
		                                 vector<int>& field);
		void    dealWithSpineManipulators(HumdrumFile& infile, int line,
		                                 vector<int>& field, vector<int>& subfield,
		                                 vector<int>& model);
		void    storeToken              (vector<string>& storage,
		                                 const string& string);
		void    storeToken              (vector<string>& storage, int index,
		                                 const string& string);
		void    printMultiLines         (vector<int>& vsplit, vector<int>& vserial,
		                                 vector<string>& tempout);
		void    reverseSpines           (vector<int>& field, vector<int>& subfield,
		                                 vector<int>& model, HumdrumFile& infile,
		                                 const string& exinterp);
		void    getSearchPat            (string& spat, int target,
		                                 const string& modifier);
		void    expandSpines            (vector<int>& field, vector<int>& subfield,
		                                 vector<int>& model, HumdrumFile& infile,
		                                 string& interp);
		void    dealWithSecondarySubspine(vector<int>& field, vector<int>& subfield,
		                                 vector<int>& model, int targetindex,
		                                 HumdrumFile& infile, int line, int spine,
		                                 int submodel);
		void    dealWithCospine         (vector<int>& field, vector<int>& subfield,
		                                 vector<int>& model, int targetindex,
		                                 HumdrumFile& infile, int line, int cospine,
		                                 int comodel, int submodel,
		                                 const string& cointerp);
		void    printCotokenInfo        (int& start, HumdrumFile& infile, int line,
		                                 int spine, vector<string>& cotokens,
		                                 vector<int>& spineindex,
		                                 vector<int>& subspineindex);
		void    fillFieldDataByGrep     (vector<int>& field, vector<int>& subfield,
		                                 vector<int>& model, const string& grepString,
		                                 HumdrumFile& infile, int state);

	private:

		// global variables
		int          excludeQ = 0;        // used with -x option
		int          expandQ  = 0;        // used with -e option
		string       expandInterp = "";   // used with -E option
		int          interpQ  = 0;        // used with -i option
		string       interps  = "";       // used with -i option
		int          debugQ   = 0;        // used with --debug option
		int          kernQ    = 0;        // used with -k option
		int          fieldQ   = 0;        // used with -f or -p option
		string       fieldstring = "";    // used with -f or -p option
		vector<int>  field;               // used with -f or -p option
		vector<int>  subfield;            // used with -f or -p option
		vector<int>  model;               // used with -p, or -e options and similar
		int          countQ   = 0;        // used with -C option
		int          traceQ   = 0;        // used with -t option
		string       tracefile = "";      // used with -t option
		int          reverseQ = 0;        // used with -r option
		string       reverseInterp = "**kern"; // used with -r and -R options.
		// sub-spine "b" expansion model: how to generate data for a secondary
		// spine if the primary spine is not divided.  Models are:
		//    'd': duplicate primary spine (or "a" subspine) data (default)
		//    'n': null = use a null token
		//    'r': rest = use a rest instead of a primary spine note (in **kern)
		//         data.  'n' will be used for non-kern spines when 'r' is used.
		int          submodel = 'd';       // used with -m option
		string editorialInterpretation = "yy";
		string      cointerp = "**kern";   // used with -c option
		int         comodel  = 0;          // used with -M option
		string subtokenseparator = " "; // used with a future option
		int         interpstate = 0;       // used -I or with -i
		int         grepQ       = 0;       // used with -g option
		string      grepString  = "";      // used with -g option

};



class Tool_filter : public HumTool {
	public:
		         Tool_filter        (void);
		        ~Tool_filter        () {};

		bool     run                (HumdrumFile& infile);
		bool     run                (const string& indata, ostream& out);
		bool     run                (HumdrumFile& infile, ostream& out);

	protected:
		void     getCommandList     (vector<pair<string, string> >& commands,
		                             HumdrumFile& infile);
		void     initialize         (HumdrumFile& infile);
		void     removeFilterLines  (HumdrumFile& infile);

	private:
		string   m_variant;        // used with -v option.
		bool     m_debugQ = false; // used with --debug option

};


class Tool_hproof : public HumTool {
	public:
		      Tool_hproof      (void);
		     ~Tool_hproof      () {};

		bool  run              (HumdrumFile& infile);
		bool  run              (const string& indata, ostream& out);
		bool  run              (HumdrumFile& infile, ostream& out);

	protected:
		void  markNonChordTones(HumdrumFile& infile);
		void  processHarmSpine (HumdrumFile& infile, HTp hstart);
		void  markNotesInRange (HumdrumFile& infile, HTp ctoken, HTp ntoken, const string& key);
		void  markHarmonicTones(HTp tok, vector<int>& cts);
		void  getNewKey        (HTp token, HTp ntoken, string& key);

	private:
		vector<HTp> m_kernspines;

};



class Tool_imitation : public HumTool {
	public:
		         Tool_imitation    (void);
		        ~Tool_imitation    () {};

		bool     run               (HumdrumFile& infile);
		bool     run               (const string& indata, ostream& out);
		bool     run               (HumdrumFile& infile, ostream& out);

	protected:
		void    doAnalysis         (vector<vector<string>>& results, NoteGrid& grid,
		                            vector<vector<NoteCell*>>& attacks,
		                            vector<vector<double>>& intervals,
		                            HumdrumFile& infile, bool debug);
		void    analyzeImitation  (vector<vector<string>>& results,
		                            vector<vector<NoteCell*>>& attacks,
		                            vector<vector<double>>& intervals,
		                            int v1, int v2);
		void    getIntervals       (vector<double>& intervals,
		                            vector<NoteCell*>& attacks);
		int     compareSequences   (vector<NoteCell*>& attack1, vector<double>& seq1,
		                            int i1, vector<NoteCell*>& attack2,
		                            vector<double>& seq2, int i2);
		int     checkForIntervalSequence(vector<int>& m_intervals,
		                            vector<double>& v1i, int starti, int count);
		void    markedTiedNotes    (vector<HTp>& tokens);

	private:
	 	vector<HTp> m_kernspines;
		int m_threshold;
		bool m_duration;
		bool m_rest;
		bool m_rest2;
		double m_maxdistance;
		bool m_maxdistanceQ;
		vector<int> m_intervals;
		bool m_mark;
		char m_marker = '@';
		static int Enumerator;
};


class Tool_metlev : public HumTool {
	public:
		      Tool_metlev      (void);
		     ~Tool_metlev      () {};

		bool  run              (HumdrumFile& infile);
		bool  run              (const string& indata, ostream& out);
		bool  run              (HumdrumFile& infile, ostream& out);

	protected:
		void  fillVoiceResults (vector<vector<double> >& results,
		                        HumdrumFile& infile,
		                        vector<double>& beatlev);

	private:
		vector<HTp> m_kernspines;

};



class MSearchQueryToken {
	public:
		MSearchQueryToken(void) {
			clear();
		}
		MSearchQueryToken(const MSearchQueryToken& token) {
			pc        = token.pc;
			base      = token.base;
			direction = token.direction;
			duration  = token.duration;
			rhythm    = token.rhythm;
			anything  = token.anything;
		}
		MSearchQueryToken& operator=(const MSearchQueryToken& token) {
			if (this == &token) {
				return *this;
			}
			pc        = token.pc;
			base      = token.base;
			direction = token.direction;
			duration  = token.duration;
			rhythm    = token.rhythm;
			anything  = token.anything;
			return *this;
		}
		void clear(void) {
			pc        = NAN;
			base      = 0;
			direction = 0;
			duration  = -1;
			rhythm    = "";
			anything  = false;
		}
		double pc;           // NAN = rest
		int    base;
		int    direction; 
		HumNum duration;
		string rhythm;
		bool   anything;
};



class MSearchTextQuery {
	public:
		MSearchTextQuery(void) {
			clear();
		}
		MSearchTextQuery(const MSearchTextQuery& token) {
			word = token.word;
			link = token.link;
		}
		MSearchTextQuery& operator=(const MSearchTextQuery& token) {
			if (this == &token) {
				return *this;
			}
			word = token.word;
			link = token.link;
			return *this;
		}
		void clear(void) {
			word.clear();
			link = false;
		}
		string word;
		bool link = false;
};


class TextInfo {
	public:
		TextInfo(void) {
			clear();
		}
		TextInfo(const TextInfo& info) {
			fullword = info.fullword;
			starttoken = info.starttoken;
			nexttoken = info.nexttoken;
		}
		TextInfo& operator=(const TextInfo& info) {
			if (this == &info) {
				return *this;
			}
			fullword = info.fullword;
			starttoken = info.starttoken;
			nexttoken = info.nexttoken;
			return *this;
		}
		void clear(void) {
			fullword.clear();
			starttoken = NULL;
			nexttoken = NULL;
		}
		string fullword;
		HTp starttoken;
		HTp nexttoken;
};


class Tool_msearch : public HumTool {
	public:
		         Tool_msearch      (void);
		        ~Tool_msearch      () {};

		bool     run               (HumdrumFile& infile);
		bool     run               (const string& indata, ostream& out);
		bool     run               (HumdrumFile& infile, ostream& out);

	protected:
		void    doMusicSearch      (HumdrumFile& infile, NoteGrid& grid,
		                            vector<MSearchQueryToken>& query);
		void    doTextSearch       (HumdrumFile& infile, NoteGrid& grid,
		                            vector<MSearchTextQuery>& query);
		void    fillMusicQuery     (vector<MSearchQueryToken>& query,
		                            const string& input);
		void    fillTextQuery      (vector<MSearchTextQuery>& query,
		                            const string& input);
		bool    checkForMatchDiatonicPC(vector<NoteCell*>& notes, int index, 
		                            vector<MSearchQueryToken>& dpcQuery,
		                            vector<NoteCell*>& match);
		void    markMatch          (HumdrumFile& infile,
		                            vector<NoteCell*>& match);
		void    markTextMatch      (HumdrumFile& infile, TextInfo& word);
		void    fillWords          (HumdrumFile& infile,
		                            vector<TextInfo*>& words);
		void    fillWordsForTrack  (vector<TextInfo*>& words,
		                            HTp starttoken);

	private:
	 	vector<HTp> m_kernspines;
		string      m_text;
};


class Tool_musicxml2hum : public HumTool {
	public:
		        Tool_musicxml2hum    (void);
		       ~Tool_musicxml2hum    () {}

		bool    convertFile          (ostream& out, const char* filename);
		bool    convert              (ostream& out, xml_document& infile);
		bool    convert              (ostream& out, const char* input);
		bool    convert              (ostream& out, istream& input);

		void    setOptions           (int argc, char** argv);
		void    setOptions           (const vector<string>& argvlist);
		Options getOptionDefinitions (void);

	protected:
		void   initialize           (void);
		string getChildElementText  (xml_node root, const char* xpath);
		string getChildElementText  (xpath_node root, const char* xpath);
		string getAttributeValue    (xml_node xnode, const string& target);
		string getAttributeValue    (xpath_node xnode, const string& target);
		void   printAttributes      (xml_node node);
		bool   getPartInfo          (map<string, xml_node>& partinfo,
		                             vector<string>& partids, xml_document& doc);
		bool   stitchParts          (HumGrid& outdata,
		                             vector<string>& partids,
		                             map<string, xml_node>& partinfo,
		                             map<string, xml_node>& partcontent,
		                             vector<MxmlPart>& partdata);
		bool   getPartContent       (map<string, xml_node>& partcontent,
		                             vector<string>& partids, xml_document& doc);
		void   printPartInfo        (vector<string>& partids,
		                             map<string, xml_node>& partinfo,
		                             map<string, xml_node>& partcontent,
		                             vector<MxmlPart>& partdata);
		bool   fillPartData         (vector<MxmlPart>& partdata,
		                             const vector<string>& partids,
		                             map<string, xml_node>& partinfo,
		                             map<string, xml_node>& partcontent);
		bool   fillPartData         (MxmlPart& partdata, const string& id,
		                             xml_node partdeclaration,
		                             xml_node partcontent);
		void   appendZeroEvents     (GridMeasure* outfile,
		                             vector<SimultaneousEvents*>& nowevents,
		                             HumNum nowtime,
		                             vector<MxmlPart>& partdata);
		void   appendNonZeroEvents   (GridMeasure* outdata,
		                              vector<SimultaneousEvents*>& nowevents,
		                              HumNum nowtime,
		                              vector<MxmlPart>& partdata);
		void   addGraceLines         (GridMeasure* outdata,
		                              vector<vector<vector<vector<MxmlEvent*> > > >& notes,
		                              vector<MxmlPart>& partdata, HumNum nowtime);
		void   addEventToList        (vector<vector<vector<vector<MxmlEvent*> > > >& list, 
		                              MxmlEvent* event);
		void   addHeaderRecords      (HumdrumFile& outfile, xml_document& doc);
		void   addFooterRecords      (HumdrumFile& outfile, xml_document& doc);
		string cleanSpaces           (string& input);
		void setEditorialAccidental  (int accidental, GridSlice* slice, 
		                              int partindex, int staffindex, int voiceindex);

		bool convert          (ostream& out);
		bool convertPart      (ostream& out, const string& partname,
		                       int partindex);
		bool insertMeasure    (HumGrid& outdata, int mnum,
		                       vector<MxmlPart>& partdata,
		                       vector<int> partstaves);
		bool convertNowEvents (GridMeasure* outdata, 
		                       vector<SimultaneousEvents*>& nowevents,
		                       vector<int>& nowparts, 
		                       HumNum nowtime,
		                       vector<MxmlPart>& partdata, 
		                       vector<int>& partstaves);
		void appendNullTokens (HumdrumLine* line, MxmlPart& part);
		void appendEvent      (HumdrumLine* line, MxmlEvent* event);
		void insertExclusiveInterpretationLine(HumdrumFile& outfile,
		                       vector<MxmlPart>& partdata);
		void insertAllToken   (HumdrumFile& outfile, vector<MxmlPart>& partdata,
		                       const string& common);
		void insertSingleMeasure(HumdrumFile& outfile);
		void cleanupMeasures   (HumdrumFile& outfile,
		                        vector<HumdrumLine*> measures);

		void addClefLine       (GridMeasure* outdata, vector<vector<xml_node> >& clefs,
		                        vector<MxmlPart>& partdata, HumNum nowtime);
		void insertPartClefs   (xml_node clef, GridPart& part);
		xml_node convertClefToHumdrum(xml_node clef, HTp& token, int& staffindex);

		void addKeySigLine    (GridMeasure* outdata, vector<vector<xml_node> >& keysigs,
		                        vector<MxmlPart>& partdata, HumNum nowtime);
		void insertPartKeySigs (xml_node keysig, GridPart& part);
		xml_node convertKeySigToHumdrum(xml_node keysig, 
		                        HTp& token, int& staffindex);

		void addTimeSigLine    (GridMeasure* outdata, vector<vector<xml_node> >& timesigs,
		                        vector<MxmlPart>& partdata, HumNum nowtime);
		bool insertPartTimeSigs (xml_node timesig, GridPart& part);
		void insertPartMensurations(xml_node timesig, GridPart& part);
		bool checkForMensuration(xml_node timesig);
		xml_node convertTimeSigToHumdrum(xml_node timesig, 
		                        HTp& token, int& staffindex);
		xml_node convertMensurationToHumdrum(xml_node timesig,
		                        HTp& token, int& staffindex);

		void addEvent          (GridSlice* slice, GridMeasure* outdata, MxmlEvent* event);
		void fillEmpties       (GridPart* part, const char* string);
		void addSecondaryChordNotes (ostream& output, MxmlEvent* head, const string& recip);
		bool isInvisible       (MxmlEvent* event);
		int  addLyrics         (GridStaff* staff, MxmlEvent* event);
		int  addHarmony        (GridPart* oart, MxmlEvent* event);
		void addDynamic        (GridPart* part, MxmlEvent* event);
		void addTexts          (GridSlice* slice, GridMeasure* measure, int partindex,
		                        int staffindex, int voiceindex, MxmlEvent* event);
		void addText           (GridSlice* slice, GridMeasure* measure, int partindex, 
		                        int staffindex, int voiceindex, xml_node node);
		string getHarmonyString(xml_node hnode);
		string getDynamicString(xml_node element);
		string getDynamicsParameters(xml_node element);
		string getHairpinString(xml_node element);
		string cleanSpaces     (const string& input);
		void checkForDummyRests(MxmlMeasure* measure);
		void reindexVoices     (vector<MxmlPart>& partdata);
		void reindexMeasure    (MxmlMeasure* measure);

	public:

	static bool nodeType      (xml_node node, const char* testname);

	private:
		Options m_options;
		bool DebugQ;
		bool VoiceDebugQ;
		bool m_recipQ = false;
		bool m_stemsQ = false;
		int m_slurabove = 0;
		int m_slurbelow = 0;
		char m_hasEditorial = '\0';

		xml_node m_current_dynamic = xml_node(NULL);
		vector<xml_node> m_current_text;

};



class MyCoord {
	public:
		     MyCoord   (void) { clear(); }
		void clear   (void) { x = -1; y = -1; }
		bool isValid (void) { return ((x < 0) || (y < 0)) ? false : true; }
		int  x;
		int  y;
};

class MeasureInfo {
	public:
		MeasureInfo(void) { clear(); }
		void clear(void)  { num = seg = start = stop = -1; 
			sclef.resize(0); skeysig.resize(0); skey.resize(0);
			stimesig.resize(0); smet.resize(0); stempo.resize(0);
			eclef.resize(0); ekeysig.resize(0); ekey.resize(0);
			etimesig.resize(0); emet.resize(0); etempo.resize(0);
			file = NULL;
		}
		void setTrackCount(int tcount) {
			sclef.resize(tcount+1);
			skeysig.resize(tcount+1);
			skey.resize(tcount+1);
			stimesig.resize(tcount+1);
			smet.resize(tcount+1);
			stempo.resize(tcount+1);
			eclef.resize(tcount+1);
			ekeysig.resize(tcount+1);
			ekey.resize(tcount+1);
			etimesig.resize(tcount+1);
			emet.resize(tcount+1);
			etempo.resize(tcount+1);
			int i;
			for (i=0; i<tcount+1; i++) {
				sclef[i].clear();
				skeysig[i].clear();
				skey[i].clear();
				stimesig[i].clear();
				smet[i].clear();
				stempo[i].clear();
				eclef[i].clear();
				ekeysig[i].clear();
				ekey[i].clear();
				etimesig[i].clear();
				emet[i].clear();
				etempo[i].clear();
			}
			tracks = tcount;
		}
		int num;          // measure number
		int seg;          // measure segment
		int start;        // starting line of segment
		int stop;         // ending line of segment
		int tracks;       // number of primary tracks in file.
		HumdrumFile* file;
	 
		// musical settings at start of measure
		vector<MyCoord> sclef;     // starting clef of segment
		vector<MyCoord> skeysig;   // starting keysig of segment
		vector<MyCoord> skey;      // starting key of segment
		vector<MyCoord> stimesig;  // starting timesig of segment
		vector<MyCoord> smet;      // starting met of segment
		vector<MyCoord> stempo;    // starting tempo of segment

		// musical settings at start of measure
		vector<MyCoord> eclef;     // ending clef    of segment
		vector<MyCoord> ekeysig;   // ending keysig  of segment
		vector<MyCoord> ekey;      // ending key     of segment
		vector<MyCoord> etimesig;  // ending timesig of segment
		vector<MyCoord> emet;      // ending met     of segment
		vector<MyCoord> etempo;    // ending tempo   of segment
};



class Tool_myank : public HumTool {
	public:
		         Tool_myank            (void);
		        ~Tool_myank            () {};

		bool     run                   (HumdrumFile& infile);
		bool     run                   (const string& indata, ostream& out);
		bool     run                   (HumdrumFile& infile, ostream& out);

	protected:
		void      initialize            (HumdrumFile& infile);
		void      example              (void);
		void      usage                (const string& command);
		void      myank                (HumdrumFile& infile, 
		                                vector<MeasureInfo>& outmeasure);
		void      removeDollarsFromString(string& buffer, int maxx);
		void      processFieldEntry    (vector<MeasureInfo>& field, 
		                                const string& str, 
		                                HumdrumFile& infile, int maxmeasure, 
		                                vector<MeasureInfo>& inmeasures, 
		                                vector<int>& inmap);
		void      expandMeasureOutList (vector<MeasureInfo>& measureout, 
		                                vector<MeasureInfo>& measurein, 
		                                HumdrumFile& infile, const string& optionstring);
		void      getMeasureStartStop  (vector<MeasureInfo>& measurelist, 
		                                HumdrumFile& infile);
		void      printEnding          (HumdrumFile& infile, int lastline, int adjlin);
		void      printStarting        (HumdrumFile& infile);
		void      reconcileSpineBoundary(HumdrumFile& infile, int index1, int index2);
		void      reconcileStartingPosition(HumdrumFile& infile, int index2);
		void      printJoinLine        (vector<int>& splits, int index, int count);
		void      printInvisibleMeasure(HumdrumFile& infile, int line);
		void      fillGlobalDefaults   (HumdrumFile& infile, 
		                                vector<MeasureInfo>& measurein, 
		                                vector<int>& inmap);
		void      adjustGlobalInterpretations(HumdrumFile& infile, int ii,
		                                vector<MeasureInfo>& outmeasures,
		                                int index);
		void      adjustGlobalInterpretationsStart(HumdrumFile& infile, int ii,
		                                vector<MeasureInfo>& outmeasures, 
		                                int index);
		void      getMarkString        (ostream& out, HumdrumFile& infile);
		void      printDoubleBarline   (HumdrumFile& infile, int line);
		void      insertZerothMeasure  (vector<MeasureInfo>& measurelist, 
		                                HumdrumFile& infile);
		void      getMetStates         (vector<vector<MyCoord> >& metstates, 
		                                HumdrumFile& infile);
		MyCoord   getLocalMetInfo      (HumdrumFile& infile, int row, int track);
		int       atEndOfFile          (HumdrumFile& infile, int line);
		void      processFile          (HumdrumFile& infile);
		int       getSectionCount      (HumdrumFile& infile);
		void      getSectionString     (string& sstring, HumdrumFile& infile,
		                                int sec);

	private:
		int    debugQ      = 0;             // used with --debug option
		// int    inputlist   = 0;             // used with --inlist option
		int    inlistQ     = 0;             // used with --inlist option
		int    outlistQ    = 0;             // used with --outlist option
		int    verboseQ    = 0;             // used with -v option
		int    invisibleQ  = 1;             // used with --visible option
		int    maxQ        = 0;             // used with --max option
		int    minQ        = 0;             // used with --min option
		int    instrumentQ = 0;             // used with -I option
		int    nolastbarQ  = 0;             // used with -B option
		int    markQ       = 0;             // used with --mark option
		int    doubleQ     = 0;             // used with --mdsep option
		int    barnumtextQ = 0;             // used with -T option
		int    Section     = 0;             // used with --section option
		int    sectionCountQ = 0;           // used with --section-count option
		vector<MeasureInfo> MeasureOutList; // used with -m option
		vector<MeasureInfo> MeasureInList;  // used with -m option
		vector<vector<MyCoord> > metstates;

};


class Tool_recip : public HumTool {
	public:
		      Tool_recip               (void);
		     ~Tool_recip               () {};

		bool  run                      (HumdrumFile& infile);
		bool  run                      (const string& indata, ostream& out);
		bool  run                      (HumdrumFile& infile, ostream& out);

	protected:
		void  initialize               (HumdrumFile& infile);
		void  replaceKernWithRecip     (HumdrumFile& infile);
		void  doCompositeAnalysis      (HumdrumFile& infile);
		void  insertAnalysisSpines     (HumdrumFile& infile, HumdrumFile& cfile);

	private:
		vector<HTp> m_kernspines;
		bool        m_graceQ = true;
		string      m_exinterp = "**recip";

};



class Tool_ruthfix : public HumTool {
	public:
		         Tool_ruthfix      (void);
		        ~Tool_ruthfix      () {};

		bool     run               (HumdrumFile& infile);
		bool     run               (const string& indata, ostream& out);
		bool     run               (HumdrumFile& infile, ostream& out);

	protected:
		void    insertCrossBarTies (HumdrumFile& infile);
		void    insertCrossBarTies (HumdrumFile& infile, int strand);
		void    createTiedNote     (HTp left, HTp right);

};


class Tool_satb2gs : public HumTool {
	public:
		         Tool_satb2gs    (void);
		        ~Tool_satb2gs    () {};

		bool     run             (HumdrumFile& infile);
		bool     run             (const string& indata, ostream& out);
		bool     run             (HumdrumFile& infile, ostream& out);

	protected:
		void     initialize      (HumdrumFile& infile);
		void     processFile     (HumdrumFile& infile);
		void     example         (void);
		void     usage           (const string& command);
		void     convertData     (HumdrumFile& infile);
		int      getSatbTracks   (vector<int>& tracks, HumdrumFile& infile);
		void     printSpine      (HumdrumFile& infile, int row, int col, 
		                          vector<int>& satbtracks);
		void     printExInterp   (HumdrumFile& infile, int line, 
		                          vector<int>& tracks);
		void     printLastLine   (HumdrumFile& infile, int line, 
		                          vector<int>& tracks);
	private:
		int    debugQ    = 0;             // used with --debug option
};



class Tool_transpose : public HumTool {
	public:
		         Tool_transpose  (void);
		        ~Tool_transpose  () {};

		bool     run             (HumdrumFile& infile);
		bool     run             (const string& indata, ostream& out);
		bool     run             (HumdrumFile& infile, ostream& out);

	protected:

		// auto transpose functions:
		void     initialize             (HumdrumFile& infile);
		void     convertScore           (HumdrumFile& infile, int style);
		void     processFile            (HumdrumFile& infile,
		                                 vector<bool>& spineprocess);
		void     convertToConcertPitches(HumdrumFile& infile, int line,
		                                 vector<int>& tvals);
		void     convertToWrittenPitches(HumdrumFile& infile, int line,
		                                 vector<int>& tvals);
		void     printNewKeySignature   (const string& keysig, int trans);
		void     processInterpretationLine(HumdrumFile& infile, int line,
		                                 vector<int>& tvals, int style);
		int      isKeyMarker            (const string& str);
		void     printNewKeyInterpretation(HumdrumLine& aRecord,
		                                 int index, int transval);
		int      hasTrMarkers           (HumdrumFile& infile, int line);
		void     printHumdrumKernToken  (HumdrumLine& record, int index,
		                                 int transval);
		int      checkForDeletedLine    (HumdrumFile& infile, int line);
		int      getBase40ValueFromInterval(const string& string);
		void     example                (void);
		void     usage                  (const string& command);
		void     printHumdrumDataRecord (HumdrumLine& record,
		                                 vector<bool>& spineprocess);

		double   pearsonCorrelation     (int size, double* x, double* y);
		void     doAutoTransposeAnalysis(HumdrumFile& infile);
		void     addToHistogramDouble   (vector<vector<double> >& histogram,
		                                 int pc, double start, double dur,
		                                 double tdur, int segments);
		double   storeHistogramForTrack (vector<vector<double> >& histogram, 
		                                 HumdrumFile& infile, int track,
		                                 int segments);
		void     printHistograms        (int segments, vector<int> ktracks, 
		                                vector<vector<vector<double> > >&
		                                 trackhist);
		void     doAutoKeyAnalysis      (vector<vector<vector<double> > >&
		                                 analysis, int level, int hop, int count,
		                                 int segments, vector<int>& ktracks, 
		                                 vector<vector<vector<double> > >&
		                                 trackhist);
		void     doTrackKeyAnalysis     (vector<vector<double> >& analysis,
		                                 int level, int hop, int count, 
		                                 vector<vector<double> >& trackhist,
		                                 vector<double>& majorweights,
		                                 vector<double>& minorweights);
		void     identifyKeyDouble      (vector<double>& correls, 
		                                 vector<double>& histogram, 
		                                 vector<double>& majorweights, 
		                                 vector<double>& minorweights);
		void     fillWeightsWithKostkaPayne(vector<double>& maj,
		                                 vector<double>& min);
		void     printRawTrackAnalysis  (vector<vector<vector<double> > >&
		                                 analysis, vector<int>& ktracks);
		void     doSingleAnalysis       (vector<double>& analysis,
		                                 int startindex, int length,
		                                 vector<vector<double> >& trackhist, 
		                                 vector<double>& majorweights, 
		                                 vector<double>& minorweights);
		void     identifyKey            (vector<double>& correls, 
		                                 vector<double>& histogram,
		                                 vector<double>& majorweights, 
		                                 vector<double>& minorweights);
		void     doTranspositionAnalysis(vector<vector<vector<double> > >&
		                                 analysis);
		int      calculateTranspositionFromKey(int targetkey,
		                                 HumdrumFile& infile);
		void     printTransposedToken   (HumdrumFile& infile, int row, int col,
		                                 int transval);
		void     printTransposeInformation(HumdrumFile& infile,
		                                 vector<bool>& spineprocess,
		                                 int line, int transval);
		int      getTransposeInfo       (HumdrumFile& infile, int row, int col);
		void     printNewKernString     (const string& string, int transval);

	private:
		int      transval     = 0;   // used with -b option
		int      ssetkeyQ     = 0;   // used with -k option
		int      ssetkey      = 0;   // used with -k option
		int      currentkey   = 0;
		int      autoQ        = 0;   // used with --auto option
		int      debugQ       = 0;   // used with --debug option
		int      spineQ       = 0;   // used with -s option
		string   spinestring  = "";  // used with -s option
		int      octave       = 0;   // used with -o option
		int      concertQ     = 0;   // used with -C option
		int      writtenQ     = 0;   // used with -W option
		int      quietQ       = 0;   // used with -q option
		int      instrumentQ  = 0;   // used with -I option
};



} // end of namespace hum


#endif /* _HUMLIB_H_INCLUDED */


<|MERGE_RESOLUTION|>--- conflicted
+++ resolved
@@ -1,11 +1,7 @@
 //
 // Programmer:    Craig Stuart Sapp <craig@ccrma.stanford.edu>
 // Creation Date: Sat Aug  8 12:24:49 PDT 2015
-<<<<<<< HEAD
 // Last Modified: Wed, Sep 13, 2017 11:36:13 AM
-=======
-// Last Modified: Tue Sep 12 11:56:18 PDT 2017
->>>>>>> 01ae006c
 // Filename:      humlib.h
 // URL:           https://github.com/craigsapp/humlib/blob/master/include/humlib.h
 // Syntax:        C++11
