//
// Programmer:    Craig Stuart Sapp <craig@ccrma.stanford.edu>
// Creation Date: Sat Aug  8 12:24:49 PDT 2015
<<<<<<< HEAD
// Last Modified: Thu Dec 15 20:14:02 PST 2016
=======
// Last Modified: Thu Dec 15 17:57:16 EST 2016
>>>>>>> c7f5c38f
// Filename:      humlib.h
// URL:           https://github.com/craigsapp/humlib/blob/master/include/humlib.h
// Syntax:        C++11
// vim:           ts=3
//
// Description:   Include file for humlib library.
//
/*
Copyright (c) 2015 Craig Stuart Sapp
All rights reserved.

Redistribution and use in source and binary forms, with or without
modification, are permitted provided that the following conditions are met:

1. Redistributions of source code must retain the above copyright notice, this
   list of conditions and the following disclaimer.
2. Redistributions in binary form must reproduce the above copyright notice,
   and the following disclaimer in the documentation and/or other materials
   provided with the distribution.

THIS SOFTWARE IS PROVIDED BY THE COPYRIGHT HOLDERS AND CONTRIBUTORS "AS IS" AND
ANY EXPRESS OR IMPLIED WARRANTIES, INCLUDING, BUT NOT LIMITED TO, THE IMPLIED
WARRANTIES OF MERCHANTABILITY AND FITNESS FOR A PARTICULAR PURPOSE ARE
DISCLAIMED. IN NO EVENT SHALL THE COPYRIGHT OWNER OR CONTRIBUTORS BE LIABLE FOR
ANY DIRECT, INDIRECT, INCIDENTAL, SPECIAL, EXEMPLARY, OR CONSEQUENTIAL DAMAGES
(INCLUDING, BUT NOT LIMITED TO, PROCUREMENT OF SUBSTITUTE GOODS OR SERVICES;
LOSS OF USE, DATA, OR PROFITS; OR BUSINESS INTERRUPTION) HOWEVER CAUSED AND
ON ANY THEORY OF LIABILITY, WHETHER IN CONTRACT, STRICT LIABILITY, OR TORT
(INCLUDING NEGLIGENCE OR OTHERWISE) ARISING IN ANY WAY OUT OF THE USE OF THIS
SOFTWARE, EVEN IF ADVISED OF THE POSSIBILITY OF SUCH DAMAGE.

*/

#ifndef _HUMLIB_H_INCLUDED
#define _HUMLIB_H_INCLUDED

#include <stdarg.h>
#include <string.h>

#include <algorithm>
#include <cctype>
#include <cmath>
#include <fstream>
#include <functional>
#include <iostream>
#include <locale>
#include <map>
#include <regex>
#include <set>
#include <sstream>
#include <string>
#include <utility>
#include <vector>

using std::cerr;
using std::cin;
using std::cout;
using std::endl;
using std::ends;
using std::ifstream;
using std::invalid_argument;
using std::istream;
using std::map;
using std::ostream;
using std::pair;
using std::regex;
using std::set;
using std::string;
using std::stringstream;
using std::to_string;
using std::vector;

#define USING_URI 1
#ifdef USING_URI
	#include <sys/types.h>   /* socket, connect */
	#include <sys/socket.h>  /* socket, connect */
	#include <netinet/in.h>  /* htons           */
	#include <netdb.h>       /* gethostbyname   */
	#include <unistd.h>      /* read, write     */
	#include <string.h>      /* memcpy          */
   #include <sstream>
#endif

namespace hum {

class Convert;
class HumNum;
class HumAddress;
class HumdrumToken;
typedef HumdrumToken* HTp;
class HumdrumLine;
class HumdrumFileBase;
class HumdrumFileStructure;
class HumdrumFileContent;
class HumdrumFile;


class HumParameter : public string {
	public:
		HumParameter(void);
		HumParameter(const string& str);
		HumdrumToken* origin;
};

typedef map<string, map<string, map<string, HumParameter> > > MapNNKV;
typedef map<string, map<string, HumParameter> > MapNKV;
typedef map<string, HumParameter> MapKV;

class HumHash {
	public:
		               HumHash             (void);
		              ~HumHash             ();

		string         getValue            (const string& key) const;
		string         getValue            (const string& ns2,
		                                    const string& key) const;
		string         getValue            (const string& ns1, const string& ns2,
		                                    const string& key) const;
		HTp            getValueHTp         (const string& key) const;
		HTp            getValueHTp         (const string& ns2,
		                                    const string& key) const;
		HTp            getValueHTp         (const string& ns1, const string& ns2,
		                                    const string& key) const;
		int            getValueInt         (const string& key) const;
		int            getValueInt         (const string& ns2,
		                                    const string& key) const;
		int            getValueInt         (const string& ns1, const string& ns2,
		                                    const string& key) const;
		HumNum         getValueFraction    (const string& key) const;
		HumNum         getValueFraction    (const string& ns2,
		                                    const string& key) const;
		HumNum         getValueFraction    (const string& ns1, const string& ns2,
		                                    const string& key)const ;
		double         getValueFloat       (const string& key)const ;
		double         getValueFloat       (const string& ns2,
		                                    const string& key) const;
		double         getValueFloat       (const string& ns1, const string& ns2,
		                                    const string& key) const;
		bool           getValueBool        (const string& key) const;
		bool           getValueBool        (const string& ns2,
		                                    const string& key) const;
		bool           getValueBool        (const string& ns1, const string& ns2,
		                                    const string& key) const;

		void           setValue            (const string& key,
		                                    const string& value);
		void           setValue            (const string& ns2,
		                                    const string& key,
		                                    const string& value);
		void           setValue            (const string& ns1,
		                                    const string& ns2,
		                                    const string& key,
		                                    const string& value);
		void           setValue            (const string& key,
		                                    const char* value);
		void           setValue            (const string& ns2,
		                                    const string& key,
		                                    const char* value);
		void           setValue            (const string& ns1,
		                                    const string& ns2,
		                                    const string& key,
		                                    const char* value);
		void           setValue            (const string& key, int value);
		void           setValue            (const string& ns2, const string& key,
		                                    int value);
		void           setValue            (const string& ns1, const string& ns2,
		                                    const string& key, int value);
		void           setValue            (const string& key, HTp value);
		void           setValue            (const string& ns2, const string& key,
		                                    HTp value);
		void           setValue            (const string& ns1, const string& ns2,
		                                    const string& key, HTp value);
		void           setValue            (const string& key, HumNum value);
		void           setValue            (const string& ns2, const string& key,
		                                    HumNum value);
		void           setValue            (const string& ns1, const string& ns2,
		                                    const string& key, HumNum value);
		void           setValue            (const string& key, double value);
		void           setValue            (const string& ns2, const string& key,
		                                    double value);
		void           setValue            (const string& ns1, const string& ns2,
		                                    const string& key, double value);
		bool           isDefined           (const string& key) const;
		bool           isDefined           (const string& ns2,
		                                    const string& key) const;
		bool           isDefined           (const string& ns1, const string& ns2,
		                                    const string& key) const;
		void           deleteValue         (const string& key);
		void           deleteValue         (const string& ns2, const string& key);
		void           deleteValue         (const string& ns1, const string& ns2,
		                                    const string& key);
		vector<string> getKeys             (void) const;
		vector<string> getKeys             (const string& ns) const;
		vector<string> getKeys             (const string& ns1,
		                                    const string& ns2) const;
		bool           hasParameters       (void) const;
		bool           hasParameters       (const string& ns) const;
		bool           hasParameters       (const string& ns1,
		                                    const string& ns2) const;
		int            getParameterCount   (void) const;
		int            getParameterCount   (const string& ns) const;
		int            getParameterCount   (const string& ns1,
		                                    const string& ns2) const;
		void           setPrefix           (const string& value);
		string         getPrefix           (void) const;
		ostream&       printXml            (ostream& out = cout, int level = 0,
		                                    const string& indent = "\t");

		void           setOrigin           (const string& key,
		                                    HumdrumToken* tok);
		void           setOrigin           (const string& key,
		                                    HumdrumToken& tok);
		void           setOrigin           (const string& ns2, const string& key,
		                                    HumdrumToken* tok);
		void           setOrigin           (const string& ns2, const string& key,
		                                    HumdrumToken& tok);
		void           setOrigin           (const string& ns1, const string& ns2,
		                                    const string& parameter,
		                                    HumdrumToken* tok);
		void           setOrigin           (const string& ns1, const string& ns2,
		                                    const string& parameter,
		                                    HumdrumToken& tok);

		HumdrumToken*  getOrigin           (const string& key) const;
		HumdrumToken*  getOrigin           (const string& ns2,
		                                    const string& key) const;
		HumdrumToken*  getOrigin           (const string& ns1,
		                                    const string& ns2,
		                                    const string& parameter) const;

	protected:
		void           initializeParameters(void);
		vector<string> getKeyList          (const string& keys) const;

	private:
		MapNNKV* parameters;
		string   prefix;

	friend ostream& operator<<(ostream& out, const HumHash& hash);
};



class HumNum {
	public:
		         HumNum             (void);
		         HumNum             (int value);
		         HumNum             (int numerator, int denominator);
		         HumNum             (const HumNum& rat);
		         HumNum             (const string& ratstring);
		         HumNum             (const char* ratstring);
		        ~HumNum             ();

		bool     isNegative         (void) const;
		bool     isPositive         (void) const;
		bool     isZero             (void) const;
		bool     isNonZero          (void) const;
		bool     isNonNegative      (void) const;
		bool     isNonPositive      (void) const;
		bool     isInfinite         (void) const;
		bool     isFinite           (void) const;
		bool     isNaN              (void) const;
		bool     isInteger          (void) const;
		bool     isPowerOfTwo       (void) const;
		double   getFloat           (void) const;
		double   toFloat  (void) const { return getFloat(); }
		int      getInteger         (double round = 0.0) const;
		int      toInteger (double round = 0.0) const {
		                                            return getInteger(round); }
		int      getNumerator       (void) const;
		int      getDenominator     (void) const;
		HumNum   getRemainder       (void) const;
		void     setValue           (int numerator);
		void     setValue           (int numerator, int denominator);
		void     setValue           (const string& ratstring);
		void     setValue           (const char* ratstring);
		HumNum   getAbs             (void) const;
		HumNum&  makeAbs            (void);
		HumNum&  operator=          (const HumNum& value);
		HumNum&  operator=          (int value);
		HumNum&  operator+=         (const HumNum& value);
		HumNum&  operator+=         (int value);
		HumNum&  operator-=         (const HumNum& value);
		HumNum&  operator-=         (int value);
		HumNum&  operator*=         (const HumNum& value);
		HumNum&  operator*=         (int value);
		HumNum&  operator/=         (const HumNum& value);
		HumNum&  operator/=         (int value);
		HumNum   operator-          (void) const;
		HumNum   operator+          (const HumNum& value) const;
		HumNum   operator+          (int value) const;
		HumNum   operator-          (const HumNum& value) const;
		HumNum   operator-          (int value) const;
		HumNum   operator*          (const HumNum& value) const;
		HumNum   operator*          (int value) const;
		HumNum   operator/          (const HumNum& value) const;
		HumNum   operator/          (int value) const;
		bool     operator==         (const HumNum& value) const;
		bool     operator==         (double value) const;
		bool     operator==         (int value) const;
		bool     operator!=         (const HumNum& value) const;
		bool     operator!=         (double value) const;
		bool     operator!=         (int value) const;
		bool     operator<          (const HumNum& value) const;
		bool     operator<          (double value) const;
		bool     operator<          (int value) const;
		bool     operator<=         (const HumNum& value) const;
		bool     operator<=         (double value) const;
		bool     operator<=         (int value) const;
		bool     operator>          (const HumNum& value) const;
		bool     operator>          (double value) const;
		bool     operator>          (int value) const;
		bool     operator>=         (const HumNum& value) const;
		bool     operator>=         (double value) const;
		bool     operator>=         (int value) const;
		ostream& printFraction      (ostream& = cout) const;
		ostream& printMixedFraction (ostream& out = cout,
		                             string separator = "_") const;
		ostream& printList          (ostream& out) const;

	protected:
		void     reduce             (void);
		int      gcdIterative       (int a, int b);
		int      gcdRecursive       (int a, int b);

	private:
		int top;
		int bot;
};


ostream& operator<<(ostream& out, const HumNum& number);

template <typename A>
ostream& operator<<(ostream& out, const vector<A>& v);



class HumRegex {
	public:
		            HumRegex           (void);
		            HumRegex           (const string& exp,
		                                const string& options = "");
		           ~HumRegex           ();

		// setting persistent options for regular expression contruction
		void        setIgnoreCase      (void);
		bool        getIgnoreCase      (void);
		void        unsetIgnoreCase    (void);

		// setting persistent search/match options
		void        setGlobal          (void);
		bool        getGlobal          (void);
		void        unsetGlobal        (void);

		// replacing
		string&     replaceDestructive (string& input, const string& replacement,
		                                const string& exp);
		string&     replaceDestructive (string& input, const string& replacement,
		                                const string& exp,
		                                const string& options);
		string      replaceCopy        (const string& input,
		                                const string& replacement,
		                                const string& exp);
		string      replaceCopy        (const string& input,
		                                const string& replacement,
		                                const string& exp,
		                                const string& options);

		string&     replaceDestructive (string* input, const string& replacement,
		                                const string& exp);
		string&     replaceDestructive (string* input, const string& replacement,
		                                const string& exp,
		                                const string& options);
		string      replaceCopy        (string* input, const string& replacement,
		                                const string& exp);
		string      replaceCopy        (string* input, const string& replacement,
		                                const string& exp,
		                                const string& options);
		// matching (full-string match)
		bool        match              (const string& input, const string& exp);
		bool        match              (const string& input, const string& exp,
		                                const string& options);
		bool        match              (const string* input, const string& exp);
		bool        match              (const string* input, const string& exp,
		                                const string& options);


		// searching
		// http://www.cplusplus.com/reference/regex/regex_search
		bool        search             (const string& input, const string& exp);
		bool        search             (const string& input, const string& exp,
		                                const string& options);
		bool        search             (const string& input, int startindex,
		                                const string& exp);
		bool        search             (const string& input, int startindex,
		                                const string& exp,
		                                const string& options);

		bool        search             (string* input, const string& exp);
		bool        search             (string* input, const string& exp,
		                                const string& options);
		bool        search             (string* input, int startindex,
		                                const string& exp);
		bool        search             (string* input, int startindex,
		                                const string& exp,
		                                const string& options);

		int         getMatchCount      (void);
		string      getMatch           (int index);
		int         getMatchInt        (int index);
		string      getPrefix          (void);
		string      getSuffix          (void);
		int         getMatchStartIndex (int index = 0);
		int         getMatchEndIndex   (int index = 0);
		int         getMatchLength     (int index = 0);

		// token lists:
		bool        split              (vector<string>& entries,
		                                const string& buffer,
		                                const string& separator);

	protected:
		std::regex_constants::syntax_option_type
				getTemporaryRegexFlags(const string& sflags);
		std::regex_constants::match_flag_type
				getTemporarySearchFlags(const string& sflags);


	private:

		// m_regex: stores the regular expression to use as a default.
		//
		// http://en.cppreference.com/w/cpp/regex/basic_regex
		// .assign(string) == set the regular expression.
		// operator=       == set the regular expression.
		// .flags()        == return syntax_option_type used to construct.
		std::regex m_regex;

		// m_matches: stores the matches from a search:
		//
		// http://en.cppreference.com/w/cpp/regex/match_results
		// .empty()     == check if match was successful.
		// .size()      == number of matches.
		// .length(i)   == return length of a submatch.
		// .position(i) == return start index of submatch in search string.
		// .str(i)      == return string of submatch.
		// operator[i]  == return submatch.
		// .prefix
		// .suffix
		// .begin()     == start of submatch list.
		// .end()       == end of submatch list.
		std::smatch m_matches;

		// m_regexflags: store default settings for regex processing
		// http://en.cppreference.com/w/cpp/regex/syntax_option_type
		// http://en.cppreference.com/w/cpp/regex/basic_regex
		// /usr/local/Cellar/gcc49/4.9.3/include/c++/4.9.3/bits/regex_constants.h 
		//
		// Options (in the namespace std::regex_constants):
		//    icase      == Ignore case.
		//    nosubs     == Don't collect submatches.
		//    optimize   == Make matching faster, but construction slower.
		//    collate    == locale character ranges.
		//    multiline  == C++17 only.
		//
		// Only one of the following can be given.  EMCAScript will be
		// used by default if none specified.
		//    EMCAScript == Use EMCAScript regex syntax.
		//    basic      == Use basic POSIX syntax.
		//    extended   == Use extended POSIX syntax.
		//    awk        == Use awk POSIX syntax.
		//    grep       == Use grep POSIX syntax.
		//    egrep      == Use egrep POSIX syntax.
		std::regex_constants::syntax_option_type m_regexflags;

		// m_flags: store default settings for regex processing
		// http://www.cplusplus.com/reference/regex/regex_search
		//    match_default     == clear all options.
		//    match_not_bol     == not beginning of line.
		//    match_not_eol     == not end of line.
		//    match_not_bow     == not beginning of word for \b.
		//    match_not_eow     == not end of word for \b.
		//    match_any         == any match acceptable if more than 1 possible..
		//    match_not_null    == empty sequence does note match.
		//    match_continuous  ==
		//    match_prev_avail  ==
		//    format_default    == same as match_default.
		std::regex_constants::match_flag_type m_searchflags;

};



class HumAddress {
	public:
		                    HumAddress        (void);
		                    HumAddress        (HumAddress& address);
		                   ~HumAddress        ();

		HumAddress&         operator=         (const HumAddress& address);
		int                 getLineIndex      (void) const;
		int                 getLineNumber     (void) const;
		int                 getFieldIndex     (void) const;
		const HumdrumToken& getDataType       (void) const;
		const string&       getSpineInfo      (void) const;
		int                 getTrack          (void) const;
		int                 getSubtrack       (void) const;
		int                 getSubtrackCount  (void) const;
		string              getTrackString    (string separator = ".") const;
		HumdrumLine*        getLine           (void) const;
		HumdrumLine*        getOwner          (void) const { return getLine(); }
		bool                hasOwner          (void) const;

	protected:
		void                setOwner          (HumdrumLine* aLine);
		void                setFieldIndex     (int fieldlindex);
		void                setSpineInfo      (const string& spineinfo);
		void                setTrack          (int aTrack, int aSubtrack);
		void                setTrack          (int aTrack);
		void                setSubtrack       (int aSubtrack);
		void                setSubtrackCount  (int aSubtrack);

	private:

		// fieldindex: This is the index of the token in the HumdrumLine
		// which owns this token.
		int m_fieldindex;

		// spining: This is the spine position of the token. A simple spine
		// position is an integer, starting with "1" for the first spine
		// of the file (left-most spine).  When the spine splits, "(#)a"
		// is wrapped around the left-subspine's spine info, and "(#)b"
		// around the right-subspine's info. Merged spines will add a space
		// between the two or more merged spines information, such as
		// "(#)a (#)b" for two sub-spines merged into a single spine again.
		// But in this case there is a spine info simplification which will
		// convert "(#)a (#)b" into "#" where # is the original spine number.
		// Other more complicated mergers may be simplified in the future.
		string m_spining;

		// track: This is the track number of the spine.  It is the first
		// number found in the spineinfo string.
		int m_track;

		// subtrack: This is the subtrack number for the spine.  When a spine
		// is not split, it will be 0, if the spine has been split with *^,
		// then the left-subspine will be in subtrack 1 and the right-spine
		// will be subtrack 2.  If subspines are exchanged with *x, then their
		// subtrack assignments will also change.
		int m_subtrack;

		// subtrackcount: The number of currently active subtracks tokens
		// on the owning HumdrumLine (in the same track).  The subtrack range
		// is from 1 (if there is only a primary spine), to a larger number.
		// if subtrackcount is 0, then the variable is not set, or there are
		// no tokens in the track (such as for global comments).
		int m_subtrackcount;

		// owner: This is the line which manages the given token.
		HumdrumLine* m_owner;

	friend class HumdrumToken;
	friend class HumdrumLine;
	friend class HumdrumFile;
};



class _HumInstrument {
	public:
		_HumInstrument    (void) { humdrum = ""; name = ""; gm = 0; }
	  ~_HumInstrument    ()     { humdrum = ""; name = ""; gm = 0; }

		string humdrum;
		string name;
		int    gm;
};


class HumInstrument {
	public:
		           HumInstrument       (void);
		           HumInstrument       (const string& Hname);
		          ~HumInstrument       ();

		string     getName             (void);
		string     getName             (const string& Hname);
		string     getHumdrum          (void);
		int        getGM               (void);
		int        getGM               (const string& Hname);
		void       setHumdrum          (const string& Hname);
		int        setGM               (const string& Hname, int aValue);

	private:
		int                            index;
		static vector<_HumInstrument>  data;
		static int                     classcount;

	protected:
		void       initialize          (void);
		void       afi                 (const char* humdrum_name, int midinum,
		                                const char* EN_name);
		int        find                (const string& Hname);
		void       sortData            (void);
		static int data_compare_by_humdrum_name(const void* a, const void* b);
};


///////////////////////////////////////////////////////////////////////////
//
// General MIDI instrument definitions
//

#define  CH_1                             0
#define  CH_2                             1
#define  CH_3                             2
#define  CH_4                             3
#define  CH_5                             4
#define  CH_6                             5
#define  CH_7                             6
#define  CH_8                             7
#define  CH_9                             8
#define  CH_10                            9
#define  CH_11                            10
#define  CH_12                            11
#define  CH_13                            12
#define  CH_14                            13
#define  CH_15                            14
#define  CH_16                            15

#define  GM_PIANO(X)                      (0+(X))
#define  GM_ACOUSTIC_GRAND_PIANO          (0)
#define  GM_BRIGHT_ACOUSTIC_PIANO         (1)
#define  GM_ELECTRIC_GRAND_PIANO          (1)
#define  GM_HONKYTONK_PIANO               (2)
#define  GM_HONKY_TONK_PIANO              (3)
#define  GM_ELECTRIC_PIANO_1              (4)
#define  GM_ELECTRIC_PIANO_2              (5)
#define  GM_HARPSICHORD                   (6)
#define  GM_CLAVI                         (7)

#define  GM_CHROMATIC(X)                  (8+(X))
#define  GM_CELESTA                       (8)
#define  GM_GLOCKENSPIEL                  (9)
#define  GM_MUSIC_BOX                     (10)
#define  GM_VIBRAPHONE                    (11)
#define  GM_MARIMBA                       (12)
#define  GM_XYLOPHONE                     (13)
#define  GM_TUBULAR_BELLS                 (14)
#define  GM_DULCIMER                      (15)

#define  GM_ORGAN(X)                      (16+(X))
#define  GM_DRAWBAR_ORGAN                 (16)
#define  GM_PERCUSSIVE_ORGAN              (17)
#define  GM_ROCK_ORGAN                    (18)
#define  GM_CHURCH_ORGAN                  (19)
#define  GM_REED_ORGAN                    (20)
#define  GM_ACCORDION                     (21)
#define  GM_HARMONICA                     (22)
#define  GM_TANGO_ACCORDION               (23)

#define  GM_GUITAR(X)                     (24+(X))
#define  GM_ACOUSTIC_GUITAR_NYLON         (24)
#define  GM_ACOUSTIC_GUITAR_STEEL         (25)
#define  GM_ELECTRIC_GUITAR_JAZZ          (26)
#define  GM_ELECTRIC_GUITAR_CLEAN         (27)
#define  GM_ELECTRIC_GUITAR_MUTED         (28)
#define  GM_OVERDRIVEN_GUITAR             (29)
#define  GM_DISTORTION_GUITAR             (30)
#define  GM_GUITAR_HARMONICS              (31)

#define  GM_BASS(X)                       (32+(X))
#define  GM_ACOUSTIC_BASS                 (32)
#define  GM_ELECTRIC_BASS_FINGER          (33)
#define  GM_ELECTRIC_BASS_PICK            (34)
#define  GM_FRETLESS_BASS                 (35)
#define  GM_SLAP_BASS_1                   (36)
#define  GM_SLAP_BASS_2                   (37)
#define  GM_SYNTH_BASS_1                  (38)
#define  GM_SYNTH_BASS_2                  (39)

#define  GM_STRINGS(X)                    (40+(X))
#define  GM_VIOLIN                        (40)
#define  GM_VIOLA                         (41)
#define  GM_CELLO                         (42)
#define  GM_CONTRABASS                    (43)
#define  GM_TREMOLO_STRINGS               (44)
#define  GM_PIZZACATO_STRINGS             (45)
#define  GM_ORCHESTRAL_HARP               (46)
#define  GM_TIMPANI                       (47)

#define  GM_ENSEMBLE(X)                   (48+(X))
#define  GM_STRING_ENSEMBLE_1             (48)
#define  GM_STRING_ENSEMBLE_2             (49)
#define  GM_SYNTHSTRINGS_1                (50)
#define  GM_SYNTHSTRINGS_2                (51)
#define  GM_CHOIR_AAHS                    (52)
#define  GM_VOICE_OOHS                    (53)
#define  GM_SYNTH_VOICE                   (54)
#define  GM_ORCHESTRA_HIT                 (55)

#define  GM_BRASS(X)                      (56+(X))
#define  GM_TRUMPET                       (56)
#define  GM_TROMBONE                      (57)
#define  GM_TUBA                          (58)
#define  GM_MUTED_TRUMPED                 (59)
#define  GM_FRENCH_HORN                   (60)
#define  GM_BRASS_SECTION                 (61)
#define  GM_SYNTHBRASS_1                  (62)
#define  GM_SYNTHBRASS_2                  (63)

#define  GM_REED(X)                       (64+(X))
#define  GM_SOPRANO_SAX                   (64)
#define  GM_ALTO_SAX                      (65)
#define  GM_TENOR_SAX                     (66)
#define  GM_BARITONE_SAX                  (67)
#define  GM_OBOE                          (68)
#define  GM_ENGLISH_HORN                  (69)
#define  GM_BASSOON                       (70)
#define  GM_CLARINET                      (71)

#define  GM_PIPE(X)                       (72+(X))
#define  GM_PICCOLO                       (72)
#define  GM_FLUTE                         (73)
#define  GM_RECORDER                      (74)
#define  GM_PAN_FLUTE                     (75)
#define  GM_BLOWN_BOTTLE                  (76)
#define  GM_SHAKUHACHI                    (77)
#define  GM_WHISTLE                       (78)
#define  GM_OCARINA                       (79)

#define  GM_LEAD(X)                       (80+(X))
#define  GM_LEAD_SQUARE                   (80)
#define  GM_LEAD_SAWTOOTH                 (81)
#define  GM_LEAD_CALLIOPE                 (82)
#define  GM_LEAD_CHIFF                    (83)
#define  GM_LEAD_CHARANG                  (84)
#define  GM_LEAD_VOICE                    (85)
#define  GM_LEAD_FIFTHS                   (86)
#define  GM_LEAD_BASS                     (87)

#define  GM_PAD(X)                        (88+(X))
#define  GM_PAD_NEW_AGE                   (88)
#define  GM_PAD_WARM                      (89)
#define  GM_PAD_POLYSYNTH                 (90)
#define  GM_PAD_CHOIR                     (91)
#define  GM_PAD_BOWED                     (92)
#define  GM_PAD_METALLIC                  (93)
#define  GM_PAD_HALO                      (94)
#define  GM_PAD_SWEEP                     (95)

#define  GM_FX(X)                         (96+(X))
#define  GM_FX_TRAIN                      (96)
#define  GM_FX_SOUNDTRACK                 (97)
#define  GM_FX_CRYSTAL                    (98)
#define  GM_FX_ATMOSPHERE                 (99)
#define  GM_FX_BRIGHTNESS                 (100)
#define  GM_FX_GOBLINS                    (101)
#define  GM_FX_ECHOES                     (102)
#define  GM_FX_SCI_FI                     (103)

#define  GM_ETHNIC(X)                     (104+(X))
#define  GM_SITAR                         (104)
#define  GM_BANJO                         (105)
#define  GM_SHAMISEN                      (106)
#define  GM_KOTO                          (107)
#define  GM_KALIMBA                       (108)
#define  GM_BAGPIPE                       (109)
#define  GM_FIDDLE                        (110)
#define  GM_SHANAI                        (111)

#define  GM_PERCUSSION(X)                 (112+(X))
#define  GM_TINKLE_BELL                   (112)
#define  GM_AGOGO                         (113)
#define  GM_STEEL_DRUMS                   (114)
#define  GM_WOODBLOCKS                    (115)
#define  GM_TAIKO_DRUM                    (116)
#define  GM_MELODIC_DRUM                  (117)
#define  GM_SYNTH_DRUM                    (118)
#define  GM_REVERSE_CYMBAL                (119)

#define  GM_SOUNDEFFECT(X)                (120+(X))
#define  GM_GUITAR_FRET_NOISE             (120)
#define  GM_BREATH_NOISE                  (121)
#define  GM_SEASHORE                      (122)
#define  GM_BIRD_TWEET                    (123)
#define  GM_TELEPHONE_RING                (124)
#define  GM_HELICOPTER                    (125)
#define  GM_APPLAUSE                      (126)
#define  GM_GUNSHOT                       (127)

//
// Percussion instruments on channel 10
//

#define  GM_ACOUSTIC_BASS_DRUM            (35)
#define  GM_BASS_DRUM_1                   (36)
#define  GM_SIDE_STICK                    (37)
#define  GM_ACOUSTIC_SNARE                (38)
#define  GM_HAND_CLAP                     (39)
#define  GM_ELECTRIC_SNARE                (40)
#define  GM_LOW_FLOOR_TOM                 (41)
#define  GM_CLOSED_HI_HAT                 (42)
#define  GM_HIGH_FLOOR_TOM                (43)
#define  GM_PEDAL_HI_HAT                  (44)
#define  GM_LOW_TOM                       (45)
#define  GM_OPEN_HI_HAT                   (46)
#define  GM_LOW_MID_TOM                   (47)
#define  GM_HIGH_MID_TOM                  (48)
#define  GM_CRASH_CYMBAL_1                (49)
#define  GM_HIGH_TOM                      (50)
#define  GM_RIDE_CYMBAL_1                 (51)
#define  GM_CHINESE_CYMBAL                (52)
#define  GM_RIDE_BELL                     (53)
#define  GM_TAMBOURINE                    (54)
#define  GM_SPLASH_CYMBAL                 (55)
#define  GM_COWBELL                       (56)
#define  GM_CRASH_CYMBAL_2                (57)
#define  GM_VIBRASLAP                     (58)
#define  GM_RIDE_CYMBAL_2                 (59)
#define  GM_HI_BONGO                      (60)
#define  GM_LOW_BONGO                     (61)
#define  GM_MUTE_HI_CONGA                 (62)
#define  GM_OPEN_HI_CONGA                 (63)
#define  GM_LOW_CONGA                     (64)
#define  GM_HIGH_TIMBALE                  (65)
#define  GM_LOW_TIMBALE                   (66)
#define  GM_HIGH_AGOGO                    (67)
#define  GM_LOW_AGOGO                     (68)
#define  GM_CABASA                        (69)
#define  GM_MARACAS                       (70)
#define  GM_SHORT_WHISTLE                 (71)
#define  GM_LONG_WHISTLE                  (72)
#define  GM_SHORT_GUIRO                   (73)
#define  GM_LONG_GUIRO                    (74)
#define  GM_CLAVES                        (75)
#define  GM_HI_WOOD_BLOCK                 (76)
#define  GM_LOW_WOOD_BLOCK                (77)
#define  GM_MUTE_CUICA                    (78)
#define  GM_OPEN_CUICA                    (79)
#define  GM_MUTE_TRIANGLE                 (80)
#define  GM_OPEN_TRIANGLE                 (81)



class HumdrumLine : public string, public HumHash {
	public:
		         HumdrumLine            (void);
		         HumdrumLine            (const string& aString);
		         HumdrumLine            (const char* aString);
		         HumdrumLine            (HumdrumLine& line);
		         HumdrumLine            (HumdrumLine& line, void* owner);
		        ~HumdrumLine            ();

		HumdrumLine& operator=          (HumdrumLine& line);
		bool     isComment              (void) const;
		bool     isCommentLocal         (void) const;
		bool     isLocalComment         (void) const { return isCommentLocal(); }
		bool     isCommentGlobal        (void) const;
		bool     isReference            (void) const;
		string   getReferenceKey        (void) const;
		string   getReferenceValue      (void) const;
		bool     isGlobalComment         (void) const { return isCommentGlobal(); }
		bool     isExclusive            (void) const;
		bool     isExclusiveInterpretation (void) const { return isExclusive(); }
		bool     isTerminator           (void) const;
		bool     isInterp               (void) const;
		bool     isInterpretation       (void) const { return isInterp(); }
		bool     isBarline              (void) const;
		bool     isData                 (void) const;
		bool     isAllNull              (void) const;
		bool     isAllRhythmicNull      (void) const;
		bool     isEmpty                (void) const;
		bool     isBlank                (void) const { return isEmpty(); }
		bool     isManipulator          (void) const;
		bool     hasSpines              (void) const;
		bool     isGlobal               (void) const;
		HTp      token                  (int index) const;
		void     getTokens              (vector<HTp>& list);
		int      getTokenCount          (void) const;
		int      getFieldCount          (void) const { return getTokenCount(); }
		string   getTokenString         (int index) const;
		bool     equalChar              (int index, char ch) const;
		char     getChar                (int index) const;
		bool     isKernBoundaryStart    (void) const;
		bool     isKernBoundaryEnd      (void) const;
		ostream& printSpineInfo         (ostream& out = cout);
		ostream& printTrackInfo         (ostream& out = cout);
		ostream& printDataTypeInfo      (ostream& out = cout);
		ostream& printDurationInfo      (ostream& out = cout);
		ostream& printCsv               (ostream& out = cout,
		                                 const string& separator = ",");
		ostream& printXml               (ostream& out = cout, int level = 0,
		                                 const string& indent = "\t");
		string   getXmlId               (const string& prefix = "") const;
		string   getXmlIdPrefix         (void) const;
		void     createLineFromTokens   (void);
		int      getLineIndex           (void) const;
		int      getLineNumber          (void) const;
		HumdrumFile* getOwner           (void);
		void     setText                (const string& text);
		string   getText                (void);

		HumNum   getDuration            (void) const;
		HumNum   getDurationFromStart   (void) const;
		HumNum   getDurationToEnd       (void) const;
		HumNum   getDurationFromBarline (void) const;
		HumNum   getDurationToBarline   (void) const;
		HumNum   getBarlineDuration     (void) const;

		HumNum   getDuration            (HumNum scale) const;
		HumNum   getDurationFromStart   (HumNum scale) const;
		HumNum   getDurationToEnd       (HumNum scale) const;
		HumNum   getDurationFromBarline (HumNum scale) const;
		HumNum   getDurationToBarline   (HumNum scale) const;
		HumNum   getBarlineDuration     (HumNum scale) const;
		int      getKernNoteAttacks     (void);

		HumNum   getBeat                (HumNum beatdur = "1") const;
		HumNum   getBeat                (string beatrecip = "4") const;
		HTp      getTrackStart          (int track) const;
		void     setLineFromCsv         (const char* csv,
		                                 const string& separator = ",");
		void     setLineFromCsv         (const string& csv,
		                                 const string& separator = ",");

		// low-level editing functions (need to re-analyze structure after using)
		void     appendToken            (HTp token);
		void     appendToken            (const HumdrumToken& token);
		void     appendToken            (const string& token);
		void     appendToken            (const char* token);

		void     appendToken            (int index, HTp token);
		void     appendToken            (int index, const HumdrumToken& token);
		void     appendToken            (int index, const string& token);
		void     appendToken            (int index, const char* token);

		void     insertToken            (int index, HTp token);
		void     insertToken            (int index, const HumdrumToken& token);
		void     insertToken            (int index, const string& token);
		void     insertToken            (int index, const char* token);

		void     setDuration            (HumNum aDur);
		void     setDurationFromStart   (HumNum dur);
		void     setDurationFromBarline (HumNum dur);
		void     setDurationToBarline   (HumNum dur);

	protected:
		bool     analyzeTracks          (string& err);
		bool     analyzeTokenDurations  (string& err);
		void     setLineIndex           (int index);
		void     clear                  (void);
		void     setOwner               (void* hfile);
		int      createTokensFromLine   (void);
		void     setParameters          (HumdrumLine* pLine);
		void     setParameters          (const string& pdata);

	private:

		//
		// State variables managed by the HumdrumLine class:
		//

		// lineindex: Used to store the index number of the HumdrumLine in
		// the owning HumdrumFile object.
		// This variable is filled by HumdrumFileStructure::analyzeLines().
		int m_lineindex;

		// tokens: Used to store the individual tab-separated token fields
		// on a line.  These are prepared automatically after reading in
		// a full line of text (which is accessed throught the string parent
		// class).  If the full line is changed, the tokens are not updated
		// automatically -- use createTokensFromLine().  Likewise the full
		// text line is not updated if any tokens are changed -- use
		// createLineFromTokens() in that case.  The second case is more
		// useful: you can read in a HumdrumFile, tweak the tokens, then
		// reconstruct the full line and print out again.
		// This variable is filled by HumdrumFile::read().
		// The contents of this vector should be deleted when deconstructing
		// a HumdrumLine object.
		vector<HumdrumToken*> m_tokens;

		// duration: This is the "duration" of a line.  The duration is
		// equal to the minimum time unit of all durational tokens on the
		// line.  This also includes null tokens when the duration of a
		// previous note in a previous spine is ending on the line, so it is
		// not just the minimum duration on the line.
		// This variable is filled by HumdrumFileStructure::analyzeRhythm().
		HumNum m_duration;

		// durationFromStart: This is the cumulative duration of all lines
		// prior to this one in the owning HumdrumFile object.  For example,
		// the first notes in a score start at time 0, If the duration of the
		// first data line is 1 quarter note, then the durationFromStart for
		// the second line will be 1 quarter note.
		// This variable is filled by HumdrumFileStructure::analyzeRhythm().
		HumNum m_durationFromStart;

		// durationFromBarline: This is the cumulative duration from the
		// last barline to the current data line.
		// This variable is filled by HumdrumFileStructure::analyzeMeter().
		HumNum m_durationFromBarline;

		// durationToBarline: This is the duration from the start of the
		// current line to the next barline in the owning HumdrumFile object.
		// This variable is filled by HumdrumFileStructure::analyzeMeter().
		HumNum m_durationToBarline;

		// owner: This is the HumdrumFile which manages the given line.
		void* m_owner;

	friend class HumdrumFileBase;
	friend class HumdrumFileStructure;
	friend class HumdrumFileContent;
	friend class HumdrumFile;
};

ostream& operator<< (ostream& out, HumdrumLine& line);
ostream& operator<< (ostream& out, HumdrumLine* line);




typedef HumdrumToken* HTp;

class HumdrumToken : public string, public HumHash {
	public:
		         HumdrumToken              (void);
		         HumdrumToken              (const HumdrumToken& token);
		         HumdrumToken              (HumdrumToken* token);
		         HumdrumToken              (const HumdrumToken& token,
		                                    HumdrumLine* owner);
		         HumdrumToken              (HumdrumToken* token,
		                                    HumdrumLine* owner);
		         HumdrumToken              (const char* token);
		         HumdrumToken              (const string& token);
		        ~HumdrumToken              ();

		bool     isNull                    (void) const;
		bool     isManipulator             (void) const;

		bool     isExclusiveInterpretation (void) const;
		bool     isSplitInterpretation     (void) const;
		bool     isMergeInterpretation     (void) const;
		bool     isExchangeInterpretation  (void) const;
		bool     isTerminateInterpretation (void) const;
		bool     isAddInterpretation       (void) const;

		// alises for the above
		bool     isExclusive               (void) const
		                                  { return isExclusiveInterpretation(); }
		bool     isExInterp                (void) const
		                                  { return isExclusiveInterpretation(); }
		bool     isSplit                   (void) const
		                                      { return isSplitInterpretation(); }
		bool     isMerge                   (void) const
		                                      { return isMergeInterpretation(); }
		bool     isExchange                (void) const
		                                   { return isExchangeInterpretation(); }
		bool     isTerminate               (void) const
		                                  { return isTerminateInterpretation(); }
		bool     isTerminator              (void) const
		                                  { return isTerminateInterpretation(); }
		bool     isAdd                     (void) const
		                                      { return isSplitInterpretation(); }

		bool     isBarline                 (void) const;
		bool     isCommentLocal            (void) const;
		bool     isComment                 (void) const;
		bool     isData                    (void) const;
		bool     isInterpretation          (void) const;
		bool     isNonNullData             (void) const;
		bool     isNullData                (void) const;
		bool     isChord                   (const string& separator = " ");
		bool     isLabel                   (void) const;
		bool     hasRhythm                 (void) const;
		bool     hasBeam                   (void) const;
		bool     equalTo                   (const string& pattern);

		// kern-specific functions:
		bool     isRest                    (void);
		bool     isNote                    (void);
		bool     isSecondaryTiedNote       (void);
		bool     isSustainedNote           (void);
		bool     isNoteAttack              (void);
		bool     isInvisible               (void);
		bool     isGrace                   (void);
		bool     isClef                    (void);
		bool     isKeySignature            (void);
		bool     isKeyDesignation          (void);
		bool     isTimeSignature           (void);
		bool     isMensurationSymbol       (void);

		bool     hasSlurStart              (void);
		bool     hasSlurEnd                (void);
		int      hasVisibleAccidental      (int subtokenIndex) const;
		int      hasCautionaryAccidental   (int subtokenIndex) const;

		HumNum   getDuration               (void) const;
		HumNum   getDuration               (HumNum scale) const;
		HumNum   getDurationNoDots         (void) const;
		HumNum   getDurationNoDots         (HumNum scale) const;
		int      getDots                   (void) const;

		HumNum   getDurationFromStart      (void) const;
		HumNum   getDurationFromStart      (HumNum scale) const;

		HumNum   getDurationToEnd          (void) const;
		HumNum   getDurationToEnd          (HumNum scale) const;

		HumNum   getDurationFromBarline    (void) const;
		HumNum   getDurationFromBarline    (HumNum scale) const;

		HumNum   getDurationToBarline      (void) const;
		HumNum   getDurationToBarline      (HumNum scale) const;

		HumNum   getBarlineDuration        (void) const;
		HumNum   getBarlineDuration        (HumNum scale) const;

		HumdrumLine* getOwner              (void) const;
		HumdrumLine* getLine               (void) const { return getOwner(); }
		bool     equalChar                 (int index, char ch) const;

		HTp      resolveNull               (void);
		void     setNullResolution         (HTp resolution);
		int      getLineIndex              (void) const;
		int      getLineNumber             (void) const;
		int      getFieldIndex             (void) const;
		int      getFieldNumber            (void) const;
		int      getTokenIndex             (void) const;
		int      getTokenNumber            (void) const;
		const string& getDataType          (void) const;
		bool     isDataType                (string dtype) const;
		bool     isKern                    (void) const;
		string   getSpineInfo              (void) const;
		int      getTrack                  (void) const;
		int      getSubtrack               (void) const;
		string   getTrackString            (void) const;
		int      getSubtokenCount          (const string& separator = " ") const;
		string   getSubtoken               (int index,
		                                    const string& separator = " ") const;
		void     setParameters             (HTp ptok);
		void     setParameters             (const string& pdata, HTp ptok = NULL);
		int      getStrandIndex            (void) const;
		int      getSlurStartElisionLevel  (void) const;
		int      getSlurEndElisionLevel    (void) const;
		HTp      getSlurStartToken         (void);
		HTp      getSlurEndToken           (void);
		ostream& printCsv                  (ostream& out = cout);
		ostream& printXml                  (ostream& out = cout, int level = 0,
		                                    const string& indent = "\t");
		string   getXmlId                  (const string& prefix = "") const;
		string   getXmlIdPrefix            (void) const;
		void     setText                   (const string& text);
		string   getText                   (void) const;

		HumdrumToken& operator=            (HumdrumToken& aToken);
		HumdrumToken& operator=            (const string& aToken);
		HumdrumToken& operator=            (const char* aToken);

		// next/previous token functions:
		int         getNextTokenCount      (void) const;
		int         getPreviousTokenCount  (void) const;
		HTp         getNextToken           (int index = 0) const;
		HTp         getPreviousToken       (int index = 0) const;
		vector<HTp> getNextTokens          (void) const;
		vector<HTp> getPreviousTokens      (void) const;

		// next/previous token on line:
		HTp      getNextFieldToken           (void) const;
		HTp      getPreviousFieldToken       (void) const;

		int      getPreviousNonNullDataTokenCount(void);
		int      getPreviousNNDTCount      (void)
		                           { return getPreviousNonNullDataTokenCount(); }
		HTp      getPreviousNonNullDataToken(int index = 0);
		HTp      getPreviousNNDT           (int index)
		                           { return getPreviousNonNullDataToken(index); }
		int      getNextNonNullDataTokenCount(void);
		int      getNextNNDTCount          (void)
		                               { return getNextNonNullDataTokenCount(); }
		HTp      getNextNonNullDataToken   (int index = 0);
		HTp      getNextNNDT               (int index = 0)
		                               { return getNextNonNullDataToken(index); }

		// slur-analysis based functions:
		HumNum   getSlurDuration           (HumNum scale = 1);

		void     setTrack                  (int aTrack, int aSubtrack);
		void     setTrack                  (int aTrack);

	protected:
		void     setLineIndex              (int lineindex);
		void     setFieldIndex             (int fieldlindex);
		void     setSpineInfo              (const string& spineinfo);
		void     setSubtrack               (int aSubtrack);
		void     setSubtrackCount          (int count);
		void     setPreviousToken          (HTp aToken);
		void     setNextToken              (HTp aToken);
		void     addNextNonNullToken       (HTp token);
		void     makeForwardLink           (HumdrumToken& nextToken);
		void     makeBackwardLink          (HumdrumToken& previousToken);
		void     setOwner                  (HumdrumLine* aLine);
		int      getState                  (void) const;
		void     incrementState            (void);
		void     setDuration               (const HumNum& dur);
		void     setStrandIndex            (int index);

		bool     analyzeDuration          (string& err);
		ostream& printXmlBaseInfo         (ostream& out = cout, int level = 0,
		                                   const string& indent = "\t");
		ostream& printXmlContentInfo      (ostream& out = cout, int level = 0,
		                                   const string& indent = "\t");
		ostream& printXmlStructureInfo    (ostream& out = cout, int level = 0,
		                                   const string& indent = "\t");
		ostream& printXmlParameterInfo    (ostream& out = cout, int level = 0,
		                                   const string& indent = "\t");

	private:
		// address: The address contains information about the location of
		// the token on a HumdrumLine and in a HumdrumFile.
		HumAddress m_address;

		// duration: The duration of the token.  Non-rhythmic data types
		// will have a negative duration (which should be interpreted
		// as a zero duration--See HumdrumToken::hasRhythm()).
		// Grace note will have a zero duration, even if they have a duration
		// list in the token for a graphical display duration.
		HumNum m_duration;

		// nextTokens: This is a list of all previous tokens in the spine which
		// immediately precede this token. Typically there will be one
		// following token, but there can be two tokens if the current
		// token is *^, and there will be zero following tokens after a
		// spine terminating token (*-).
		vector<HTp> m_nextTokens;     // link to next token(s) in spine

		// previousTokens: Simiar to nextTokens, but for the immediately
		// follow token(s) in the data.  Typically there will be one
		// preceding token, but there can be multiple tokens when the previous
		// line has *v merge tokens for the spine.  Exclusive interpretations
		// have no tokens preceding them.
		vector<HTp> m_previousTokens; // link to last token(s) in spine

		// nextNonNullTokens: This is a list of non-tokens in the spine
		// that follow this one.
		vector<HTp> m_nextNonNullTokens;

		// previousNonNullTokens: This is a list of non-tokens in the spine
		// that preced this one.
		vector<HTp> m_previousNonNullTokens;

		// rhycheck: Used to perfrom HumdrumFileStructure::analyzeRhythm
		// recursively.
		int m_rhycheck;

		// strand: Used to keep track of contiguous voice connections between
		// secondary spines/tracks.  This is the 1-D strand index number
		// (not the 2-d one).
		int m_strand;

		// m_nullresolve: used to point to the token that a null token
		// refers to
		HTp m_nullresolve;

	friend class HumdrumLine;
	friend class HumdrumFileBase;
	friend class HumdrumFileStructure;
	friend class HumdrumFileContent;
	friend class HumdrumFile;
};


ostream& operator<<(ostream& out, const HumdrumToken& token);
ostream& operator<<(ostream& out, HTp token);

ostream& printSequence(vector<vector<HTp> >& sequence, ostream& out=std::cout);
ostream& printSequence(vector<HTp>& sequence, ostream& out = std::cout);



// The following options are used for get[Primary]TrackTokens:
// * OPT_PRIMARY    => only extract primary subspine/subtrack.
// * OPT_NOEMPTY    => don't include null tokens in extracted list if all
//                        extracted subspines contains null tokens.
//                        Includes null interpretations and comments as well.
// * OPT_NONULL     => don't include any null tokens in extracted list.
// * OPT_NOINTERP   => don't include interprtation tokens.
// * OPT_NOMANIP    => don't include spine manipulators (*^, *v, *x, *+,
//                        but still keep ** and *0).
// * OPT_NOCOMMENT  => don't include comment tokens.
// * OPT_NOGLOBALS  => don't include global records (global comments, reference
//                        records, and empty lines). In other words, only return
//                        a list of tokens from lines which hasSpines() it true.
// * OPT_NOREST     => don't include **kern rests.
// * OPT_NOTIE      => don't include **kern secondary tied notes.
//
// Compound options:
// * OPT_DATA      (OPT_NOMANIP | OPT_NOCOMMENT | OPT_NOGLOBAL)
//     Only data tokens (including barlines)
// * OPT_ATTACKS   (OPT_DATA | OPT_NOREST | OPT_NOTIE | OPT_NONULL)
//     Only note-attack tokens (when etracting **kern data)
//
#define OPT_PRIMARY   0x001
#define OPT_NOEMPTY   0x002
#define OPT_NONULL    0x004
#define OPT_NOINTERP  0x008
#define OPT_NOMANIP   0x010
#define OPT_NOCOMMENT 0x020
#define OPT_NOGLOBAL  0x040
#define OPT_NOREST    0x080
#define OPT_NOTIE     0x100
#define OPT_DATA      (OPT_NOMANIP | OPT_NOCOMMENT | OPT_NOGLOBAL)
#define OPT_ATTACKS   (OPT_DATA | OPT_NOREST | OPT_NOTIE | OPT_NONULL)


class TokenPair {
	public:
		TokenPair(void) { clear(); }
		~TokenPair() { clear(); }
		void clear(void) {
			first = NULL;
			last  = NULL;
		}
		HTp first;
		HTp last;
};


bool sortTokenPairsByLineIndex(const TokenPair& a, const TokenPair& b);


class HumdrumFileBase : public HumHash {
	public:
		              HumdrumFileBase          (void);
		              HumdrumFileBase          (HumdrumFileBase& infile);
		              HumdrumFileBase          (const string& contents);
		              HumdrumFileBase          (istream& contents);
		             ~HumdrumFileBase          ();

		HumdrumFileBase& operator=             (HumdrumFileBase& infile);
		bool          read                     (istream& contents);
		bool          read                     (const char* filename);
		bool          read                     (const string& filename);
		bool          readCsv                  (istream& contents,
		                                        const string& separator=",");
		bool          readCsv                  (const char* contents,
		                                        const string& separator=",");
		bool          readCsv                  (const string& contents,
		                                        const string& separator=",");

		bool          readString               (const char* contents);
		bool          readString               (const string& contents);
		bool          readStringCsv            (const char* contents,
		                                        const string& separator=",");
		bool          readStringCsv            (const string& contents,
		                                        const string& separator=",");
		bool          isValid                  (void);
		string        getParseError            (void) const;
		bool          isQuiet                  (void) const;
		void          setQuietParsing          (void);
		void          setNoisyParsing          (void);
		void          clear                    (void);

		bool          parse                    (istream& contents)
		                                    { return read(contents); }
		bool          parse                    (const char* contents)
		                                    { return readString(contents); }
		bool          parse                    (const string& contents)
		                                    { return readString(contents); }
		bool          parseCsv                 (istream& contents,
		                                        const string& separator = ",")
		                                    { return readCsv(contents); }
		bool          parseCsv                 (const char* contents,
		                                        const string& separator = ",")
		                                    { return readStringCsv(contents); }
		bool          parseCsv                 (const string& contents,
		                                        const string& separator = ",")
		                                    { return readStringCsv(contents); }

		void          setXmlIdPrefix           (const string& value);
		string        getXmlIdPrefix           (void);
		void          setFilename              (const string& filename);
		string        getFilename              (void);

		void          setSegmentLevel          (int level = 0);
		int           getSegmentLevel          (void);
		ostream&      printSegmentLabel        (ostream& out);
		ostream&      printNonemptySegmentLabel(ostream& out);

		HumdrumLine&  operator[]               (int index);
		HumdrumLine*  getLine                  (int index);
		int           getLineCount             (void) const;
		HTp           token                    (int lineindex, int fieldindex);
		string        token                    (int lineindex, int fieldindex,
		                                        int subtokenindex,
		                                        const string& separator = " ");
		int           getMaxTrack              (void) const;
		int           getTrackCount            (void) const
		                                                { return getMaxTrack(); }
		int           getSpineCount            (void) const
		                                                { return getMaxTrack(); }
		ostream&      printSpineInfo           (ostream& out = cout);
		ostream&      printDataTypeInfo        (ostream& out = cout);
		ostream&      printTrackInfo           (ostream& out = cout);
		ostream&      printCsv                 (ostream& out = cout,
		                                        const string& separator = ",");
		ostream&      printFieldNumber         (int fieldnum, ostream& out);
		ostream&      printFieldIndex          (int fieldind, ostream& out);
		void          usage                    (const string& command);
		void          example                  (void);

		HTp           getTrackStart            (int track) const;
		HTp           getSpineStart            (int spine) const
		                                       { return getTrackStart(spine+1); }
		void          getSpineStartList        (vector<HTp>& spinestarts);
		void          getSpineStartList        (vector<HTp>& spinestarts,
		                                        const string& exinterp);
		void          getKernSpineStartList    (vector<HTp>& spinestarts);
		vector<HTp>   getKernSpineStartList    ();
		void          getSpineStartList        (vector<HTp>& spinestarts,
		                                        const vector<string>& exinterps);
		void          getTrackStartList        (vector<HTp>& spinestarts)
		                               { return getSpineStartList(spinestarts); }
		void          getTrackStartList        (vector<HTp>& spinestarts,
		                                        const string& exinterp)
		                     { return getSpineStartList(spinestarts, exinterp); }
		void          getTrackStartList        (vector<HTp>& spinestarts,
		                                        const vector<string>& exinterps)
		                    { return getSpineStartList(spinestarts, exinterps); }

		int           getTrackEndCount         (int track) const;
		HTp           getTrackEnd              (int track, int subtrack) const;
		void          createLinesFromTokens    (void);

		void          appendLine               (const char* line);
		void          appendLine               (const string& line);
		void          appendLine               (HumdrumLine* line);
		void          push_back                (const char* line)
		                                                    { appendLine(line); }
		void          push_back                (const string& line)
		                                                    { appendLine(line); }
		void          push_back                (HumdrumLine* line)
		                                                    { appendLine(line); }

		void          insertLine               (int index, const char* line);
		void          insertLine               (int index, const string& line);
		void          insertLine               (int index, HumdrumLine* line);
//		void          adjustMergeSpineLines    (void);

		HumdrumLine*  back                     (void);
		void          makeBooleanTrackList     (vector<bool>& spinelist,
		                                        const string& spinestring);


		vector<HumdrumLine*> getReferenceRecords(void);

		// spine analysis functionality:
		void          getTrackSequence         (vector<vector<HTp> >& sequence,
		                                        HTp starttoken, int options);
		void          getTrackSequence         (vector<vector<HTp> >& sequence,
		                                        int track, int options);
		void          getPrimaryTrackSequence  (vector<HTp>& sequence,
		                                        int track, int options);

		void          getSpineSequence         (vector<vector<HTp> >& sequence,
		                                        HTp starttoken, int options);
		void          getSpineSequence         (vector<vector<HTp> >& sequence,
		                                        int spine, int options);
		void          getPrimarySpineSequence  (vector<HTp>& sequence,
		                                        int spine, int options);

		void          getTrackSeq              (vector<vector<HTp> >& sequence,
		                                        HTp starttoken, int options)
		                     { getTrackSequence(sequence, starttoken, options); }
		void          getTrackSeq              (vector<vector<HTp> >& sequence,
		                                        int track, int options)
		                          { getTrackSequence(sequence, track, options); }
		void          getPrimaryTrackSeq       (vector<HTp>& sequence,
		                                        int track, int options)
		                    {getPrimaryTrackSequence(sequence, track, options); }

		// functions defined in HumdrumFileBase-net.cpp:
		static string getUriToUrlMapping        (const string& uri);
		void          readFromHumdrumUri        (const string& humaddress);
		void          readFromJrpUri            (const string& jrpaddress);
		void          readFromHttpUri           (const string& webaddress);
		static void   readStringFromHttpUri     (stringstream& inputdata,
		                                         const string& webaddress);

	protected:
		static int    getChunk                  (int socket_id,
		                                         stringstream& inputdata,
		                                         char* buffer, int bufsize);
		static int    getFixedDataSize          (int socket_id,
		                                         int datalength,
		                                         stringstream& inputdata,
		                                         char* buffer, int bufsize);
		static void   prepare_address           (struct sockaddr_in *address,
		                                         const string& hostname,
		                                         unsigned short int port);
		static int    open_network_socket       (const string& hostname,
		                                         unsigned short int port);

	protected:
		bool          analyzeTokens             (void);
		bool          analyzeBaseFromLines      (void);
		bool          analyzeSpines             (void);
		bool          analyzeLinks              (void);
		bool          analyzeTracks             (void);
		bool          analyzeLines              (void);
		bool          adjustSpines              (HumdrumLine& line,
		                                         vector<string>& datatype,
		                                         vector<string>& sinfo);
		string        getMergedSpineInfo        (vector<string>& info,
		                                         int starti, int extra);
		bool          stitchLinesTogether       (HumdrumLine& previous,
		                                         HumdrumLine& next);
		void          addToTrackStarts          (HTp token);
		bool          analyzeNonNullDataTokens  (void);
		void          addUniqueTokens           (vector<HTp>& target,
		                                         vector<HTp>& source);
		bool          processNonNullDataTokensForTrackForward(HTp starttoken,
		                                         vector<HTp> ptokens);
		bool          processNonNullDataTokensForTrackBackward(HTp starttoken,
		                                         vector<HTp> ptokens);
		bool          setParseError             (stringstream& err);
		bool          setParseError             (const string& err);
		bool          setParseError             (const char* format, ...);
//		void          fixMerges                 (int linei);

	protected:

		// m_lines: an array representing lines from the input file.
		// The contents of lines must be deallocated when deconstructing object.
		vector<HumdrumLine*> m_lines;

		// m_filename: name of the file which was loaded.
		string m_filename;

		// m_segementlevel: segment level (e.g., work/movement)
		int m_segmentlevel;

		// m_trackstarts: list of addresses of the exclusive interpreations
		// in the file.  The first element in the list is reserved, so the
		// number of tracks (primary spines) is equal to one less than the
		// size of this list.
		vector<HTp> m_trackstarts;

		// m_trackends: list of the addresses of the spine terminators in the
		// file. It is possible that spines can split and their subspines do not
		// merge before termination; therefore, the ends are stored in
		// a 2d array. The first dimension is the track number, and the second
		// dimension is the list of terminators.
		vector<vector<HTp> > m_trackends;

		// m_barlines: list of barlines in the data.  If the first measures is
		// a pickup measure, then the first entry will not point to the first
		// starting exclusive interpretation line rather than to a barline.
		vector<HumdrumLine*> m_barlines;
		// Maybe also add "measures" which are complete metrical cycles.

		// m_ticksperquarternote: this is the number of tick
		int m_ticksperquarternote;

		// m_idprefix: an XML id prefix used to avoid id collisions when
		// includeing multiple HumdrumFile XML in a single group.
		string m_idprefix;

		// m_strands1d: one-dimensional list of spine strands.
		vector<TokenPair> m_strand1d;

		// m_strands2d: two-dimensional list of spine strands.
		vector<vector<TokenPair> > m_strand2d;

		// m_quietParse: Set to true if error messages should not be
		// printed to the console when reading.
		bool m_quietParse;

		// m_parseError: Set to true if a read is successful.
		string m_parseError;

		// m_displayError: Used to print error message only once.
		bool m_displayError;

	public:
		// Dummy functions to allow the HumdrumFile class's inheritance
		// to be shifted between HumdrumFileContent (the top-level default),
		// HumdrumFileStructure (mid-level interface), or HumdrumFileBase
		// (low-level interface).

		//
		// HumdrumFileStructure public functions:
		//
		bool readNoRhythm      (istream& infile) { return read(infile); };
		bool readNoRhythm      (const char*   filename) {return read(filename);};
		bool readNoRhythm      (const string& filename) {return read(filename);};
		bool readStringNoRhythm(const char*   contents) {return read(contents);};
		bool readStringNoRhythm(const string& contents) {return read(contents);};
		HumNum       getScoreDuration           (void) const { return 0; };
		ostream&     printDurationInfo          (ostream& out=cout) {return out;};
		int          tpq                        (void) { return 0; }
		int          getBarlineCount            (void) const { return 0; }
		HumdrumLine* getBarline                 (int index) const { return NULL;};
		HumNum       getBarlineDuration         (int index) const { return 0; };
		HumNum       getBarlineDurationFromStart(int index) const { return 0; };
		HumNum       getBarlineDurationToEnd    (int index) const { return 0; };

		// HumdrumFileContent public functions:
		// to be added later

};

ostream& operator<<(ostream& out, HumdrumFileBase& infile);



class HumdrumFileStructure : public HumdrumFileBase {
	public:
		              HumdrumFileStructure         (void);
		              HumdrumFileStructure         (const string& filename);
		              HumdrumFileStructure         (istream& contents);
		             ~HumdrumFileStructure         ();

		// TSV reading functions:
		bool          read                         (istream& contents);
		bool          read                         (const char*   filename);
		bool          read                         (const string& filename);
		bool          readString                   (const char*   contents);
		bool          readString                   (const string& contents);
		bool parse(istream& contents)      { return read(contents); }
		bool parse(const char* contents)   { return readString(contents); }
		bool parse(const string& contents) { return readString(contents); }
		bool          readNoRhythm                 (istream& contents);
		bool          readNoRhythm                 (const char*   filename);
		bool          readNoRhythm                 (const string& filename);
		bool          readStringNoRhythm           (const char*   contents);
		bool          readStringNoRhythm           (const string& contents);

		// CSV reading functions:
		bool          readCsv                      (istream& contents,
		                                            const string& separator=",");
		bool          readCsv                      (const char*   filename,
		                                            const string& separator=",");
		bool          readCsv                      (const string& filename,
		                                            const string& separator=",");
		bool          readStringCsv                (const char*   contents,
		                                            const string& separator=",");
		bool          readStringCsv                (const string& contents,
		                                            const string& separator=",");
		bool parseCsv(istream& contents, const string& separator = ",")
		                                 { return readCsv(contents, separator); }
		bool parseCsv(const char* contents, const string& separator = ",")
		                           { return readStringCsv(contents, separator); }
		bool parseCsv(const string& contents, const string& separator = ",")
		                           { return readStringCsv(contents, separator); }
		bool          readNoRhythmCsv              (istream& contents,
		                                            const string& separator = ",");
		bool          readNoRhythmCsv              (const char*   filename,
		                                            const string& separator = ",");
		bool          readNoRhythmCsv              (const string& filename,
		                                            const string& separator = ",");
		bool          readStringNoRhythmCsv        (const char*   contents,
		                                            const string& separator = ",");
		bool          readStringNoRhythmCsv        (const string& contents,
		                                            const string& separator = ",");

		// rhythmic analysis related functionality:
		HumNum        getScoreDuration             (void) const;
		ostream&      printDurationInfo            (ostream& out = cout);
		int           tpq                          (void);

		// strand functionality:
		HumdrumToken* getStrandStart               (int index) const;
		HumdrumToken* getStrandEnd                 (int index) const;
		HumdrumToken* getStrandStart               (int sindex, int index) const;
		HumdrumToken* getStrandEnd                 (int sindex, int index) const;
		int           getStrandCount               (void) const;
		int           getStrandCount               (int spineindex) const;
		void          resolveNullTokens            (void);

		HumdrumToken* getStrand                    (int index) const
		                                        { return getStrandStart(index); }
		HumdrumToken* getStrand                    (int sindex, int index) const
		                                { return getStrandStart(sindex, index); }

		// barline/measure functionality:
		int           getBarlineCount              (void) const;
		HumdrumLine*  getBarline                   (int index) const;
		HumNum        getBarlineDuration           (int index) const;
		HumNum        getBarlineDurationFromStart  (int index) const;
		HumNum        getBarlineDurationToEnd      (int index) const;

		bool          analyzeStructure             (void);

	protected:

		bool          analyzeStrands               (void);
		bool          analyzeRhythm                (void);
		bool          assignRhythmFromRecip        (HTp spinestart);
		bool          analyzeMeter                 (void);
		bool          analyzeTokenDurations        (void);
		bool          analyzeGlobalParameters      (void);
		bool          analyzeLocalParameters       (void);
		bool          analyzeDurationsOfNonRhythmicSpines(void);
		HumNum        getMinDur                    (vector<HumNum>& durs,
		                                            vector<HumNum>& durstate);
		bool          getTokenDurations            (vector<HumNum>& durs,
		                                            int line);
		bool          cleanDurs                    (vector<HumNum>& durs,
		                                            int line);
		bool          decrementDurStates           (vector<HumNum>& durs,
		                                            HumNum linedur, int line);
		bool          assignDurationsToTrack       (HumdrumToken* starttoken,
		                                            HumNum startdur);
		bool          prepareDurations             (HumdrumToken* token,
		                                            int state,
		                                            HumNum startdur);
		bool          setLineDurationFromStart     (HumdrumToken* token,
		                                            HumNum dursum);
		bool          analyzeRhythmOfFloatingSpine (HumdrumToken* spinestart);
		bool          analyzeNullLineRhythms       (void);
		void          fillInNegativeStartTimes     (void);
		void          assignLineDurations          (void);
		void          assignStrandsToTokens        (void);
		set<HumNum>   getNonZeroLineDurations      (void);
		set<HumNum>   getPositiveLineDurations     (void);
		bool          processLocalParametersForTrack (HumdrumToken* starttok,
		                                            HumdrumToken* current);
		void          checkForLocalParameters      (HumdrumToken *token,
		                                            HumdrumToken *current);
		bool          assignDurationsToNonRhythmicTrack(HumdrumToken* endtoken,
		                                            HumdrumToken* ptoken);
		void          analyzeSpineStrands          (vector<TokenPair>& ends,
		                                            HumdrumToken* starttok);
};



class HumdrumFileContent : public HumdrumFileStructure {
	public:
		       HumdrumFileContent         (void);
		       HumdrumFileContent         (const string& filename);
		       HumdrumFileContent         (istream& contents);
		      ~HumdrumFileContent         ();

		bool   analyzeKernSlurs           (void);
		bool   analyzeKernTies            (void);
		bool   analyzeKernAccidentals     (void);

		// in HumdrumFileContent-metlev.cpp
		void  getMetricLevels             (vector<double>& output, int track = 0,
		                                   double undefined = NAN);
		// in HumdrumFileContent-timesig.cpp
		void  getTimeSigs                 (vector<pair<int, HumNum> >& output,
		                                   int track = 0);

		template <class DATATYPE>
		bool   prependDataSpine           (vector<DATATYPE> data,
		                                   const string& null = ".",
		                                   const string& exinterp = "**data",
		                                   bool recalcLine = true);

		template <class DATATYPE>
		bool   appendDataSpine            (vector<DATATYPE> data,
		                                   const string& null = ".",
		                                   const string& exinterp = "**data",
		                                   bool recalcLine = true);

		template <class DATATYPE>
		bool   insertDataSpineBefore      (int nexttrack,
		                                   vector<DATATYPE> data,
		                                   const string& null = ".",
		                                   const string& exinterp = "**data",
		                                   bool recalcLine = true);

		template <class DATATYPE>
		bool   insertDataSpineAfter       (int prevtrack,
		                                   vector<DATATYPE> data,
		                                   const string& null = ".",
		                                   const string& exinterp = "**data",
		                                   bool recalcLine = true);

	protected:
		bool   analyzeKernSlurs           (HumdrumToken* spinestart);
		bool   analyzeKernTies            (HumdrumToken* spinestart);
		void   fillKeySignature           (vector<int>& states,
		                                   const string& keysig);
		void   resetDiatonicStatesWithKeySignature(vector<int>& states,
				                             vector<int>& signature);
};


//
// Templates:
//


//////////////////////////////
//
// HumdrumFileContent::prependDataSpine -- prepend a data spine
//     to the file.  Returns true if successful; false otherwise.
//
//     data == numeric or string data to print
//     null == if the data is converted to a string is equal to this
//             string then set the data spine content to a null token, ".".
//             default is ".".
//     exinterp == the exterp string to use.  Default is "**data".
//     recalcLine == boolean for whether or not to recalculate line string.
//                   Default is true;
//

template <class DATATYPE>
bool HumdrumFileContent::prependDataSpine(vector<DATATYPE> data,
		const string& null, const string& exinterp, bool recalcLine) {

	if ((int)data.size() != getLineCount()) {
		return false;
	}

	string ex;
	if (exinterp.find("**") == 0) {
		ex = exinterp;
	} else if (exinterp.find("*") == 0) {
		ex = "*" + exinterp;
	} else {
		ex = "**" + exinterp;
	}
	if (ex.size() <= 2) {
		ex += "data";
	}

	stringstream ss;
	HumdrumFileContent& infile = *this;
	HumdrumLine* line;
	for (int i=0; i<infile.getLineCount(); i++) {
		line = infile.getLine(i);
		if (!line->hasSpines()) {
			continue;
		}
		if (line->isExclusive()) {
			line->insertToken(0, ex);
		} else if (line->isTerminator()) {
			line->insertToken(0, "*-");
		} else if (line->isInterpretation()) {
			line->insertToken(0, "*");
		} else if (line->isLocalComment()) {
			line->insertToken(0, "!");
		} else if (line->isBarline()) {
			line->insertToken(0, (string)*infile.token(i, 0));
		} else if (line->isData()) {
			ss.str(string());
			ss << data[i];
			if (ss.str() == null) {
				line->insertToken(0, ".");
			} else if (ss.str() == "") {
				line->insertToken(0, ".");
			} else {
				line->insertToken(0, ss.str());
			}
		} else{
			cerr << "!!strange error for line " << i+1 << ":\t" << line << endl;
		}
		if (recalcLine) {
			line->createLineFromTokens();
		}
	}
	return true;
}



//////////////////////////////
//
// HumdrumFileContent::appendDataSpine -- prepend a data spine
//     to the file.  Returns true if successful; false otherwise.
//
//     data == numeric or string data to print
//     null == if the data is converted to a string is equal to this
//             string then set the data spine content to a null token, ".".
//             default is ".".
//     exinterp == the exterp string to use.  Default is "**data".
//     recalcLine == boolean for whether or not to recalculate line string.
//                   Default is true;
//

template <class DATATYPE>
bool HumdrumFileContent::appendDataSpine(vector<DATATYPE> data,
		const string& null, const string& exinterp, bool recalcLine) {

	if ((int)data.size() != getLineCount()) {
		cerr << "DATA SIZE DOES NOT MATCH GETLINECOUNT " << endl;
		cerr << "DATA SIZE " << data.size() << "\tLINECOUNT ";
		cerr  << getLineCount() << endl;
		return false;
	}

	string ex;
	if (exinterp.find("**") == 0) {
		ex = exinterp;
	} else if (exinterp.find("*") == 0) {
		ex = "*" + exinterp;
	} else {
		ex = "**" + exinterp;
	}
	if (ex.size() <= 2) {
		ex += "data";
	}

	stringstream ss;
	HumdrumFileContent& infile = *this;
	HumdrumLine* line;
	for (int i=0; i<infile.getLineCount(); i++) {
		line = infile.getLine(i);
		if (!line->hasSpines()) {
			continue;
		}
		if (line->isExclusive()) {
			line->appendToken(ex);
		} else if (line->isTerminator()) {
			line->appendToken("*-");
		} else if (line->isInterpretation()) {
			line->appendToken("*");
		} else if (line->isLocalComment()) {
			line->appendToken("!");
		} else if (line->isBarline()) {
			line->appendToken((string)*infile.token(i, 0));
		} else if (line->isData()) {
			ss.str(string());
			ss << data[i];
			if (ss.str() == null) {
				line->appendToken(".");
			} else if (ss.str() == "") {
				line->appendToken(".");
			} else {
				line->appendToken(ss.str());
			}
		} else{
			cerr << "!!strange error for line " << i+1 << ":\t" << line << endl;
		}
		if (recalcLine) {
			line->createLineFromTokens();
		}
	}
	return true;
}



//////////////////////////////
//
// HumdrumFileContent::insertDataSpineBefore -- prepend a data spine
//     to the file before the given spine.  Returns true if successful;
//     false otherwise.
//
//     nexttrack == track number to insert before.
//     data == numeric or string data to print
//     null == if the data is converted to a string is equal to this
//             string then set the data spine content to a null token, ".".
//             default is ".".
//     exinterp == the exterp string to use.  Default is "**data".
//     recalcLine == boolean for whether or not to recalculate line string.
//                   Default is true;
//

template <class DATATYPE>
bool HumdrumFileContent::insertDataSpineBefore(int nexttrack,
		vector<DATATYPE> data, const string& null, const string& exinterp,
		bool recalcLine) {

	if ((int)data.size() != getLineCount()) {
		cerr << "DATA SIZE DOES NOT MATCH GETLINECOUNT " << endl;
		cerr << "DATA SIZE " << data.size() << "\tLINECOUNT ";
		cerr  << getLineCount() << endl;
		return false;
	}

	string ex;
	if (exinterp.find("**") == 0) {
		ex = exinterp;
	} else if (exinterp.find("*") == 0) {
		ex = "*" + exinterp;
	} else {
		ex = "**" + exinterp;
	}
	if (ex.size() <= 2) {
		ex += "data";
	}

	stringstream ss;
	HumdrumFileContent& infile = *this;
	HumdrumLine* line;
	int insertionField = -1;
	int track;
	for (int i=0; i<infile.getLineCount(); i++) {
		line = infile.getLine(i);
		if (!line->hasSpines()) {
			continue;
		}
		insertionField = -1;
		for (int j=0; j<line->getFieldCount(); j++) {
			track = line->token(j)->getTrack();
			if (track != nexttrack) {
				continue;
			}
			insertionField = j;
			break;
		}
		if (insertionField < 0) {
			return false;
		}

		if (line->isExclusive()) {
			line->insertToken(insertionField, ex);
		} else if (line->isTerminator()) {
			line->insertToken(insertionField, "*-");
		} else if (line->isInterpretation()) {
			line->insertToken(insertionField, "*");
		} else if (line->isLocalComment()) {
			line->insertToken(insertionField, "!");
		} else if (line->isBarline()) {
			line->insertToken(insertionField, (string)*infile.token(i, 0));
		} else if (line->isData()) {
			ss.str(string());
			ss << data[i];
			if (ss.str() == null) {
				line->insertToken(insertionField, ".");
			} else if (ss.str() == "") {
				line->insertToken(insertionField, ".");
			} else {
				line->insertToken(insertionField, ss.str());
			}
		} else{
			cerr << "!!strange error for line " << i+1 << ":\t" << line << endl;
		}
		if (recalcLine) {
			line->createLineFromTokens();
		}
	}
	return true;
}



//////////////////////////////
//
// HumdrumFileContent::insertDataSpineAfter -- appen a data spine
//     to the file after the given spine.  Returns true if successful;
//     false otherwise.
//
//     prevtrack == track number to insert after.
//     data == numeric or string data to print
//     null == if the data is converted to a string is equal to this
//             string then set the data spine content to a null token, ".".
//             default is ".".
//     exinterp == the exterp string to use.  Default is "**data".
//     recalcLine == boolean for whether or not to recalculate line string.
//                   Default is true;
//

template <class DATATYPE>
bool HumdrumFileContent::insertDataSpineAfter(int prevtrack,
		vector<DATATYPE> data, const string& null, const string& exinterp,
		bool recalcLine) {

	if ((int)data.size() != getLineCount()) {
		cerr << "DATA SIZE DOES NOT MATCH GETLINECOUNT " << endl;
		cerr << "DATA SIZE " << data.size() << "\tLINECOUNT ";
		cerr  << getLineCount() << endl;
		return false;
	}

	string ex;
	if (exinterp.find("**") == 0) {
		ex = exinterp;
	} else if (exinterp.find("*") == 0) {
		ex = "*" + exinterp;
	} else {
		ex = "**" + exinterp;
	}
	if (ex.size() <= 2) {
		ex += "data";
	}

	stringstream ss;
	HumdrumFileContent& infile = *this;
	HumdrumLine* line;
	int insertionField = -1;
	int track;
	for (int i=0; i<infile.getLineCount(); i++) {
		line = infile.getLine(i);
		if (!line->hasSpines()) {
			continue;
		}
		insertionField = -1;
		for (int j = line->getFieldCount() - 1; j >= 0; j--) {
			track = line->token(j)->getTrack();
			if (track != prevtrack) {
				continue;
			}
			insertionField = j;
			break;
		}
		insertionField++;
		if (insertionField < 0) {
			return false;
		}

		if (line->isExclusive()) {
			line->insertToken(insertionField, ex);
		} else if (line->isTerminator()) {
			line->insertToken(insertionField, "*-");
		} else if (line->isInterpretation()) {
			line->insertToken(insertionField, "*");
		} else if (line->isLocalComment()) {
			line->insertToken(insertionField, "!");
		} else if (line->isBarline()) {
			line->insertToken(insertionField, (string)*infile.token(i, 0));
		} else if (line->isData()) {
			ss.str(string());
			ss << data[i];
			if (ss.str() == null) {
				line->insertToken(insertionField, ".");
			} else if (ss.str() == "") {
				line->insertToken(insertionField, ".");
			} else {
				line->insertToken(insertionField, ss.str());
			}
		} else{
			cerr << "!!strange error for line " << i+1 << ":\t" << line << endl;
		}
		if (recalcLine) {
			line->createLineFromTokens();
		}
	}
	return true;
}



#ifndef HUMDRUMFILE_PARENT
	#define HUMDRUMFILE_PARENT HumdrumFileContent
#endif

class HumdrumFile : public HUMDRUMFILE_PARENT {
	public:
		              HumdrumFile          (void);
		              HumdrumFile          (const string& filename);
		              HumdrumFile          (istream& filename);
		             ~HumdrumFile          ();

		ostream&      printXml             (ostream& out = cout, int level = 0,
		                                    const string& indent = "\t");
		ostream&      printXmlParameterInfo(ostream& out, int level,
		                                    const string& indent);
};



#define GRIDREST NAN

class NoteGrid;


class NoteCell {
	public:
		       NoteCell             (NoteGrid* owner, HTp token);
		      ~NoteCell             (void) { clear();                    }

		double getSgnDiatonicPitch  (void) { return m_b7;                }
		double getSgnMidiPitch      (void) { return m_b12;               }
		double getSgnBase40Pitch    (void) { return m_b40;               }
		double getSgnAccidental     (void) { return m_accidental;        }

		double getAbsDiatonicPitch  (void) { return fabs(m_b7);          }
		double getAbsMidiPitch      (void) { return fabs(m_b12);         }
		double getAbsBase40Pitch    (void) { return fabs(m_b40);         }
		double getAbsAccidental     (void) { return fabs(m_accidental);  }

		HTp    getToken             (void) { return m_token;             }
		int    getNextAttackIndex   (void) { return m_nextAttackIndex;   }
		int    getPrevAttackIndex   (void) { return m_prevAttackIndex;   }
		int    getCurrAttackIndex   (void) { return m_currAttackIndex;   }
		int    getSliceIndex        (void) { return m_timeslice;         }
		int    getVoiceIndex        (void) { return m_voice;             }

		bool   isAttack             (void) { return m_b40>0? true:false; }
		bool   isRest               (void);
		bool   isSustained          (void);

		string getAbsKernPitch      (void);
		string getSgnKernPitch      (void);

		double operator-            (NoteCell& B);
		double operator-            (int B);

		int    getLineIndex         (void);
		ostream& printNoteInfo      (ostream& out);
		double getDiatonicIntervalToNextAttack      (void);
		double getDiatonicIntervalFromPreviousAttack(void);
		double getMetricLevel       (void);
		HumNum getDurationFromStart (void);
		HumNum getDuration          (void);

	protected:
		void clear                  (void);
		void calculateNumericPitches(void);
		void setVoiceIndex          (int index) { m_voice = index;           }
		void setSliceIndex          (int index) { m_timeslice = index;       }
		void setNextAttackIndex     (int index) { m_nextAttackIndex = index; }
		void setPrevAttackIndex     (int index) { m_prevAttackIndex = index; }
		void setCurrAttackIndex     (int index) { m_currAttackIndex = index; }

	private:
		NoteGrid* m_owner; // the NoteGrid to which this cell belongs.
		HTp m_token;       // pointer to the note in the origina Humdrum file.
		int m_voice;       // index of the voice in the score the note belongs
		                   // 0=bottom voice (HumdrumFile ordering of parts)
		                   // column in NoteGrid.
		int m_timeslice;   // index for the row in NoteGrid.

		double m_b7;         // diatonic note number; NaN=rest; negative=sustain.
		double m_b12;        // MIDI note number; NaN=rest; negative=sustain.
		double m_b40;        // base-40 note number; NaN=rest; negative=sustain.
		double m_accidental; // chromatic alteration of a diatonic pitch.
		                     // NaN=no accidental.
		int m_nextAttackIndex; // index to next note attack (or rest),
		                       // -1 for undefined (interpred as rest).
		int m_prevAttackIndex; // index to previous note attack.
		int m_currAttackIndex; // index to current note attack (useful for
		                       // finding the start of a sustained note.

	friend NoteGrid;
};



class NoteGrid {
	public:
		           NoteGrid              (void) { }
		           NoteGrid              (HumdrumFile& infile);
		          ~NoteGrid              ();

		void       clear                 (void);

		bool       load                  (HumdrumFile& infile);
		NoteCell*  cell                  (int voiceindex, int sliceindex);
		int        getVoiceCount         (void);
		int        getSliceCount         (void);
		int        getLineIndex          (int sindex);

		void       printDiatonicGrid     (ostream& out);
		void       printMidiGrid         (ostream& out);
		void       printBase40Grid       (ostream& out);
		void       printRawGrid          (ostream& out);
		void       printKernGrid         (ostream& out);

		double     getSgnDiatonicPitch   (int vindex, int sindex);
		double     getSgnMidiPitch       (int vindex, int sindex);
		double     getSgnBase40Pitch     (int vindex, int sindex);
		string     getSgnKernPitch       (int vindex, int sindex);

		double     getAbsDiatonicPitch   (int vindex, int sindex);
		double     getAbsMidiPitch       (int vindex, int sindex);
		double     getAbsBase40Pitch     (int vindex, int sindex);
		string     getAbsKernPitch       (int vindex, int sindex);

		bool       isRest                (int vindex, int sindex);
		bool       isSustained           (int vindex, int sindex);
		bool       isAttack              (int vindex, int sindex);

		HTp        getToken              (int vindex, int sindex);

		int        getPrevAttackDiatonic (int vindex, int sindex);
		int        getNextAttackDiatonic (int vindex, int sindex);

		void       printGridInfo         (ostream& out);
		void       printVoiceInfo        (ostream& out, int vindex);

		void       getNoteAndRestAttacks (vector<NoteCell*>& attacks, int vindex);
		double     getMetricLevel        (int sindex);
		HumNum     getNoteDuration       (int vindex, int sindex);

	protected:
		void       buildAttackIndexes    (void);
		void       buildAttackIndex      (int vindex);

	private:
		vector<vector<NoteCell*> > m_grid;
		vector<HTp>                m_kernspines;
		vector<double>             m_metriclevels;
		HumdrumFile*               m_infile;
};



class Convert {
	public:

		// Rhythm processing, defined in Convert-rhythm.cpp
		static HumNum  recipToDuration      (const string& recip,
		                                     HumNum scale = 4,
		                                     const string& separator = " ");
		static HumNum  recipToDurationNoDots(const string& recip,
		                                     HumNum scale = 4,
		                                     const string& separator = " ");
		static HumNum  recipToDuration      (string* recip,
		                                     HumNum scale = 4,
		                                     const string& separator = " ");
		static HumNum  recipToDurationNoDots(string* recip,
		                                     HumNum scale = 4,
		                                     const string& separator = " ");
		static string  durationToRecip      (HumNum duration, 
		                                     HumNum scale = HumNum(1,4));

		// Pitch processing, defined in Convert-pitch.cpp
		static string  base40ToKern         (int b40);
		static int     base40ToAccidental   (int b40);
		static int     base40ToDiatonic     (int b40);
		static int     base40ToMidiNoteNumber(int b40);
		static int     kernToOctaveNumber   (const string& kerndata);
		static int     kernToOctaveNumber   (HTp token)
				{ return kernToOctaveNumber((string)*token); }
		static int     kernToAccidentalCount(const string& kerndata);
		static int     kernToAccidentalCount(HTp token)
				{ return kernToAccidentalCount((string)*token); }
		static int     kernToDiatonicPC     (const string& kerndata);
		static int     kernToDiatonicPC     (HTp token)
				{ return kernToDiatonicPC     ((string)*token); }
		static char    kernToDiatonicUC     (const string& kerndata);
		static int     kernToDiatonicUC     (HTp token)
				{ return kernToDiatonicUC     ((string)*token); }
		static char    kernToDiatonicLC     (const string& kerndata);
		static int     kernToDiatonicLC     (HTp token)
				{ return kernToDiatonicLC     ((string)*token); }
		static int     kernToBase40PC       (const string& kerndata);
		static int     kernToBase40PC       (HTp token)
				{ return kernToBase40PC       ((string)*token); }
		static int     kernToBase12PC       (const string& kerndata);
		static int     kernToBase12PC       (HTp token)
				{ return kernToBase12PC       ((string)*token); }
		static int     kernToBase7PC        (const string& kerndata) {
		                                     return kernToDiatonicPC(kerndata); }
		static int     kernToBase7PC        (HTp token)
				{ return kernToBase7PC        ((string)*token); }
		static int     kernToBase40         (const string& kerndata);
		static int     kernToBase40         (HTp token)
				{ return kernToBase40         ((string)*token); }
		static int     kernToBase12         (const string& kerndata);
		static int     kernToBase12         (HTp token)
				{ return kernToBase12         ((string)*token); }
		static int     kernToBase7          (const string& kerndata);
		static int     kernToBase7          (HTp token)
				{ return kernToBase7          ((string)*token); }
		static int     kernToMidiNoteNumber (const string& kerndata);
		static int     kernToMidiNoteNumber(HTp token)
				{ return kernToMidiNoteNumber((string)*token); }
		static string  kernToScientificPitch(const string& kerndata,
		                                     string flat = "b",
		                                     string sharp = "#",
		                                     string separator = "");
		static string  kernToSciPitch       (const string& kerndata,
		      										 string flat = "b",
		                                     string sharp = "#",
		                                     string separator = "")
	       { return kernToScientificPitch(kerndata, flat, sharp, separator); }
		static string  kernToSP             (const string& kerndata,
		                                     string flat = "b",
		                                     string sharp = "#",
		                                     string separator = "")
		      { return kernToScientificPitch(kerndata, flat, sharp, separator); }
		static int     pitchToWbh           (int dpc, int acc, int octave,
		                                     int maxacc);
		static void    wbhToPitch           (int& dpc, int& acc, int& octave,
		                                     int maxacc, int wbh);
		static int     kernClefToBaseline   (const string& input);
		static string  base40ToTrans        (int base40);
		static int     transToBase40        (const string& input);
		static int     base40IntervalToLineOfFifths(int trans);
		static string  keyNumberToKern      (int number);

		// data-type specific (other than pitch/rhythm),
		// defined in Convert-kern.cpp
		static bool isKernRest              (const string& kerndata);
		static bool isKernNote              (const string& kerndata);
		static bool isKernNoteAttack        (const string& kerndata);
		static bool hasKernSlurStart        (const string& kerndata);
		static bool hasKernSlurEnd          (const string& kerndata);
		static int  getKernSlurStartElisionLevel(const string& kerndata);
		static int  getKernSlurEndElisionLevel  (const string& kerndata);

		static bool isKernSecondaryTiedNote (const string& kerndata);
		static string getKernPitchAttributes(const string& kerndata);

		// String processing, defined in Convert-string.cpp
		static vector<string> splitString   (const string& data,
		                                     char separator = ' ');
		static void    replaceOccurrences   (string& source,
		                                     const string& search,
		                                     const string& replace);
		static string  repeatString         (const string& pattern, int count);
		static string  encodeXml            (const string& input);
		static string  getHumNumAttributes  (const HumNum& num);
		static string  trimWhiteSpace       (const string& input);
		static bool    startsWith           (const string& input,
		                                     const string& searchstring);
		static bool    contains(const string& input, const string& pattern);
		static bool    contains(const string& input, char pattern);
		static bool    contains(string* input, const string& pattern);
		static bool    contains(string* input, char pattern);
		static void    makeBooleanTrackList(vector<bool>& spinelist,
		                                     const string& spinestring, 
		                                     int maxtrack);

		// Mathematical processing, defined in Convert-math.cpp
		static int     getLcm               (const vector<int>& numbers);
		static int     getGcd               (int a, int b);
		static void    primeFactors         (vector<int>& output, int n);
		static double  nearIntQuantize      (double value,
		                                    double delta = 0.00001);
		static double  significantDigits    (double value, int digits);
		static bool    isNaN                (double value);
		static double  pearsonCorrelation   (vector<double> x, vector<double> y);

};



class Option_register {
	public:
		         Option_register     (void);
		         Option_register     (const string& aDefinition, char aType,
		                                  const string& aDefaultOption);
		         Option_register     (const string& aDefinition, char aType,
		                                  const string& aDefaultOption,
		                                  const string& aModifiedOption);
		        ~Option_register     ();

		void     clearModified      (void);
		string   getDefinition      (void);
		string   getDefault         (void);
		string   getOption          (void);
		string   getModified        (void);
		string   getDescription     (void);
		int      isModified         (void);
		char     getType            (void);
		void     reset              (void);
		void     setDefault         (const string& aString);
		void     setDefinition      (const string& aString);
		void     setDescription     (const string& aString);
		void     setModified        (const string& aString);
		void     setType            (char aType);
		ostream& print              (ostream& out);

	protected:
		string   m_definition;
		string   m_description;
		string   m_defaultOption;
		string   m_modifiedOption;
		int      m_modifiedQ;
		char     m_type;
};


class Options {
	public:
		                Options           (void);
		                Options           (int argc, char** argv);
		               ~Options           ();

		int             argc              (void) const;
		const vector<string>& argv        (void) const;
		int             define            (const string& aDefinition);
		int             define            (const string& aDefinition,
		                                   const string& description);
		string          getArg            (int index);
		string          getArgument       (int index);
		int             getArgCount       (void);
		int             getArgumentCount  (void);
		vector<string>& getArgList        (vector<string>& output);
		vector<string>& getArgumentList   (vector<string>& output);
		int             getBoolean        (const string& optionName);
		string          getCommand        (void);
		string          getCommandLine    (void);
		string          getDefinition     (const string& optionName);
		double          getDouble         (const string& optionName);
		char            getFlag           (void);
		char            getChar           (const string& optionName);
		float           getFloat          (const string& optionName);
		int             getInt            (const string& optionName);
		int             getInteger        (const string& optionName);
		string          getString         (const string& optionName);
		char            getType           (const string& optionName);
		int             optionsArg        (void);
		ostream&        print             (ostream& out);
		ostream&        printOptionList   (ostream& out);
		ostream&        printOptionListBooleanState(ostream& out);
		void            process           (int error_check = 1, int suppress = 0);
		void            process           (int argc, char** argv,
		                                      int error_check = 1,
		                                      int suppress = 0);
		void            process           (vector<string>& argv,
		                                      int error_check = 1,
		                                      int suppress = 0);
		void            process           (string& argv, int error_check = 1,
		                                      int suppress = 0);
		void            reset             (void);
		void            xverify           (int argc, char** argv,
		                                      int error_check = 1,
		                                      int suppress = 0);
		void            xverify           (int error_check = 1,
		                                      int suppress = 0);
		void            setFlag           (char aFlag);
		void            setModified       (const string& optionName,
		                                   const string& optionValue);
		void            setOptions        (int argc, char** argv);
		void            setOptions        (vector<string>& argv);
		void            setOptions        (string& args);
		void            appendOptions     (int argc, char** argv);
		void            appendOptions     (string& args);
		void            appendOptions     (vector<string>& argv);
		ostream&        printRegister     (ostream& out);
		int             isDefined         (const string& name);
		static vector<string>  tokenizeCommandLine(string& args);

	protected:
		// m_argv: the list of raw command line strings including
		// a mix of options and non-option argument.
		vector<string> m_argv;

		// m_arguments: list of parsed command-line arguments which
		// are not options, or the command (argv[0]);
		vector<string> m_arguments;

		// m_optionRegister: store for the states/values of each option.
		vector<Option_register*> m_optionRegister;

		// m_optionFlag: the character which indicates an option.
		// Generally a dash, but could be made a slash for Windows environments.
		char m_optionFlag = '-';

		// m_optionList:
		map<string, int> m_optionList;

		//
		// boolern options for object:
		//

		// m_options_error_check: for .verify() function.
		bool m_options_error_checkQ = true;

		// m_processedQ: true if process() was run.  This will parse
		// the command-line arguments into a list of options, and also
		// enable boolean versions of the options.
		bool m_processedQ = false;

		// m_suppressQ: true means to suppress automatic --options option
		// listing.
		bool m_suppressQ = false;

		// m_optionsArgument: indicate that --options was used.
		bool m_optionsArgQ = false;


	private:
		int     getRegIndex    (const string& optionName);
		bool    isOption       (const string& aString, int& argp);
		int     storeOption    (int gargp, int& position, int& running);
};

#define OPTION_BOOLEAN_TYPE   'b'
#define OPTION_CHAR_TYPE      'c'
#define OPTION_DOUBLE_TYPE    'd'
#define OPTION_FLOAT_TYPE     'f'
#define OPTION_INT_TYPE       'i'
#define OPTION_STRING_TYPE    's'
#define OPTION_UNKNOWN_TYPE   'x'



class HumTool : public Options {
	public:
		         HumTool              (void);
		        ~HumTool              ();

		bool     hasNonHumdrumOutput  (void);
		string   getTextOutput        (void);
		ostream& getTextOutput        (ostream& out);
		bool     hasError             (void);
		string   getError             (void);
		ostream& getError             (ostream& out);

	protected:
		stringstream m_text;   // output for non-humdrum output;
	  	stringstream m_error;  // output for error text;

};


///////////////////////////////////////////////////////////////////////////
//
// common command-line Interfaces
//

//////////////////////////////
//
// BASIC_INTERFACE -- Expects one Humdurm file, either from the
//    first command-line argument (left over after options have been
//    parsed out), or from standard input.
//
// function call that the interface must implement:
//  .run(HumdrumFile& infile, ostream& out)
//
//

#define BASIC_INTERFACE(CLASS)                 \
using namespace std;                           \
using namespace hum;                           \
int main(int argc, char** argv) {              \
	CLASS interface;                            \
	interface.process(argc, argv);              \
	HumdrumFile infile;                         \
	if (interface.getArgCount() > 0) {          \
		infile.read(interface.getArgument(1));   \
	} else {                                    \
		infile.read(cin);                        \
	}                                           \
	int status = interface.run(infile, cout);   \
	if (interface.hasError()) {                 \
		interface.getError(cerr);                \
	}                                           \
	return !status;                             \
}



//////////////////////////////
//
// STREAM_INTERFACE -- Expects one Humdurm file, either from the
//    first command-line argument (left over after options have been
//    parsed out), or from standard input.
//
// function call that the interface must implement:
//  .run(HumdrumFile& infile, ostream& out)
//
//

#define STREAM_INTERFACE(CLASS)                                  \
using namespace std;                                             \
using namespace hum;                                             \
int main(int argc, char** argv) {                                \
	CLASS interface;                                              \
	interface.process(argc, argv);                                \
	HumdrumFileStream streamer(static_cast<Options&>(interface)); \
	HumdrumFile infile;                                           \
	bool status = true;                                           \
	while (streamer.read(infile)) {                               \
		status &= interface.run(infile, cout);                     \
		if (interface.hasError()) {                                \
			interface.getError(cerr);                               \
		}                                                          \
	}                                                             \
	return !status;                                               \
}



class HumdrumFileStream {
	public:
		                HumdrumFileStream  (void);
		                HumdrumFileStream  (char** list);
		                HumdrumFileStream  (const vector<string>& list);
		                HumdrumFileStream  (Options& options);

		int             setFileList        (char** list);
		int             setFileList        (const vector<string>& list);

		void            clear              (void);
		int             eof                (void);

		int             getFile            (HumdrumFile& infile);
		int             read               (HumdrumFile& infile);

	protected:
		ifstream        m_instream;       // used to read from list of files.
		stringstream    m_urlbuffer;      // used to read data over internet.
		string          m_newfilebuffer;  // used to keep track of !!!!segment:
		                                  // records.

		vector<string>  m_filelist;       // used when not using cin
		int             m_curfile;        // index into filelist

		vector<string>  m_universals;     // storage for universal comments

		// Automatic URL downloading of data from internet in read():
		void     fillUrlBuffer            (stringstream& uribuffer,
		                                   const string& uriname);

};



class Tool_autobeam : public HumTool {
	public:
		         Tool_autobeam   (void);
		        ~Tool_autobeam   () {};

		bool     run             (HumdrumFile& infile);
		bool     run             (const string& indata, ostream& out);
		bool     run             (HumdrumFile& infile, ostream& out);

	protected:
		void     initialize      (HumdrumFile& infile);
		void     processStrand   (HTp strandstart, HTp strandend);
		void     processMeasure  (vector<HTp>& measure);
		void     addBeam         (HTp startnote, HTp endnote);
		void     addBeams        (HumdrumFile& infile);
		void     removeBeams     (HumdrumFile& infile);

	private:
		vector<vector<pair<int, HumNum> > > m_timesigs;
		vector<HTp> m_kernspines;
		bool        m_overwriteQ;
		int         m_track;

};



class Coord {
   public:
           Coord(void) { clear(); }
      void clear(void) { i = j = -1; }
      int i;
      int j;
};


class Tool_autostem : public HumTool {
	public:
		         Tool_autostem         (void);
		        ~Tool_autostem         () {};

		bool     run                   (HumdrumFile& infile);
		bool     run                   (const string& indata, ostream& out);
		bool     run                   (HumdrumFile& infile, ostream& out);

	protected:
		void     initialize            (HumdrumFile& infile);
		void      example              (void);
		void      usage                (void);
		void      autostem             (HumdrumFile& infile);
		void      getClefInfo          (vector<vector<int> >& baseline,
		                                HumdrumFile& infile);
		void      addStem              (string& input, const string& piece);
		void      processKernTokenStemsSimpleModel(HumdrumFile& infile,
		                                vector<vector<int> >& baseline,
		                                int row, int col);
		void      removeStems          (HumdrumFile& infile);
		void      removeStem2          (HumdrumFile& infile, int row, int col);
		int       getVoice             (HumdrumFile& infile, int row, int col);
		void      getNotePositions     (vector<vector<vector<int> > >& notepos,
		                                vector<vector<int> >& baseline,
		                                HumdrumFile& infile);
		void      printNotePositions   (HumdrumFile& infile,
		                                vector<vector<vector<int> > >& notepos);
		void      getVoiceInfo         (vector<vector<int> >& voice, HumdrumFile& infile);
		void      printVoiceInfo       (HumdrumFile& infile, vector<vector<int> >& voice);
		void      processKernTokenStems(HumdrumFile& infile,
		                                vector<vector<int> >& baseline, int row, int col);
		void      getMaxLayers         (vector<int>& maxlayer, vector<vector<int> >& voice,
		                                HumdrumFile& infile);
		void      assignStemDirections (vector<vector<int> >& stemdir,
		                                vector<vector<int> > & voice,
		                                vector<vector<vector<int> > >& notepos,
		                                HumdrumFile& infile);
		void      assignBasicStemDirections(vector<vector<int> >& stemdir,
		                                vector<vector<int> >& voice,
		                                vector<vector<vector<int> > >& notepos,
		                                HumdrumFile& infile);
		int       determineChordStem   (vector<vector<int> >& voice,
		                                vector<vector<vector<int> > >& notepos,
		                                HumdrumFile& infile, int row, int col);
		void      insertStems          (HumdrumFile& infile,
		                                vector<vector<int> >& stemdir);
		void      setStemDirection     (HumdrumFile& infile, int row, int col,
		                                int direction);
		void      getBeamState         (vector<vector<string > >& beams,
		                                HumdrumFile& infile);
		void      countBeamStuff       (const string& token, int& start, int& stop,
		                                int& flagr, int& flagl);
		void      getBeamSegments      (vector<vector<Coord> >& beamednotes,
		                                vector<vector<string > >& beamstates,
		                                HumdrumFile& infile, vector<int> maxlayer);
		int       getBeamDirection     (vector<Coord>& coords,
		                                vector<vector<int> >& voice,
		                                vector<vector<vector<int> > >& notepos);
		void      setBeamDirection     (vector<vector<int> >& stemdir,
		                                vector<Coord>& bnote, int direction);

	private:
		int    debugQ        = 0;       // used with --debug option
		int    removeQ       = 0;       // used with -r option
		int    noteposQ      = 0;       // used with -p option
		int    voiceQ        = 0;       // used with --voice option
		int    removeallQ    = 0;       // used with -R option
		int    overwriteQ    = 0;       // used with -o option
		int    overwriteallQ = 0;       // used with -O option
		int    Middle        = 4;       // used with -u option
		int    Borderline    = 0;       // really used with -u option
		int    notlongQ      = 0;       // used with -L option
		bool   m_quit        = false;

};


class Tool_extract : public HumTool {
	public:
		         Tool_extract  (void);
		        ~Tool_extract  () {};

		bool     run                    (HumdrumFile& infile);
		bool     run                    (const string& indata, ostream& out);
		bool     run                    (HumdrumFile& infile, ostream& out);

	protected:

		// auto transpose functions:
		void     initialize             (HumdrumFile& infile);

		// function declarations
		void    processFile             (HumdrumFile& infile);
		void    excludeFields           (HumdrumFile& infile, vector<int>& field,
		                                 vector<int>& subfield, vector<int>& model);
		void    extractFields           (HumdrumFile& infile, vector<int>& field,
		                                 vector<int>& subfield, vector<int>& model);
		void    extractTrace            (HumdrumFile& infile, const string& tracefile);
		void    getInterpretationFields (vector<int>& field, vector<int>& subfield,
		                                 vector<int>& model, HumdrumFile& infile,
		                                 string& interps, int state);
		//void    extractInterpretations  (HumdrumFile& infile, string& interps);
		void    example                 (void);
		void    usage                   (const string& command);
		void    fillFieldData           (vector<int>& field, vector<int>& subfield,
		                                 vector<int>& model, string& fieldstring,
		                                 HumdrumFile& infile);
		void    processFieldEntry       (vector<int>& field, vector<int>& subfield,
		                                 vector<int>& model, const string& astring,
		                                 HumdrumFile& infile);
		void    removeDollarsFromString (string& buffer, int maxtrack);
		int     isInList                (int number, vector<int>& listofnum);
		void    getTraceData            (vector<int>& startline,
		                                 vector<vector<int> >& fields,
		                                 const string& tracefile, HumdrumFile& infile);
		void    printTraceLine          (HumdrumFile& infile, int line,
		                                 vector<int>& field);
		void    dealWithSpineManipulators(HumdrumFile& infile, int line,
		                                 vector<int>& field, vector<int>& subfield,
		                                 vector<int>& model);
		void    storeToken              (vector<string>& storage,
		                                 const string& string);
		void    storeToken              (vector<string>& storage, int index,
		                                 const string& string);
		void    printMultiLines         (vector<int>& vsplit, vector<int>& vserial,
		                                 vector<string>& tempout);
		void    reverseSpines           (vector<int>& field, vector<int>& subfield,
		                                 vector<int>& model, HumdrumFile& infile,
		                                 const string& exinterp);
		void    getSearchPat            (string& spat, int target,
		                                 const string& modifier);
		void    expandSpines            (vector<int>& field, vector<int>& subfield,
		                                 vector<int>& model, HumdrumFile& infile,
		                                 string& interp);
		void    dealWithSecondarySubspine(vector<int>& field, vector<int>& subfield,
		                                 vector<int>& model, int targetindex,
		                                 HumdrumFile& infile, int line, int spine,
		                                 int submodel);
		void    dealWithCospine         (vector<int>& field, vector<int>& subfield,
		                                 vector<int>& model, int targetindex,
		                                 HumdrumFile& infile, int line, int cospine,
		                                 int comodel, int submodel,
		                                 const string& cointerp);
		void    printCotokenInfo        (int& start, HumdrumFile& infile, int line,
		                                 int spine, vector<string>& cotokens,
		                                 vector<int>& spineindex,
		                                 vector<int>& subspineindex);
		void    fillFieldDataByGrep     (vector<int>& field, vector<int>& subfield,
		                                 vector<int>& model, const string& grepString,
		                                 HumdrumFile& infile, int state);

	private:

		// global variables
		int          excludeQ = 0;        // used with -x option
		int          expandQ  = 0;        // used with -e option
		string       expandInterp = "";   // used with -E option
		int          interpQ  = 0;        // used with -i option
		string       interps  = "";       // used with -i option
		int          debugQ   = 0;        // used with --debug option
		int          kernQ    = 0;        // used with -k option
		int          fieldQ   = 0;        // used with -f or -p option
		string       fieldstring = "";    // used with -f or -p option
		vector<int>  field;               // used with -f or -p option
		vector<int>  subfield;            // used with -f or -p option
		vector<int>  model;               // used with -p, or -e options and similar
		int          countQ   = 0;        // used with -C option
		int          traceQ   = 0;        // used with -t option
		string       tracefile = "";      // used with -t option
		int          reverseQ = 0;        // used with -r option
		string       reverseInterp = "**kern"; // used with -r and -R options.
		// sub-spine "b" expansion model: how to generate data for a secondary
		// spine if the primary spine is not divided.  Models are:
		//    'd': duplicate primary spine (or "a" subspine) data (default)
		//    'n': null = use a null token
		//    'r': rest = use a rest instead of a primary spine note (in **kern)
		//         data.  'n' will be used for non-kern spines when 'r' is used.
		int          submodel = 'd';       // used with -m option
		string editorialInterpretation = "yy";
		string      cointerp = "**kern";   // used with -c option
		int         comodel  = 0;          // used with -M option
		string subtokenseparator = " "; // used with a future option
		int         interpstate = 0;       // used -I or with -i
		int         grepQ       = 0;       // used with -g option
		string      grepString  = "";      // used with -g option

};



class Tool_filter : public HumTool {
	public:
		         Tool_filter   (void);
		        ~Tool_filter   () {};

		bool     run             (HumdrumFile& infile);
		bool     run             (const string& indata, ostream& out);
		bool     run             (HumdrumFile& infile, ostream& out);

	protected:
		void     getCommandList  (vector<pair<string, string> >& commands,
		                          HumdrumFile& infile);
		void     initialize      (HumdrumFile& infile);

	private:
		string   m_variant;        // used with -v option.
		bool     m_debugQ = false; // used with --debug option

};


class Tool_metlev : public HumTool {
	public:
		      Tool_metlev      (void);
		     ~Tool_metlev      () {};

		bool  run              (HumdrumFile& infile);
		bool  run              (const string& indata, ostream& out);
		bool  run              (HumdrumFile& infile, ostream& out);

	protected:
		void  fillVoiceResults (vector<vector<double> >& results,
		                        HumdrumFile& infile,
		                        vector<double>& beatlev);

	private:
		vector<HTp> m_kernspines;

};



class Tool_recip : public HumTool {
	public:
		      Tool_recip               (void);
		     ~Tool_recip               () {};

		bool  run                      (HumdrumFile& infile);
		bool  run                      (const string& indata, ostream& out);
		bool  run                      (HumdrumFile& infile, ostream& out);

	protected:
		void  initialize               (HumdrumFile& infile);
		void  replaceKernWithRecip     (HumdrumFile& infile);
		void  doCompositeAnalysis      (HumdrumFile& infile);
		void  insertAnalysisSpines     (HumdrumFile& infile, HumdrumFile& cfile);

	private:
		vector<HTp> m_kernspines;
		bool        m_graceQ = true;

};



class Tool_transpose : public HumTool {
	public:
		         Tool_transpose  (void);
		        ~Tool_transpose  () {};

		bool     run             (HumdrumFile& infile);
		bool     run             (const string& indata, ostream& out);
		bool     run             (HumdrumFile& infile, ostream& out);

	protected:

		// auto transpose functions:
		void     initialize             (HumdrumFile& infile);
		void     convertScore           (HumdrumFile& infile, int style);
		void     processFile            (HumdrumFile& infile,
		                                 vector<bool>& spineprocess);
		void     convertToConcertPitches(HumdrumFile& infile, int line,
		                                 vector<int>& tvals);
		void     convertToWrittenPitches(HumdrumFile& infile, int line,
		                                 vector<int>& tvals);
		void     printNewKeySignature   (const string& keysig, int trans);
		void     processInterpretationLine(HumdrumFile& infile, int line,
		                                 vector<int>& tvals, int style);
		int      isKeyMarker            (const string& str);
		void     printNewKeyInterpretation(HumdrumLine& aRecord,
		                                 int index, int transval);
		int      hasTrMarkers           (HumdrumFile& infile, int line);
		void     printHumdrumKernToken  (HumdrumLine& record, int index,
		                                 int transval);
		int      checkForDeletedLine    (HumdrumFile& infile, int line);
		int      getBase40ValueFromInterval(const string& string);
		void     example                (void);
		void     usage                  (const string& command);
		void     printHumdrumDataRecord (HumdrumLine& record,
		                                 vector<bool>& spineprocess);

		double   pearsonCorrelation     (int size, double* x, double* y);
		void     doAutoTransposeAnalysis(HumdrumFile& infile);
		void     addToHistogramDouble   (vector<vector<double> >& histogram,
		                                 int pc, double start, double dur,
		                                 double tdur, int segments);
		double   storeHistogramForTrack (vector<vector<double> >& histogram, 
		                                 HumdrumFile& infile, int track,
		                                 int segments);
		void     printHistograms        (int segments, vector<int> ktracks, 
		                                vector<vector<vector<double> > >&
		                                 trackhist);
		void     doAutoKeyAnalysis      (vector<vector<vector<double> > >&
		                                 analysis, int level, int hop, int count,
		                                 int segments, vector<int>& ktracks, 
		                                 vector<vector<vector<double> > >&
		                                 trackhist);
		void     doTrackKeyAnalysis     (vector<vector<double> >& analysis,
		                                 int level, int hop, int count, 
		                                 vector<vector<double> >& trackhist,
		                                 vector<double>& majorweights,
		                                 vector<double>& minorweights);
		void     identifyKeyDouble      (vector<double>& correls, 
		                                 vector<double>& histogram, 
		                                 vector<double>& majorweights, 
		                                 vector<double>& minorweights);
		void     fillWeightsWithKostkaPayne(vector<double>& maj,
		                                 vector<double>& min);
		void     printRawTrackAnalysis  (vector<vector<vector<double> > >&
		                                 analysis, vector<int>& ktracks);
		void     doSingleAnalysis       (vector<double>& analysis,
		                                 int startindex, int length,
		                                 vector<vector<double> >& trackhist, 
		                                 vector<double>& majorweights, 
		                                 vector<double>& minorweights);
		void     identifyKey            (vector<double>& correls, 
		                                 vector<double>& histogram,
		                                 vector<double>& majorweights, 
		                                 vector<double>& minorweights);
		void     doTranspositionAnalysis(vector<vector<vector<double> > >&
		                                 analysis);
		int      calculateTranspositionFromKey(int targetkey,
		                                 HumdrumFile& infile);
		void     printTransposedToken   (HumdrumFile& infile, int row, int col,
		                                 int transval);
		void     printTransposeInformation(HumdrumFile& infile,
		                                 vector<bool>& spineprocess,
		                                 int line, int transval);
		int      getTransposeInfo       (HumdrumFile& infile, int row, int col);
		void     printNewKernString     (const string& string, int transval);

	private:
		int      transval     = 0;   // used with -b option
		int      ssetkeyQ     = 0;   // used with -k option
		int      ssetkey      = 0;   // used with -k option
		int      currentkey   = 0;
		int      autoQ        = 0;   // used with --auto option
		int      debugQ       = 0;   // used with --debug option
		int      spineQ       = 0;   // used with -s option
		string   spinestring  = "";  // used with -s option
		int      octave       = 0;   // used with -o option
		int      concertQ     = 0;   // used with -C option
		int      writtenQ     = 0;   // used with -W option
		int      quietQ       = 0;   // used with -q option
		int      instrumentQ  = 0;   // used with -I option
};



} // end of namespace hum


#endif /* _HUMLIB_H_INCLUDED */


<|MERGE_RESOLUTION|>--- conflicted
+++ resolved
@@ -1,11 +1,7 @@
 //
 // Programmer:    Craig Stuart Sapp <craig@ccrma.stanford.edu>
 // Creation Date: Sat Aug  8 12:24:49 PDT 2015
-<<<<<<< HEAD
-// Last Modified: Thu Dec 15 20:14:02 PST 2016
-=======
 // Last Modified: Thu Dec 15 17:57:16 EST 2016
->>>>>>> c7f5c38f
 // Filename:      humlib.h
 // URL:           https://github.com/craigsapp/humlib/blob/master/include/humlib.h
 // Syntax:        C++11
