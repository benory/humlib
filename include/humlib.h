//
// Programmer:    Craig Stuart Sapp <craig@ccrma.stanford.edu>
// Creation Date: Sat Aug  8 12:24:49 PDT 2015
<<<<<<< HEAD
// Last Modified: Mon 10 Feb 2020 10:22:59 PM PST
=======
// Last Modified: Tue Mar 31 00:42:55 PDT 2020
>>>>>>> 1684e3da
// Filename:      humlib.h
// URL:           https://github.com/craigsapp/humlib/blob/master/include/humlib.h
// Syntax:        C++11
// vim:           ts=3
//
// Description:   Include file for humlib library.
//
/*
Copyright (c) 2015-2020 Craig Stuart Sapp
All rights reserved.

Redistribution and use in source and binary forms, with or without
modification, are permitted provided that the following conditions are met:

1. Redistributions of source code must retain the above copyright notice, this
   list of conditions and the following disclaimer.
2. Redistributions in binary form must reproduce the above copyright notice,
   and the following disclaimer in the documentation and/or other materials
   provided with the distribution.

THIS SOFTWARE IS PROVIDED BY THE COPYRIGHT HOLDERS AND CONTRIBUTORS "AS IS" AND
ANY EXPRESS OR IMPLIED WARRANTIES, INCLUDING, BUT NOT LIMITED TO, THE IMPLIED
WARRANTIES OF MERCHANTABILITY AND FITNESS FOR A PARTICULAR PURPOSE ARE
DISCLAIMED. IN NO EVENT SHALL THE COPYRIGHT OWNER OR CONTRIBUTORS BE LIABLE FOR
ANY DIRECT, INDIRECT, INCIDENTAL, SPECIAL, EXEMPLARY, OR CONSEQUENTIAL DAMAGES
(INCLUDING, BUT NOT LIMITED TO, PROCUREMENT OF SUBSTITUTE GOODS OR SERVICES;
LOSS OF USE, DATA, OR PROFITS; OR BUSINESS INTERRUPTION) HOWEVER CAUSED AND
ON ANY THEORY OF LIABILITY, WHETHER IN CONTRACT, STRICT LIABILITY, OR TORT
(INCLUDING NEGLIGENCE OR OTHERWISE) ARISING IN ANY WAY OUT OF THE USE OF THIS
SOFTWARE, EVEN IF ADVISED OF THE POSSIBILITY OF SUCH DAMAGE.

*/

#ifndef _HUMLIB_H_INCLUDED
#define _HUMLIB_H_INCLUDED

#include <stdarg.h>
#include <string.h>

#include <algorithm>
#include <cctype>
#include <chrono>
#include <cmath>
#include <cstring>
#include <ctime>
#include <fstream>
#include <functional>
#include <iostream>
#include <list>
#include <locale>
#include <map>
#include <regex>
#include <set>
#include <sstream>
#include <string>
#include <utility>
#include <vector>

using std::cerr;
using std::cin;
using std::cout;
using std::endl;
using std::ends;
using std::ifstream;
using std::invalid_argument;
using std::istream;
using std::istreambuf_iterator;
using std::list;
using std::map;
using std::ostream;
using std::pair;
using std::regex;
using std::set;
using std::string;
using std::stringstream;
using std::to_string;
using std::vector;

#ifdef USING_URI
	#include <sys/types.h>   /* socket, connect */
	#include <sys/socket.h>  /* socket, connect */
	#include <netinet/in.h>  /* htons           */
	#include <netdb.h>       /* gethostbyname   */
	#include <unistd.h>      /* read, write     */
	#include <string.h>      /* memcpy          */
   #include <sstream>
#endif

#include "pugiconfig.hpp"
#include "pugixml.hpp"

using pugi::xml_node;
using pugi::xml_attribute;
using pugi::xml_document;
using pugi::xpath_node;

namespace hum {

class Convert;
class HumNum;
class HumAddress;
class HumdrumToken;
typedef HumdrumToken* HTp;
class HumdrumLine;
typedef HumdrumLine* HLp;
class HumdrumFileBase;
class HumdrumFileStructure;
class HumdrumFileContent;
class HumdrumFile;
class GridVoice;


class HumParameter : public std::string {
	public:
		HumParameter(void);
		HumParameter(const std::string& str);
		HumdrumToken* origin;
};

typedef std::map<std::string, std::map<std::string, std::map<std::string, HumParameter> > > MapNNKV;
typedef std::map<std::string, std::map<std::string, HumParameter> > MapNKV;
typedef std::map<std::string, HumParameter> MapKV;

class HumHash {
	public:
		               HumHash             (void);
		              ~HumHash             ();

		std::string    getValue            (const std::string& key) const;
		std::string    getValue            (const std::string& ns2,
		                                    const std::string& key) const;
		std::string    getValue            (const std::string& ns1, const std::string& ns2,
		                                    const std::string& key) const;
		HTp            getValueHTp         (const std::string& key) const;
		HTp            getValueHTp         (const std::string& ns2,
		                                    const std::string& key) const;
		HTp            getValueHTp         (const std::string& ns1, const std::string& ns2,
		                                    const std::string& key) const;
		int            getValueInt         (const std::string& key) const;
		int            getValueInt         (const std::string& ns2,
		                                    const std::string& key) const;
		int            getValueInt         (const std::string& ns1, const std::string& ns2,
		                                    const std::string& key) const;
		HumNum         getValueFraction    (const std::string& key) const;
		HumNum         getValueFraction    (const std::string& ns2,
		                                    const std::string& key) const;
		HumNum         getValueFraction    (const std::string& ns1, const std::string& ns2,
		                                    const std::string& key)const ;
		double         getValueFloat       (const std::string& key)const ;
		double         getValueFloat       (const std::string& ns2,
		                                    const std::string& key) const;
		double         getValueFloat       (const std::string& ns1, const std::string& ns2,
		                                    const std::string& key) const;
		bool           getValueBool        (const std::string& key) const;
		bool           getValueBool        (const std::string& ns2,
		                                    const std::string& key) const;
		bool           getValueBool        (const std::string& ns1, const std::string& ns2,
		                                    const std::string& key) const;

		void           setValue            (const std::string& key,
		                                    const std::string& value);
		void           setValue            (const std::string& ns2,
		                                    const std::string& key,
		                                    const std::string& value);
		void           setValue            (const std::string& ns1,
		                                    const std::string& ns2,
		                                    const std::string& key,
		                                    const std::string& value);
		void           setValue            (const std::string& key,
		                                    const char* value);
		void           setValue            (const std::string& ns2,
		                                    const std::string& key,
		                                    const char* value);
		void           setValue            (const std::string& ns1,
		                                    const std::string& ns2,
		                                    const std::string& key,
		                                    const char* value);
		void           setValue            (const std::string& key, int value);
		void           setValue            (const std::string& ns2, const std::string& key,
		                                    int value);
		void           setValue            (const std::string& ns1, const std::string& ns2,
		                                    const std::string& key, int value);
		void           setValue            (const std::string& key, HTp value);
		void           setValue            (const std::string& ns2, const std::string& key,
		                                    HTp value);
		void           setValue            (const std::string& ns1, const std::string& ns2,
		                                    const std::string& key, HTp value);
		void           setValue            (const std::string& key, HumNum value);
		void           setValue            (const std::string& ns2, const std::string& key,
		                                    HumNum value);
		void           setValue            (const std::string& ns1, const std::string& ns2,
		                                    const std::string& key, HumNum value);
		void           setValue            (const std::string& key, double value);
		void           setValue            (const std::string& ns2, const std::string& key,
		                                    double value);
		void           setValue            (const std::string& ns1, const std::string& ns2,
		                                    const std::string& key, double value);
		bool           isDefined           (const std::string& key) const;
		bool           isDefined           (const std::string& ns2,
		                                    const std::string& key) const;
		bool           isDefined           (const std::string& ns1, const std::string& ns2,
		                                    const std::string& key) const;
		void           deleteValue         (const std::string& key);
		void           deleteValue         (const std::string& ns2, const std::string& key);
		void           deleteValue         (const std::string& ns1, const std::string& ns2,
		                                    const std::string& key);

		std::vector<std::string> getKeys   (void) const;
		std::vector<std::string> getKeys   (const std::string& ns) const;
		std::vector<std::string> getKeys   (const std::string& ns1,
		                                    const std::string& ns2) const;

		std::map<std::string, std::string> getParameters(std::string& ns1);
		std::map<std::string, std::string> getParameters(const std::string& ns1,
		                                    const std::string& ns2);

		bool           hasParameters       (void) const;
		bool           hasParameters       (const std::string& ns) const;
		bool           hasParameters       (const std::string& ns1,
		                                    const std::string& ns2) const;
		int            getParameterCount   (void) const;
		int            getParameterCount   (const std::string& ns) const;
		int            getParameterCount   (const std::string& ns1,
		                                    const std::string& ns2) const;
		void           setPrefix           (const std::string& value);
		std::string    getPrefix           (void) const;
		std::ostream&       printXml            (std::ostream& out = std::cout, int level = 0,
		                                    const std::string& indent = "\t");
		std::ostream&       printXmlAsGlobal    (std::ostream& out = std::cout, int level = 0,
		                                    const std::string& indent = "\t");

		void           setOrigin           (const std::string& key,
		                                    HumdrumToken* tok);
		void           setOrigin           (const std::string& key,
		                                    HumdrumToken& tok);
		void           setOrigin           (const std::string& ns2, const std::string& key,
		                                    HumdrumToken* tok);
		void           setOrigin           (const std::string& ns2, const std::string& key,
		                                    HumdrumToken& tok);
		void           setOrigin           (const std::string& ns1, const std::string& ns2,
		                                    const std::string& parameter,
		                                    HumdrumToken* tok);
		void           setOrigin           (const std::string& ns1, const std::string& ns2,
		                                    const std::string& parameter,
		                                    HumdrumToken& tok);

		HumdrumToken*  getOrigin           (const std::string& key) const;
		HumdrumToken*  getOrigin           (const std::string& ns2,
		                                    const std::string& key) const;
		HumdrumToken*  getOrigin           (const std::string& ns1,
		                                    const std::string& ns2,
		                                    const std::string& parameter) const;

	protected:
		void                     initializeParameters  (void);
		std::vector<std::string> getKeyList            (const std::string& keys) const;

	private:
		MapNNKV*    parameters;
		std::string prefix;

	friend std::ostream& operator<<(std::ostream& out, const HumHash& hash);
};



class HumNum {
	public:
		         HumNum             (void);
		         HumNum             (int value);
		         HumNum             (int numerator, int denominator);
		         HumNum             (const HumNum& rat);
		         HumNum             (const std::string& ratstring);
		         HumNum             (const char* ratstring);
		        ~HumNum             ();

		bool     isNegative         (void) const;
		bool     isPositive         (void) const;
		bool     isZero             (void) const;
		bool     isNonZero          (void) const;
		bool     isNonNegative      (void) const;
		bool     isNonPositive      (void) const;
		bool     isInfinite         (void) const;
		bool     isFinite           (void) const;
		bool     isNaN              (void) const;
		bool     isInteger          (void) const;
		bool     isPowerOfTwo       (void) const;
		double   getFloat           (void) const;
		double   toFloat  (void) const { return getFloat(); }
		int      getInteger         (double round = 0.0) const;
		int      toInteger (double round = 0.0) const {
		                                            return getInteger(round); }
		int      getNumerator       (void) const;
		int      getDenominator     (void) const;
		HumNum   getRemainder       (void) const;
		void     setValue           (int numerator);
		void     setValue           (int numerator, int denominator);
		void     setValue           (const std::string& ratstring);
		void     setValue           (const char* ratstring);
		void     invert             (void);
		HumNum   getAbs             (void) const;
		HumNum&  makeAbs            (void);
		HumNum&  operator=          (const HumNum& value);
		HumNum&  operator=          (int value);
		HumNum&  operator+=         (const HumNum& value);
		HumNum&  operator+=         (int value);
		HumNum&  operator-=         (const HumNum& value);
		HumNum&  operator-=         (int value);
		HumNum&  operator*=         (const HumNum& value);
		HumNum&  operator*=         (int value);
		HumNum&  operator/=         (const HumNum& value);
		HumNum&  operator/=         (int value);
		HumNum   operator-          (void) const;
		HumNum   operator+          (const HumNum& value) const;
		HumNum   operator+          (int value) const;
		HumNum   operator-          (const HumNum& value) const;
		HumNum   operator-          (int value) const;
		HumNum   operator*          (const HumNum& value) const;
		HumNum   operator*          (int value) const;
		HumNum   operator/          (const HumNum& value) const;
		HumNum   operator/          (int value) const;
		bool     operator==         (const HumNum& value) const;
		bool     operator==         (double value) const;
		bool     operator==         (int value) const;
		bool     operator!=         (const HumNum& value) const;
		bool     operator!=         (double value) const;
		bool     operator!=         (int value) const;
		bool     operator<          (const HumNum& value) const;
		bool     operator<          (double value) const;
		bool     operator<          (int value) const;
		bool     operator<=         (const HumNum& value) const;
		bool     operator<=         (double value) const;
		bool     operator<=         (int value) const;
		bool     operator>          (const HumNum& value) const;
		bool     operator>          (double value) const;
		bool     operator>          (int value) const;
		bool     operator>=         (const HumNum& value) const;
		bool     operator>=         (double value) const;
		bool     operator>=         (int value) const;
		std::ostream& printFraction      (std::ostream& = std::cout) const;
		std::ostream& printMixedFraction (std::ostream& out = std::cout,
		                             std::string separator = "_") const;
		std::ostream& printList          (std::ostream& out) const;
		std::ostream& printTwoPart  (std::ostream& out, const std::string& spacer = "+") const;

	protected:
		void     reduce             (void);
		int      gcdIterative       (int a, int b);
		int      gcdRecursive       (int a, int b);

	private:
		int top;
		int bot;
};


std::ostream& operator<<(std::ostream& out, const HumNum& number);

template <typename A>
std::ostream& operator<<(std::ostream& out, const std::vector<A>& v);



class HumRegex {
	public:
		            HumRegex           (void);
		            HumRegex           (const std::string& exp,
		                                const std::string& options = "");
		           ~HumRegex           ();

		// setting persistent options for regular expression contruction
		void        setIgnoreCase      (void);
		bool        getIgnoreCase      (void);
		void        unsetIgnoreCase    (void);

		// setting persistent search/match options
		void        setGlobal          (void);
		bool        getGlobal          (void);
		void        unsetGlobal        (void);

		// replacing
		std::string&     replaceDestructive (std::string& input, const std::string& replacement,
		                                const std::string& exp);
		std::string&     replaceDestructive (std::string& input, const std::string& replacement,
		                                const std::string& exp,
		                                const std::string& options);
		std::string      replaceCopy        (const std::string& input,
		                                const std::string& replacement,
		                                const std::string& exp);
		std::string      replaceCopy        (const std::string& input,
		                                const std::string& replacement,
		                                const std::string& exp,
		                                const std::string& options);

		std::string&     replaceDestructive (std::string* input, const std::string& replacement,
		                                const std::string& exp);
		std::string&     replaceDestructive (std::string* input, const std::string& replacement,
		                                const std::string& exp,
		                                const std::string& options);
		std::string      replaceCopy        (std::string* input, const std::string& replacement,
		                                const std::string& exp);
		std::string      replaceCopy        (std::string* input, const std::string& replacement,
		                                const std::string& exp,
		                                const std::string& options);
		std::string&      tr                 (std::string& input, const std::string& from,
		                                const std::string& to);

		// matching (full-string match)
		bool        match              (const std::string& input, const std::string& exp);
		bool        match              (const std::string& input, const std::string& exp,
		                                const std::string& options);
		bool        match              (const std::string* input, const std::string& exp);
		bool        match              (const std::string* input, const std::string& exp,
		                                const std::string& options);


		// searching
		// http://www.cplusplus.com/reference/regex/regex_search
		int         search             (const std::string& input, const std::string& exp);
		int         search             (const std::string& input, const std::string& exp,
		                                const std::string& options);
		int         search             (const std::string& input, int startindex,
		                                const std::string& exp);
		int         search             (const std::string& input, int startindex,
		                                const std::string& exp,
		                                const std::string& options);

		int         search             (std::string* input, const std::string& exp);
		int         search             (std::string* input, const std::string& exp,
		                                const std::string& options);
		int         search             (std::string* input, int startindex,
		                                const std::string& exp);
		int         search             (std::string* input, int startindex,
		                                const std::string& exp,
		                                const std::string& options);

		int         getMatchCount      (void);
		std::string getMatch           (int index);
		int         getMatchInt        (int index);
		double      getMatchDouble     (int index);
		std::string getPrefix          (void);
		std::string getSuffix          (void);
		int         getMatchStartIndex (int index = 0);
		int         getMatchEndIndex   (int index = 0);
		int         getMatchLength     (int index = 0);

		// token lists:
		bool        split              (std::vector<std::string>& entries,
		                                const std::string& buffer,
		                                const std::string& separator);

	protected:
		std::regex_constants::syntax_option_type
				getTemporaryRegexFlags(const std::string& sflags);
		std::regex_constants::match_flag_type
				getTemporarySearchFlags(const std::string& sflags);


	private:

		// m_regex: stores the regular expression to use as a default.
		//
		// http://en.cppreference.com/w/cpp/regex/basic_regex
		// .assign(string) == set the regular expression.
		// operator=       == set the regular expression.
		// .flags()        == return syntax_option_type used to construct.
		std::regex m_regex;

		// m_matches: stores the matches from a search:
		//
		// http://en.cppreference.com/w/cpp/regex/match_results
		// .empty()     == check if match was successful.
		// .size()      == number of matches.
		// .length(i)   == return length of a submatch.
		// .position(i) == return start index of submatch in search string.
		// .str(i)      == return string of submatch.
		// operator[i]  == return submatch.
		// .prefix
		// .suffix
		// .begin()     == start of submatch list.
		// .end()       == end of submatch list.
		std::smatch m_matches;

		// m_regexflags: store default settings for regex processing
		// http://en.cppreference.com/w/cpp/regex/syntax_option_type
		// http://en.cppreference.com/w/cpp/regex/basic_regex
		// /usr/local/Cellar/gcc49/4.9.3/include/c++/4.9.3/bits/regex_constants.h
		//
		// Options (in the namespace std::regex_constants):
		//    icase      == Ignore case.
		//    nosubs     == Don't collect submatches.
		//    optimize   == Make matching faster, but construction slower.
		//    collate    == locale character ranges.
		//    multiline  == C++17 only.
		//
		// Only one of the following can be given.  EMCAScript will be
		// used by default if none specified.
		//    EMCAScript == Use EMCAScript regex syntax.
		//    basic      == Use basic POSIX syntax.
		//    extended   == Use extended POSIX syntax.
		//    awk        == Use awk POSIX syntax.
		//    grep       == Use grep POSIX syntax.
		//    egrep      == Use egrep POSIX syntax.
		std::regex_constants::syntax_option_type m_regexflags;

		// m_flags: store default settings for regex processing
		// http://www.cplusplus.com/reference/regex/regex_search
		//    match_default     == clear all options.
		//    match_not_bol     == not beginning of line.
		//    match_not_eol     == not end of line.
		//    match_not_bow     == not beginning of word for \b.
		//    match_not_eow     == not end of word for \b.
		//    match_any         == any match acceptable if more than 1 possible..
		//    match_not_null    == empty sequence does note match.
		//    match_continuous  ==
		//    match_prev_avail  ==
		//    format_default    == same as match_default.
		std::regex_constants::match_flag_type m_searchflags;

};



enum signifier_type {
	signifier_unknown,
	signifier_link,
	signifier_above,
	signifier_below
};

class HumSignifier {

	public:
		            HumSignifier     (void);
		            HumSignifier     (const std::string& rdfline);
		           ~HumSignifier     ();
		bool        parseSignifier   (const std::string& rdfline);
		void        clear            (void);
		std::string getSignifier     (void);
		std::string getDefinition    (void);
		std::string getParameter     (const std::string& key);
		bool        isKernLink       (void);
		bool        isKernAbove      (void);
		bool        isKernBelow      (void);

	private:
		std::string m_exinterp;
		std::string m_signifier;
		std::string m_definition;
		int         m_sigtype = signifier_type::signifier_unknown;
		std::map<std::string, std::string> m_parameters;
};



class HumSignifiers {
	public:
		              HumSignifiers    (void);
		             ~HumSignifiers    ();

		void          clear            (void);
		bool          addSignifier     (const std::string& rdfline);
		bool          hasKernLinkSignifier (void);
		std::string   getKernLinkSignifier (void);
		bool          hasKernAboveSignifier (void);
		std::string   getKernAboveSignifier (void);
		bool          hasKernBelowSignifier (void);
		std::string   getKernBelowSignifier (void);
		int           getSignifierCount(void);
		HumSignifier* getSignifier(int index);

	private:
		std::vector<HumSignifier*> m_signifiers;
		int  m_kernLinkIndex = -1;
		int  m_kernAboveIndex = -1;
		int  m_kernBelowIndex = -1;

};



class HumdrumLine;
typedef HumdrumLine* HLp;

class HumdrumToken;
typedef HumdrumToken* HTp;

class HumAddress {
	public:
		                    HumAddress        (void);
		                    HumAddress        (HumAddress& address);
		                   ~HumAddress        ();

		HumAddress&         operator=         (const HumAddress& address);
		int                 getLineIndex      (void) const;
		int                 getLineNumber     (void) const;
		int                 getFieldIndex     (void) const;
		const HumdrumToken& getDataType       (void) const;
		const std::string&  getSpineInfo      (void) const;
		int                 getTrack          (void) const;
		int                 getSubtrack       (void) const;
		int                 getSubtrackCount  (void) const;
		std::string         getTrackString    (std::string separator = ".") const;
		HLp                 getLine           (void) const;
		HLp                 getOwner          (void) const { return getLine(); }
		bool                hasOwner          (void) const;

	protected:
		void                setOwner          (HLp aLine);
		void                setFieldIndex     (int fieldlindex);
		void                setSpineInfo      (const std::string& spineinfo);
		void                setTrack          (int aTrack, int aSubtrack);
		void                setTrack          (int aTrack);
		void                setSubtrack       (int aSubtrack);
		void                setSubtrackCount  (int aSubtrack);

	private:

		// fieldindex: This is the index of the token in the HumdrumLine
		// which owns this token.
		int m_fieldindex;

		// spining: This is the spine position of the token. A simple spine
		// position is an integer, starting with "1" for the first spine
		// of the file (left-most spine).  When the spine splits, "(#)a"
		// is wrapped around the left-subspine's spine info, and "(#)b"
		// around the right-subspine's info. Merged spines will add a space
		// between the two or more merged spines information, such as
		// "(#)a (#)b" for two sub-spines merged into a single spine again.
		// But in this case there is a spine info simplification which will
		// convert "(#)a (#)b" into "#" where # is the original spine number.
		// Other more complicated mergers may be simplified in the future.
		std::string m_spining;

		// track: This is the track number of the spine.  It is the first
		// number found in the spineinfo string.
		int m_track;

		// subtrack: This is the subtrack number for the spine.  When a spine
		// is not split, it will be 0, if the spine has been split with *^,
		// then the left-subspine will be in subtrack 1 and the right-spine
		// will be subtrack 2.  If subspines are exchanged with *x, then their
		// subtrack assignments will also change.
		int m_subtrack;

		// subtrackcount: The number of currently active subtracks tokens
		// on the owning HumdrumLine (in the same track).  The subtrack range
		// is from 1 (if there is only a primary spine), to a larger number.
		// if subtrackcount is 0, then the variable is not set, or there are
		// no tokens in the track (such as for global comments).
		int m_subtrackcount;

		// owner: This is the line which manages the given token.
		HLp          m_owner;

	friend class HumdrumToken;
	friend class HumdrumLine;
	friend class HumdrumFile;
};



class HumParamSet {

	public:
		              HumParamSet        (void);
		              HumParamSet        (const std::string& token);
		              HumParamSet        (HTp token);
		             ~HumParamSet        ();

		const std::string& getNamespace1 (void);
		const std::string& getNamespace2 (void);
		std::string   getNamespace       (void);
		void          setNamespace1      (const std::string& name);
		void          setNamespace2      (const std::string& name);
		void          setNamespace       (const std::string& name);
		void          setNamespace       (const std::string& name1, const std::string& name2);

		void          clear              (void);
		int           getCount           (void);
		const std::string& getParameterName   (int index);
		const std::string& getParameterValue  (int index);
		int           addParameter       (const std::string& name, const std::string& value);
		int           setParameter       (const std::string& name, const std::string& value);
		void          readString         (const std::string& text);
		std::ostream& printXml           (std::ostream& out = std::cout, int level = 0,
		                                  const std::string& indent = "\t");

	private:
		std::string m_ns1;
		std::string m_ns2;
		std::vector<std::pair<std::string, std::string>> m_parameters;

};


std::ostream& operator<<(std::ostream& out, HumParamSet* hps);
std::ostream& operator<<(std::ostream& out, HumParamSet& hps);



class _HumInstrument {
	public:
		_HumInstrument    (void) { humdrum = ""; name = ""; gm = 0; }
	  ~_HumInstrument    ()     { humdrum = ""; name = ""; gm = 0; }

		std::string humdrum;
		std::string name;
		int         gm;
};


class HumInstrument {
	public:
		            HumInstrument       (void);
		            HumInstrument       (const std::string& Hname);
		           ~HumInstrument       ();

		std::string getName             (void);
		std::string getName             (const std::string& Hname);
		std::string getHumdrum          (void);
		int         getGM               (void);
		int         getGM               (const std::string& Hname);
		void        setHumdrum          (const std::string& Hname);
		int         setGM               (const std::string& Hname, int aValue);

	private:
		int                            index;
		static std::vector<_HumInstrument>  data;
		static int                     classcount;

	protected:
		void       initialize          (void);
		void       afi                 (const char* humdrum_name, int midinum,
		                                const char* EN_name);
		int        find                (const std::string& Hname);
		void       sortData            (void);
		static int data_compare_by_humdrum_name(const void* a, const void* b);
};


///////////////////////////////////////////////////////////////////////////
//
// General MIDI instrument definitions
//

#define  CH_1                             0
#define  CH_2                             1
#define  CH_3                             2
#define  CH_4                             3
#define  CH_5                             4
#define  CH_6                             5
#define  CH_7                             6
#define  CH_8                             7
#define  CH_9                             8
#define  CH_10                            9
#define  CH_11                            10
#define  CH_12                            11
#define  CH_13                            12
#define  CH_14                            13
#define  CH_15                            14
#define  CH_16                            15

#define  GM_PIANO(X)                      (0+(X))
#define  GM_ACOUSTIC_GRAND_PIANO          (0)
#define  GM_BRIGHT_ACOUSTIC_PIANO         (1)
#define  GM_ELECTRIC_GRAND_PIANO          (1)
#define  GM_HONKYTONK_PIANO               (2)
#define  GM_HONKY_TONK_PIANO              (3)
#define  GM_ELECTRIC_PIANO_1              (4)
#define  GM_ELECTRIC_PIANO_2              (5)
#define  GM_HARPSICHORD                   (6)
#define  GM_CLAVI                         (7)

#define  GM_CHROMATIC(X)                  (8+(X))
#define  GM_CELESTA                       (8)
#define  GM_GLOCKENSPIEL                  (9)
#define  GM_MUSIC_BOX                     (10)
#define  GM_VIBRAPHONE                    (11)
#define  GM_MARIMBA                       (12)
#define  GM_XYLOPHONE                     (13)
#define  GM_TUBULAR_BELLS                 (14)
#define  GM_DULCIMER                      (15)

#define  GM_ORGAN(X)                      (16+(X))
#define  GM_DRAWBAR_ORGAN                 (16)
#define  GM_PERCUSSIVE_ORGAN              (17)
#define  GM_ROCK_ORGAN                    (18)
#define  GM_CHURCH_ORGAN                  (19)
#define  GM_REED_ORGAN                    (20)
#define  GM_ACCORDION                     (21)
#define  GM_HARMONICA                     (22)
#define  GM_TANGO_ACCORDION               (23)

#define  GM_GUITAR(X)                     (24+(X))
#define  GM_ACOUSTIC_GUITAR_NYLON         (24)
#define  GM_ACOUSTIC_GUITAR_STEEL         (25)
#define  GM_ELECTRIC_GUITAR_JAZZ          (26)
#define  GM_ELECTRIC_GUITAR_CLEAN         (27)
#define  GM_ELECTRIC_GUITAR_MUTED         (28)
#define  GM_OVERDRIVEN_GUITAR             (29)
#define  GM_DISTORTION_GUITAR             (30)
#define  GM_GUITAR_HARMONICS              (31)

#define  GM_BASS(X)                       (32+(X))
#define  GM_ACOUSTIC_BASS                 (32)
#define  GM_ELECTRIC_BASS_FINGER          (33)
#define  GM_ELECTRIC_BASS_PICK            (34)
#define  GM_FRETLESS_BASS                 (35)
#define  GM_SLAP_BASS_1                   (36)
#define  GM_SLAP_BASS_2                   (37)
#define  GM_SYNTH_BASS_1                  (38)
#define  GM_SYNTH_BASS_2                  (39)

#define  GM_STRINGS(X)                    (40+(X))
#define  GM_VIOLIN                        (40)
#define  GM_VIOLA                         (41)
#define  GM_CELLO                         (42)
#define  GM_CONTRABASS                    (43)
#define  GM_TREMOLO_STRINGS               (44)
#define  GM_PIZZACATO_STRINGS             (45)
#define  GM_ORCHESTRAL_HARP               (46)
#define  GM_TIMPANI                       (47)

#define  GM_ENSEMBLE(X)                   (48+(X))
#define  GM_STRING_ENSEMBLE_1             (48)
#define  GM_STRING_ENSEMBLE_2             (49)
#define  GM_SYNTHSTRINGS_1                (50)
#define  GM_SYNTHSTRINGS_2                (51)
#define  GM_CHOIR_AAHS                    (52)
#define  GM_VOICE_OOHS                    (53)
#define  GM_SYNTH_VOICE                   (54)
#define  GM_ORCHESTRA_HIT                 (55)

#define  GM_BRASS(X)                      (56+(X))
#define  GM_TRUMPET                       (56)
#define  GM_TROMBONE                      (57)
#define  GM_TUBA                          (58)
#define  GM_MUTED_TRUMPED                 (59)
#define  GM_FRENCH_HORN                   (60)
#define  GM_BRASS_SECTION                 (61)
#define  GM_SYNTHBRASS_1                  (62)
#define  GM_SYNTHBRASS_2                  (63)

#define  GM_REED(X)                       (64+(X))
#define  GM_SOPRANO_SAX                   (64)
#define  GM_ALTO_SAX                      (65)
#define  GM_TENOR_SAX                     (66)
#define  GM_BARITONE_SAX                  (67)
#define  GM_OBOE                          (68)
#define  GM_ENGLISH_HORN                  (69)
#define  GM_BASSOON                       (70)
#define  GM_CLARINET                      (71)

#define  GM_PIPE(X)                       (72+(X))
#define  GM_PICCOLO                       (72)
#define  GM_FLUTE                         (73)
#define  GM_RECORDER                      (74)
#define  GM_PAN_FLUTE                     (75)
#define  GM_BLOWN_BOTTLE                  (76)
#define  GM_SHAKUHACHI                    (77)
#define  GM_WHISTLE                       (78)
#define  GM_OCARINA                       (79)

#define  GM_LEAD(X)                       (80+(X))
#define  GM_LEAD_SQUARE                   (80)
#define  GM_LEAD_SAWTOOTH                 (81)
#define  GM_LEAD_CALLIOPE                 (82)
#define  GM_LEAD_CHIFF                    (83)
#define  GM_LEAD_CHARANG                  (84)
#define  GM_LEAD_VOICE                    (85)
#define  GM_LEAD_FIFTHS                   (86)
#define  GM_LEAD_BASS                     (87)

#define  GM_PAD(X)                        (88+(X))
#define  GM_PAD_NEW_AGE                   (88)
#define  GM_PAD_WARM                      (89)
#define  GM_PAD_POLYSYNTH                 (90)
#define  GM_PAD_CHOIR                     (91)
#define  GM_PAD_BOWED                     (92)
#define  GM_PAD_METALLIC                  (93)
#define  GM_PAD_HALO                      (94)
#define  GM_PAD_SWEEP                     (95)

#define  GM_FX(X)                         (96+(X))
#define  GM_FX_TRAIN                      (96)
#define  GM_FX_SOUNDTRACK                 (97)
#define  GM_FX_CRYSTAL                    (98)
#define  GM_FX_ATMOSPHERE                 (99)
#define  GM_FX_BRIGHTNESS                 (100)
#define  GM_FX_GOBLINS                    (101)
#define  GM_FX_ECHOES                     (102)
#define  GM_FX_SCI_FI                     (103)

#define  GM_ETHNIC(X)                     (104+(X))
#define  GM_SITAR                         (104)
#define  GM_BANJO                         (105)
#define  GM_SHAMISEN                      (106)
#define  GM_KOTO                          (107)
#define  GM_KALIMBA                       (108)
#define  GM_BAGPIPE                       (109)
#define  GM_FIDDLE                        (110)
#define  GM_SHANAI                        (111)

#define  GM_PERCUSSION(X)                 (112+(X))
#define  GM_TINKLE_BELL                   (112)
#define  GM_AGOGO                         (113)
#define  GM_STEEL_DRUMS                   (114)
#define  GM_WOODBLOCKS                    (115)
#define  GM_TAIKO_DRUM                    (116)
#define  GM_MELODIC_DRUM                  (117)
#define  GM_SYNTH_DRUM                    (118)
#define  GM_REVERSE_CYMBAL                (119)

#define  GM_SOUNDEFFECT(X)                (120+(X))
#define  GM_GUITAR_FRET_NOISE             (120)
#define  GM_BREATH_NOISE                  (121)
#define  GM_SEASHORE                      (122)
#define  GM_BIRD_TWEET                    (123)
#define  GM_TELEPHONE_RING                (124)
#define  GM_HELICOPTER                    (125)
#define  GM_APPLAUSE                      (126)
#define  GM_GUNSHOT                       (127)

//
// Percussion instruments on channel 10
//

#define  GM_ACOUSTIC_BASS_DRUM            (35)
#define  GM_BASS_DRUM_1                   (36)
#define  GM_SIDE_STICK                    (37)
#define  GM_ACOUSTIC_SNARE                (38)
#define  GM_HAND_CLAP                     (39)
#define  GM_ELECTRIC_SNARE                (40)
#define  GM_LOW_FLOOR_TOM                 (41)
#define  GM_CLOSED_HI_HAT                 (42)
#define  GM_HIGH_FLOOR_TOM                (43)
#define  GM_PEDAL_HI_HAT                  (44)
#define  GM_LOW_TOM                       (45)
#define  GM_OPEN_HI_HAT                   (46)
#define  GM_LOW_MID_TOM                   (47)
#define  GM_HIGH_MID_TOM                  (48)
#define  GM_CRASH_CYMBAL_1                (49)
#define  GM_HIGH_TOM                      (50)
#define  GM_RIDE_CYMBAL_1                 (51)
#define  GM_CHINESE_CYMBAL                (52)
#define  GM_RIDE_BELL                     (53)
#define  GM_TAMBOURINE                    (54)
#define  GM_SPLASH_CYMBAL                 (55)
#define  GM_COWBELL                       (56)
#define  GM_CRASH_CYMBAL_2                (57)
#define  GM_VIBRASLAP                     (58)
#define  GM_RIDE_CYMBAL_2                 (59)
#define  GM_HI_BONGO                      (60)
#define  GM_LOW_BONGO                     (61)
#define  GM_MUTE_HI_CONGA                 (62)
#define  GM_OPEN_HI_CONGA                 (63)
#define  GM_LOW_CONGA                     (64)
#define  GM_HIGH_TIMBALE                  (65)
#define  GM_LOW_TIMBALE                   (66)
#define  GM_HIGH_AGOGO                    (67)
#define  GM_LOW_AGOGO                     (68)
#define  GM_CABASA                        (69)
#define  GM_MARACAS                       (70)
#define  GM_SHORT_WHISTLE                 (71)
#define  GM_LONG_WHISTLE                  (72)
#define  GM_SHORT_GUIRO                   (73)
#define  GM_LONG_GUIRO                    (74)
#define  GM_CLAVES                        (75)
#define  GM_HI_WOOD_BLOCK                 (76)
#define  GM_LOW_WOOD_BLOCK                (77)
#define  GM_MUTE_CUICA                    (78)
#define  GM_OPEN_CUICA                    (79)
#define  GM_MUTE_TRIANGLE                 (80)
#define  GM_OPEN_TRIANGLE                 (81)



typedef HumdrumLine* HLp;

class HumdrumLine : public std::string, public HumHash {
	public:
		            HumdrumLine            (void);
		            HumdrumLine            (const std::string& aString);
		            HumdrumLine            (const char* aString);
		            HumdrumLine            (HumdrumLine& line);
		            HumdrumLine            (HumdrumLine& line, void* owner);
		           ~HumdrumLine            ();

		HumdrumLine& operator=             (HumdrumLine& line);
		bool        isComment              (void) const;
		bool        isCommentLocal         (void) const;
		bool        isLocalComment         (void) const { return isCommentLocal(); }
		bool        isCommentGlobal        (void) const;
		bool        isCommentUniversal     (void) const;
		bool        isReference            (void) const;
		bool        isGlobalReference      (void) const;
		bool        isUniversalReference   (void) const;
		bool        isSignifier            (void) const;
		std::string getReferenceKey        (void) const;
		std::string getReferenceValue      (void) const;
		std::string getGlobalReferenceKey      (void) const;
		std::string getGlobalReferenceValue    (void) const;
		std::string getUniversalReferenceKey   (void) const;
		std::string getUniversalReferenceValue (void) const;
		bool        isUniversalComment     (void) const { return isCommentUniversal(); }
		bool        isGlobalComment        (void) const { return isCommentGlobal(); }
		bool        isExclusive            (void) const;
		bool        isExclusiveInterpretation (void) const { return isExclusive(); }
		bool        isTerminator           (void) const;
		bool        isInterp               (void) const;
		bool        isInterpretation       (void) const { return isInterp(); }
		bool        isBarline              (void) const;
		bool        isData                 (void) const;
		bool        isAllNull              (void) const;
		bool        isAllRhythmicNull      (void) const;
		bool        isEmpty                (void) const;
		bool        isBlank                (void) const { return isEmpty(); }
		bool        isManipulator          (void) const;
		bool        hasSpines              (void) const;
		bool        isGlobal               (void) const;
		bool        equalFieldsQ           (const std::string& exinterp, const std::string& value);
		HTp         token                  (int index) const;
		void        getTokens              (std::vector<HTp>& list);
		int         getTokenCount          (void) const;
		int         getFieldCount          (void) const { return getTokenCount(); }
		std::string getTokenString         (int index) const;
		bool        equalChar              (int index, char ch) const;
		char        getChar                (int index) const;
		bool        isKernBoundaryStart    (void) const;
		bool        isKernBoundaryEnd      (void) const;
		std::ostream& printSpineInfo       (std::ostream& out = std::cout);
		std::ostream& printTrackInfo       (std::ostream& out = std::cout);
		std::ostream& printDataTypeInfo    (std::ostream& out = std::cout);
		std::ostream& printDurationInfo    (std::ostream& out = std::cout);
		std::ostream& printCsv             (std::ostream& out = std::cout,
		                                    const std::string& separator = ",");
		std::ostream& printXml             (std::ostream& out = std::cout, int level = 0,
		                                    const std::string& indent = "\t");
		std::ostream& printXmlParameterInfo(std::ostream& out, int level,
		                                    const std::string& indent);
		std::ostream& printGlobalXmlParameterInfo(std::ostream& out, int level,
		                                    const std::string& indent);
		std::string   getXmlId             (const std::string& prefix = "") const;
		std::string   getXmlIdPrefix       (void) const;
		void          createLineFromTokens (void);
		void          removeExtraTabs      (void);
		void          addExtraTabs         (std::vector<int>& trackWidths);
		int           getLineIndex         (void) const;
		int           getLineNumber        (void) const;
		HumdrumFile*  getOwner             (void);
		void          setText              (const std::string& text);
		std::string   getText              (void);
		int           getBarNumber         (void);
		int           getMeasureNumber     (void) { return getBarNumber(); }

		HumNum      getDuration            (void);
		HumNum      getDurationFromStart   (void);
		HumNum      getDurationToEnd       (void);
		HumNum      getDurationFromBarline (void);
		HumNum      getDurationToBarline   (void);
		HumNum      getBarlineDuration     (void);

		HumNum      getDuration            (HumNum scale);
		HumNum      getDurationFromStart   (HumNum scale);
		HumNum      getDurationToEnd       (HumNum scale);
		HumNum      getDurationFromBarline (HumNum scale);
		HumNum      getDurationToBarline   (HumNum scale);
		HumNum      getBarlineDuration     (HumNum scale);
		int         getKernNoteAttacks     (void);
		int         addLinkedParameter     (HTp token);

		HumNum   getBeat                (HumNum beatdur = 1);
		HumNum   getBeatStr             (std::string beatrecip = "4");
		HTp      getTrackStart          (int track) const;
		void     setLineFromCsv         (const char* csv,
		                                 const std::string& separator = ",");
		void     setLineFromCsv         (const std::string& csv,
		                                 const std::string& separator = ",");

		// low-level editing functions (need to re-analyze structure after using)
		void     appendToken            (HTp token, int tabcount = 1);
		void     appendToken            (const HumdrumToken& token, int tabcount = 1);
		void     appendToken            (const std::string& token, int tabcount = 1);
		void     appendToken            (const char* token, int tabcount = 1);

		void     appendToken            (int index, HTp token, int tabcount = 1);
		void     appendToken            (int index, const HumdrumToken& token, int tabcount = 1);
		void     appendToken            (int index, const std::string& token, int tabcount = 1);
		void     appendToken            (int index, const char* token, int tabcount = 1);

		void     insertToken            (int index, HTp token, int tabcount = 1);
		void     insertToken            (int index, const HumdrumToken& token, int tabcount = 1);
		void     insertToken            (int index, const std::string& token, int tabcount = 1);
		void     insertToken            (int index, const char* token, int tabcount = 1);

		void     setDuration            (HumNum aDur);
		void     setDurationFromStart   (HumNum dur);
		void     setDurationFromBarline (HumNum dur);
		void     setDurationToBarline   (HumNum dur);

		void     copyStructure          (HLp line, const std::string& empty);

	protected:
		bool     analyzeTracks          (std::string& err);
		bool     analyzeTokenDurations  (std::string& err);
		void     setLineIndex           (int index);
		void     clear                  (void);
		void     setOwner               (void* hfile);
		int      createTokensFromLine   (void);
		void     setLayoutParameters    (void);
		void     setParameters          (const std::string& pdata);
		void     storeGlobalLinkedParameters(void);
		std::ostream&	printXmlGlobalLinkedParameterInfo(std::ostream& out = std::cout, int level = 0,
		                                 const std::string& indent = "\t");
		std::ostream& printXmlGlobalLinkedParameters(std::ostream& out = std::cout, int level = 0,
		                                 const std::string& indent = "\t");

	private:

		//
		// State variables managed by the HumdrumLine class:
		//

		// m_lineindex: Used to store the index number of the HumdrumLine in
		// the owning HumdrumFile object.
		// This variable is filled by HumdrumFileStructure::analyzeLines().
		int m_lineindex;

		// m_tokens: Used to store the individual tab-separated token fields
		// on a line.  These are prepared automatically after reading in
		// a full line of text (which is accessed throught the string parent
		// class).  If the full line is changed, the tokens are not updated
		// automatically -- use createTokensFromLine().  Likewise the full
		// text line is not updated if any tokens are changed -- use
		// createLineFromTokens() in that case.  The second case is more
		// useful: you can read in a HumdrumFile, tweak the tokens, then
		// reconstruct the full line and print out again.
		// This variable is filled by HumdrumFile::read().
		// The contents of this vector should be deleted when deconstructing
		// a HumdrumLine object.
		std::vector<HumdrumToken*> m_tokens;

		// m_tabs: Used to store a count of the number of tabs between
		// each token on a line.  This is the number of tabs after the
		// token at the given index (so no tabs before the first token).
		std::vector<int> m_tabs;

		// m_duration: This is the "duration" of a line.  The duration is
		// equal to the minimum time unit of all durational tokens on the
		// line.  This also includes null tokens when the duration of a
		// previous note in a previous spine is ending on the line, so it is
		// not just the minimum duration on the line.
		// This variable is filled by HumdrumFileStructure::analyzeRhythm().
		HumNum m_duration;

		// m_durationFromStart: This is the cumulative duration of all lines
		// prior to this one in the owning HumdrumFile object.  For example,
		// the first notes in a score start at time 0, If the duration of the
		// first data line is 1 quarter note, then the durationFromStart for
		// the second line will be 1 quarter note.
		// This variable is filled by HumdrumFileStructure::analyzeRhythm().
		HumNum m_durationFromStart;

		// m_durationFromBarline: This is the cumulative duration from the
		// last barline to the current data line.
		// This variable is filled by HumdrumFileStructure::analyzeMeter().
		HumNum m_durationFromBarline;

		// m_durationToBarline: This is the duration from the start of the
		// current line to the next barline in the owning HumdrumFile object.
		// This variable is filled by HumdrumFileStructure::analyzeMeter().
		HumNum m_durationToBarline;

		// m_linkedParameters: List of Humdrum tokens which are parameters
		// (mostly only layout parameters at the moment)
		std::vector<HTp> m_linkedParameters;

		// m_rhythm_analyzed: True if duration information from HumdrumFile
		// has been added to line.
		bool m_rhythm_analyzed = false;

		// owner: This is the HumdrumFile which manages the given line.
		void* m_owner;

	friend class HumdrumFileBase;
	friend class HumdrumFileStructure;
	friend class HumdrumFileContent;
	friend class HumdrumFile;
};

std::ostream& operator<< (std::ostream& out, HumdrumLine& line);
std::ostream& operator<< (std::ostream& out, HLp line);




typedef HumdrumToken* HTp;

class HumdrumToken : public std::string, public HumHash {
	public:
		         HumdrumToken              (void);
		         HumdrumToken              (const HumdrumToken& token);
		         HumdrumToken              (HumdrumToken* token);
		         HumdrumToken              (const HumdrumToken& token, HLp owner);
		         HumdrumToken              (HumdrumToken* token, HLp owner);
		         HumdrumToken              (const char* token);
		         HumdrumToken              (const std::string& token);
		        ~HumdrumToken              ();

		bool     isNull                    (void) const;
		bool     isManipulator             (void) const;

		bool     isExclusiveInterpretation (void) const;
		bool     isSplitInterpretation     (void) const;
		bool     isMergeInterpretation     (void) const;
		bool     isExchangeInterpretation  (void) const;
		bool     isTerminateInterpretation (void) const;
		bool     isAddInterpretation       (void) const;

		// alises for the above
		bool     isExclusive               (void) const
		                                  { return isExclusiveInterpretation(); }
		bool     isExInterp                (void) const
		                                  { return isExclusiveInterpretation(); }
		bool     isSplit                   (void) const
		                                      { return isSplitInterpretation(); }
		bool     isMerge                   (void) const
		                                      { return isMergeInterpretation(); }
		bool     isExchange                (void) const
		                                   { return isExchangeInterpretation(); }
		bool     isTerminate               (void) const
		                                  { return isTerminateInterpretation(); }
		bool     isTerminator              (void) const
		                                  { return isTerminateInterpretation(); }
		bool     isAdd                     (void) const
		                                      { return isSplitInterpretation(); }

		bool     isBarline                 (void) const;
		bool     isCommentLocal            (void) const;
		bool     isCommentGlobal           (void) const;
		bool     isComment                 (void) const;
		bool     isData                    (void) const;
		bool     isInterpretation          (void) const;
		bool     isNonNullData             (void) const;
		bool     isNullData                (void) const;
		bool     isChord                   (const std::string& separator = " ");
		bool     isLabel                   (void) const;
		bool     hasRhythm                 (void) const;
		bool     hasBeam                   (void) const;
		bool     hasFermata                (void) const;
		bool     equalTo                   (const std::string& pattern);

		// kern-specific functions:
		bool     isRest                    (void);
		bool     isNote                    (void);
		bool     isUnpitched               (void);
		bool     isPitched                 (void);
		bool     isSecondaryTiedNote       (void);
		bool     isSustainedNote           (void);
		bool     isNoteAttack              (void);
		bool     isInvisible               (void);
		bool     isGrace                   (void);
		bool     isClef                    (void);
		bool     isKeySignature            (void);
		bool     isKeyDesignation          (void);
		bool     isTimeSignature           (void);
		bool     isTempo                   (void);
		bool     isMensurationSymbol       (void);
		bool     isInstrumentDesignation   (void);
		bool     isInstrumentName          (void);
		bool     isInstrumentAbbreviation  (void);

		std::string getInstrumentName        (void);
		std::string getInstrumentAbbreviation(void);

		bool     hasSlurStart              (void);
		bool     hasSlurEnd                (void);
		int      hasVisibleAccidental      (int subtokenIndex) const;
		int      hasCautionaryAccidental   (int subtokenIndex) const;
		bool     hasLigatureBegin          (void);
		bool     hasRectaLigatureBegin     (void);
		bool     hasObliquaLigatureBegin   (void);
		bool     hasLigatureEnd            (void);
		bool     hasRectaLigatureEnd       (void);
		bool     hasObliquaLigatureEnd     (void);
		char     hasStemDirection          (void);

		HumNum   getDuration               (void);
		HumNum   getDuration               (HumNum scale);
		HumNum   getTiedDuration           (void);
		HumNum   getTiedDuration           (HumNum scale);
		HumNum   getDurationNoDots         (void);
		HumNum   getDurationNoDots         (HumNum scale);
		int      getDots                   (char separator = ' ') const;

		HumNum   getDurationFromStart      (void);
		HumNum   getDurationFromStart      (HumNum scale);

		HumNum   getDurationToEnd          (void);
		HumNum   getDurationToEnd          (HumNum scale);

		HumNum   getDurationFromBarline    (void);
		HumNum   getDurationFromBarline    (HumNum scale);

		HumNum   getDurationToBarline      (void);
		HumNum   getDurationToBarline      (HumNum scale);

		HumNum   getBarlineDuration        (void);
		HumNum   getBarlineDuration        (HumNum scale);

		HLp      getOwner                  (void) const;
		HLp      getLine                   (void) const { return getOwner(); }
		bool     equalChar                 (int index, char ch) const;

		HTp      resolveNull               (void);
		void     setNullResolution         (HTp resolution);
		int      getLineIndex              (void) const;
		int      getLineNumber             (void) const;
		int      getFieldIndex             (void) const;
		int      getFieldNumber            (void) const;
		int      getTokenIndex             (void) const;
		int      getTokenNumber            (void) const;
		const std::string& getDataType     (void) const;
		bool     isDataType                (const std::string& dtype) const;
		bool     isKern                    (void) const;
		bool     isMens                    (void) const;
		std::string   getSpineInfo         (void) const;
		int      getTrack                  (void) const;
		int      getSubtrack               (void) const;
		bool     noteInLowerSubtrack       (void);
		std::string   getTrackString       (void) const;
		int      getSubtokenCount          (const std::string& separator = " ") const;
		std::string   getSubtoken          (int index,
		                                    const std::string& separator = " ") const;
		std::vector<std::string> getSubtokens (const std::string& separator = " ") const;
		void     replaceSubtoken           (int index, const std::string& newsubtok,
		                                    const std::string& separator = " ");
		void     setParameters             (HTp ptok);
		void     setParameters             (const std::string& pdata, HTp ptok = NULL);
		int      getStrandIndex            (void) const;
		int      getSlurStartElisionLevel  (int index = 0) const;
		int      getPhraseStartElisionLevel(int index) const;
		int      getSlurEndElisionLevel    (int index = 0) const;
		int      getPhraseEndElisionLevel  (int index = 0) const;
		HTp      getSlurStartToken         (int number = 0);
		HTp      getSlurEndToken           (int number = 0);
		HTp      getPhraseStartToken       (int number = 0);
		HTp      getPhraseEndToken         (int number = 0);
		void     storeParameterSet         (void);
		bool     linkedParameterIsGlobal   (int index);
		std::ostream& printCsv             (std::ostream& out = std::cout);
		std::ostream& printXml             (std::ostream& out = std::cout, int level = 0,
		                                    const std::string& indent = "\t");
		std::ostream& printGlobalXmlParameterInfo(std::ostream& out = std::cout, int level = 0,
		                                   const std::string& indent = "\t");
		std::string   getXmlId             (const std::string& prefix = "") const;
		std::string   getXmlIdPrefix       (void) const;
		void     setText                   (const std::string& text);
		std::string   getText              (void) const;
		int      addLinkedParameterSet     (HTp token);
		int      getLinkedParameterSetCount(void);
		HumParamSet* getLinkedParameterSet (int index);
		HumParamSet* getParameterSet       (void);
		std::string getSlurLayoutParameter (const std::string& keyname, int subtokenindex = -1);
		std::string getPhraseLayoutParameter(const std::string& keyname, int subtokenindex = -1);
		std::string getLayoutParameter     (const std::string& category, const std::string& keyname,
		                                    int subtokenindex = -1);
		std::string getLayoutParameterChord(const std::string& category,
		                                    const std::string& keyname);
		std::string getLayoutParameterNote (const std::string& category,
		                                    const std::string& keyname, int subtokenindex);
		std::ostream& printXmlLinkedParameterInfo(std::ostream& out, int level, const std::string& indent);

		// layout parameter accessors
		std::string   getVisualDuration    (int subtokenindex = -1);
		std::string   getVisualDurationChord(void);
		std::string   getVisualDurationNote(int subtokenindex = -1);

		HumdrumToken& operator=            (HumdrumToken& aToken);
		HumdrumToken& operator=            (const std::string& aToken);
		HumdrumToken& operator=            (const char* aToken);

		// next/previous token functions:
		int         getNextTokenCount      (void) const;
		int         getPreviousTokenCount  (void) const;
		HTp         getNextToken           (int index = 0) const;
		HTp         getPreviousToken       (int index = 0) const;
		std::vector<HTp> getNextTokens     (void) const;
		std::vector<HTp> getPreviousTokens (void) const;
		void        insertTokenAfter       (HTp newtoken);

		// next/previous token on line:
		HTp      getNextFieldToken     (void) const;
		HTp      getPreviousFieldToken (void) const;
		HTp      getNextField          (void) const { return getNextFieldToken(); }
		HTp      getPreviousField      (void) const { return getPreviousFieldToken(); }

		int      getPreviousNonNullDataTokenCount(void);
		int      getPreviousNNDTCount      (void)
		                           { return getPreviousNonNullDataTokenCount(); }
		HTp      getPreviousNonNullDataToken(int index = 0);
		HTp      getPreviousNNDT           (int index = 0)
		                           { return getPreviousNonNullDataToken(index); }
		int      getNextNonNullDataTokenCount(void);
		int      getNextNNDTCount           (void)
		                               { return getNextNonNullDataTokenCount(); }
		HTp      getNextNonNullDataToken   (int index = 0);
		HTp      getNextNNDT               (int index = 0)
		                               { return getNextNonNullDataToken(index); }

		// slur-analysis based functions:
		HumNum   getSlurDuration           (HumNum scale = 1);

		void     setTrack                  (int aTrack, int aSubtrack);
		void     setTrack                  (int aTrack);
		void     copyStructure             (HTp token);

	protected:
		void     setLineIndex              (int lineindex);
		void     setFieldIndex             (int fieldlindex);
		void     setSpineInfo              (const std::string& spineinfo);
		void     setSubtrack               (int aSubtrack);
		void     setSubtrackCount          (int count);
		void     setPreviousToken          (HTp aToken);
		void     setNextToken              (HTp aToken);
		void     addNextNonNullToken       (HTp token);
		void     makeForwardLink           (HumdrumToken& nextToken);
		void     makeBackwardLink          (HumdrumToken& previousToken);
		void     setOwner                  (HLp aLine);
		int      getState                  (void) const;
		void     incrementState            (void);
		void     setDuration               (const HumNum& dur);
		void     setStrandIndex            (int index);

		bool     analyzeDuration           (void);
		std::ostream& printXmlBaseInfo     (std::ostream& out = std::cout, int level = 0,
		                                    const std::string& indent = "\t");
		std::ostream& printXmlContentInfo  (std::ostream& out = std::cout, int level = 0,
		                                    const std::string& indent = "\t");
		std::ostream& printXmlStructureInfo(std::ostream& out = std::cout, int level = 0,
		                                    const std::string& indent = "\t");
		std::ostream& printXmlParameterInfo(std::ostream& out = std::cout, int level = 0,
		                                    const std::string& indent = "\t");
		std::ostream&	printXmlLinkedParameters (std::ostream& out = std::cout, int level = 0,
		                                    const std::string& indent = "\t");

	private:
		// address: The address contains information about the location of
		// the token on a HumdrumLine and in a HumdrumFile.
		HumAddress m_address;

		// duration: The duration of the token.  Non-rhythmic data types
		// will have a negative duration (which should be interpreted
		// as a zero duration--See HumdrumToken::hasRhythm()).
		// Grace note will have a zero duration, even if they have a duration
		// list in the token for a graphical display duration.
		HumNum m_duration;

		// nextTokens: This is a list of all previous tokens in the spine which
		// immediately precede this token. Typically there will be one
		// following token, but there can be two tokens if the current
		// token is *^, and there will be zero following tokens after a
		// spine terminating token (*-).
		std::vector<HTp> m_nextTokens;     // link to next token(s) in spine

		// previousTokens: Simiar to nextTokens, but for the immediately
		// follow token(s) in the data.  Typically there will be one
		// preceding token, but there can be multiple tokens when the previous
		// line has *v merge tokens for the spine.  Exclusive interpretations
		// have no tokens preceding them.
		std::vector<HTp> m_previousTokens; // link to last token(s) in spine

		// nextNonNullTokens: This is a list of non-tokens in the spine
		// that follow this one.
		std::vector<HTp> m_nextNonNullTokens;

		// previousNonNullTokens: This is a list of non-tokens in the spine
		// that preced this one.
		std::vector<HTp> m_previousNonNullTokens;

		// rhycheck: Used to perfrom HumdrumFileStructure::analyzeRhythm
		// recursively.
		int m_rhycheck;

		// strand: Used to keep track of contiguous voice connections between
		// secondary spines/tracks.  This is the 1-D strand index number
		// (not the 2-d one).
		int m_strand;

		// m_nullresolve: used to point to the token that a null token
		// refers to.
		HTp m_nullresolve;

		// m_linkedParameterTokens: List of Humdrum tokens which are parameters
		// (mostly only layout parameters at the moment).
		// Was previously called m_linkedParameters;
		std::vector<HTp> m_linkedParameterTokens;

		// m_parameterSet: A single parameter encoded in the text of the
		// token.  Was previously called m_linkedParameter.
		HumParamSet* m_parameterSet = NULL;

		// m_rhythm_analyzed: Set to true when HumdrumFile assigned duration
		bool m_rhythm_analyzed = false;

	friend class HumdrumLine;
	friend class HumdrumFileBase;
	friend class HumdrumFileStructure;
	friend class HumdrumFileContent;
	friend class HumdrumFile;
};


std::ostream& operator<<(std::ostream& out, const HumdrumToken& token);
std::ostream& operator<<(std::ostream& out, HTp token);

std::ostream& printSequence(std::vector<std::vector<HTp> >& sequence, std::ostream& out=std::cout);
std::ostream& printSequence(std::vector<HTp>& sequence, std::ostream& out = std::cout);



// The following options are used for get[Primary]TrackTokens:
// * OPT_PRIMARY    => only extract primary subspine/subtrack.
// * OPT_NOEMPTY    => don't include null tokens in extracted list if all
//                        extracted subspines contains null tokens.
//                        Includes null interpretations and comments as well.
// * OPT_NONULL     => don't include any null tokens in extracted list.
// * OPT_NOINTERP   => don't include interprtation tokens.
// * OPT_NOMANIP    => don't include spine manipulators (*^, *v, *x, *+,
//                        but still keep ** and *0).
// * OPT_NOCOMMENT  => don't include comment tokens.
// * OPT_NOGLOBALS  => don't include global records (global comments, reference
//                        records, and empty lines). In other words, only return
//                        a list of tokens from lines which hasSpines() it true.
// * OPT_NOREST     => don't include **kern rests.
// * OPT_NOTIE      => don't include **kern secondary tied notes.
//
// Compound options:
// * OPT_DATA      (OPT_NOMANIP | OPT_NOCOMMENT | OPT_NOGLOBAL)
//     Only data tokens (including barlines)
// * OPT_ATTACKS   (OPT_DATA | OPT_NOREST | OPT_NOTIE | OPT_NONULL)
//     Only note-attack tokens (when etracting **kern data)
//
#define OPT_PRIMARY   0x001
#define OPT_NOEMPTY   0x002
#define OPT_NONULL    0x004
#define OPT_NOINTERP  0x008
#define OPT_NOMANIP   0x010
#define OPT_NOCOMMENT 0x020
#define OPT_NOGLOBAL  0x040
#define OPT_NOREST    0x080
#define OPT_NOTIE     0x100
#define OPT_DATA      (OPT_NOMANIP | OPT_NOCOMMENT | OPT_NOGLOBAL)
#define OPT_ATTACKS   (OPT_DATA | OPT_NOREST | OPT_NOTIE | OPT_NONULL)


class TokenPair {
	public:
		TokenPair(void) { clear(); }
		~TokenPair() { clear(); }
		void clear(void) {
			first = NULL;
			last  = NULL;
		}
		HTp first;
		HTp last;
};


bool sortTokenPairsByLineIndex(const TokenPair& a, const TokenPair& b);


class HumdrumFileBase : public HumHash {
	public:
		              HumdrumFileBase          (void);
		              HumdrumFileBase          (HumdrumFileBase& infile);
		              HumdrumFileBase          (const std::string& contents);
		              HumdrumFileBase          (std::istream& contents);
		             ~HumdrumFileBase          ();

		HumdrumFileBase& operator=             (HumdrumFileBase& infile);
		bool          read                     (std::istream& contents);
		bool          read                     (const char* filename);
		bool          read                     (const std::string& filename);
		bool          readCsv                  (std::istream& contents,
		                                        const std::string& separator=",");
		bool          readCsv                  (const char* contents,
		                                        const std::string& separator=",");
		bool          readCsv                  (const std::string& contents,
		                                        const std::string& separator=",");

		bool          readString               (const char* contents);
		bool          readString               (const std::string& contents);
		bool          readStringCsv            (const char* contents,
		                                        const std::string& separator=",");
		bool          readStringCsv            (const std::string& contents,
		                                        const std::string& separator=",");
		bool          isValid                  (void);
		std::string   getParseError            (void) const;
		bool          isQuiet                  (void) const;
		void          setQuietParsing          (void);
		void          setNoisyParsing          (void);
		void          clear                    (void);
		bool          isStructureAnalyzed      (void);
		bool          isRhythmAnalyzed         (void);
		bool          areStrandsAnalyzed       (void);

    	template <class TYPE>
		   void       initializeArray          (std::vector<std::vector<TYPE>>& array, TYPE value);

		bool          parse                    (std::istream& contents)
		                                    { return read(contents); }
		bool          parse                    (const char* contents)
		                                    { return readString(contents); }
		bool          parse                    (const std::string& contents)
		                                    { return readString(contents); }
		bool          parseCsv                 (std::istream& contents,
		                                        const std::string& separator = ",")
		                                    { return readCsv(contents); }
		bool          parseCsv                 (const char* contents,
		                                        const std::string& separator = ",")
		                                    { return readStringCsv(contents); }
		bool          parseCsv                 (const std::string& contents,
		                                        const std::string& separator = ",")
		                                    { return readStringCsv(contents); }

		void          setXmlIdPrefix           (const std::string& value);
		std::string   getXmlIdPrefix           (void);
		void          setFilename              (const std::string& filename);
		std::string   getFilename              (void);
		std::string   getFilenameBase          (void);

		void          setSegmentLevel          (int level = 0);
		int           getSegmentLevel          (void);
		std::ostream& printSegmentLabel        (std::ostream& out);
		std::ostream& printNonemptySegmentLabel(std::ostream& out);

		HumdrumLine&  operator[]               (int index);
		HLp           getLine                  (int index);
		int           getLineCount             (void) const;
		HTp           token                    (int lineindex, int fieldindex);
		std::string   token                    (int lineindex, int fieldindex,
		                                        int subtokenindex,
		                                        const std::string& separator = " ");
		int           getMaxTrack              (void) const;
		int           getTrackCount            (void) const
		                                                { return getMaxTrack(); }
		int           getSpineCount            (void) const
		                                                { return getMaxTrack(); }
		std::vector<int> getMeasureNumbers     (void);
		int           getMeasureNumber         (int line);
		std::ostream& printSpineInfo           (std::ostream& out = std::cout);
		std::ostream& printDataTypeInfo        (std::ostream& out = std::cout);
		std::ostream& printTrackInfo           (std::ostream& out = std::cout);
		std::ostream& printCsv                 (std::ostream& out = std::cout,
		                                        const std::string& separator = ",");
		std::ostream& printFieldNumber         (int fieldnum, std::ostream& out);
		std::ostream& printFieldIndex          (int fieldind, std::ostream& out);
		void          usage                    (const std::string& command);
		void          example                  (void);

		bool          analyzeNonNullDataTokens (void);
		HTp           getTrackStart            (int track) const;
		void          getSpineStopList         (std::vector<HTp>& spinestops);
		HTp           getSpineStart            (int spine) const
		                                       { return getTrackStart(spine+1); }
		void          getSpineStartList        (std::vector<HTp>& spinestarts);
		void          getSpineStartList        (std::vector<HTp>& spinestarts,
		                                        const std::string& exinterp);
		void          getKernSpineStartList    (std::vector<HTp>& spinestarts);
		std::vector<HTp> getKernSpineStartList (void);
		int           getExinterpCount         (const std::string& exinterp);
		void          getSpineStartList        (std::vector<HTp>& spinestarts,
		                                        const std::vector<std::string>& exinterps);
		void          getTrackStartList        (std::vector<HTp>& spinestarts)
		                               { return getSpineStartList(spinestarts); }
		void          getTrackStartList        (std::vector<HTp>& spinestarts,
		                                        const std::string& exinterp)
		                     { return getSpineStartList(spinestarts, exinterp); }
		void          getTrackStartList        (std::vector<HTp>& spinestarts,
		                                        const std::vector<std::string>& exinterps)
		                    { return getSpineStartList(spinestarts, exinterps); }

		int           getTrackEndCount         (int track) const;
		HTp           getTrackEnd              (int track, int subtrack) const;
		void          createLinesFromTokens    (void);
		void          removeExtraTabs          (void);
		void          addExtraTabs             (void);
		std::vector<int> getTrackWidths        (void);
		void          appendLine               (const char* line);
		void          appendLine               (const std::string& line);
		void          appendLine               (HLp line);
		void          push_back                (const char* line)
		                                                    { appendLine(line); }
		void          push_back                (const std::string& line)
		                                                    { appendLine(line); }
		void          push_back                (HLp line)
		                                                    { appendLine(line); }

		void          insertLine               (int index, const char* line);
		void          insertLine               (int index, const std::string& line);
		void          insertLine               (int index, HLp line);

		HLp           insertNullDataLine                    (HumNum timestamp);
		HLp           insertNullInterpretationLine          (HumNum timestamp);
		HLp           insertNullInterpretationLineAbove     (HumNum timestamp);
		HLp           getLineForInterpretationInsertion     (int index);
		HLp           getLineForInterpretationInsertionAbove(int index);


		void          deleteLine               (int index);
//		void          adjustMergeSpineLines    (void);

		HLp           back                     (void);
		void          makeBooleanTrackList     (std::vector<bool>& spinelist,
		                                        const std::string& spinestring);
		bool          analyzeBaseFromLines     (void);
		bool          analyzeBaseFromTokens    (void);


		std::vector<HLp> getReferenceRecords(void);
		std::vector<HLp> getGlobalReferenceRecords(void);
		std::vector<HLp> getUniversalReferenceRecords(void);
		std::string getReferenceRecord(const std::string& key);

		// spine analysis functionality:
		void          getTrackSequence         (std::vector<std::vector<HTp> >& sequence,
		                                        HTp starttoken, int options);
		void          getTrackSequence         (std::vector<std::vector<HTp> >& sequence,
		                                        int track, int options);
		void          getPrimaryTrackSequence  (std::vector<HTp>& sequence,
		                                        int track, int options);

		void          getSpineSequence         (std::vector<std::vector<HTp> >& sequence,
		                                        HTp starttoken, int options);
		void          getSpineSequence         (std::vector<std::vector<HTp> >& sequence,
		                                        int spine, int options);
		void          getPrimarySpineSequence  (std::vector<HTp>& sequence,
		                                        int spine, int options);

		void          getTrackSeq              (std::vector<std::vector<HTp> >& sequence,
		                                        HTp starttoken, int options)
		                     { getTrackSequence(sequence, starttoken, options); }
		void          getTrackSeq              (std::vector<std::vector<HTp> >& sequence,
		                                        int track, int options)
		                          { getTrackSequence(sequence, track, options); }
		void          getPrimaryTrackSeq       (std::vector<HTp>& sequence,
		                                        int track, int options)
		                    {getPrimaryTrackSequence(sequence, track, options); }

		// functions defined in HumdrumFileBase-net.cpp:
		static std::string getUriToUrlMapping        (const std::string& uri);
		void          readFromHumdrumUri        (const std::string& humaddress);
		void          readFromJrpUri            (const std::string& jrpaddress);
		void          readFromHttpUri           (const std::string& webaddress);
		static void   readStringFromHttpUri     (std::stringstream& inputdata,
		                                         const std::string& webaddress);

	protected:
		static int    getChunk                  (int socket_id,
		                                         std::stringstream& inputdata,
		                                         char* buffer, int bufsize);
		static int    getFixedDataSize          (int socket_id,
		                                         int datalength,
		                                         std::stringstream& inputdata,
		                                         char* buffer, int bufsize);
		static void   prepare_address           (struct sockaddr_in *address,
		                                         const std::string& hostname,
		                                         unsigned short int port);
		static int    open_network_socket       (const std::string& hostname,
		                                         unsigned short int port);

	protected:
		bool          analyzeTokens             (void);
		bool          analyzeSpines             (void);
		bool          analyzeLinks              (void);
		bool          analyzeTracks             (void);
		bool          analyzeLines              (void);
		bool          adjustSpines              (HumdrumLine& line,
		                                         std::vector<std::string>& datatype,
		                                         std::vector<std::string>& sinfo);
		std::string   getMergedSpineInfo        (std::vector<std::string>& info,
		                                         int starti, int extra);
		bool          stitchLinesTogether       (HumdrumLine& previous,
		                                         HumdrumLine& next);
		void          addToTrackStarts          (HTp token);
		void          addUniqueTokens           (std::vector<HTp>& target,
		                                         std::vector<HTp>& source);
		bool          processNonNullDataTokensForTrackForward(HTp starttoken,
		                                         std::vector<HTp> ptokens);
		bool          processNonNullDataTokensForTrackBackward(HTp starttoken,
		                                         std::vector<HTp> ptokens);
		bool          setParseError             (std::stringstream& err);
		bool          setParseError             (const std::string& err);
		bool          setParseError             (const char* format, ...);
//		void          fixMerges                 (int linei);

	protected:

		// m_lines: an array representing lines from the input file.
		// The contents of lines must be deallocated when deconstructing object.
		std::vector<HLp> m_lines;

		// m_filename: name of the file which was loaded.
		std::string m_filename;

		// m_segementlevel: segment level (e.g., work/movement)
		int m_segmentlevel;

		// m_trackstarts: list of addresses of the exclusive interpreations
		// in the file.  The first element in the list is reserved, so the
		// number of tracks (primary spines) is equal to one less than the
		// size of this list.
		std::vector<HTp> m_trackstarts;

		// m_trackends: list of the addresses of the spine terminators in the
		// file. It is possible that spines can split and their subspines do not
		// merge before termination; therefore, the ends are stored in
		// a 2d array. The first dimension is the track number, and the second
		// dimension is the list of terminators.
		std::vector<std::vector<HTp> > m_trackends;

		// m_barlines: list of barlines in the data.  If the first measures is
		// a pickup measure, then the first entry will not point to the first
		// starting exclusive interpretation line rather than to a barline.
		std::vector<HLp> m_barlines;
		// Maybe also add "measures" which are complete metrical cycles.

		// m_ticksperquarternote: this is the number of tick
		int m_ticksperquarternote;

		// m_idprefix: an XML id prefix used to avoid id collisions when
		// includeing multiple HumdrumFile XML in a single group.
		std::string m_idprefix;

		// m_strands1d: one-dimensional list of spine strands.
		std::vector<TokenPair> m_strand1d;

		// m_strands2d: two-dimensional list of spine strands.
		std::vector<std::vector<TokenPair> > m_strand2d;

		// m_quietParse: Set to true if error messages should not be
		// printed to the console when reading.
		bool m_quietParse;

		// m_parseError: Set to true if a read is successful.
		std::string m_parseError;

		// m_displayError: Used to print error message only once.
		bool m_displayError;

		// m_signifiers: Used to keep track of !!!RDF records.
		HumSignifiers m_signifiers;

		// m_structure_analyzed: Used to keep track of whether or not
		// file structure has been analyzed.
		bool m_structure_analyzed = false;

		// m_rhythm_analyzed: Used to keep track of whether or not
		// rhythm structure has been analyzed.
		bool m_rhythm_analyzed = false;

		// m_strands_analyzed: Used to keep track of whether or not
		// file strands have been analyzed.
		bool m_strands_analyzed = false;

		// m_slurs_analyzed: Used to keep track of whether or not
		// slur endpoints have been linked or not.
		bool m_slurs_analyzed = false;

		// m_phrases_analyzed: Used to keep track of whether or not
		// phrase endpoints have been linked or not.
		bool m_phrases_analyzed = false;

		// m_nulls_analyzed: Used to keep track of wheter or not
		// null tokens have been analyzed yet.
		bool m_nulls_analyzed = false;

	public:
		// Dummy functions to allow the HumdrumFile class's inheritance
		// to be shifted between HumdrumFileContent (the top-level default),
		// HumdrumFileStructure (mid-level interface), or HumdrumFileBase
		// (low-level interface).

		//
		// HumdrumFileStructure public functions:
		//
		bool readNoRhythm      (std::istream& infile) { return read(infile); };
		bool readNoRhythm      (const char*   filename) {return read(filename);};
		bool readNoRhythm      (const std::string& filename) {return read(filename);};
		bool readStringNoRhythm(const char*   contents) {return read(contents);};
		bool readStringNoRhythm(const std::string& contents) {return read(contents);};
		HumNum       getScoreDuration           (void) const { return 0; };
		std::ostream& printDurationInfo         (std::ostream& out=std::cout) {return out;};
		int          tpq                        (void) { return 0; }
		int          getBarlineCount            (void) const { return 0; }
		HLp          getBarline                 (int index) const { return NULL;};
		HumNum       getBarlineDuration         (int index) const { return 0; };
		HumNum       getBarlineDurationFromStart(int index) const { return 0; };
		HumNum       getBarlineDurationToEnd    (int index) const { return 0; };

		// HumdrumFileContent public functions:
		// to be added later

};

std::ostream& operator<<(std::ostream& out, HumdrumFileBase& infile);



class HumdrumFileStructure : public HumdrumFileBase {
	public:
		              HumdrumFileStructure         (void);
		              HumdrumFileStructure         (const std::string& filename);
		              HumdrumFileStructure         (std::istream& contents);
		             ~HumdrumFileStructure         ();
		bool          hasFilters                   (void);
		bool          hasGlobalFilters             (void);
		bool          hasUniversalFilters          (void);

		// TSV reading functions:
		bool          read                         (std::istream& contents);
		bool          read                         (const char* filename);
		bool          read                         (const std::string& filename);
		bool          readString                   (const char* contents);
		bool          readString                   (const std::string& contents);
		bool parse(std::istream& contents)      { return read(contents); }
		bool parse(const char* contents)   { return readString(contents); }
		bool parse(const std::string& contents) { return readString(contents); }
		bool          readNoRhythm                 (std::istream& contents);
		bool          readNoRhythm                 (const char* filename);
		bool          readNoRhythm                 (const std::string& filename);
		bool          readStringNoRhythm           (const char* contents);
		bool          readStringNoRhythm           (const std::string& contents);

		// CSV reading functions:
		bool          readCsv                      (std::istream& contents,
		                                            const std::string& separator=",");
		bool          readCsv                      (const char* filename,
		                                            const std::string& separator=",");
		bool          readCsv                      (const std::string& filename,
		                                            const std::string& separator=",");
		bool          readStringCsv                (const char* contents,
		                                            const std::string& separator=",");
		bool          readStringCsv                (const std::string& contents,
		                                            const std::string& separator=",");
		bool parseCsv(std::istream& contents, const std::string& separator = ",")
		                                 { return readCsv(contents, separator); }
		bool parseCsv(const char* contents, const std::string& separator = ",")
		                           { return readStringCsv(contents, separator); }
		bool parseCsv(const std::string& contents, const std::string& separator = ",")
		                           { return readStringCsv(contents, separator); }
		bool          readNoRhythmCsv              (std::istream& contents,
		                                            const std::string& separator = ",");
		bool          readNoRhythmCsv              (const char* filename,
		                                            const std::string& separator = ",");
		bool          readNoRhythmCsv              (const std::string& filename,
		                                            const std::string& separator = ",");
		bool          readStringNoRhythmCsv        (const char* contents,
		                                            const std::string& separator = ",");
		bool          readStringNoRhythmCsv        (const std::string& contents,
		                                            const std::string& separator = ",");

		// rhythmic analysis related functionality:
		HumNum        getScoreDuration             (void) const;
		std::ostream& printDurationInfo            (std::ostream& out = std::cout);
		int           tpq                          (void);

		// strand functionality:
		HTp           getStrandStart    (int index);
		HTp           getStrandBegin    (int index) { return getStrandStart(index); }
		HTp           getStrandEnd      (int index);
		HTp           getStrandStop     (int index) { return getStrandEnd(index); }
		HTp           getStrandStart    (int sindex, int index);
		HTp           getStrandBegin    (int sindex, int index) { return getStrandStart(sindex, index); }
		HTp           getStrandEnd      (int sindex, int index);
		HTp           getStrandStop     (int sindex, int index) { return getStrandEnd(sindex, index); }
		int           getStrandCount    (void);
		int           getStrandCount    (int spineindex);
		void          resolveNullTokens (void);

		HTp           getStrand                    (int index)
		                                        { return getStrandStart(index); }
		HTp           getStrand                    (int sindex, int index)
		                                { return getStrandStart(sindex, index); }

		// barline/measure functionality:
		int           getBarlineCount              (void) const;
		HLp           getBarline                   (int index) const;
		HumNum        getBarlineDuration           (int index) const;
		HumNum        getBarlineDurationFromStart  (int index) const;
		HumNum        getBarlineDurationToEnd      (int index) const;

		bool          analyzeStructure             (void);
		bool          analyzeStructureNoRhythm     (void);
		bool          analyzeRhythmStructure       (void);
		bool          analyzeStrands               (void);

		// signifier access
		std::string   getKernLinkSignifier         (void);
		std::string   getKernAboveSignifier        (void);
		std::string   getKernBelowSignifier        (void);

	protected:
		bool          analyzeRhythm                (void);
		bool          assignRhythmFromRecip        (HTp spinestart);
		bool          analyzeMeter                 (void);
		bool          analyzeTokenDurations        (void);
		bool          analyzeGlobalParameters      (void);
		bool          analyzeLocalParameters       (void);
		// bool          analyzeParameters            (void);
		bool          analyzeStrophes              (void);
		bool          analyzeDurationsOfNonRhythmicSpines(void);
		HumNum        getMinDur                    (std::vector<HumNum>& durs,
		                                            std::vector<HumNum>& durstate);
		bool          getTokenDurations            (std::vector<HumNum>& durs,
		                                            int line);
		bool          cleanDurs                    (std::vector<HumNum>& durs,
		                                            int line);
		bool          decrementDurStates           (std::vector<HumNum>& durs,
		                                            HumNum linedur, int line);
		bool          assignDurationsToTrack       (HTp starttoken,
		                                            HumNum startdur);
		bool          prepareDurations             (HTp token, int state,
		                                            HumNum startdur);
		bool          setLineDurationFromStart     (HTp token, HumNum dursum);
		bool          analyzeRhythmOfFloatingSpine (HTp spinestart);
		bool          analyzeNullLineRhythms       (void);
		void          fillInNegativeStartTimes     (void);
		void          assignLineDurations          (void);
		void          assignStrandsToTokens        (void);
		std::set<HumNum>   getNonZeroLineDurations      (void);
		std::set<HumNum>   getPositiveLineDurations     (void);
		void          processLocalParametersForStrand(int index);
		bool          processLocalParametersForTrack (HTp starttok, HTp current);
		void          checkForLocalParameters      (HTp token, HTp current);
		bool          assignDurationsToNonRhythmicTrack(HTp endtoken, HTp ptoken);
		void          analyzeSpineStrands          (std::vector<TokenPair>& ends,
		                                            HTp starttok);
		void          analyzeSignifiers            (void);
		void          setLineRhythmAnalyzed        (void);
};



class HumdrumFileContent : public HumdrumFileStructure {
	public:
		       HumdrumFileContent         (void);
		       HumdrumFileContent         (const std::string& filename);
		       HumdrumFileContent         (std::istream& contents);
		      ~HumdrumFileContent         ();

		bool   analyzeSlurs               (void);
		bool   analyzePhrasings           (void);
		bool   analyzeTextRepetition      (void);
	private:
		bool   analyzeMensSlurs           (void);
		bool   analyzeKernSlurs           (void);
		bool   analyzeKernPhrasings       (void);
	public:
		bool   analyzeKernTies            (void);
		bool   analyzeKernAccidentals     (void);

		bool   analyzeRScale              (void);

		// in HumdrumFileContent-rest.cpp
		void  analyzeRestPositions                  (void);
		void  assignImplicitVerticalRestPositions   (HTp kernstart);
		void  checkForExplicitVerticalRestPositions (void);

		// in HumdrumFileContent-stem.cpp
		bool analyzeKernStemLengths       (void);

		// in HumdrumFileContent-metlev.cpp
		void  getMetricLevels             (std::vector<double>& output, int track = 0,
		                                   double undefined = NAN);
		// in HumdrumFileContent-timesig.cpp
		void  getTimeSigs                 (std::vector<std::pair<int, HumNum> >& output,
		                                   int track = 0);

		template <class DATATYPE>
		bool   prependDataSpine           (std::vector<DATATYPE> data,
		                                   const std::string& null = ".",
		                                   const std::string& exinterp = "**data",
		                                   bool recalcLine = true);

		template <class DATATYPE>
		bool   appendDataSpine            (std::vector<DATATYPE> data,
		                                   const std::string& null = ".",
		                                   const std::string& exinterp = "**data",
		                                   bool recalcLine = true);

		template <class DATATYPE>
		bool   insertDataSpineBefore      (int nexttrack,
		                                   std::vector<DATATYPE> data,
		                                   const std::string& null = ".",
		                                   const std::string& exinterp = "**data",
		                                   bool recalcLine = true);

		template <class DATATYPE>
		bool   insertDataSpineAfter       (int prevtrack,
		                                   std::vector<DATATYPE> data,
		                                   const std::string& null = ".",
		                                   const std::string& exinterp = "**data",
		                                   bool recalcLine = true);

		// in HumdrumFileContent-ottava.cpp
		void   analyzeOttavas             (void);

		// in HumdrumFileContent-note.cpp
		void   analyzeCrossStaffStemDirections (void);
		void   analyzeCrossStaffStemDirections (HTp kernstart);

		int    hasPickup                  (void);

	protected:

		bool   analyzeKernSlurs           (HTp spinestart, std::vector<HTp>& slurstarts,
		                                   std::vector<HTp>& slurends,
		                                   std::vector<std::pair<HTp, HTp>>& labels,
		                                   std::vector<int>& endings,
		                                   const std::string& linksig = "");
		bool   analyzeKernPhrasings       (HTp spinestart,
		                                   std::vector<HTp>& linkstarts,
		                                   std::vector<HTp>& linkends,
		                                   std::vector<std::pair<HTp, HTp>>& labels,
		                                   std::vector<int>& endings,
		                                   const std::string& linksig);
		bool   analyzeKernTies            (std::vector<std::pair<HTp, int>>& linkedtiestarts,
		                                   std::vector<std::pair<HTp, int>>& linkedtieends,
		                                   std::string& linkSignifier);
		void   fillKeySignature           (std::vector<int>& states,
		                                   const std::string& keysig);
		void   resetDiatonicStatesWithKeySignature(std::vector<int>& states,
				                             std::vector<int>& signature);
		void    linkSlurEndpoints         (HTp slurstart, HTp slurend);
		void    linkPhraseEndpoints       (HTp phrasestart, HTp phraseend);
		void    linkTieEndpoints          (HTp tiestart, int startindex,
		                                   HTp tieend, int endindex);
		bool    isLinkedSlurBegin         (HTp token, int index, const std::string& pattern);
		bool    isLinkedPhraseBegin       (HTp token, int index, const std::string& pattern);
		bool    isLinkedSlurEnd           (HTp token, int index, const std::string& pattern);
		bool    isLinkedPhraseEnd         (HTp token, int index, const std::string& pattern);
		void    createLinkedSlurs         (std::vector<HTp>& linkstarts, std::vector<HTp>& linkends);
		void    createLinkedPhrasings     (std::vector<HTp>& linkstarts, std::vector<HTp>& linkends);
		void    assignVerticalRestPosition(HTp first, HTp second, int baseline);
		int     getRestPositionAboveNotes (HTp rest, std::vector<int>& vpos);
		int     getRestPositionBelowNotes (HTp rest, std::vector<int>& vpos);
		void    setRestOnCenterStaffLine  (HTp rest, int baseline);
		bool    checkRestForVerticalPositioning(HTp rest, int baseline);
		bool    analyzeKernStemLengths    (HTp stok, HTp etok, std::vector<std::vector<int>>& centerlines);
		void    getBaselines              (std::vector<std::vector<int>>& centerlines);
		void    createLinkedTies          (std::vector<std::pair<HTp, int>>& starts,
		                                   std::vector<std::pair<HTp, int>>& ends);
		void    checkCrossStaffStems      (HTp token, std::string& above, std::string& below);
		void    checkDataForCrossStaffStems(HTp token, std::string& above, std::string& below);
		void    prepareStaffAboveNoteStems (HTp token);
		void    prepareStaffBelowNoteStems (HTp token);
};


//
// Templates:
//


//////////////////////////////
//
// HumdrumFileContent::prependDataSpine -- prepend a data spine
//     to the file.  Returns true if successful; false otherwise.
//
//     data == numeric or string data to print
//     null == if the data is converted to a string is equal to this
//             string then set the data spine content to a null token, ".".
//             default is ".".
//     exinterp == the exterp string to use.  Default is "**data".
//     recalcLine == boolean for whether or not to recalculate line string.
//                   Default is true;
//

template <class DATATYPE>
bool HumdrumFileContent::prependDataSpine(std::vector<DATATYPE> data,
		const std::string& null, const std::string& exinterp, bool recalcLine) {

	if ((int)data.size() != getLineCount()) {
		return false;
	}

	std::string ex;
	if (exinterp.find("**") == 0) {
		ex = exinterp;
	} else if (exinterp.find("*") == 0) {
		ex = "*" + exinterp;
	} else {
		ex = "**" + exinterp;
	}
	if (ex.size() <= 2) {
		ex += "data";
	}

	std::stringstream ss;
	HumdrumFileContent& infile = *this;
	HLp line;
	for (int i=0; i<infile.getLineCount(); i++) {
		line = infile.getLine(i);
		if (!line->hasSpines()) {
			continue;
		}
		if (line->isExclusive()) {
			line->insertToken(0, ex);
		} else if (line->isTerminator()) {
			line->insertToken(0, "*-");
		} else if (line->isInterpretation()) {
			line->insertToken(0, "*");
		} else if (line->isLocalComment()) {
			line->insertToken(0, "!");
		} else if (line->isBarline()) {
			line->insertToken(0, (std::string)*infile.token(i, 0));
		} else if (line->isData()) {
			ss.str(std::string());
			ss << data[i];
			if (ss.str() == null) {
				line->insertToken(0, ".");
			} else if (ss.str() == "") {
				line->insertToken(0, ".");
			} else {
				line->insertToken(0, ss.str());
			}
		} else{
			std::cerr << "!!strange error for line " << i+1 << ":\t" << line << std::endl;
		}
		if (recalcLine) {
			line->createLineFromTokens();
		}
	}
	return true;
}



//////////////////////////////
//
// HumdrumFileContent::appendDataSpine -- prepend a data spine
//     to the file.  Returns true if successful; false otherwise.
//
//     data == numeric or string data to print
//     null == if the data is converted to a string is equal to this
//             string then set the data spine content to a null token, ".".
//             default is ".".
//     exinterp == the exterp string to use.  Default is "**data".
//     recalcLine == boolean for whether or not to recalculate line string.
//                   Default is true;
//

template <class DATATYPE>
bool HumdrumFileContent::appendDataSpine(std::vector<DATATYPE> data,
		const std::string& null, const std::string& exinterp, bool recalcLine) {

	if ((int)data.size() != getLineCount()) {
		std::cerr << "DATA SIZE DOES NOT MATCH GETLINECOUNT " << std::endl;
		std::cerr << "DATA SIZE " << data.size() << "\tLINECOUNT ";
		std::cerr  << getLineCount() << std::endl;
		return false;
	}

	std::string ex;
	if (exinterp.find("**") == 0) {
		ex = exinterp;
	} else if (exinterp.find("*") == 0) {
		ex = "*" + exinterp;
	} else {
		ex = "**" + exinterp;
	}
	if (ex.size() <= 2) {
		ex += "data";
	}

	std::stringstream ss;
	HumdrumFileContent& infile = *this;
	HLp line;
	for (int i=0; i<infile.getLineCount(); i++) {
		line = infile.getLine(i);
		if (!line->hasSpines()) {
			continue;
		}
		if (line->isExclusive()) {
			line->appendToken(ex);
		} else if (line->isTerminator()) {
			line->appendToken("*-");
		} else if (line->isInterpretation()) {
			line->appendToken("*");
		} else if (line->isLocalComment()) {
			line->appendToken("!");
		} else if (line->isBarline()) {
			line->appendToken((std::string)*infile.token(i, 0));
		} else if (line->isData()) {
			ss.str(std::string());
			ss << data[i];
			if (ss.str() == null) {
				line->appendToken(".");
			} else if (ss.str() == "") {
				line->appendToken(".");
			} else {
				line->appendToken(ss.str());
			}
		} else{
			std::cerr << "!!strange error for line " << i+1 << ":\t" << line << std::endl;
		}
		if (recalcLine) {
			line->createLineFromTokens();
		}
	}
	return true;
}



//////////////////////////////
//
// HumdrumFileContent::insertDataSpineBefore -- prepend a data spine
//     to the file before the given spine.  Returns true if successful;
//     false otherwise.
//
//     nexttrack == track number to insert before.
//     data == numeric or string data to print
//     null == if the data is converted to a string is equal to this
//             string then set the data spine content to a null token, ".".
//             default is ".".
//     exinterp == the exterp string to use.  Default is "**data".
//     recalcLine == boolean for whether or not to recalculate line string.
//                   Default is true;
//

template <class DATATYPE>
bool HumdrumFileContent::insertDataSpineBefore(int nexttrack,
		std::vector<DATATYPE> data, const std::string& null, const std::string& exinterp,
		bool recalcLine) {

	if ((int)data.size() != getLineCount()) {
		std::cerr << "DATA SIZE DOES NOT MATCH GETLINECOUNT " << std::endl;
		std::cerr << "DATA SIZE " << data.size() << "\tLINECOUNT ";
		std::cerr  << getLineCount() << std::endl;
		return false;
	}

	std::string ex;
	if (exinterp.find("**") == 0) {
		ex = exinterp;
	} else if (exinterp.find("*") == 0) {
		ex = "*" + exinterp;
	} else {
		ex = "**" + exinterp;
	}
	if (ex.size() <= 2) {
		ex += "data";
	}

	std::stringstream ss;
	HumdrumFileContent& infile = *this;
	HLp line;
	int insertionField = -1;
	int track;
	for (int i=0; i<infile.getLineCount(); i++) {
		line = infile.getLine(i);
		if (!line->hasSpines()) {
			continue;
		}
		insertionField = -1;
		for (int j=0; j<line->getFieldCount(); j++) {
			track = line->token(j)->getTrack();
			if (track != nexttrack) {
				continue;
			}
			insertionField = j;
			break;
		}
		if (insertionField < 0) {
			return false;
		}

		if (line->isExclusive()) {
			line->insertToken(insertionField, ex);
		} else if (line->isTerminator()) {
			line->insertToken(insertionField, "*-");
		} else if (line->isInterpretation()) {
			line->insertToken(insertionField, "*");
		} else if (line->isLocalComment()) {
			line->insertToken(insertionField, "!");
		} else if (line->isBarline()) {
			line->insertToken(insertionField, (std::string)*infile.token(i, 0));
		} else if (line->isData()) {
			ss.str(std::string());
			ss << data[i];
			if (ss.str() == null) {
				line->insertToken(insertionField, ".");
			} else if (ss.str() == "") {
				line->insertToken(insertionField, ".");
			} else {
				line->insertToken(insertionField, ss.str());
			}
		} else{
			std::cerr << "!!strange error for line " << i+1 << ":\t" << line << std::endl;
		}
		if (recalcLine) {
			line->createLineFromTokens();
		}
	}
	return true;
}



//////////////////////////////
//
// HumdrumFileContent::insertDataSpineAfter -- appen a data spine
//     to the file after the given spine.  Returns true if successful;
//     false otherwise.
//
//     prevtrack == track number to insert after.
//     data == numeric or string data to print
//     null == if the data is converted to a string is equal to this
//             string then set the data spine content to a null token, ".".
//             default is ".".
//     exinterp == the exterp string to use.  Default is "**data".
//     recalcLine == boolean for whether or not to recalculate line string.
//                   Default is true;
//

template <class DATATYPE>
bool HumdrumFileContent::insertDataSpineAfter(int prevtrack,
		std::vector<DATATYPE> data, const std::string& null, const std::string& exinterp,
		bool recalcLine) {

	if ((int)data.size() != getLineCount()) {
		std::cerr << "DATA SIZE DOES NOT MATCH GETLINECOUNT " << std::endl;
		std::cerr << "DATA SIZE " << data.size() << "\tLINECOUNT ";
		std::cerr  << getLineCount() << std::endl;
		return false;
	}

	std::string ex;
	if (exinterp.find("**") == 0) {
		ex = exinterp;
	} else if (exinterp.find("*") == 0) {
		ex = "*" + exinterp;
	} else {
		ex = "**" + exinterp;
	}
	if (ex.size() <= 2) {
		ex += "data";
	}

	std::stringstream ss;
	HumdrumFileContent& infile = *this;
	HLp line;
	int insertionField = -1;
	int track;
	for (int i=0; i<infile.getLineCount(); i++) {
		line = infile.getLine(i);
		if (!line->hasSpines()) {
			continue;
		}
		insertionField = -1;
		for (int j = line->getFieldCount() - 1; j >= 0; j--) {
			track = line->token(j)->getTrack();
			if (track != prevtrack) {
				continue;
			}
			insertionField = j;
			break;
		}
		insertionField++;
		if (insertionField < 0) {
			return false;
		}

		if (line->isExclusive()) {
			line->insertToken(insertionField, ex);
		} else if (line->isTerminator()) {
			line->insertToken(insertionField, "*-");
		} else if (line->isInterpretation()) {
			line->insertToken(insertionField, "*");
		} else if (line->isLocalComment()) {
			line->insertToken(insertionField, "!");
		} else if (line->isBarline()) {
			line->insertToken(insertionField, (std::string)*infile.token(i, 0));
		} else if (line->isData()) {
			ss.str(std::string());
			ss << data[i];
			if (ss.str() == null) {
				line->insertToken(insertionField, ".");
			} else if (ss.str() == "") {
				line->insertToken(insertionField, ".");
			} else {
				line->insertToken(insertionField, ss.str());
			}
		} else{
			std::cerr << "!!strange error for line " << i+1 << ":\t" << line << std::endl;
		}
		if (recalcLine) {
			line->createLineFromTokens();
		}
	}
	return true;
}



#ifndef HUMDRUMFILE_PARENT
	#define HUMDRUMFILE_PARENT HumdrumFileContent
#endif

class HumdrumFile : public HUMDRUMFILE_PARENT {
	public:
		              HumdrumFile          (void);
		              HumdrumFile          (const std::string& filename);
		              HumdrumFile          (std::istream& filename);
		             ~HumdrumFile          ();

		std::ostream& printXml             (std::ostream& out = std::cout, int level = 0,
		                                    const std::string& indent = "\t");
		std::ostream& printXmlParameterInfo(std::ostream& out, int level,
		                                    const std::string& indent);
};



// Reference:     Beyond Midi, page 410.
#define E_muserec_note_regular       'N'
	//                                'A' --> use type E_muserec_note_regular
	//                                'B' --> use type E_muserec_note_regular
	//                                'C' --> use type E_muserec_note_regular
	//                                'D' --> use type E_muserec_note_regular
	//                                'E' --> use type E_muserec_note_regular
	//                                'F' --> use type E_muserec_note_regular
	//                                'G' --> use type E_muserec_note_regular
#define E_muserec_note_chord         'C'
#define E_muserec_note_cue           'c'
#define E_muserec_note_grace         'g'
#define E_muserec_note_grace_chord   'G'
#define E_muserec_print_suggestion   'P'
#define E_muserec_sound_directives   'S'
#define E_muserec_end                '/'
#define E_muserec_endtext            'T'
#define E_muserec_append             'a'
#define E_muserec_backspace          'b'
#define E_muserec_back               'b'
#define E_muserec_backward           'b'
#define E_muserec_figured_harmony    'f'
#define E_muserec_rest_invisible     'i'
#define E_muserec_forward            'i'
#define E_muserec_measure            'm'
#define E_muserec_rest               'r'
#define E_muserec_musical_attributes '$'
#define E_muserec_comment_toggle     '&'
#define E_muserec_comment_line       '@'
#define E_muserec_musical_directions '*'
#define E_muserec_copyright          '1'  // reserved for copyright notice
#define E_muserec_header_1           '1'  // reserved for copyright notice
#define E_muserec_header_2           '2'  // reserved for identification
#define E_muserec_id                 '2'  // reserved for identification
#define E_muserec_header_3           '3'  // reserved
#define E_muserec_header_4           '4'  // <date> <name of encoder>
#define E_muserec_encoder            '4'  // <date> <name of encoder>
#define E_muserec_header_5           '5'  // WK#:<work number> MV#:<mvmt num>
#define E_muserec_work_info          '5'  // WK#:<work number> MV#:<mvmt num>
#define E_muserec_header_6           '6'  // <source>
#define E_muserec_source             '6'  // <source>
#define E_muserec_header_7           '7'  // <work title>
#define E_muserec_work_title         '7'  // <work title>
#define E_muserec_header_8           '8'  // <movement title>
#define E_muserec_movement_title     '8'  // <movement title>
#define E_muserec_header_9           '9'  // <name of part>
#define E_muserec_header_part_name   '9'  // <name of part>
#define E_muserec_header_10          '0'  // misc designations
#define E_muserec_header_11          'A'  // group memberships
#define E_muserec_group_memberships  'A'  // group memberships
// multiple musered_head_12 lines can occur:
#define E_muserec_header_12          'B'  // <name1>: part <x> of <num in group>
#define E_muserec_group              'B'  // <name1>: part <x> of <num in group>
#define E_muserec_unknown            'U'  // unknown record type
#define E_muserec_empty              'E'  // nothing on line and not header
	                                       // or multi-line comment
#define E_muserec_deleted            'D'  // deleted line
// non-standard record types for MuseDataSet
#define E_muserec_filemarker         '+'
#define E_muserec_filename           'F'
#define E_musrec_header               1000
#define E_musrec_footer               2000


class MuseRecordBasic {
	public:
		                  MuseRecordBasic    (void);
		                  MuseRecordBasic    (const std::string& aLine, int index = -1);
		                  MuseRecordBasic    (MuseRecordBasic& aRecord);
		                 ~MuseRecordBasic    ();

		void              clear              (void);
		int               isEmpty            (void);
		void              cleanLineEnding    (void);
		std::string       extract            (int start, int stop);
		char&             getColumn          (int index);
		std::string       getColumns         (int startcol, int endcol);
		void              setColumns         (std::string& data, int startcol,
		                                      int endcol);
		int               getLength          (void) const;
		std::string       getLine            (void);
		int               getLineIndex       (void) { return m_lineindex; }
		void              setLineIndex       (int index);
		int               getLineNumber      (void) { return m_lineindex+1; }
		int               getType            (void) const;
		void              setTypeGraceNote   (void);
		void              setTypeGraceChordNote(void);
		void              setHeaderState     (int state);

		// Humdrum conversion variables
		void              setToken           (HTp token);
		HTp               getToken           (void);
		void              setVoice           (GridVoice* voice);
		GridVoice*        getVoice           (void);

		MuseRecordBasic&  operator=          (MuseRecordBasic& aRecord);
		MuseRecordBasic&  operator=          (MuseRecordBasic* aRecord);
		MuseRecordBasic&  operator=          (const std::string& aRecord);
		char&             operator[]         (int index);
		void              setLine            (const std::string& aString);
		void              setType            (int aType);
		void              shrink             (void);
		void              insertString       (int column, const std::string& strang);
		void              insertStringRight  (int column, const std::string& strang);
		void              setString          (std::string& strang);
		void              appendString       (const std::string& strang);
		void              appendInteger      (int value);
		void              appendRational     (HumNum& value);
		void              append             (const char* format, ...);

		// mark-up accessor functions:

		void              setAbsBeat         (HumNum value);
		void              setAbsBeat         (int topval, int botval = 1);
		HumNum            getAbsBeat         (void);

		void              setLineDuration    (HumNum value);
		void              setLineDuration    (int topval, int botval = 1);
		HumNum            getLineDuration    (void);

		void              setNoteDuration    (HumNum value);
		void              setNoteDuration    (int topval, int botval = 1);
		HumNum            getNoteDuration    (void);
		void              setRoundedBreve    (void);

		void              setMarkupPitch     (int aPitch);
		int               getMarkupPitch     (void);

		void              setLayer           (int layer);
		int               getLayer           (void);

		// tied note functions:
		int               isTied                  (void);
		int               getLastTiedNoteLineIndex(void);
		int               getNextTiedNoteLineIndex(void);
		void              setLastTiedNoteLineIndex(int index);
		void              setNextTiedNoteLineIndex(int index);

		std::string       getLayoutVis       (void);

		// boolean type fuctions:
		bool              isAnyNote          (void);
		bool              isAnyNoteOrRest    (void);
		bool              isAttributes       (void);
		bool              isBackup           (void);
		bool              isBarline          (void);
		bool              isBodyRecord       (void);
		bool              isChordGraceNote   (void);
		bool              isChordNote        (void);
		bool              isDirection        (void);
		bool              isAnyComment       (void);
		bool              isLineComment      (void);
		bool              isBlockComment     (void);
		bool              isCopyright        (void);
		bool              isCueNote          (void);
		bool              isEncoder          (void);
		bool              isFiguredHarmony   (void);
		bool              isGraceNote        (void);
		bool              isGroup            (void);
		bool              isGroupMembership  (void);
		bool              isHeaderRecord     (void);
		bool              isId               (void);
		bool              isMovementTitle    (void);
		bool              isPartName         (void);
		bool              isRegularNote      (void);
		bool              isAnyRest          (void);
		bool              isRegularRest      (void);
		bool              isInvisibleRest    (void);
		bool              isSource           (void);
		bool              isWorkInfo         (void);
		bool              isWorkTitle        (void);
		bool              hasTpq             (void);
		int               getTpq             (void);
		void              setTpq             (int value);
		static std::string musedataToUtf8    (std::string& input);

	protected:
		std::string       m_recordString;    // actual characters on line

		// mark-up data for the line:
		int               m_lineindex;       // index into original file
		int               m_type;            // category of MuseRecordBasic record
		HumNum            m_absbeat;         // dur in quarter notes from start
		HumNum            m_lineduration;    // duration of line
		HumNum            m_noteduration;    // duration of note

		int               m_b40pitch;        // base 40 pitch
		int               m_nexttiednote;    // line number of next note tied to
		                                     // this one (-1 if no tied note)
		int               m_lasttiednote;    // line number of previous note tied
		                                     // to this one (-1 if no tied note)
		int               m_roundBreve;
		int               m_header = -1;     // -1 = undefined, 0 = no, 1 = yes
		int               m_layer = 0;       // voice/layer (track info but may be analyzed)
		int               m_tpq = 0;         // ticks-per-quarter for durations
		std::string       m_graphicrecip;    // graphical duration of note/rest
		GridVoice*			m_voice = NULL;    // conversion structure that token is stored in.

	public:
		static std::string       trimSpaces         (std::string input);
};


std::ostream& operator<<(std::ostream& out, MuseRecordBasic& aRecord);
std::ostream& operator<<(std::ostream& out, MuseRecordBasic* aRecord);





class MuseRecord : public MuseRecordBasic {
	public:
		                  MuseRecord                  (void);
		                  MuseRecord                  (const std::string& aLine);
		                  MuseRecord                  (MuseRecord& aRecord);
		                 ~MuseRecord                  ();

		MuseRecord& operator=(MuseRecord& aRecord);

	//////////////////////////////
	// functions which work with regular note, cue note, and grace note records
	// (A..G, c, g)

		// columns 1 -- 5: pitch field information
		std::string      getNoteField                 (void);
		int              getOctave                    (void);
		std::string      getOctaveString              (void);
		int              getPitch                     (void);
		std::string      getPitchString               (void);
		int              getPitchClass                (void);
		std::string      getPitchClassString          (void);
		int              getAccidental                (void);
		std::string      getAccidentalString          (void);
		int              getBase40                    (void);
		void             setPitch                     (int base40, int chordnote = 0,
		                                               int gracenote = 0);
		void             setPitch                     (const std::string& pitchname);
		void             setPitchAtIndex              (int index,
		                                               const std::string& pitchname);
		void             setChordPitch                (const std::string& pitchname);
		void             setGracePitch                (const std::string& pitchname);
		void             setGraceChordPitch           (const std::string& pitchname);
		void             setCuePitch                  (const std::string& pitchname);
		void             setStemDown                  (void);
		void             setStemUp                    (void);

		// columns 6 -- 9: duration field information
		std::string      getTickDurationField         (void);
		std::string      getTickDurationString        (void);
		int              getTickDuration              (void);
		int              getLineTickDuration          (void);
		int              getNoteTickDuration          (void);
		std::string      getTieString                 (void);
		int              getTie                       (void);
		int              setTie                       (int hidden = 0);
		int              tieQ                         (void);
		int              getTicks                     (void);
		void             setTicks                     (int value);
		void             setBack                      (int value);
		void             setDots                      (int value);
		int              getDotCount                  (void);
		void             setNoteheadShape             (HumNum duration);
		void             setNoteheadShapeMensural     (HumNum duration);
		void             setNoteheadMaxima            (void);
		void             setNoteheadLong              (void);
		void             setNoteheadBreve             (void);
		void             setNoteheadBreveSquare       (void);
		void             setNoteheadBreveRound        (void);

		void             setNoteheadWhole             (void);
		void             setNoteheadHalf              (void);
		void             setNoteheadQuarter           (void);
		void             setNotehead8th               (void);
		void             setNotehead16th              (void);
		void             setNotehead32nd              (void);
		void             setNotehead64th              (void);
		void             setNotehead128th             (void);
		void             setNotehead256th             (void);

		void             setNoteheadBreveMensural     (void);
		void             setNoteheadWholeMensural     (void);
		void             setNoteheadHalfMensural      (void);
		void             setNoteheadQuarterMensural   (void);
		void             setNotehead8thMensural       (void);
		void             setNotehead16thMensural      (void);
		void             setNotehead32ndMensural      (void);
		void             setNotehead64thMensural      (void);
		void             setNotehead128thMensural     (void);
		void             setNotehead256thMensural     (void);

		// columns 10 -- 12 ---> blank

		// columns 13 -- 80: graphical and interpretive information

		// column 13: footnote flag
		std::string      getFootnoteFlagField         (void);
		std::string      getFootnoteFlagString        (void);
		int              getFootnoteFlag              (void);
		int              footnoteFlagQ                (void);

		// column 14: level number
		std::string      getLevelField                (void);
		std::string      getLevelString               (void);
		int              getLevel                     (void);
		int              levelQ                       (void);

		// column 15: track number
		std::string      getTrackField                (void);
		std::string      getTrackString               (void);
		int              getTrack                     (void);
		int              trackQ                       (void);

		// column 16 ---> blank

		// column 17: graphic note type
		std::string      getGraphicNoteTypeField      (void);
		std::string      getGraphicNoteTypeString     (void);
		int              getGraphicNoteType           (void);
		int              getGraphicNoteTypeSize       (void);
		int              graphicNoteTypeQ             (void);
		std::string      getGraphicRecip              (void);

		// column 18: dots of prolongation
		std::string      getProlongationField         (void);
		std::string      getProlongationString        (void);
		int              getProlongation              (void);
		std::string      getStringProlongation        (void);
		int              prolongationQ                (void);

		// column 19: actual notated accidentals
		std::string      getNotatedAccidentalField    (void);
		std::string      getNotatedAccidentalString   (void);
		int              getNotatedAccidental         (void);
		int              notatedAccidentalQ           (void);

		// columns 20 -- 22: time modification
		std::string      getTimeModificationField     (void);
		std::string      getTimeModification          (void);
		std::string      getTimeModificationLeftField (void);
		std::string      getTimeModificationLeftString(void);
		int              getTimeModificationLeft      (void);
		std::string      getTimeModificationRightField(void);
		std::string      getTimeModificationRightString(void);
		int              getTimeModificationRight     (void);
		int              timeModificationQ            (void);
		int              timeModificationLeftQ        (void);
		int              timeModificationRightQ       (void);

		// column 23
		std::string      getStemDirectionField        (void);
		std::string      getStemDirectionString       (void);
		int              getStemDirection             (void);
		int              stemDirectionQ               (void);

		// column 24
		std::string      getStaffField                (void);
		std::string      getStaffString               (void);
		int              getStaff                     (void);
		int              staffQ                       (void);
		
		// column 25 ---> blank

		// columns 26 - 31: beam codes
		std::string      getBeamField                 (void);
		int              beamQ                        (void);
		char             getBeam8                     (void);
		char             getBeam16                    (void);
		char             getBeam32                    (void);
		char             getBeam64                    (void);
		char             getBeam128                   (void);
		char             getBeam256                   (void);
		int              beam8Q                       (void);
		int              beam16Q                      (void);
		int              beam32Q                      (void);
		int              beam64Q                      (void);
		int              beam128Q                     (void);
		int              beam256Q                     (void);
		std::string      getKernBeamStyle             (void);
		void             setBeamInfo                  (std::string& strang);

		// columns 32 -- 43: additional notation
		std::string      getAdditionalNotationsField  (void);
		int              additionalNotationsQ         (void);
		int              getAddCount                  (void);
		std::string      getAddItem                   (int elementIndex);
		int              addAdditionalNotation        (char symbol);
		int              addAdditionalNotation        (const std::string& symbol);
		int              getAddItemLevel              (int elementIndex);
		std::string      getEditorialLevels           (void);
		int              addEditorialLevelQ           (void);
		//  protected:   getAddElementIndex
		int              findField                    (const std::string& key);
		int              findField                    (char key, int mincol,
		                                               int maxcol);
		// int           getNotationLevel
		int              getSlurStartColumn           (void);
		std::string      getSlurParameterRegion       (void);
		void             getSlurInfo                  (std::string& slurstarts,
		                                               std::string& slurends);

		// columns 44 -- 80: text underlay
		std::string      getTextUnderlayField         (void);
		int              textUnderlayQ                (void);
		int              getVerseCount                (void);
		std::string      getVerse                     (int index);
		std::string      getVerseUtf8                 (int index);

		// general functions for note records:
		std::string      getKernNoteStyle             (int beams = 0, int stems = 0);
		std::string      getKernNoteAccents           (void);


	//////////////////////////////
	// functions which work with basso continuo figuration records ('f'):

		// column 2: number of figure fields
		std::string      getFigureCountField          (void);
		std::string      getFigureCountString         (void);
		int              getFigureCount               (void);

		// columns 3 -- 5 ---> blank
		
		// columns 6 -- 8: figure division pointer advancement (duration)
		std::string      getFigurePointerField        (void);
		int              figurePointerQ               (void);
		// same as note records: getDuration

		// columns 9 -- 12 ---> blank

		// columns 13 -- 15: footnote and level information
		// column 13 --> footnote: uses same functions as note records in col 13.
		// column 14 --> level: uses same functions as note records on column 14.
		// column 15 ---> blank

		// columns 17 -- 80: figure fields
		std::string      getFigureFields              (void);
		std::string      getFigureString              (void);
		int              figureFieldsQ                (void);
		std::string      getFigure                    (int index = 0);


	//////////////////////////////
	// functions which work with combined records ('b', 'i'):


	//////////////////////////////
	// functions which work with measure records ('m'):

		// columns 1 -- 7: measure style information
		std::string      getMeasureTypeField          (void);

		// columns 9 -- 12: measure number (left justified)
		std::string      getMeasureNumberField        (void);
		std::string      getMeasureNumberString       (void);
		int              getMeasureNumber             (void);
		int              measureNumberQ               (void);

		// columns 17 -- 80: measure flags
		std::string      getMeasureFlagsString        (void);
		int              measureFermataQ              (void);
		int              measureFlagQ                 (const std::string& key);
		void             addMeasureFlag               (const std::string& strang);

		// general functions for measure records:
		std::string      getKernMeasureStyle          (void);


	//////////////////////////////
	// functions which work with musical attributes records ('$'):

		std::string      getAttributes                (void);
		void             getAttributeMap              (std::map<std::string, std::string>& amap);
		int              attributeQ                   (const std::string& attribute);
		int              getAttributeInt              (char attribute);
		int              getAttributeField            (std::string& output, const std::string& attribute);

	//////////////////////////////
	// functions which work with musical direction records ('$'):

		// columns 17-18: type of direction
		std::string      getDirectionTypeField        (void);
		std::string      getDirectionTypeString       (void);
		bool             isTextDirection              (void);
		bool             isHairpin                    (void);
		bool             isHairpinStart               (void);
		bool             isHairpinStop                (void);
		bool             isDashStart                  (void);
		bool             isDashStop                   (void);
		bool             isPedalStart                 (void);
		bool             isPedalEnd                   (void);
		bool             isRehearsal                  (void);
		bool             isOctaveUpStart              (void);
		bool             isOctaveDownStart            (void);
		bool             isOctaveStop                 (void);

		std::string      getDirectionText             (void);
		std::string      getTextDirection             (void) { return getDirectionText(); }

	//
	//////////////////////////////

		std::string      getKernRestStyle             (void);

	protected:
		void             allowNotesOnly               (const std::string& functionName);
		void             allowNotesAndRestsOnly       (const std::string& functionName);
		void             allowMeasuresOnly            (const std::string& functioName);
		void             allowFigurationOnly          (const std::string& functioName);
		void             allowFigurationAndNotesOnly  (const std::string& functioName);
		void             allowDirectionsOnly          (const std::string& functioName);
		int              getAddElementIndex           (int& index, std::string& output,
		                                               const std::string& input);
		void             zerase                       (std::string& inout, int num);
};




// A MuseEventSet is a timestamp and then a list of pointers to all
// lines in the original file that occur at that time.
// The MuseData class contains a variable called "sequence" which is
// a list of MuseEventSet object pointers which are sorted by time.

class MuseEventSet {
	public:
		                   MuseEventSet       (void);
		                   MuseEventSet       (const MuseEventSet& aSet);
		                   MuseEventSet       (HumNum atime);
		                  ~MuseEventSet       ()     { clear(); }

		void               clear              (void);
		void               setTime            (HumNum abstime);
		HumNum             getTime            (void);
		void               appendRecord       (MuseRecord* arecord);
		MuseRecord&        operator[]         (int index);
		MuseEventSet       operator=          (MuseEventSet& anevent);
		int                getEventCount      (void);

	protected:
		HumNum     absbeat;              // starting time of events
		std::vector<MuseRecord*> events; // list of events on absbeat
};



class MuseData {
	public:
		                  MuseData            (void);
		                  MuseData            (MuseData& input);
		                 ~MuseData            ();

		void              setFilename         (const std::string& filename);
		std::string       getFilename         (void);
		std::string       getPartName         (void);
		int               isMember            (const std::string& mstring);
		int               getMembershipPartNumber(const std::string& mstring);
		void              selectMembership    (const std::string& selectstring);
		MuseData&         operator=           (MuseData& input);
		int               getLineCount        (void);
		int               getNumLines         (void) { return getLineCount(); }
		MuseRecord&       last                (void);
		int               isEmpty             (void);
		int               append              (MuseRecord& arecord);
		int               append              (MuseData& musedata);
		int               append              (std::string& charstring);
		void              insert              (int index, MuseRecord& arecord);
		void              clear               (void);
		int               getInitialTpq       (void);

		int               read                (std::istream& input);
		int               readString          (const std::string& filename);
		int               readFile            (const std::string& filename);
		void              analyzeLayers       (void);
		int               analyzeLayersInMeasure(int startindex);

		// aliases for access to MuseRecord objects based on line indexes:
		std::string       getLine             (int index);

		bool              isCopyright         (int index);
		bool              isEncoder           (int index);
		bool              isId                (int index);
		bool              isMovementTitle     (int index);
		bool              isAnyNote           (int index);
		bool              isRegularNote       (int index);
		bool              isPartName          (int index);
		bool              isSource            (int index);
		bool              isWorkInfo          (int index);
		bool              isWorkTitle         (int index);
		bool              isHeaderRecord      (int index);
		bool              isBodyRecord        (int index);

		// header information
		std::string       getComposer         (void);
		std::string       getComposerDate     (void);
		std::string       getCopyright        (void);
		std::string       getEncoder          (void);
		std::string       getEncoderDate      (void);
		std::string       getEncoderName      (void);
		std::string       getId               (void);
		std::string       getMovementTitle    (void);
		std::string       getSource           (void);
		std::string       getWorkInfo         (void);
		std::string       getWorkTitle        (void);
		std::string       getOpus             (void);
		std::string       getNumber           (void);
		std::string       getMovementNumber   (void);

		// additional mark-up analysis functions for post-processing:
		void              doAnalyses          (void);
		void              analyzeType         (void);
		void              analyzeRhythm       (void);
		void              analyzeTies         (void);
		void              analyzePitch        (void);
		void              analyzeTpq          (void);

		// line-based (file-order indexing) accessor functions:
		MuseRecord&       operator[]          (int lindex);
		MuseRecord&       getRecord           (int lindex);
		HumNum            getTiedDuration     (int lindex);

		HumNum            getAbsBeat         (int lindex);
		HumNum            getFileDuration    (void);

		int               getLineTickDuration (int lindex);

		// event-based (time-order indexing) accessor functions:
		MuseEventSet&     getEvent            (int eindex);
		int               getEventCount       (void);
		HumNum            getEventTime        (int eindex);
		MuseRecord&       getRecord           (int eindex, int erecord);
		int               getLineIndex        (int eindex, int erecord);
		HumNum            getLineDuration     (int eindex, int erecord);
		HumNum            getNoteDuration     (int eindex, int erecord);
		int               getLastTiedNoteLineIndex(int eindex, int erecord);
		int               getNextTiedNoteLineIndex(int eindex, int erecord);
		HumNum            getTiedDuration     (int eindex, int erecord);
		int               getType             (int eindex, int erecord);
		void              cleanLineEndings    (void);
		std::string       getError            (void);
		bool              hasError            (void);


	private:
		std::vector<MuseRecord*>    m_data;
		std::vector<MuseEventSet*>  m_sequence;
		std::string                 m_name;
		std::string                 m_error;

	protected:
		void              clearError          (void);
		void              setError            (const std::string& error);
		void              processTie          (int eventindex, int recordindex,
		                                       int lastindex);
		int               searchForPitch      (int eventindex, int b40,
		                                       int track);
		int               getNextEventIndex   (int startindex,
		                                       HumNum target);
		void              constructTimeSequence(void);
		void              insertEventBackwards (HumNum atime,
		                                        MuseRecord* arecord);
		int               getPartNameIndex    (void);
		std::string       getPartName         (int index);
		std::string       trimSpaces          (std::string);
		void              assignHeaderBodyState(void);
};


std::ostream& operator<<(std::ostream& out, MuseData& musedata);




class MuseDataSet {
	public:
		                  MuseDataSet         (void);
		                  MuseDataSet         (MuseDataSet& input);
		                 ~MuseDataSet         () { clear(); }

		void              clear               (void);
		int               readPartFile        (const std::string& filename);
		int               readPartString      (const std::string& data);
		int               readPart            (std::istream& input);
		int               readFile            (const std::string& filename);
		int               readString          (const std::string& data);
		int               read                (std::istream& input);
		MuseData&         operator[]          (int index);
		int               getPartCount        (void);
		void              deletePart          (int index);
		void              cleanLineEndings    (void);

		std::string       getError            (void);
		bool              hasError            (void);
		void              clearError          (void);

	private:
		std::vector<MuseData*>  m_part;
		std::string             m_error;

	protected:
		int               appendPart          (MuseData* musedata);
		void              analyzeSetType      (std::vector<int>& types,
		                                       std::vector<std::string>& lines);
		void              analyzePartSegments (std::vector<int>& startindex,
		                                       std::vector<int>& stopindex,
		                                       std::vector<std::string>& lines);
		void              setError            (const std::string& error);

};


std::ostream& operator<<(std::ostream& out, MuseDataSet& musedata);



#define GRIDREST NAN

class NoteGrid;


class NoteCell {
	public:
		       NoteCell             (NoteGrid* owner, HTp token);
		      ~NoteCell             (void) { clear();                    }

		double getSgnDiatonicPitch  (void) { return m_b7;                }
		double getSgnMidiPitch      (void) { return m_b12;               }
		double getSgnBase40Pitch    (void) { return m_b40;               }
		double getSgnAccidental     (void) { return m_accidental;        }

		double getSgnDiatonicPitchClass(void);
		double getAbsDiatonicPitchClass(void);

		double getSgnBase40PitchClass(void);
		double getAbsBase40PitchClass(void);

		double getAbsDiatonicPitch  (void) { return fabs(m_b7);          }
		double getAbsMidiPitch      (void) { return fabs(m_b12);         }
		double getAbsBase40Pitch    (void) { return fabs(m_b40);         }
		double getAbsAccidental     (void) { return fabs(m_accidental);  }

		HTp    getToken             (void) { return m_token;             }
		int    getNextAttackIndex   (void) { return m_nextAttackIndex;   }
		int    getPrevAttackIndex   (void) { return m_prevAttackIndex;   }
		int    getCurrAttackIndex   (void) { return m_currAttackIndex;   }
		int    getSliceIndex        (void) { return m_timeslice;         }
		int    getVoiceIndex        (void) { return m_voice;             }

		bool   isAttack             (void);
		bool   isRest               (void);
		bool   isSustained          (void);

		std::string getAbsKernPitch (void);
		std::string getSgnKernPitch (void);

		double operator-            (NoteCell& B);
		double operator-            (int B);

		int    getLineIndex         (void);
		int    getFieldIndex        (void);
		std::ostream& printNoteInfo (std::ostream& out);
		double getDiatonicIntervalToNextAttack      (void);
		double getDiatonicIntervalFromPreviousAttack(void);
		double getMetricLevel       (void);
		HumNum getDurationFromStart (void);
		HumNum getDuration          (void);
		void   setMeter             (int topval, HumNum botval);
		int    getMeterTop          (void);
		HumNum getMeterBottom       (void);

		std::vector<HTp> m_tiedtokens;  // list of tied notes/rests after note attack

	protected:
		void clear                  (void);
		void calculateNumericPitches(void);
		void setVoiceIndex          (int index) { m_voice = index;           }
		void setSliceIndex          (int index) { m_timeslice = index;       }
		void setNextAttackIndex     (int index) { m_nextAttackIndex = index; }
		void setPrevAttackIndex     (int index) { m_prevAttackIndex = index; }
		void setCurrAttackIndex     (int index) { m_currAttackIndex = index; }

	private:
		NoteGrid* m_owner; // the NoteGrid to which this cell belongs.
		HTp m_token;       // pointer to the note in the origina Humdrum file.
		int m_voice;       // index of the voice in the score the note belongs
		                   // 0=bottom voice (HumdrumFile ordering of parts)
		                   // column in NoteGrid.
		int m_timeslice;   // index for the row in NoteGrid.

		double m_b7;         // diatonic note number; NaN=rest; negative=sustain.
		double m_b12;        // MIDI note number; NaN=rest; negative=sustain.
		double m_b40;        // base-40 note number; NaN=rest; negative=sustain.
		double m_accidental; // chromatic alteration of a diatonic pitch.
		                     // NaN=no accidental.
		int m_nextAttackIndex; // index to next note attack (or rest),
		                       // -1 for undefined (interpred as rest).
		int m_prevAttackIndex; // index to previous note attack.
		int m_currAttackIndex; // index to current note attack (useful for
		                       // finding the start of a sustained note.
		int m_metertop = 0;    // top number of prevailing meter signature
		HumNum m_meterbot = 0; // bottom number of prevailing meter signature

	friend NoteGrid;
};



class NoteGrid {
	public:
		           NoteGrid              (void) { }
		           NoteGrid              (HumdrumFile& infile);
		          ~NoteGrid              ();

		void       clear                 (void);

		bool       load                  (HumdrumFile& infile);
		NoteCell*  cell                  (int voiceindex, int sliceindex);
		int        getVoiceCount         (void);
		int        getSliceCount         (void);
		int        getLineIndex          (int sindex);
		int        getFieldIndex         (int vindex);

		void       printDiatonicGrid     (ostream& out);
		void       printMidiGrid         (ostream& out);
		void       printBase40Grid       (ostream& out);
		void       printRawGrid          (ostream& out);
		void       printKernGrid         (ostream& out);

		double     getSgnDiatonicPitch   (int vindex, int sindex);
		double     getSgnMidiPitch       (int vindex, int sindex);
		double     getSgnBase40Pitch     (int vindex, int sindex);
		string     getSgnKernPitch       (int vindex, int sindex);

		double     getAbsDiatonicPitch   (int vindex, int sindex);
		double     getAbsMidiPitch       (int vindex, int sindex);
		double     getAbsBase40Pitch     (int vindex, int sindex);
		string     getAbsKernPitch       (int vindex, int sindex);

		bool       isRest                (int vindex, int sindex);
		bool       isSustained           (int vindex, int sindex);
		bool       isAttack              (int vindex, int sindex);

		HTp        getToken              (int vindex, int sindex);

		int        getPrevAttackDiatonic (int vindex, int sindex);
		int        getNextAttackDiatonic (int vindex, int sindex);

		void       printGridInfo         (ostream& out);
		void       printVoiceInfo        (ostream& out, int vindex);

		void       getNoteAndRestAttacks (vector<NoteCell*>& attacks, int vindex);
		double     getMetricLevel        (int sindex);
		HumNum     getNoteDuration       (int vindex, int sindex);

	protected:
		void       buildAttackIndexes    (void);
		void       buildAttackIndex      (int vindex);

	private:
		vector<vector<NoteCell*> > m_grid;
		vector<HTp>                m_kernspines;
		vector<double>             m_metriclevels;
		HumdrumFile*               m_infile;
};



class Convert {
	public:

		// Rhythm processing, defined in Convert-rhythm.cpp
		static HumNum  recipToDuration      (const std::string& recip,
		                                     HumNum scale = 4,
		                                     const std::string& separator = " ");
		static HumNum  recipToDuration      (std::string* recip,
		                                     HumNum scale = 4,
		                                     const std::string& separator = " ");
		static HumNum  recipToDurationIgnoreGrace(const std::string& recip,
		                                     HumNum scale = 4,
		                                     const std::string& separator = " ");
		static HumNum  recipToDurationIgnoreGrace(std::string* recip,
		                                     HumNum scale = 4,
		                                     const std::string& separator = " ");
		static HumNum  recipToDurationNoDots(const std::string& recip,
		                                     HumNum scale = 4,
		                                     const std::string& separator = " ");
		static HumNum  recipToDurationNoDots(std::string* recip,
		                                     HumNum scale = 4,
		                                     const std::string& separator = " ");
		static std::string  durationToRecip      (HumNum duration,
		                                     HumNum scale = HumNum(1,4));
		static std::string  durationFloatToRecip (double duration,
		                                     HumNum scale = HumNum(1,4));
		static HumNum timeSigToDurationInQuarter(HTp token);

		// Pitch processing, defined in Convert-pitch.cpp
		static std::string  base40ToKern    (int b40);
		static int     base40ToAccidental   (int b40);
		static int     base40ToDiatonic     (int b40);
		static int     base40ToMidiNoteNumber(int b40);
		static std::string  base40ToIntervalAbbr (int b40);
		static int     kernToOctaveNumber   (const std::string& kerndata);
		static int     kernToOctaveNumber   (HTp token)
				{ return kernToOctaveNumber((std::string)*token); }
		static int     kernToAccidentalCount(const std::string& kerndata);
		static int     kernToAccidentalCount(HTp token)
				{ return kernToAccidentalCount((std::string)*token); }

      static int     kernToStaffLocation  (HTp token, HTp clef = NULL);
      static int     kernToStaffLocation  (HTp token, const std::string& clef);
      static int     kernToStaffLocation  (const std::string& token, const std::string& clef = "");

		static int     kernToDiatonicPC     (const std::string& kerndata);
		static int     kernToDiatonicPC     (HTp token)
				{ return kernToDiatonicPC     ((std::string)*token); }
		static char    kernToDiatonicUC     (const std::string& kerndata);
		static int     kernToDiatonicUC     (HTp token)
				{ return kernToDiatonicUC     ((std::string)*token); }
		static char    kernToDiatonicLC     (const std::string& kerndata);
		static int     kernToDiatonicLC     (HTp token)
				{ return kernToDiatonicLC     ((std::string)*token); }
		static int     kernToBase40PC       (const std::string& kerndata);
		static int     kernToBase40PC       (HTp token)
				{ return kernToBase40PC       ((std::string)*token); }
		static int     kernToBase12PC       (const std::string& kerndata);
		static int     kernToBase12PC       (HTp token)
				{ return kernToBase12PC       ((std::string)*token); }
		static int     kernToBase7PC        (const std::string& kerndata) {
		                                     return kernToDiatonicPC(kerndata); }
		static int     kernToBase7PC        (HTp token)
				{ return kernToBase7PC        ((std::string)*token); }
		static int     kernToBase40         (const std::string& kerndata);
		static int     kernToBase40         (HTp token)
				{ return kernToBase40         ((std::string)*token); }
		static int     kernToBase12         (const std::string& kerndata);
		static int     kernToBase12         (HTp token)
				{ return kernToBase12         ((std::string)*token); }
		static int     kernToBase7          (const std::string& kerndata);
		static int     kernToBase7          (HTp token)
				{ return kernToBase7          ((std::string)*token); }
		static int     kernToMidiNoteNumber (const std::string& kerndata);
		static int     kernToMidiNoteNumber(HTp token)
				{ return kernToMidiNoteNumber((std::string)*token); }
		static std::string  kernToScientificPitch(const std::string& kerndata,
		                                     std::string flat = "b",
		                                     std::string sharp = "#",
		                                     std::string separator = "");
		static std::string  kernToSciPitch  (const std::string& kerndata,
		      										 std::string flat = "b",
		                                     std::string sharp = "#",
		                                     std::string separator = "")
	       { return kernToScientificPitch(kerndata, flat, sharp, separator); }
		static std::string  kernToSP        (const std::string& kerndata,
		                                     std::string flat = "b",
		                                     std::string sharp = "#",
		                                     std::string separator = "")
		      { return kernToScientificPitch(kerndata, flat, sharp, separator); }
		static int     pitchToWbh           (int dpc, int acc, int octave,
		                                     int maxacc);
		static void    wbhToPitch           (int& dpc, int& acc, int& octave,
		                                     int maxacc, int wbh);
		static int     kernClefToBaseline   (const std::string& input);
		static int     kernClefToBaseline   (HTp input);
		static std::string  base40ToTrans   (int base40);
		static int     transToBase40        (const std::string& input);
		static int     base40IntervalToLineOfFifths(int trans);
		static std::string  keyNumberToKern (int number);
		static int     base7ToBase40        (int base7);
		static int     base40IntervalToDiatonic(int base40interval);


		// **mens, white mensual notation, defiend in Convert-mens.cpp
		static bool    isMensRest           (const std::string& mensdata);
		static bool    isMensNote           (const std::string& mensdata);
		static bool    hasLigatureBegin     (const std::string& mensdata);
		static bool    hasRectaLigatureBegin(const std::string& mensdata);
		static bool    hasObliquaLigatureBegin(const std::string& mensdata);
		static bool    hasLigatureEnd       (const std::string& mensdata);
		static bool    hasRectaLigatureEnd  (const std::string& mensdata);
		static bool    hasObliquaLigatureEnd(const std::string& mensdata);
		static bool    getMensStemDirection (const std::string& mensdata);
		static HumNum  mensToDuration       (const std::string& mensdata,
		                                     HumNum scale = 4,
		                                     const std::string& separator = " ");
		static std::string  mensToRecip          (const std::string& mensdata,
		                                     HumNum scale = 4,
		                                     const std::string& separator = " ");
		static HumNum  mensToDurationNoDots(const std::string& mensdata,
		                                     HumNum scale = 4,
		                                     const std::string& separator = " ");

		// MuseData conversions in Convert-musedata.cpp
      static int       museToBase40        (const std::string& pitchString);
      static std::string musePitchToKernPitch(const std::string& museInput);
		static std::string museClefToKernClef(const std::string& mclef);
		static std::string museKeySigToKernKeySig(const std::string& mkeysig);
		static std::string museTimeSigToKernTimeSig(const std::string& mtimesig);
		static std::string museMeterSigToKernMeterSig(const std::string& mtimesig);
		static std::string museFiguredBassToKernFiguredBass(const std::string& mfb);

		// Harmony processing, defined in Convert-harmony.cpp
		static std::vector<int> minorHScaleBase40(void);
		static std::vector<int> majorScaleBase40 (void);
		static int         keyToInversion   (const std::string& harm);
		static int         keyToBase40      (const std::string& key);
		static std::vector<int> harmToBase40     (HTp harm, const std::string& key) {
		                                        return harmToBase40(*harm, key); }
		static std::vector<int> harmToBase40     (HTp harm, HTp key) {
		                                        return harmToBase40(*harm, *key); }
		static std::vector<int> harmToBase40     (const std::string& harm, const std::string& key);
		static std::vector<int> harmToBase40     (const std::string& harm, int keyroot, int keymode);
		static void        makeAdjustedKeyRootAndMode(const std::string& secondary,
		                                     int& keyroot, int& keymode);
		static int         chromaticAlteration(const std::string& content);

		// data-type specific (other than pitch/rhythm),
		// defined in Convert-kern.cpp
		static bool isKernRest              (const std::string& kerndata);
		static bool isKernNote              (const std::string& kerndata);
		static bool isKernNoteAttack        (const std::string& kerndata);
		static bool hasKernSlurStart        (const std::string& kerndata);
		static bool hasKernSlurEnd          (const std::string& kerndata);
		static bool hasKernPhraseStart      (const std::string& kerndata);
		static bool hasKernPhraseEnd        (const std::string& kerndata);
		static int  getKernSlurStartElisionLevel(const std::string& kerndata, int index);
		static int  getKernSlurEndElisionLevel  (const std::string& kerndata, int index);
		static int  getKernPhraseStartElisionLevel(const std::string& kerndata, int index);
		static int  getKernPhraseEndElisionLevel(const std::string& kerndata, int index);
		static char hasKernStemDirection    (const std::string& kerndata);

		static bool isKernSecondaryTiedNote (const std::string& kerndata);
		static std::string getKernPitchAttributes(const std::string& kerndata);

		// String processing, defined in Convert-string.cpp
		static std::vector<std::string> splitString   (const std::string& data,
		                                     char separator = ' ');
		static void    replaceOccurrences   (std::string& source,
		                                     const std::string& search,
		                                     const std::string& replace);
		static std::string  repeatString         (const std::string& pattern, int count);
		static std::string  encodeXml            (const std::string& input);
		static std::string  getHumNumAttributes  (const HumNum& num);
		static std::string  trimWhiteSpace       (const std::string& input);
		static bool    startsWith           (const std::string& input,
		                                     const std::string& searchstring);
		static bool    contains(const std::string& input, const std::string& pattern);
		static bool    contains(const std::string& input, char pattern);
		static bool    contains(std::string* input, const std::string& pattern);
		static bool    contains(std::string* input, char pattern);
		static void    makeBooleanTrackList(std::vector<bool>& spinelist,
		                                     const std::string& spinestring,
		                                     int maxtrack);
		static std::vector<int> extractIntegerList(const std::string& input, int maximum);
		// private functions for extractIntegerList:
		static void processSegmentEntry(std::vector<int>& field, const std::string& astring, int maximum);
		static void removeDollarsFromString(std::string& buffer, int maximum);

		// Mathematical processing, defined in Convert-math.cpp
		static int     getLcm               (const std::vector<int>& numbers);
		static int     getGcd               (int a, int b);
		static void    primeFactors         (std::vector<int>& output, int n);
		static double  nearIntQuantize      (double value,
		                                    double delta = 0.00001);
		static double  significantDigits    (double value, int digits);
		static bool    isNaN                (double value);
		static bool    isPowerOfTwo         (int value);
		static double  pearsonCorrelation   (const std::vector<double> &x, const std::vector<double> &y);
		static double  standardDeviation    (const std::vector<double>& x);
		static double  standardDeviationSample(const std::vector<double>& x);
		static double  mean                 (const std::vector<double>& x);
		static int     romanNumeralToInteger(const std::string& roman);
		static double  coefficientOfVariationSample(const std::vector<double>& x);
		static double  coefficientOfVariationPopulation(const std::vector<double>& x);
		static double  nPvi                 (const std::vector<double>& x);

		// Reference record functions defined in Convert-reference.cpp
		static std::string getReferenceKeyMeaning(HTp token);
		static std::string getReferenceKeyMeaning(const std::string& token);
		static std::string getLanguageName(const std::string& abbreviation);
};



// SliceType is a list of various Humdrum line types.  Groupings are
// segmented by categories which are prefixed with an underscore.
// For example Notes are in the _Duration group, since they have
// non-zero durations.  Notes and Gracenotes are in the _Data group.
// The indentation shows the various types of groups.
//

enum class SliceType {
				Notes = 1,
			_Duration,
				GraceNotes,
		_Data,
			Measures,
		_Measure,
				Stria,
				Clefs,
				Transpositions,
				KeyDesignations,
				KeySigs,
				TimeSigs,
				MeterSigs,
				Tempos,
				Labels,
				LabelAbbrs,
				Ottavas,
			_RegularInterpretation,
				Exclusives,
				Terminators,
				Manipulators,
			_Manipulator,
		_Interpretation,
			Layouts,
			LocalComments,
	_Spined,
		GlobalComments,
		GlobalLayouts,
		ReferenceRecords,
	_Other,
		Invalid
};


// MeasureType is a list of the style types for a measure (ending type for now)

enum class MeasureStyle {
	Invisible,
	Plain,
	RepeatBackward,
	RepeatForward,
	RepeatBoth,
	Double,
	Final
};



class MxmlMeasure;
class MxmlEvent;

class MxmlPart {
	public:
		              MxmlPart             (void);
		             ~MxmlPart             ();
		void          clear                (void);
		void          enableStems          (void);
		bool          readPart             (const string& id, xml_node partdef,
		                                    xml_node part);
		bool          addMeasure           (xml_node mel);
		bool          addMeasure           (xpath_node mel);
		int           getMeasureCount      (void) const;
		MxmlMeasure*  getMeasure           (int index) const;
		long          getQTicks            (void) const;
		int           setQTicks            (long value);
	   MxmlMeasure*  getPreviousMeasure   (MxmlMeasure* measure) const;
		HumNum        getDuration          (void) const;
		void          allocateSortedEvents (void);
		void          setPartNumber        (int number);
		int           getPartNumber        (void) const;
		int           getPartIndex         (void) const;
		int           getStaffCount        (void) const;
		int           getVerseCount        (void) const;
		int           getVerseCount        (int staffindex) const;
		string        getCaesura           (void) const;
		int           getHarmonyCount      (void) const;
		void          trackStaffVoices     (int staffnum, int voicenum);
		void          printStaffVoiceInfo  (void);
		void          prepareVoiceMapping  (void);
		int           getVoiceIndex        (int voicenum);
		int           getStaffIndex        (int voicenum);
		bool          hasEditorialAccidental(void) const;
		bool          hasDynamics          (void) const;
		bool          hasFiguredBass       (void) const;
		void          parsePartInfo        (xml_node partdeclaration);
		string        getPartName          (void) const;
		string        getPartAbbr          (void) const;
		string        cleanSpaces          (const string& input);
		bool          hasOrnaments         (void) const;


	private:
		void          receiveStaffNumberFromChild (int staffnum, int voicenum);
		void          receiveVerseCount           (int count);
		void          receiveVerseCount           (int staffnum, int count);
		void          receiveHarmonyCount         (int count);
		void          receiveEditorialAccidental  (void);
		void          receiveDynamic              (void);
		void          receiveFiguredBass          (void);
		void          receiveCaesura              (const string& letter);
		void          receiveOrnament             (void);

	protected:
		vector<MxmlMeasure*> m_measures;
		vector<long>         m_qtick;
		int                  m_partnum;
		int                  m_maxstaff;
		vector<int>          m_verseCount;
		int                  m_harmonyCount;
		bool                 m_editorialAccidental;
		bool                 m_stems = false;
		bool                 m_has_dynamics = false;
		bool                 m_has_figured_bass = false;
		string               m_partname;
		string               m_partabbr;
		string               m_caesura;
		bool                 m_hasOrnaments = false;

		// m_staffvoicehist: counts of staff and voice numbers.
		// staff=0 is used for items such as measures.
		// voice=0 is used for nonduration items such as harmony.
		vector<vector<int> > m_staffvoicehist;
	 	vector<pair<int, int> > m_voicemapping; // voicenum -> (staff, voiceindex)

	friend MxmlMeasure;
	friend MxmlEvent;

};



class GridSide {
	public:
		GridSide(void);
		~GridSide();

		int   getVerseCount     (void);
		HTp   getVerse          (int index);
		void  setVerse          (int index, HTp token);
		void  setVerse          (int index, const std::string& token);

		int   getHarmonyCount   (void);
		void  setHarmony        (HTp token);
		void  setHarmony        (const std::string& token);
		void  detachHarmony     (void);
		HTp   getHarmony        (void);

		int   getDynamicsCount  (void);
		void  setDynamics       (HTp token);
		void  setDynamics       (const std::string& token);
		void  detachDynamics    (void);
		HTp   getDynamics       (void);

		int   getFiguredBassCount (void);
		void  setFiguredBass      (HTp token);
		void  setFiguredBass      (const std::string& token);
		void  detachFiguredBass   (void);
		HTp   getFiguredBass      (void);

	private:
		std::vector<HumdrumToken*> m_verses;
		HumdrumToken* m_dynamics = NULL;
		HumdrumToken* m_figured_bass = NULL;
		HumdrumToken* m_harmony = NULL;
};

std::ostream& operator<<(std::ostream& output, GridSide* side);


class GridStaff : public std::vector<GridVoice*>, public GridSide {
	public:
		GridStaff(void);
		~GridStaff();
		GridVoice* setTokenLayer (int layerindex, HTp token, HumNum duration);
		void setNullTokenLayer   (int layerindex, SliceType type, HumNum nextdur);
		void appendTokenLayer    (int layerindex, HTp token, HumNum duration,
		                          const std::string& spacer = " ");
		int getMaxVerseCount     (void);
		string getString         (void);
};

std::ostream& operator<<(std::ostream& output, GridStaff* staff);



class GridPart : public std::vector<GridStaff*>, public GridSide {
	public:
		GridPart(void);
		~GridPart();

	private:
		std::string m_partName;


};

std::ostream& operator<<(std::ostream& output, GridPart* part);
std::ostream& operator<<(std::ostream& output, GridPart& part);



class GridSlice;
class HumGrid;

class GridMeasure : public std::list<GridSlice*> {
	public:
		GridMeasure(HumGrid* owner);
		~GridMeasure();

		GridSlice*   addTempoToken  (const std::string& tok, HumNum timestamp,
		                             int part, int staff, int voice, int maxstaff);
		GridSlice*   addTempoToken  (GridSlice* slice, int partindex,
		                             const std::string& tempo);
		GridSlice*   addTimeSigToken(const std::string& tok, HumNum timestamp,
		                             int part, int staff, int voice, int maxstaff);
		GridSlice*   addMeterSigToken(const std::string& tok, HumNum timestamp,
		                             int part, int staff, int voice, int maxstaff);
		GridSlice*   addKeySigToken (const std::string& tok, HumNum timestamp,
		                             int part, int staff, int voice, int maxstaff);
		GridSlice*   addClefToken   (const std::string& tok, HumNum timestamp,
		                             int part, int staff, int voice, int maxstaff);
		GridSlice*   addTransposeToken(const std::string& tok, HumNum timestamp,
		                             int part, int staff, int voice, int maxstaff);
		GridSlice*   addLabelToken  (const std::string& tok, HumNum timestamp,
		                             int part, int staff, int voice, int maxpart,
		                             int maxstaff);
		GridSlice*   addLabelAbbrToken(const std::string& tok, HumNum timestamp,
		                             int part, int staff, int voice, int maxpart,
		                             int maxstaff);
		GridSlice*   addDataToken   (const std::string& tok, HumNum timestamp,
		                             int part, int staff, int voice, int maxstaff);
		GridSlice*   addDataSubtoken(const std::string& tok, HumNum timestamp,
		                             int part, int staff, int voice);
		GridSlice*   addGraceToken  (const std::string& tok, HumNum timestamp,
		                             int part, int staff, int voice, int maxstaff,
		                             int gracenumber);
		GridSlice*   addGlobalLayout(const std::string& tok, HumNum timestamp);
		GridSlice*   addGlobalComment(const std::string& tok, HumNum timestamp);
		GridSlice*   appendGlobalLayout(const std::string& tok, HumNum timestamp);
		bool         transferTokens (HumdrumFile& outfile, bool recip,
		                             bool addbar, int startbarnum = 0);
		HumGrid*     getOwner       (void);
		void         setOwner       (HumGrid* owner);
		HumNum       getDuration    (void);
		void         setDuration    (HumNum duration);
		HumNum       getTimestamp   (void);
		void         setTimestamp   (HumNum timestamp);
		HumNum       getTimeSigDur  (void);
		void         setTimeSigDur  (HumNum duration);
		MeasureStyle getStyle       (void) { return m_style; }
		MeasureStyle getBarStyle    (void) { return getStyle(); }
		void         setStyle       (MeasureStyle style) { m_style = style; }
		void         setBarStyle    (MeasureStyle style) { setStyle(style); }
		void         setInvisibleBarline(void) { setStyle(MeasureStyle::Invisible); }
		void         setFinalBarlineStyle(void) { setStyle(MeasureStyle::Final); }
		void         setRepeatEndStyle(void) { setStyle(MeasureStyle::RepeatBackward); }
		void         setRepeatBackwardStyle(void) { setStyle(MeasureStyle::RepeatBackward); }
		void         setMeasureNumber(int value);
		int          getMeasureNumber(void);

		bool         isDouble(void)
		                  {return m_style == MeasureStyle::Double;}
		bool         isFinal(void)
		                  {return m_style == MeasureStyle::Final;}
		bool         isRepeatBackward(void)
		                  { return m_style == MeasureStyle::RepeatBackward; }
		bool         isInvisibleBarline(void)
		                  { return m_style == MeasureStyle::Invisible; }
		bool         isRepeatForward(void)
		                  { return m_style == MeasureStyle::RepeatForward; }
		bool         isRepeatBoth(void)
		                  { return m_style == MeasureStyle::RepeatBoth; }
		void         addInterpretationBefore(GridSlice* slice, int partindex, const std::string& interpretation);
		void         addInterpretationAfter(GridSlice* slice, int partindex, const std::string& interpretation, HumNum timestamp);
		void         addLayoutParameter(GridSlice* slice, int partindex, const std::string& locomment);
		void         addLayoutParameter(HumNum timestamp, int partindex, int staffindex, const std::string& locomment);
		void         addDynamicsLayoutParameters(GridSlice* slice, int partindex, const std::string& locomment);
		void         addFiguredBassLayoutParameters(GridSlice* slice, int partindex, const std::string& locomment);
		GridSlice*   addFiguredBass(HTp token, HumNum timestamp, int part, int maxstaff);
		GridSlice*   addFiguredBass(const std::string& tok, HumNum timestamp, int part, int maxstaff);
		bool         isInvisible(void);
		bool         isSingleChordMeasure(void);
		bool         isMonophonicMeasure(void);
		GridSlice*   getLastSpinedSlice(void);
		GridSlice*   getFirstSpinedSlice(void);

	protected:
		void         appendInitialBarline(HumdrumFile& infile, int startbarnum = 0);

	private:
		HumGrid*     m_owner;
		HumNum       m_duration;
		HumNum       m_timestamp;
		HumNum       m_timesigdur;
		MeasureStyle m_style;
		int          m_barnum = -1;
};

std::ostream& operator<<(std::ostream& output, GridMeasure& measure);
std::ostream& operator<<(std::ostream& output, GridMeasure* measure);


class HumGrid;


class GridSlice : public std::vector<GridPart*> {
	public:
		GridSlice(GridMeasure* measure, HumNum timestamp, SliceType type,
		          int partcount = 0);
		GridSlice(GridMeasure* measure, HumNum timestamp, SliceType type,
		          const GridSlice& slice);
		GridSlice(GridMeasure* measure, HumNum timestamp, SliceType type,
		          GridSlice* slice);
		~GridSlice();

		bool isNoteSlice(void)          { return m_type == SliceType::Notes;            }
		bool isGraceSlice(void)         { return m_type == SliceType::GraceNotes;       }
		bool isMeasureSlice(void)       { return m_type == SliceType::Measures;         }
		bool isClefSlice(void)          { return m_type == SliceType::Clefs;            }
		bool isLabelSlice(void)         { return m_type == SliceType::Labels;           }
		bool isLabelAbbrSlice(void)     { return m_type == SliceType::LabelAbbrs;       }
		bool isTransposeSlice(void)     { return m_type == SliceType::Transpositions;   }
		bool isKeySigSlice(void)        { return m_type == SliceType::KeySigs;          }
		bool isKeyDesignationSlice(void){ return m_type == SliceType::KeyDesignations;  }
		bool isTimeSigSlice(void)       { return m_type == SliceType::TimeSigs;         }
		bool isTempoSlice(void)         { return m_type == SliceType::Tempos;           }
		bool isMeterSigSlice(void)      { return m_type == SliceType::MeterSigs;        }
		bool isManipulatorSlice(void)   { return m_type==SliceType::Manipulators;       }
		bool isLayoutSlice(void)        { return m_type ==  SliceType::Layouts;         }
		bool isLocalLayoutSlice(void)   { return m_type ==  SliceType::Layouts;         }
		bool isInvalidSlice(void)       { return m_type == SliceType::Invalid;          }
		bool isGlobalComment(void)      { return m_type == SliceType::GlobalComments;   }
		bool isGlobalLayout(void)       { return m_type == SliceType::GlobalLayouts;    }
		bool isReferenceRecord(void)    { return m_type == SliceType::ReferenceRecords; }
		bool isOttavaRecord(void)       { return m_type == SliceType::Ottavas;          }
		bool isInterpretationSlice(void);
		bool isDataSlice(void);
		bool hasSpines(void);
		SliceType getType(void)    { return m_type; }

		void transferTokens        (HumdrumFile& outfile, bool recip);
		void initializePartStaves  (std::vector<MxmlPart>& partdata);
		void initializeBySlice     (GridSlice* slice);
		void initializeByStaffCount(int staffcount);
		void reportVerseCount      (int partindex, int staffindex, int count);

		HumNum       getDuration        (void);
		void         setDuration        (HumNum duration);
		HumNum       getTimestamp       (void);
		void         setTimestamp       (HumNum timestamp);
		void         setOwner           (HumGrid* owner);
		HumGrid*     getOwner           (void);
		HumNum       getMeasureDuration (void);
		HumNum       getMeasureTimestamp(void);
		GridMeasure* getMeasure         (void);
		void         invalidate         (void);

		void transferSides        (HumdrumLine& line, GridStaff& sides,
		                           const std::string& empty, int maxvcount,
		                           int maxhcount, int maxfcount);
		void transferSides        (HumdrumLine& line, GridPart& sides,
		                           int partindex, const std::string& empty,
		                           int maxvcount, int maxhcount,
		                           int maxdcount, int maxfcount);
		int getVerseCount         (int partindex, int staffindex);
		int getHarmonyCount       (int partindex, int staffindex = -1);
		int getDynamicsCount      (int partindex, int staffindex = -1);
		int getFiguredBassCount   (int partindex, int staffindex = -1);
		void addToken             (const std::string& tok, int parti, int staffi, int voicei);

	protected:
		HTp  createRecipTokenFromDuration  (HumNum duration);

	private:
		HumGrid*     m_owner;
		GridMeasure* m_measure;
		HumNum       m_timestamp;
		HumNum       m_duration;
		SliceType    m_type;

};


std::ostream& operator<<(std::ostream& output, GridSlice* slice);
std::ostream& operator<<(std::ostream& output, GridSlice& slice);



class GridVoice {
	public:
		GridVoice(void);
		GridVoice(HTp token, HumNum duration);
		GridVoice(const char* token, HumNum duration);
		GridVoice(const std::string& token, HumNum duration);
		~GridVoice();

		bool   isTransfered       (void);

		HTp    getToken           (void) const;
		void   setToken           (HTp token);
		void   setToken           (const std::string& token);
		void   setToken           (const char* token);
		bool   isNull             (void) const;

		void   setDuration        (HumNum duration);
		HumNum getDuration        (void) const;
		HumNum getDurationToNext  (void) const;
		HumNum getDurationToPrev  (void) const;
		void   setDurationToPrev  (HumNum dur);
		void   incrementDuration  (HumNum duration);
		void   forgetToken        (void);
		std::string getString          (void);

	protected:
		void   setTransfered      (bool state);

	private:
		HTp    m_token;
		HumNum m_nextdur;
		HumNum m_prevdur;
		bool   m_transfered;

	friend class GridSlice;
};

std::ostream& operator<<(std::ostream& output, GridVoice* voice);
std::ostream& operator<<(std::ostream& output, GridVoice& voice);



class HumGrid : public std::vector<GridMeasure*> {
	public:
		HumGrid(void);
		~HumGrid();
		void enableRecipSpine           (void);
		bool transferTokens             (HumdrumFile& outfile, int startbarnum = 0);
		int  getHarmonyCount            (int partindex);
		int  getDynamicsCount           (int partindex);
		int  getFiguredBassCount        (int partindex);
		int  getVerseCount              (int partindex, int staffindex);
		bool hasDynamics                (int partindex);
		bool hasFiguredBass             (int partindex);
		void setDynamicsPresent         (int partindex);
		void setFiguredBassPresent      (int partindex);
		void setHarmonyPresent          (int partindex);
		void setVerseCount              (int partindex, int staffindex, int count);
		void reportVerseCount           (int partindex, int staffindex, int count);
		void setHarmonyCount            (int partindex, int count);
		void removeRedundantClefChanges (void);
		void removeSibeliusIncipit      (void);
		bool hasPickup                  (void);
		GridMeasure*  addMeasureToBack  (void);
		int  getPartCount               (void);
		int  getStaffCount              (int partindex);
		void deleteMeasure              (int index);
		void setPartName                (int index, const string& name);
		std::string getPartName         (int index);
		void addInvisibleRestsInFirstTrack(void);
		void setPartStaffDimensions     (std::vector<std::vector<GridSlice*>>& nextevent,
		                                 GridSlice* startslice);
		void addInvisibleRest           (std::vector<std::vector<GridSlice*>>& nextevent,
		                                 int index, int p, int s);
		void cleanTempos                (void);
		void cleanTempos                (GridSlice* slice);
		void expandLocalCommentLayers   (void);
		bool buildSingleList            (void);

	protected:
		void calculateGridDurations        (void);
		void insertExclusiveInterpretationLine (HumdrumFile& outfile);
		void insertDataTerminationLine     (HumdrumFile& outfile);
		void appendMeasureLine             (HumdrumFile& outfile,
		                                    GridSlice& slice);
		void insertPartIndications         (HumdrumFile& outfile);
		void insertStaffIndications        (HumdrumFile& outfile);
		void insertPartNames               (HumdrumFile& outfile);
		void addNullTokens                 (void);
		void addNullTokensForGraceNotes    (void);
		void addNullTokensForClefChanges   (void);
		void addNullTokensForLayoutComments(void);
		void checkForNullDataHoles         (void);

		void fillInNullTokensForGraceNotes(GridSlice* graceslice, GridSlice* lastnote,
		                                   GridSlice* nextnote);
		void fillInNullTokensForLayoutComments(GridSlice* layoutslice, GridSlice* lastnote,
		                                   GridSlice* nextnote);
		void fillInNullTokensForClefChanges (GridSlice* clefslice,
		                                    GridSlice* lastnote, GridSlice* nextnote);
		void adjustClefChanges             (void);
		void extendDurationToken           (int slicei, int parti,
		                                    int staffi, int voicei);
		GridVoice* getGridVoice(int slicei, int parti, int staffi, int voicei);
		void addMeasureLines               (void);
		void addLastMeasure                (void);
		bool manipulatorCheck              (void);
		GridSlice* manipulatorCheck        (GridSlice* ice1, GridSlice* ice2);
		void cleanupManipulators           (void);
		void cleanManipulator              (std::vector<GridSlice*>& newslices,
		                                    GridSlice* curr);
		GridSlice* checkManipulatorExpand  (GridSlice* curr);
		GridSlice* checkManipulatorContract(GridSlice* curr);
		void transferMerges                (GridStaff* oldstaff,
		                                    GridStaff* oldlaststaff,
		                                    GridStaff* newstaff,
		                                    GridStaff* newlaststaff, int pindex,
		                                    int sindex);
		void transferOtherParts            (GridSlice* oldline, GridSlice* newline, int maxpart);
		void insertExInterpSides           (HLp line, int part, int staff);
		void insertSideTerminals           (HLp line, int part, int staff);
		void insertSidePartInfo            (HLp line, int part, int staff);
		void insertSideStaffInfo           (HLp line, int part, int staff, int staffnum);
		void insertSideNullInterpretations (HLp line, int part, int staff);
		void getMetricBarNumbers           (std::vector<int>& barnums);
		string  createBarToken             (int m, int barnum,
		                                    GridMeasure* measure);
		string getBarStyle                 (GridMeasure* measure);
		void adjustExpansionsInStaff       (GridSlice* newmanip, GridSlice* curr,
		                                    int p, int s);
		void transferNonDataSlices         (GridMeasure* output, GridMeasure* input);
		string extractMelody               (GridMeasure* measure);
		void insertMelodyString            (GridMeasure* measure, const string& melody);
		GridVoice* createVoice             (const string& tok, const string& post, HumNum duration, int pindex, int sindex);
		HTp createHumdrumToken             (const string& tok, int pindex, int sindex);
		GridSlice* getNextSpinedLine       (const GridMeasure::iterator& it, int measureindex);
		void matchVoices                   (GridSlice* current, GridSlice* last);
		void adjustVoices                  (GridSlice* curr, GridSlice* newmanip, int partsplit);
		void createMatchedVoiceCount       (GridStaff* snew, GridStaff* sold, int p, int s);
		void matchLayers                   (GridSlice* output, GridSlice* input);
		void matchLayers                   (GridStaff* output, GridStaff* input);

	private:
		std::vector<GridSlice*>       m_allslices;
		std::vector<std::vector<int>> m_verseCount;
		std::vector<int>              m_harmonyCount;
		bool                          m_pickup;
		std::vector<bool>             m_dynamics;
		std::vector<bool>             m_figured_bass;
		std::vector<bool>             m_harmony;

		std::vector<std::string>      m_partnames;

		// options:
		bool m_recip;               // include **recip spine in output
		bool m_musicxmlbarlines;    // use measure numbers from <measure> element

};

ostream& operator<<(ostream& out, HumGrid& grid);



class MxmlMeasure;
class MxmlPart;

// Event types: These are all of the XML elements which can be children of
// the measure element in MusicXML.

enum measure_event_type {
	mevent_unknown,
	mevent_attributes,
	mevent_backup,
	mevent_barline,
	mevent_bookmark,
	mevent_direction,
	mevent_figured_bass,
	mevent_forward,
	mevent_grouping,
	mevent_harmony,
	mevent_link,
	mevent_note,
	mevent_print,
	mevent_sound,
	mevent_float       // category for GridSides not attached to note onsets
};


class MxmlEvent {
	public:
		                   MxmlEvent          (MxmlMeasure* measure);
		                  ~MxmlEvent          ();
		void               clear              (void);
		void               enableStems        (void);
		bool               parseEvent         (xml_node el, xml_node nextel,
		                                       HumNum starttime);
		bool               parseEvent         (xpath_node el, HumNum starttime);
		void               setTickStart       (long value, long ticks);
		void               setTickDur         (long value, long ticks);
		void               setStartTime       (HumNum value);
		void               setDuration        (HumNum value);
		void               setDurationByTicks (long value,
		                                       xml_node el = xml_node(NULL));
		HumNum             getStartTime       (void) const;
		HumNum             getDuration        (void) const;
		void               setOwner           (MxmlMeasure* measure);
		MxmlMeasure*       getOwner           (void) const;
		const char*        getName            (void) const;
		int                setQTicks          (long value);
		long               getQTicks          (void) const;
		long               getIntValue        (const char* query) const;
		bool               hasChild           (const char* query) const;
		void               link               (MxmlEvent* event);
		bool               isLinked           (void) const;
		bool               isRest             (void);
		bool               isGrace            (void);
		bool               hasGraceSlash      (void);
		bool               isFloating         (void);
		int                hasSlurStart       (std::vector<int>& directions);
		int                hasSlurStop        (void);
		void               setLinked          (void);
		std::vector<MxmlEvent*> getLinkedNotes     (void);
		void               attachToLastEvent  (void);
		bool               isChord            (void) const;
		std::ostream&      print              (std::ostream& out);
		int                getSequenceNumber  (void) const;
		int                getVoiceNumber     (void) const;
		void               setVoiceNumber     (int value);
		int                getStaffNumber     (void) const;
		int                getStaffIndex      (void) const;
		int                getVoiceIndex      (int maxvoice = 4) const;
		void               setStaffNumber     (int value);
		measure_event_type getType            (void) const;
		int                getPartNumber      (void) const;
		int                getPartIndex       (void) const;
		std::string        getRecip           (void) const;
		std::string        getKernPitch       (void);
		std::string        getPrefixNoteInfo  (void) const;
		std::string        getPostfixNoteInfo (bool primarynote) const;
		xml_node           getNode            (void);
		xml_node           getHNode           (void);
		HumNum             getTimeSigDur      (void);
		std::string        getElementName     (void);
		void               addNotations       (std::stringstream& ss,
		                                       xml_node notations,
		                                       int beamstarts) const;
		void               reportVerseCountToOwner    (int count);
		void               reportVerseCountToOwner    (int staffnum, int count);
		void               reportHarmonyCountToOwner  (int count);
		void               reportMeasureStyleToOwner  (MeasureStyle style);
		void               reportEditorialAccidentalToOwner(void);
		void               reportDynamicToOwner       (void);
		void               reportFiguredBassToOwner   (void);
		void               reportCaesuraToOwner       (const std::string& letter = "Z") const;
		void               reportOrnamentToOwner      (void) const;
      void               makeDummyRest      (MxmlMeasure* owner,
		                                       HumNum startime,
		                                       HumNum duration,
		                                       int staffindex = 0,
		                                       int voiceindex = 0);
		void               setVoiceIndex      (int voiceindex);
		void               forceInvisible     (void);
		bool               isInvisible        (void);
		void               setBarlineStyle    (xml_node node);
		void               setTexts           (std::vector<std::pair<int, xml_node>>& nodes);
		void               setTempos          (std::vector<std::pair<int, xml_node>>& nodes);
		std::vector<std::pair<int, xml_node>>&  getTexts           (void);
		std::vector<std::pair<int, xml_node>>&  getTempos          (void);
		void               setDynamics        (xml_node node);
		void               setHairpinEnding   (xml_node node);
		void               addFiguredBass     (xml_node node);
		std::vector<xml_node> getDynamics     (void);
		xml_node           getHairpinEnding   (void);
		int                getFiguredBassCount(void);
		xml_node           getFiguredBass     (int index);
		std::string        getRestPitch       (void) const;

	protected:
		HumNum             m_starttime;  // start time in quarter notes of event
		HumNum             m_duration;   // duration in quarter notes of event
		measure_event_type m_eventtype;  // enumeration type of event
		xml_node           m_node;       // pointer to event in XML structure
		MxmlMeasure*       m_owner;      // measure that contains this event
		std::vector<MxmlEvent*> m_links; // list of secondary chord notes
		bool               m_linked;     // true if a secondary chord note
		int                m_sequence;   // ordering of event in XML file
		static int         m_counter;    // counter for sequence variable
		short              m_staff;      // staff number in part for event
		short              m_voice;      // voice number in part for event
		int                m_voiceindex; // voice index of item (remapping)
      int                m_maxstaff;   // maximum staff number for measure
		xml_node           m_hnode;      // harmony label starting at note event
		bool               m_invisible;  // for forceInvisible();
		bool               m_stems;      // for preserving stems

		std::vector<xml_node> m_dynamics;   // dynamics <direction> starting just before note
		xml_node          m_hairpin_ending; // hairpin <direction> starting just after note and before new measure
		std::vector<xml_node>  m_figured_bass; // fb starting just before note
		std::vector<std::pair<int, xml_node>>  m_text;   // text <direction> starting just before note
		std::vector<std::pair<int, xml_node>>  m_tempo;   // tempo starting just before note

	private:
   	void   reportStaffNumberToOwner  (int staffnum, int voicenum);
		void   reportTimeSigDurToOwner   (HumNum duration);
		int    getDotCount               (void) const;

	public:
		static HumNum getEmbeddedDuration  (xml_node el = xml_node(NULL));
		static HumNum getQuarterDurationFromType (const char* type);
		static bool   nodeType             (xml_node node, const char* testname);


	friend MxmlMeasure;
	friend MxmlPart;
};


std::ostream& operator<<(std::ostream& output, xml_node element);



class MxmlEvent;
class MxmlPart;


class SimultaneousEvents {
	public:
		SimultaneousEvents(void) { }
		~SimultaneousEvents() { }
		HumNum starttime;              // start time of events
		HumNum duration;               // duration to next non-zero duration
		vector<MxmlEvent*> zerodur;    // zero-duration elements at this time
		vector<MxmlEvent*> nonzerodur; // non-zero dur elements at this time
};


class MxmlMeasure {
	public:
		              MxmlMeasure        (MxmlPart* part);
		             ~MxmlMeasure        (void);
		void          clear              (void);
		void          enableStems        (void);
		bool          parseMeasure       (xml_node mel);
		bool          parseMeasure       (xpath_node mel);
		void          setStartTimeOfMeasure (HumNum value);
		void          setStartTimeOfMeasure (void);
		void          setDuration        (HumNum value);
		HumNum        getStartTime       (void) const;
		HumNum        getTimestamp       (void) const { return getStartTime(); }
		HumNum        getDuration        (void) const;
		void          setOwner           (MxmlPart* part);
		MxmlPart*     getOwner           (void) const;
		int           getPartNumber      (void) const;
		int           getPartIndex       (void) const;
		int           setQTicks          (long value);
		long          getQTicks          (void) const;
		void          attachLastEventToPrevious  (void);
		void          calculateDuration  (void);
		int           getEventCount      (void) const;
		vector<SimultaneousEvents>* getSortedEvents(void);
		MxmlEvent*    getEvent           (int index) const;

		void          setNextMeasure     (MxmlMeasure* event);
		MxmlMeasure*  getNextMeasure     (void) const;
		MxmlMeasure*  getPreviousMeasure (void) const;
		void          setPreviousMeasure (MxmlMeasure* event);

		int           getVoiceIndex      (int voicenum);
		int           getStaffIndex      (int voicenum);
		void          setTimeSigDur      (HumNum duration);
		HumNum        getTimeSigDur      (void);
		void          addDummyRest       (void);
		void          addDummyRest       (HumNum starttime, HumNum duration,
		                                  int staffindex, int voiceindex);
		vector<MxmlEvent*>& getEventList (void);
		void  sortEvents                 (void);
		void  forceLastInvisible         (void);
		MeasureStyle  getStyle           (void);
		MeasureStyle  getBarStyle        (void);
		void  setStyle                   (MeasureStyle style);
		void  setBarStyle                (MeasureStyle style);
		void  makeFinalBarline(void)   { m_style = MeasureStyle::Final; }
		bool  isFinal(void)            { return m_style == MeasureStyle::Final; }
		bool  isDouble(void)           { return m_style == MeasureStyle::Double; }
		bool  isRepeatBackward(void)   { return m_style == MeasureStyle::RepeatBackward; }
		bool  isRepeatForward(void)    { return m_style == MeasureStyle::RepeatForward; }
		bool  isRepeatBoth(void)       { return m_style == MeasureStyle::RepeatBoth; }

	private:
		void  receiveStaffNumberFromChild         (int staffnum, int voicenum);
		void  receiveTimeSigDurFromChild          (HumNum duration);
		void  receiveMeasureStyleFromChild        (MeasureStyle style);
		void  receiveEditorialAccidentalFromChild (void);
		void  receiveOrnamentFromChild            (void);
   	void  reportStaffNumberToOwner            (int staffnum, int voicenum);
		void  reportVerseCountToOwner             (int count);
		void  reportVerseCountToOwner             (int staffindex, int count);
		void  reportHarmonyCountToOwner           (int count);
		void  reportEditorialAccidentalToOwner    (void);
		void  reportDynamicToOwner                (void);
		void  reportFiguredBassToOwner            (void);
		void  reportCaesuraToOwner                (const string& letter);
		void  reportOrnamentToOwner               (void);

	protected:
		HumNum             m_starttime; // start time of measure in quarter notes
		HumNum             m_duration;  // duration of measure in quarter notes
		HumNum             m_timesigdur; // duration of measure according to
													// prevailing time signature.
		MxmlPart*          m_owner;     // part which contains measure
		MxmlMeasure*       m_previous;  // previous measure in part or null
		MxmlMeasure*       m_following; // following measure in part or null
		vector<MxmlEvent*> m_events;    // list of semi-ordered events in measure
		vector<SimultaneousEvents> m_sortedevents; // list of time-sorted events
		MeasureStyle       m_style;     // measure style type
		bool               m_stems = false;

	friend MxmlEvent;
	friend MxmlPart;
};



class Option_register {
	public:
		         Option_register     (void);
		         Option_register     (const string& aDefinition, char aType,
		                                  const string& aDefaultOption);
		         Option_register     (const string& aDefinition, char aType,
		                                  const string& aDefaultOption,
		                                  const string& aModifiedOption);
		         Option_register     (const Option_register& reg);
		        ~Option_register     ();

		Option_register& operator=(const Option_register& reg);
		void     clearModified      (void);
		string   getDefinition      (void);
		string   getDefault         (void);
		string   getOption          (void);
		string   getModified        (void);
		string   getDescription     (void);
		bool     isModified         (void);
		char     getType            (void);
		void     reset              (void);
		void     setDefault         (const string& aString);
		void     setDefinition      (const string& aString);
		void     setDescription     (const string& aString);
		void     setModified        (const string& aString);
		void     setType            (char aType);
		ostream& print              (ostream& out);

	protected:
		string       m_definition;
		string       m_description;
		string       m_defaultOption;
		string       m_modifiedOption;
		bool         m_modifiedQ;
		char         m_type;
};


class Options {
	public:
		                Options           (void);
		                Options           (int argc, char** argv);
		                Options           (const Options& options);
		               ~Options           ();

		Options&        operator=         (const Options& options);
		int             argc              (void) const;
		const vector<string>& argv        (void) const;
		int             define            (const string& aDefinition);
		int             define            (const string& aDefinition,
		                                   const string& description);
		string          getArg            (int index);
		string          getArgument       (int index);
		int             getArgCount       (void);
		int             getArgumentCount  (void);
		vector<string>& getArgList        (vector<string>& output);
		vector<string>& getArgumentList   (vector<string>& output);
		bool            getBoolean        (const string& optionName);
		string          getCommand        (void);
		string          getCommandLine    (void);
		string          getDefinition     (const string& optionName);
		double          getDouble         (const string& optionName);
		char            getFlag           (void);
		char            getChar           (const string& optionName);
		float           getFloat          (const string& optionName);
		int             getInt            (const string& optionName);
		int             getInteger        (const string& optionName);
		string          getString         (const string& optionName);
		char            getType           (const string& optionName);
		int             optionsArg        (void);
		ostream&        print             (ostream& out);
		ostream&        printOptionList   (ostream& out);
		ostream&        printOptionListBooleanState(ostream& out);
		bool            process           (int error_check = 1, int suppress = 0);
		bool            process           (int argc, char** argv,
		                                      int error_check = 1,
		                                      int suppress = 0);
		bool            process           (const vector<string>& argv,
		                                      int error_check = 1,
		                                      int suppress = 0);
		bool            process           (const string& argv, int error_check = 1,
		                                      int suppress = 0);
		void            reset             (void);
		void            xverify           (int argc, char** argv,
		                                      int error_check = 1,
		                                      int suppress = 0);
		void            xverify           (int error_check = 1,
		                                      int suppress = 0);
		void            setFlag           (char aFlag);
		void            setModified       (const string& optionName,
		                                   const string& optionValue);
		void            setOptions        (int argc, char** argv);
		void            setOptions        (const vector<string>& argv);
		void            setOptions        (const string& args);
		void            appendOptions     (int argc, char** argv);
		void            appendOptions     (string& args);
		void            appendOptions     (vector<string>& argv);
		ostream&        printRegister     (ostream& out);
		int             isDefined         (const string& name);
		static vector<string> tokenizeCommandLine(const string& args);
		bool            hasParseError     (void);
		string          getParseError     (void);
		ostream&        getParseError     (ostream& out);

	protected:
		// m_argv: the list of raw command line strings including
		// a mix of options and non-option argument.
		vector<string> m_argv;

		// m_arguments: list of parsed command-line arguments which
		// are not options, or the command (argv[0]);
		vector<string> m_arguments;

		// m_optionRegister: store for the states/values of each option.
		vector<Option_register*> m_optionRegister;

		// m_optionFlag: the character which indicates an option.
		// Generally a dash, but could be made a slash for Windows environments.
		char m_optionFlag = '-';

		// m_optionList:
		map<string, int> m_optionList;

		//
		// boolern options for object:
		//

		// m_options_error_check: for .verify() function.
		bool m_options_error_checkQ = true;

		// m_processedQ: true if process() was run.  This will parse
		// the command-line arguments into a list of options, and also
		// enable boolean versions of the options.
		bool m_processedQ = false;

		// m_suppressQ: true means to suppress automatic --options option
		// listing.
		bool m_suppressQ = false;

		// m_optionsArgument: indicate that --options was used.
		bool m_optionsArgQ = false;

		// m_error: used to store errors in parsing command-line options.
		stringstream m_error;

	private:
		int     getRegIndex    (const string& optionName);
		bool    isOption       (const string& aString, int& argp);
		int     storeOption    (int gargp, int& position, int& running);
};

#define OPTION_BOOLEAN_TYPE   'b'
#define OPTION_CHAR_TYPE      'c'
#define OPTION_DOUBLE_TYPE    'd'
#define OPTION_FLOAT_TYPE     'f'
#define OPTION_INT_TYPE       'i'
#define OPTION_STRING_TYPE    's'
#define OPTION_UNKNOWN_TYPE   'x'



class HumTool : public Options {
	public:
		              HumTool         (void);
		             ~HumTool         ();

		void          clearOutput     (void);

		bool          hasAnyText      (void);
		std::string   getAllText      (void);
		ostream&      getAllText      (ostream& out);

		bool          hasHumdrumText  (void);
		std::string   getHumdrumText  (void);
		ostream&      getHumdrumText  (ostream& out);
		void          suppressHumdrumFileOutput(void);

		bool          hasJsonText     (void);
		std::string   getJsonText     (void);
		ostream&      getJsonText     (ostream& out);

		bool          hasFreeText     (void);
		std::string   getFreeText     (void);
		ostream&      getFreeText     (ostream& out);

		bool          hasWarning      (void);
		std::string   getWarning      (void);
		ostream&      getWarning      (ostream& out);

		bool          hasError        (void);
		std::string   getError        (void);
		ostream&      getError        (ostream& out);
		void          setError        (const string& message);

	protected:
		std::stringstream m_humdrum_text;  // output text in Humdrum syntax.
		std::stringstream m_json_text;     // output text in JSON syntax.
		std::stringstream m_free_text;     // output for plain text content.
	  	std::stringstream m_warning_text;  // output for warning messages;
	  	std::stringstream m_error_text;    // output for error messages;

		bool m_suppress = false;

};


///////////////////////////////////////////////////////////////////////////
//
// common command-line Interfaces
//

//////////////////////////////
//
// BASIC_INTERFACE -- Expects one Humdurm file, either from the
//    first command-line argument (left over after options have been
//    parsed out), or from standard input.
//
// function call that the interface must implement:
//  .run(HumdrumFile& infile, ostream& out)
//
//

#define BASIC_INTERFACE(CLASS)                         \
using namespace std;                                   \
using namespace hum;                                   \
int main(int argc, char** argv) {                      \
	CLASS interface;                                    \
	if (!interface.process(argc, argv)) {               \
		interface.getError(cerr);                        \
		return -1;                                       \
	}                                                   \
	HumdrumFile infile;                                 \
	if (interface.getArgCount() > 0) {                  \
		infile.readNoRhythm(interface.getArgument(1));   \
	} else {                                            \
		infile.readNoRhythm(cin);                        \
	}                                                   \
	int status = interface.run(infile, cout);           \
	if (interface.hasWarning()) {                       \
		interface.getWarning(cerr);                      \
		return 0;                                        \
	}                                                   \
	if (interface.hasError()) {                         \
		interface.getError(cerr);                        \
		return -1;                                       \
	}                                                   \
	return !status;                                     \
}



//////////////////////////////
//
// STREAM_INTERFACE -- Use HumdrumFileStream (low-memory
//    usage implementation).
//

#define STREAM_INTERFACE(CLASS)                                  \
using namespace std;                                             \
using namespace hum;                                             \
int main(int argc, char** argv) {                                \
	CLASS interface;                                              \
	if (!interface.process(argc, argv)) {                         \
		interface.getError(cerr);                                  \
		return -1;                                                 \
	}                                                             \
	HumdrumFileStream instream(static_cast<Options&>(interface)); \
	HumdrumFileSet infiles;                                       \
	bool status = true;                                           \
	while (instream.readSingleSegment(infiles)) {                 \
		status &= interface.run(infiles);                          \
		if (interface.hasWarning()) {                              \
			interface.getWarning(cerr);                             \
		}                                                          \
		if (interface.hasAnyText()) {                              \
		   interface.getAllText(cout);                             \
		}                                                          \
		if (interface.hasError()) {                                \
			interface.getError(cerr);                               \
         return -1;                                              \
		}                                                          \
		if (!interface.hasAnyText()) {                             \
			for (int i=0; i<infiles.getCount(); i++) {              \
				cout << infiles[i];                                  \
			}                                                       \
		}                                                          \
		interface.clearOutput();                                   \
	}                                                             \
	return !status;                                               \
}



//////////////////////////////
//
// RAW_STREAM_INTERFACE -- Use HumdrumFileStream but send the
//    HumdrumFileStream object to the filter rather than individual
//    Humdrum files.
//

#define RAW_STREAM_INTERFACE(CLASS)                              \
using namespace std;                                             \
using namespace hum;                                             \
int main(int argc, char** argv) {                                \
	CLASS interface;                                              \
	if (!interface.process(argc, argv)) {                         \
		interface.getError(cerr);                                  \
		return -1;                                                 \
	}                                                             \
	HumdrumFileStream instream(static_cast<Options&>(interface)); \
	bool status = interface.run(instream);                        \
	if (interface.hasWarning()) {                                 \
		interface.getWarning(cerr);                                \
	}                                                             \
	if (interface.hasAnyText()) {                                 \
	   interface.getAllText(cout);                                \
	}                                                             \
	if (interface.hasError()) {                                   \
		interface.getError(cerr);                                  \
        return -1;                                               \
	}                                                             \
	interface.clearOutput();                                      \
	return !status;                                               \
}



//////////////////////////////
//
// SET_INTERFACE -- Use HumdrumFileSet (multiple file high-memory
//    usage implementation).
//

#define SET_INTERFACE(CLASS)                                     \
using namespace std;                                             \
using namespace hum;                                             \
int main(int argc, char** argv) {                                \
	CLASS interface;                                              \
	if (!interface.process(argc, argv)) {                         \
		interface.getError(cerr);                                  \
		return -1;                                                 \
	}                                                             \
	HumdrumFileStream instream(static_cast<Options&>(interface)); \
	HumdrumFileSet infiles;                                       \
	instream.read(infiles);                                       \
	bool status = interface.run(infiles);                         \
	if (interface.hasWarning()) {                                 \
		interface.getWarning(cerr);                                \
	}                                                             \
	if (interface.hasAnyText()) {                                 \
	   interface.getAllText(cout);                                \
	}                                                             \
	if (interface.hasError()) {                                   \
		interface.getError(cerr);                                  \
        return -1;                                               \
	}                                                             \
	if (!interface.hasAnyText()) {                                \
		for (int i=0; i<infiles.getCount(); i++) {                 \
			cout << infiles[i];                                     \
		}                                                          \
	}                                                             \
	interface.clearOutput();                                      \
	return !status;                                               \
}



class HumdrumFileSet;

class HumdrumFileStream {
	public:
		                HumdrumFileStream  (void);
		                HumdrumFileStream  (char** list);
		                HumdrumFileStream  (const std::vector<std::string>& list);
		                HumdrumFileStream  (Options& options);
		                HumdrumFileStream  (const string& datastream);

		void            loadString         (const string& data);

		int             setFileList        (char** list);
		int             setFileList        (const std::vector<std::string>& list);

		void            clear              (void);
		int             eof                (void);

		int             getFile            (HumdrumFile& infile);
		int             read               (HumdrumFile& infile);
		int             read               (HumdrumFileSet& infiles);
		int             readSingleSegment  (HumdrumFileSet& infiles);

	protected:
		std::stringstream m_stringbuffer;   // used to read files from a string
		std::ifstream     m_instream;       // used to read from list of files
		std::stringstream m_urlbuffer;      // used to read data over internet
		std::string       m_newfilebuffer;  // used to keep track of !!!!segment:
		                                    // records.

		std::vector<std::string>  m_filelist;       // used when not using cin
		int                       m_curfile;        // index into filelist

		std::vector<std::string>  m_universals;     // storage for universal comments

		// Automatic URL downloading of data from internet in read():
		void     fillUrlBuffer            (std::stringstream& uribuffer,
		                                   const std::string& uriname);

};



///////////////////////////////////////////////////////////////////////////

class HumdrumFileSet {
   public:
                            HumdrumFileSet   (void);
                            HumdrumFileSet   (Options& options);
                            HumdrumFileSet   (const std::string& contents);
                           ~HumdrumFileSet   ();

      void                  clear            (void);
      void                  clearNoFree      (void);
      int                   getSize          (void);
      int                   getCount         (void) { return getSize(); }
      HumdrumFile&          operator[]       (int index);
		bool                  swap             (int index1, int index2);
		bool                  hasFilters       (void);
		bool                  hasGlobalFilters    (void);
		bool                  hasUniversalFilters (void);
		std::vector<HLp>      getUniversalReferenceRecords(void);

      int                   readFile         (const std::string& filename);
      int                   readString       (const std::string& contents);
      int                   readStringCsv    (const std::string& contents);
      int                   read             (std::istream& inStream);
      int                   read             (Options& options);
      int                   read             (HumdrumFileStream& instream);

      int                   readAppendFile   (const std::string& filename);
      int                   readAppendString (const std::string& contents);
      int                   readAppendStringCsv (const std::string& contents);
      int                   readAppend       (std::istream& inStream);
      int                   readAppend       (Options& options);
      int                   readAppend       (HumdrumFileStream& instream);
      int                   readAppendHumdrum(HumdrumFile& infile);
		int                   appendHumdrumPointer(HumdrumFile* infile);

   protected:
      vector<HumdrumFile*>  m_data;

      void                  appendHumdrumFileContent(const std::string& filename,
                                               std::stringstream& inbuffer);
};




class Tool_autobeam : public HumTool {
	public:
		         Tool_autobeam   (void);
		        ~Tool_autobeam   () {};

		bool     run             (HumdrumFile& infile);
		bool     run             (HumdrumFileSet& infiles);
		bool     run             (const string& indata, ostream& out);
		bool     run             (HumdrumFile& infile, ostream& out);

	protected:
		void     initialize      (HumdrumFile& infile);
		void     processStrand   (HTp strandstart, HTp strandend);
		void     processMeasure  (vector<HTp>& measure);
		void     addBeam         (HTp startnote, HTp endnote);
		void     addBeams        (HumdrumFile& infile);
		void     beamGraceNotes  (HumdrumFile& infile);
		string   getBeamFromDur  (HTp token, const string& text);
		void     removeQqMarks   (HTp stok, HTp etok);
		void     removeQqMarks   (HTp tok);
		void     removeBeams     (HumdrumFile& infile);
		void     removeEdgeRests (HTp& startnote, HTp& endnote);
		void     breakBeamsByLyrics(HumdrumFile& infile);
		void     processStrandForLyrics(HTp stok, HTp etok);
		bool     hasSyllable     (HTp token);
		void     splitBeam       (HTp tok, HTp stok, HTp etok);
		void     splitBeam2      (vector<HTp>& group, HTp tok);
		void     getBeamedNotes(vector<HTp>& toks, HTp tok, HTp stok, HTp etok);
		bool     isLazy          (vector<HTp>& group);
		void     splitBeamLazy   (vector<HTp>& group, HTp tok);
		void     splitBeamNotLazy(vector<HTp>& group, HTp tok);
		void     removeBeamCharacters(HTp token);

	private:
		std::vector<std::vector<pair<int, HumNum> > > m_timesigs;
		std::vector<HTp> m_kernspines;
		bool        m_overwriteQ = false;
		int         m_track;
		bool        m_includerests = false;
		int         m_splitcount = 0;

};



class Coord {
   public:
           Coord(void) { clear(); }
      void clear(void) { i = j = -1; }
      int i;
      int j;
};


class Tool_autostem : public HumTool {
	public:
		         Tool_autostem         (void);
		        ~Tool_autostem         () {};

		bool     run                   (HumdrumFileSet& infiles);
		bool     run                   (HumdrumFile& infile);
		bool     run                   (const string& indata, ostream& out);
		bool     run                   (HumdrumFile& infile, ostream& out);

	protected:
		void     initialize            (HumdrumFile& infile);
		void      example              (void);
		void      usage                (void);
		bool      autostem             (HumdrumFile& infile);
		void      getClefInfo          (vector<vector<int> >& baseline,
		                                HumdrumFile& infile);
		void      addStem              (string& input, const string& piece);
		void      processKernTokenStemsSimpleModel(HumdrumFile& infile,
		                                vector<vector<int> >& baseline,
		                                int row, int col);
		void      removeStems          (HumdrumFile& infile);
		void      removeStem2          (HumdrumFile& infile, int row, int col);
		int       getVoice             (HumdrumFile& infile, int row, int col);
		void      getNotePositions     (vector<vector<vector<int> > >& notepos,
		                                vector<vector<int> >& baseline,
		                                HumdrumFile& infile);
		void      printNotePositions   (HumdrumFile& infile,
		                                vector<vector<vector<int> > >& notepos);
		void      getVoiceInfo         (vector<vector<int> >& voice, HumdrumFile& infile);
		void      printVoiceInfo       (HumdrumFile& infile, vector<vector<int> >& voice);
		void      processKernTokenStems(HumdrumFile& infile,
		                                vector<vector<int> >& baseline, int row, int col);
		void      getMaxLayers         (vector<int>& maxlayer, vector<vector<int> >& voice,
		                                HumdrumFile& infile);
		bool      assignStemDirections (vector<vector<int> >& stemdir,
		                                vector<vector<int> > & voice,
		                                vector<vector<vector<int> > >& notepos,
		                                HumdrumFile& infile);
		void      assignBasicStemDirections(vector<vector<int> >& stemdir,
		                                vector<vector<int> >& voice,
		                                vector<vector<vector<int> > >& notepos,
		                                HumdrumFile& infile);
		int       determineChordStem   (vector<vector<int> >& voice,
		                                vector<vector<vector<int> > >& notepos,
		                                HumdrumFile& infile, int row, int col);
		void      insertStems          (HumdrumFile& infile,
		                                vector<vector<int> >& stemdir);
		void      setStemDirection     (HumdrumFile& infile, int row, int col,
		                                int direction);
		bool      getBeamState         (vector<vector<string > >& beams,
		                                HumdrumFile& infile);
		void      countBeamStuff       (const string& token, int& start, int& stop,
		                                int& flagr, int& flagl);
		void      getBeamSegments      (vector<vector<Coord> >& beamednotes,
		                                vector<vector<string > >& beamstates,
		                                HumdrumFile& infile, vector<int> maxlayer);
		int       getBeamDirection     (vector<Coord>& coords,
		                                vector<vector<int> >& voice,
		                                vector<vector<vector<int> > >& notepos);
		void      setBeamDirection     (vector<vector<int> >& stemdir,
		                                vector<Coord>& bnote, int direction);

	private:
		int    debugQ        = 0;       // used with --debug option
		int    removeQ       = 0;       // used with -r option
		int    noteposQ      = 0;       // used with -p option
		int    voiceQ        = 0;       // used with --voice option
		int    removeallQ    = 0;       // used with -R option
		int    overwriteQ    = 0;       // used with -o option
		int    overwriteallQ = 0;       // used with -O option
		int    Middle        = 4;       // used with -u option
		int    Borderline    = 0;       // really used with -u option
		int    notlongQ      = 0;       // used with -L option
		bool   m_quit        = false;

};


class Tool_binroll : public HumTool {
	public:
		         Tool_binroll      (void);
		        ~Tool_binroll      () {};

		bool     run               (HumdrumFileSet& infiles);
		bool     run               (HumdrumFile& infile);
		bool     run               (const string& indata, ostream& out);
		bool     run               (HumdrumFile& infile, ostream& out);

	protected:
		void     processFile       (HumdrumFile& infile);
		void     processStrand     (vector<vector<char>>& roll, HTp starting,
		                            HTp ending);
		void     printAnalysis     (HumdrumFile& infile,
		                            vector<vector<char>>& roll);

	private:
		HumNum    m_duration;

};


class Tool_chooser : public HumTool {
	public:
		       	   Tool_chooser       (void);
		       	  ~Tool_chooser       () {};

		bool        run                (HumdrumFileSet& infiles);
		bool        run                (const string& indata);
		bool        run                (HumdrumFileStream& instream);

	protected:
		void        processFiles       (HumdrumFileSet& infiles);
		void        initialize         (void);

		void        expandSegmentList  (vector<int>& field, string& fieldstring,
		                                int maximum);
		void        processSegmentEntry(vector<int>& field,
		                                const string& astring, int maximum);
		void        removeDollarsFromString(string& buffer, int maximum);

	private:

};


class Tool_chord : public HumTool {
	public:
		         Tool_chord      (void);
		        ~Tool_chord      () {};

		bool     run               (HumdrumFileSet& infiles);
		bool     run               (HumdrumFile& infile);
		bool     run               (const string& indata, ostream& out);
		bool     run               (HumdrumFile& infile, ostream& out);

	protected:
		void     processFile       (HumdrumFile& infile, int direction);
		void     processChord      (HTp tok, int direction);
		void     initialize        (void);
		void     minimizeChordPitches(vector<string>& notes, vector<pair<int,int>>& pitches);
		void     maximizeChordPitches(vector<string>& notes, vector<pair<int,int>>& pitches);

	private:
		int       m_direction = 0;
		int       m_spine     = -1;
		int       m_primary   = 0;

};


class NoteNode {
   public:
		int b40;         // base-40 pitch number or 0 if a rest, negative if tied
		int line;        // line number in original score of note
		int spine;       // spine number in original score of note
		int measure;     // measure number of note
		int serial;      // serial number
		int mark;        // for marking search matches
		int notemarker;  // for pass-through of marks
		double beatsize; // time signature bottom value which or
		                 // 3 times the bottom if compound meter
		HumNum   duration;  // duration

		         NoteNode             (void) { clear(); }
		         NoteNode             (const NoteNode& anode);
		         NoteNode& operator=  (NoteNode& anode);
		        ~NoteNode             (void);
		void     clear                (void);
		int      isRest               (void) { return b40 == 0 ? 1 : 0; }
		int      isSustain            (void) { return b40 < 0 ? 1 : 0; }
		int      isAttack             (void) { return b40 > 0 ? 1 : 0; }
		int      getB40               (void) { return abs(b40); }
		void     setId                (const string& anid);
		string   getIdString          (void);
		string   getId                (void);

   protected:
		string  protected_id; // id number provided by data
};



class Tool_cint : public HumTool {
	public:
		         Tool_cint    (void);
		        ~Tool_cint    () {};

		bool     run                    (HumdrumFileSet& infiles);
		bool     run                    (HumdrumFile& infile);
		bool     run                    (const string& indata, ostream& out);
		bool     run                    (HumdrumFile& infile, ostream& out);

	protected:

		void      initialize           (void);
		void      example              (void);
		void      usage                (const string& command);
		int       processFile          (HumdrumFile& infile);
		void      getKernTracks        (vector<int>& ktracks, HumdrumFile& infile);
		int       validateInterval     (vector<vector<NoteNode> >& notes,
		                                int i, int j, int k);
		void      printIntervalInfo    (HumdrumFile& infile, int line,
		                                int spine, vector<vector<NoteNode> >& notes,
		                                int noteline, int noteindex,
		                                vector<string >& abbr);
		void      getAbbreviations     (vector<string >& abbreviations,
		                                vector<string >& names);
		void      getAbbreviation      (string& abbr, string& name);
		void      extractNoteArray     (vector<vector<NoteNode> >& notes,
		                                HumdrumFile& infile, vector<int>& ktracks,
		                                vector<int>& reverselookup);
		int       onlyRests            (vector<NoteNode>& data);
		int       hasAttack            (vector<NoteNode>& data);
		int       allSustained         (vector<NoteNode>& data);
		void      printPitchGrid       (vector<vector<NoteNode> >& notes,
		                                HumdrumFile& infile);
		void      getNames             (vector<string >& names,
		                                vector<int>& reverselookup, HumdrumFile& infile);
		void      printLattice         (vector<vector<NoteNode> >& notes,
		                                HumdrumFile& infile, vector<int>& ktracks,
		                                vector<int>& reverselookup, int n);
		void      printSpacer          (ostream& out);
		int       printInterval        (ostream& out, NoteNode& note1, NoteNode& note2,
		                                int type, int octaveadjust = 0);
		int       printLatticeItem     (vector<vector<NoteNode> >& notes, int n,
		                                int currentindex, int fileline);
		int       printLatticeItemRows (vector<vector<NoteNode> >& notes, int n,
		                                int currentindex, int fileline);
		int       printLatticeModule   (ostream& out, vector<vector<NoteNode> >& notes,
		                                int n, int startline, int part1, int part2);
		void      printInterleaved     (HumdrumFile& infile, int line,
		                                vector<int>& ktracks, vector<int>& reverselookup,
		                                const string& interstring);
		void      printLatticeInterleaved(vector<vector<NoteNode> >& notes,
		                                HumdrumFile& infile, vector<int>& ktracks,
		                                vector<int>& reverselookup, int n);
		int       printInterleavedLattice(HumdrumFile& infile, int line,
		                                vector<int>& ktracks, vector<int>& reverselookup,
		                                int n, int currentindex,
		                                vector<vector<NoteNode> >& notes);
		int       printCombinations    (vector<vector<NoteNode> >& notes,
		                                HumdrumFile& infile, vector<int>& ktracks,
		                                vector<int>& reverselookup, int n,
		                                vector<vector<string> >& retrospective,
		                                const string& searchstring);
		void      printAsCombination   (HumdrumFile& infile, int line,
		                                vector<int>& ktracks, vector<int>& reverselookup,
		                                const string& interstring);
		int       printModuleCombinations(HumdrumFile& infile, int line,
		                                vector<int>& ktracks, vector<int>& reverselookup,
		                                int n, int currentindex,
		                                vector<vector<NoteNode> >& notes,
		                                int& matchcount,
		                                vector<vector<string> >& retrospective,
		                                const string& searchstring);
		int       printCombinationsSuspensions(vector<vector<NoteNode> >& notes,
		                                HumdrumFile& infile, vector<int>& ktracks,
		                                vector<int>& reverselookup, int n,
		                                vector<vector<string> >& retrospective);
		int       printCombinationModule(ostream& out, const string& filename,
		                                vector<vector<NoteNode> >& notes,
		                                int n, int startline, int part1, int part2,
		                                vector<vector<string> >& retrospective,
		                                char& notemarker, int markstate = 0);
		int       printCombinationModulePrepare(ostream& out, const string& filename,
		                                vector<vector<NoteNode> >& notes, int n,
		                                int startline, int part1, int part2,
		                                vector<vector<string> >& retrospective,
		                                HumdrumFile& infile, const string& searchstring);
		int       getOctaveAdjustForCombinationModule(vector<vector<NoteNode> >& notes,
		                                int n, int startline, int part1, int part2);
		void      addMarksToInputData  (HumdrumFile& infile,
		                                vector<vector<NoteNode> >& notes,
		                                vector<int>& ktracks,
		                                vector<int>& reverselookup);
		void      markNote              (HumdrumFile& infile, int line, int col);
		void      initializeRetrospective(vector<vector<string> >& retrospective,
		                                HumdrumFile& infile, vector<int>& ktracks);
		int       getTriangleIndex(int number, int num1, int num2);
		void      adjustKTracks        (vector<int>& ktracks, const string& koption);
		int       getMeasure           (HumdrumFile& infile, int line);

	private:

		int       debugQ       = 0;      // used with --debug option
		int       base40Q      = 0;      // used with --40 option
		int       base12Q      = 0;      // used with --12 option
		int       base7Q       = 0;      // used with -7 option
		int       pitchesQ     = 0;      // used with --pitches option
		int       rhythmQ      = 0;      // used with -r option and others
		int       durationQ    = 0;      // used with --dur option
		int       latticeQ     = 0;      // used with -l option
		int       interleavedQ = 0;      // used with -L option
		int       Chaincount   = 1;      // used with -n option
		int       chromaticQ   = 0;      // used with --chromatic option
		int       sustainQ     = 0;      // used with -s option
		int       zeroQ        = 0;      // used with -z option
		int       topQ         = 0;      // used with -t option
		int       toponlyQ     = 0;      // used with -T option
		int       hparenQ      = 0;      // used with -h option
		int       mparenQ      = 0;      // used with -y option
		int       locationQ    = 0;      // used with --location option
		int       koptionQ     = 0;      // used with -k option
		int       parenQ       = 0;      // used with -p option
		int       rowsQ        = 0;      // used with --rows option
		int       hmarkerQ     = 0;      // used with -h option
		int       mmarkerQ     = 0;      // used with -m option
		int       attackQ      = 0;      // used with --attacks option
		int       rawQ         = 0;      // used with --raw option
		int       raw2Q        = 0;      // used with --raw2 option
		int       xoptionQ     = 0;      // used with -x option
		int       octaveallQ   = 0;      // used with -O option
		int       octaveQ      = 0;      // used with -o option
		int       noharmonicQ  = 0;      // used with -H option
		int       nomelodicQ   = 0;      // used with -M option
		int       norestsQ     = 0;      // used with -R option
		int       nounisonsQ   = 0;      // used with -U option
		int       filenameQ    = 0;      // used with -f option
		int       searchQ      = 0;      // used with --search option
		int       markQ        = 0;      // used with --mark option
		int       countQ       = 0;      // used with --count option
		int       suspensionsQ = 0;      // used with --suspensions option
		int       uncrossQ     = 0;      // used with -c option
		int       retroQ       = 0;      // used with --retro option
		int       idQ          = 0;      // used with --id option
		vector<string> Ids;              // used with --id option
		char      NoteMarker   = '\0';   // used with -N option
		string    SearchString;
		string Spacer;

};


class Tool_composite : public HumTool {
	public:
		       	   Tool_composite      (void);
		       	  ~Tool_composite      () {};

		bool        run                (HumdrumFileSet& infiles);
		bool        run                (HumdrumFile& infile);
		bool        run                (const string& indata, ostream& out);
		bool        run                (HumdrumFile& infile, ostream& out);

	protected:
		void        processFile        (HumdrumFile& infile);
		void        initialize         (void);
		HumNum      getLineDuration    (HumdrumFile& infile, int index, vector<bool>& isNull);

	private:
		string      m_pitch = "e";

};


class Tool_dissonant : public HumTool {
	public:
		         Tool_dissonant    (void);
		        ~Tool_dissonant    () {};

		bool     run               (HumdrumFileSet& infiles);
		bool     run               (HumdrumFile& infile);
		bool     run               (const string& indata, ostream& out);
		bool     run               (HumdrumFile& infile, ostream& out);

	protected:
		void    doAnalysis         (vector<vector<string> >& results,
		                            NoteGrid& grid,
		                            vector<vector<NoteCell*> >& attacks,
		                            bool debug);
		void    doAnalysisForVoice (vector<vector<string> >& results,
		                            NoteGrid& grid,
		                            vector<NoteCell*>& attacks,
		                            int vindex, bool debug);
		void    findFakeSuspensions(vector<vector<string> >& results,
		                            NoteGrid& grid,
		                            vector<NoteCell*>& attacks, int vindex);
		void    findAppoggiaturas  (vector<vector<string> >& results,
		                            NoteGrid& grid,
		                            vector<NoteCell*>& attacks, int vindex);
		void    findLs             (vector<vector<string> >& results,
		                            NoteGrid& grid,
		                            vector<NoteCell*>& attacks, int vindex);
		void    findYs             (vector<vector<string> >& results,
		                            NoteGrid& grid,
		                            vector<NoteCell*>& attacks, int vindex);
		void    findCadentialVoiceFunctions(vector<vector<string> >& results,
		                            NoteGrid& grid, vector<NoteCell*>& attacks,
		                            vector<vector<string> >& voiceFuncs,
		                            int vindex);

		void    printColorLegend   (HumdrumFile& infile);
		int     getNextPitchAttackIndex(NoteGrid& grid, int voicei,
		                            int sliceindex);
		void    fillLabels         (void);
		void    fillLabels2        (void);
		void    printCountAnalysis (vector<vector<string> >& data);
		void    suppressDissonances(HumdrumFile& infile, NoteGrid& grid,
		                            vector<vector<NoteCell* > >& attacks,
		                            vector<vector<string> >& results);
		void    suppressDissonancesInVoice(HumdrumFile& infile,
		                            NoteGrid& grid, int vindex,
		                            vector<NoteCell*>& attacks,
		                            vector<string>& results);
		void    suppressSusOrnamentsInVoice(HumdrumFile& infile,
		                            NoteGrid& grid, int vindex,
		                            vector<NoteCell*>& attacks,
		                            vector<string>& results);
		void    mergeWithPreviousNote(HumdrumFile& infile, int line, int field);
		void    mergeWithNextNote(HumdrumFile& infile, int line, int field);
		void    changeDurationOfNote(HTp note, HumNum dur);
		void    changePitch        (HTp note2, HTp note1);
		void    simplePreviousMerge(HTp pnote, HTp cnote);
		void    simpleNextMerge    (HTp cnote, HTp nnote);
		void    changePitchOfTieGroupFollowing(HTp note, const string& pitch);
		void    mergeWithPreviousNoteViaTies(HTp pnote, HTp cnote);
		void    mergeWithPreviousNote(HumdrumFile& infile, NoteCell* cell);
		void    mergeWithNextNote    (HumdrumFile& infile, NoteCell* cell);
		void    adjustColorization   (HumdrumFile& infile);
		void    adjustColorForVoice  (HTp spinestart, vector<string>& labels);
		void    removeAgentColor     (HTp disslabel, const string& marker, const string& query);
		void    addLabelToSuspensions(HTp disslabel, const string& marker);
		bool    isSuspension         (HTp token);
		void    addSuspensionMarkToNote(HTp start, const string& marks);
		void    adjustSuspensionColors(HTp speinstart);

	private:
		vector<HTp> m_kernspines;
		bool diss2Q = false;
		bool diss7Q = false;
		bool diss4Q = false;
		bool dissL0Q = false;
		bool dissL1Q = false;
		bool dissL2Q = false;
		bool suppressQ = false;
		bool voiceFuncsQ = false;
		bool m_voicenumQ = false;
		bool m_selfnumQ = false;

		vector<string> m_labels;

		// unaccdented non-harmonic tones:
		const int PASSING_UP           =  0; // rising passing tone
		const int PASSING_DOWN         =  1; // downward passing tone
		const int NEIGHBOR_UP          =  2; // upper neighbor
		const int NEIGHBOR_DOWN        =  3; // lower neighbor
		const int ECHAPPEE_UP          =  4; // upper échappée
		const int ECHAPPEE_DOWN        =  5; // lower échappée
		const int CAMBIATA_UP_S        =  6; // ascending short nota cambiata
		const int CAMBIATA_DOWN_S      =  7; // descending short nota cambiata
		const int CAMBIATA_UP_L        =  8; // ascending long nota cambiata
		const int CAMBIATA_DOWN_L      =  9; // descending long nota cambiata
		const int REV_CAMBIATA_UP      = 10; // incomplete anterior upper neighbor
		const int REV_CAMBIATA_DOWN    = 11; // incomplete anterior lower neighbor
		const int REV_ECHAPPEE_UP      = 12; // incomplete posterior upper neighbor
		const int REV_ECHAPPEE_DOWN    = 13; // incomplete posterior lower neighbor
		const int ANT_UP               = 14; // rising anticipation
		const int ANT_DOWN             = 15; // descending anticipation
		const int DBL_NEIGHBOR_UP      = 16; // double neighbor beginning with upper neighbor
		const int DBL_NEIGHBOR_DOWN    = 17; // double neighbor beginning with lower neighbor

		// accented non-harmonic tones:
		const int THIRD_Q_PASS_UP      = 18; // dissonant third quarter
		const int THIRD_Q_PASS_DOWN    = 19; // dissonant third quarter
		const int THIRD_Q_UPPER_NEI    = 20; // dissonant third quarter
		const int THIRD_Q_LOWER_NEI    = 21; // dissonant third quarter
		const int ACC_PASSING_UP       = 22; // appoggiatura
		const int ACC_PASSING_DOWN     = 23; // appoggiatura
		const int ACC_UP_NEI           = 24; // appoggiatura
		const int ACC_LO_NEI           = 25; // appoggiatura
		const int APP_UPPER            = 26; // appoggiatura
		const int APP_LOWER            = 27; // appoggiatura
		const int SUS_BIN              = 28; // binary suspension
		const int SUS_TERN             = 29; // ternary suspension
		const int AGENT_BIN            = 30; // binary agent
		const int AGENT_TERN           = 31; // ternary agent
		const int SUSPENSION_REP       = 32; // suspension repeated note
		const int FAKE_SUSPENSION_LEAP = 33; // fake suspension approached by leap
		const int FAKE_SUSPENSION_STEP = 34; // fake suspension approached by step or anticipation
		const int SUS_NO_AGENT_LEAP    = 35; // suspension missing a normal agent approached by leap
		const int SUS_NO_AGENT_STEP    = 36; // suspension missing a normal agent approached by step or anticipation
		const int CHANSON_IDIOM        = 37; // chanson idiom
		const int ORNAMENTAL_SUS       = 38; // purely ornamental suspension

		// unknown dissonances:
		const int PARALLEL_UP          = 39; // moves in parallel with known dissonant, approached from below
		const int PARALLEL_DOWN        = 40; // moves in parallel with known dissonant, approached from above
		const int RES_PITCH            = 41; // note of resolution of a suspension against suspension dissonance

		const int ONLY_WITH_VALID_UP   = 42; // only dissonant with identifiable dissonances, approached from below
		const int ONLY_WITH_VALID_DOWN = 43; // only dissonant with identifiable dissonances, approached from above
		const int UNKNOWN_DISSONANCE   = 44; // unknown dissonance type
		const int UNLABELED_Z2         = 45; // unknown dissonance type, 2nd interval
		const int UNLABELED_Z7         = 46; // unknown dissonance type, 7th interval
		const int UNLABELED_Z4         = 47; // unknown dissonance type, 4th interval

		const int LABELS_SIZE          = 48; // one more than last index
};



#define ND_NOTE 0  /* notes or rests + text and phrase markings */
#define ND_BAR  1  /* explicit barlines */


class NoteData {
	public:
		NoteData(void) { clear(); }
		void clear(void) { bar = pitch = phstart = phend = 0;
							  phnum = -1;
							  lyricerr = lyricnum = 0;
							  tiestart = tiecont = tieend = 0;
							  slstart = slend = 0;
							  num = denom = barnum = 0;
							  barinterp = 0; bardur = 0.0;
							  duration = 0.0; text = ""; }
		double duration;
		int    bar;       int    num;
		int    denom;     int    barnum;
		double bardur;    int    barinterp;
		int    pitch;     int    lyricerr;
		int    phstart;   int    phend;    int phnum;
		int    slstart;   int    slend;    int lyricnum;
		int    tiestart;  int    tiecont;  int tieend;
		string text;
};



class Tool_esac2hum : public HumTool {
	public:
		         Tool_esac2hum         (void);
		        ~Tool_esac2hum         () {};

		bool    convertFile          (ostream& out, const string& filename);
		bool    convert              (ostream& out, const string& input);
		bool    convert              (ostream& out, istream& input);

	protected:
		bool      initialize            (void);
		void      checkOptions          (Options& opts, int argc, char** argv);
		void      example               (void);
		void      usage                 (const string& command);
		void      convertEsacToHumdrum  (ostream& out, istream& input);
		bool      getSong               (vector<string>& song, istream& infile,
		                                int init);
		void      convertSong           (vector<string>& song, ostream& out);
		bool      getKeyInfo            (vector<string>& song, string& key,
		                                 double& mindur, int& tonic, string& meter,
		                                 ostream& out);
		void      printNoteData         (NoteData& data, int textQ, ostream& out);
		bool      getNoteList           (vector<string>& song,
		                                 vector<NoteData>& songdata, double mindur,
		                                 int tonic);
		void      getMeterInfo          (string& meter, vector<int>& numerator,
		                                 vector<int>& denominator);
		void      postProcessSongData   (vector<NoteData>& songdata,
		                                 vector<int>& numerator,vector<int>& denominator);
		void      printKeyInfo          (vector<NoteData>& songdata, int tonic,
		                                 int textQ, ostream& out);
		int       getAccidentalMax      (int a, int b, int c);
		bool      printTitleInfo        (vector<string>& song, ostream& out);
		void      getLineRange          (vector<string>& song, const string& field,
		                                 int& start, int& stop);
		void      printChar             (unsigned char c, ostream& out);
		void      printBibInfo          (vector<string>& song, ostream& out);
		void      printString           (const string& string, ostream& out);
		void      printSpecialChars     (ostream& out);
		bool      placeLyrics           (vector<string>& song,
		                                 vector<NoteData>& songdata);
		bool      placeLyricPhrase      (vector<NoteData>& songdata,
		                                 vector<string>& lyrics, int line);
		void      getLyrics             (vector<string>& lyrics, const string& buffer);
		void      cleanupLyrics         (vector<string>& lyrics);
		bool      getFileContents       (vector<string>& array, const string& filename);
		void      chopExtraInfo         (char* holdbuffer);
		void      printHumdrumHeaderInfo(ostream& out, vector<string>& song);
		void      printHumdrumFooterInfo(ostream& out, vector<string>& song);

	private:
		int            debugQ = 0;        // used with --debug option
		int            verboseQ = 0;      // used with -v option
		int            splitQ = 0;        // used with -s option
		int            firstfilenum = 1;  // used with -f option
		vector<string> header;            // used with -h option
		vector<string> trailer;           // used with -t option
		string         fileextension;     // used with -x option
		string         namebase;          // used with -s option

		vector<int>    chartable;  // used printChars() & printSpecialChars()
		int inputline = 0;

};


class Tool_extract : public HumTool {
	public:
		         Tool_extract           (void);
		        ~Tool_extract           () {};

		bool     run                    (HumdrumFileSet& infiles);
		bool     run                    (HumdrumFile& infile);
		bool     run                    (const string& indata, ostream& out);
		bool     run                    (HumdrumFile& infile, ostream& out);

	protected:

		// auto transpose functions:
		void     initialize             (HumdrumFile& infile);

		// function declarations
		void    processFile             (HumdrumFile& infile);
		void    excludeFields           (HumdrumFile& infile, vector<int>& field,
		                                 vector<int>& subfield, vector<int>& model);
		void    extractFields           (HumdrumFile& infile, vector<int>& field,
		                                 vector<int>& subfield, vector<int>& model);
		void    extractTrace            (HumdrumFile& infile, const string& tracefile);
		void    getInterpretationFields (vector<int>& field, vector<int>& subfield,
		                                 vector<int>& model, HumdrumFile& infile,
		                                 string& interps, int state);
		//void    extractInterpretations  (HumdrumFile& infile, string& interps);
		void    example                 (void);
		void    usage                   (const string& command);
		void    fillFieldData           (vector<int>& field, vector<int>& subfield,
		                                 vector<int>& model, string& fieldstring,
		                                 HumdrumFile& infile);
		void    processFieldEntry       (vector<int>& field, vector<int>& subfield,
		                                 vector<int>& model, const string& astring,
		                                 HumdrumFile& infile);
		void    removeDollarsFromString (string& buffer, int maxtrack);
		int     isInList                (int number, vector<int>& listofnum);
		void    getTraceData            (vector<int>& startline,
		                                 vector<vector<int> >& fields,
		                                 const string& tracefile, HumdrumFile& infile);
		void    printTraceLine          (HumdrumFile& infile, int line,
		                                 vector<int>& field);
		void    dealWithSpineManipulators(HumdrumFile& infile, int line,
		                                 vector<int>& field, vector<int>& subfield,
		                                 vector<int>& model);
		void    storeToken              (vector<string>& storage,
		                                 const string& string);
		void    storeToken              (vector<string>& storage, int index,
		                                 const string& string);
		void    printMultiLines         (vector<int>& vsplit, vector<int>& vserial,
		                                 vector<string>& tempout);
		void    reverseSpines           (vector<int>& field, vector<int>& subfield,
		                                 vector<int>& model, HumdrumFile& infile,
		                                 const string& exinterp);
		void    getSearchPat            (string& spat, int target,
		                                 const string& modifier);
		void    expandSpines            (vector<int>& field, vector<int>& subfield,
		                                 vector<int>& model, HumdrumFile& infile,
		                                 string& interp);
		void    dealWithSecondarySubspine(vector<int>& field, vector<int>& subfield,
		                                 vector<int>& model, int targetindex,
		                                 HumdrumFile& infile, int line, int spine,
		                                 int submodel);
		void    dealWithCospine         (vector<int>& field, vector<int>& subfield,
		                                 vector<int>& model, int targetindex,
		                                 HumdrumFile& infile, int line, int cospine,
		                                 int comodel, int submodel,
		                                 const string& cointerp);
		void    printCotokenInfo        (int& start, HumdrumFile& infile, int line,
		                                 int spine, vector<string>& cotokens,
		                                 vector<int>& spineindex,
		                                 vector<int>& subspineindex);
		void    fillFieldDataByGrep     (vector<int>& field, vector<int>& subfield,
		                                 vector<int>& model, const string& grepString,
		                                 HumdrumFile& infile, int state);
		vector<int> getNullDataTracks(HumdrumFile& infile);
		void fillFieldDataByEmpty       (vector<int>& field, vector<int>& subfield,
				                           vector<int>& model, HumdrumFile& infile, int negate);
		void fillFieldDataByNoEmpty     (vector<int>& field, vector<int>& subfield,
				                           vector<int>& model, HumdrumFile& infile, int negate);
		void fillFieldDataByNoRest      (vector<int>& field, vector<int>& subfield,
		                                 vector<int>& model, const string& searchstring,
		                                 HumdrumFile& infile, int state);

	private:

		// global variables
		int          excludeQ = 0;        // used with -x option
		int          expandQ  = 0;        // used with -e option
		string       expandInterp = "";   // used with -E option
		int          interpQ  = 0;        // used with -i option
		string       interps  = "";       // used with -i option
		int          debugQ   = 0;        // used with --debug option
		int          kernQ    = 0;        // used with -k option
		int          fieldQ   = 0;        // used with -f or -p option
		string       fieldstring = "";    // used with -f or -p option
		vector<int>  field;               // used with -f or -p option
		vector<int>  subfield;            // used with -f or -p option
		vector<int>  model;               // used with -p, or -e options and similar
		int          countQ   = 0;        // used with -C option
		int          traceQ   = 0;        // used with -t option
		string       tracefile = "";      // used with -t option
		int          reverseQ = 0;        // used with -r option
		string       reverseInterp = "**kern"; // used with -r and -R options.
		// sub-spine "b" expansion model: how to generate data for a secondary
		// spine if the primary spine is not divided.  Models are:
		//    'd': duplicate primary spine (or "a" subspine) data (default)
		//    'n': null = use a null token
		//    'r': rest = use a rest instead of a primary spine note (in **kern)
		//         data.  'n' will be used for non-kern spines when 'r' is used.
		int          submodel = 'd';       // used with -m option
		string editorialInterpretation = "yy";
		string      cointerp = "**kern";   // used with -c option
		int         comodel  = 0;          // used with -M option
		string subtokenseparator = " "; // used with a future option
		int         interpstate = 0;       // used -I or with -i
		int         grepQ       = 0;       // used with -g option
		string      grepString  = "";      // used with -g option
		string      blankName   = "**blank"; // used with -n option
		int         noEmptyQ    = 0;       // used with --no-empty option
		int         emptyQ      = 0;       // used with --empty option
		int         spineListQ  = 0;       // used with --spine option
		int         removerestQ = 0;       // used with --no-rest option

};



class Tool_filter : public HumTool {
	public:
		         Tool_filter        (void);
		        ~Tool_filter        () {};

		bool     run                (HumdrumFileSet& infiles);
		bool     run                (HumdrumFile& infile);
		bool     run                (const string& indata);

		bool     runUniversal       (HumdrumFileSet& infiles);

	protected:
		void     getCommandList     (vector<pair<string, string> >& commands,
		                             HumdrumFile& infile);
		void     getUniversalCommandList(std::vector<std::pair<std::string, std::string> >& commands,
		                             HumdrumFileSet& infiles);
		void     initialize         (HumdrumFile& infile);
		void     removeGlobalFilterLines    (HumdrumFile& infile);
		void     removeUniversalFilterLines (HumdrumFileSet& infiles);

	private:
		string   m_variant;        // used with -v option.
		bool     m_debugQ = false; // used with --debug option

};


class HPNote {
	public:
		int track = -1;
		int line = -1;
		int field = -1;
		int subfield = -1;
		HTp token = NULL;
		HumNum duration = 0;
		std::string text;
		bool attack = false;
		bool nullQ = false;
};

class Tool_homorhythm : public HumTool {
	public:
		            Tool_homorhythm    (void);
		           ~Tool_homorhythm    () {};

		bool        run                (HumdrumFileSet& infiles);
		bool        run                (HumdrumFile& infile);
		bool        run                (const string& indata, ostream& out);
		bool        run                (HumdrumFile& infile, ostream& out);

	protected:
		void        processFile        (HumdrumFile& infile);
		void        analyzeLine        (HumdrumFile& infile, int line);
		void        initialize         (void);
		void        markHomophonicNotes(void);
		int         getExtantVoiceCount(HumdrumFile& infile);
		int         getOriginalVoiceCount(HumdrumFile& infile);
		void        addRawAnalysis     (HumdrumFile& infile, vector<double>& raw);
		void        addAccumulatedScores(HumdrumFile& infile, vector<double>& score);
		void        addAttacks         (HumdrumFile& infile, vector<int>& attacks);
		void        addFractionAnalysis(HumdrumFile& infile, std::vector<double>& score);

	private:
		std::vector<std::string> m_homorhythm;
		std::vector<int> m_notecount;
		std::vector<int> m_attacks;
		std::vector<std::vector<HPNote>> m_notes;
		double m_threshold = 4.0;
		double m_score = 1.0;
		double m_intermediate_score = 0.5;
		int m_voice_count = 0;
		bool m_letterQ = false;
};


class Tool_homorhythm2 : public HumTool {
	public:
		            Tool_homorhythm2    (void);
		           ~Tool_homorhythm2    () {};

		bool        run                (HumdrumFileSet& infiles);
		bool        run                (HumdrumFile& infile);
		bool        run                (const string& indata, ostream& out);
		bool        run                (HumdrumFile& infile, ostream& out);

	protected:
		void        processFile        (HumdrumFile& infile);
		void        initialize         (void);

	private:
		double      m_threshold = 0.6;
		double      m_threshold2 = 0.4;
		vector<double> m_score;
};


class Tool_hproof : public HumTool {
	public:
		      Tool_hproof      (void);
		     ~Tool_hproof      () {};

		bool  run              (HumdrumFileSet& infiles);
		bool  run              (HumdrumFile& infile);
		bool  run              (const string& indata, ostream& out);
		bool  run              (HumdrumFile& infile, ostream& out);

	protected:
		void  markNonChordTones(HumdrumFile& infile);
		void  processHarmSpine (HumdrumFile& infile, HTp hstart);
		void  markNotesInRange (HumdrumFile& infile, HTp ctoken, HTp ntoken, const string& key);
		void  markHarmonicTones(HTp tok, vector<int>& cts);
		void  getNewKey        (HTp token, HTp ntoken, string& key);

	private:
		vector<HTp> m_kernspines;

};



// A TimePoint records the event times in a file.  These are positions of note attacks
// in the file.  The "index" variable keeps track of the line in the original file
// (for the first position in index), and other positions in index keep track of the
// equivalent line position of the timepoint in other file(s) that are being compared.
class TimePoint {
	public:
		// file: pointers to the file in which the index refers to
		vector<HumdrumFile*> file;

		// index :: A list of indexes for the lines at which the given timestamp
		// occurs in each file.  The first index is for the reference work.
		vector<int> index;

		// timestamp :: The duration from the start of the score to given time in score.
		HumNum timestamp = -1;

		// measure :: The measure number in which the timestamp occurs.
		int measure = -1;

		void clear(void) {
			file.clear();
			index.clear();
			timestamp = -1;
			measure = -1;
		}
};


// NotePoint is a note from a score that will be matches hopefully to an
// equivalent note in another score.
class NotePoint {
	public:
		HTp         token          = NULL;   // Humdrum token that contains note
		string      subtoken;                // string that represents not (token may be chord)
		int         subindex       = -1;     // subtoken index of note (in chord)
		int         measure        = -1;     // measure number that note is found
		HumNum      measurequarter = -1;     // distance from start of measure to note
		int         track          = -1;     // track that note is from
		int         layer          = -1;     // layer that note is in
		HumNum      duration       = -1;     // duration (tied) of note
		int         b40            = -1;     // b40 pitch of note
		int         processed      = 0;      // has note been processed/matched
		int         sourceindex    = -1;     // source file index for note
		int         tpindex        = -1;     // timepoint index of note in source
		vector<int> matched;       // indexes to the location of the note in TimePoint list.
		                           // the index indicate which score the match is related to,
		                           // and a value of -1 means there is no equivalent timepoint.
		void clear(void) {
			token = NULL;
			subtoken = "";
			subindex = -1;
			measure = -1;
			measurequarter = -1;
			track = -1;
			layer = -1;
			duration = -1;
			b40 = -1;
			processed = 0;
			sourceindex = -1;
			tpindex = -1;
			matched.clear();
		}
};


// Function declarations:

class Tool_humdiff : public HumTool {
	public:
		         Tool_humdiff       (void);

		bool     run                (HumdrumFileSet& infiles);

	protected:
		void     compareFiles       (HumdrumFile& reference, HumdrumFile& alternate);

		void     compareTimePoints  (vector<vector<TimePoint>>& timepoints, HumdrumFile& reference, HumdrumFile& alternate);
		void     extractTimePoints  (vector<TimePoint>& points, HumdrumFile& infile);
		void     printTimePoints    (vector<TimePoint>& timepoints);
		void     compareLines       (HumNum minval, vector<int>& indexes, vector<vector<TimePoint>>& timepoints, vector<HumdrumFile*> infiles);
		void     getNoteList        (vector<NotePoint>& notelist, HumdrumFile& infile, int line, int measure, int sourceindex, int tpindex);
		int      findNoteInList     (NotePoint& np, vector<NotePoint>& nps);
		void     printNotePoints    (vector<NotePoint>& notelist);
		void     markNote           (NotePoint& np);

	private:
		int m_marked = 0;


};

ostream& operator<<(ostream& out, TimePoint& tp);
ostream& operator<<(ostream& out, NotePoint& np);



class Tool_humsheet : public HumTool {
	public:
		         Tool_humsheet       (void);
		        ~Tool_humsheet       () {};

		bool     run               (HumdrumFileSet& infiles);
		bool     run               (HumdrumFile& infile);
		bool     run               (const string& indata, ostream& out);
		bool     run               (HumdrumFile& infile, ostream& out);

		void     printRowClasses   (HumdrumFile& infile, int row);
		void     printRowContents  (HumdrumFile& infile, int row);
		void     printRowData      (HumdrumFile& infile, int line);
      void     printCellClasses  (HTp token);
      void     printHtmlHeader   (void);
      void     printHtmlFooter   (void);
      void     printStyle        (HumdrumFile& infile);
      void     printJavascript   (void);
		void     printTitle        (HumdrumFile& infile, int line);

	protected:
		void     processFile       (HumdrumFile& infile);
		void     initialize        (void);
		void     analyzeTracks     (HumdrumFile& infile);
		void     printColSpan      (HTp token);
		void     printTabIndex     (HTp token);
		void     analyzeTabIndex   (HumdrumFile& infile);
		void     printId           (HTp token);
		void     printToken        (HTp token);
		void     printCellData     (HTp token);
		bool     isLayout          (HLp line);

	private:
		bool             m_exinterpQ       = false;
		bool             m_javascriptQ     = false;
		bool             m_idQ             = false;
		bool             m_htmlQ           = false;
		bool             m_zebraQ          = false;
		bool             m_zebra2Q         = false;
		bool             m_tabindexQ       = false;
		std::vector<int> m_max_subtrack;
		int              m_max_track       = 0;
		int              m_max_field       = 0;

};


class Tool_humsort : public HumTool {
	public:
		         Tool_humsort      (void);
		        ~Tool_humsort      () {};

		bool     run               (HumdrumFileSet& infiles);
		bool     run               (HumdrumFile& infile);
		bool     run               (const string& indata, ostream& out);
		bool     run               (HumdrumFile& infile, ostream& out);

	protected:
		void    processFile        (HumdrumFile& infile);

};


class Tool_imitation : public HumTool {
	public:
		         Tool_imitation    (void);
		        ~Tool_imitation    () {};

		bool     run               (HumdrumFileSet& infiles);
		bool     run               (HumdrumFile& infile);
		bool     run               (const string& indata, ostream& out);
		bool     run               (HumdrumFile& infile, ostream& out);

	protected:
		void    doAnalysis         (vector<vector<string>>& results, NoteGrid& grid,
		                            vector<vector<NoteCell*>>& attacks,
		                            vector<vector<double>>& intervals,
		                            HumdrumFile& infile, bool debug);
		void    analyzeImitation  (vector<vector<string>>& results,
		                            vector<vector<NoteCell*>>& attacks,
		                            vector<vector<double>>& intervals,
		                            int v1, int v2);
		void    getIntervals       (vector<double>& intervals,
		                            vector<NoteCell*>& attacks);
		int     compareSequences   (vector<NoteCell*>& attack1, vector<double>& seq1,
		                            int i1, vector<NoteCell*>& attack2,
		                            vector<double>& seq2, int i2);
		int     checkForIntervalSequence(vector<int>& m_intervals,
		                            vector<double>& v1i, int starti, int count);
		void    markedTiedNotes    (vector<HTp>& tokens);

	private:
	 	vector<HTp> m_kernspines;
		int m_threshold;
		bool m_duration;
		bool m_rest;
		bool m_rest2;
		double m_maxdistance;
		bool m_maxdistanceQ;
		vector<int> m_intervals;
		bool m_mark;
		char m_marker = '@';
		bool m_single = false;
		static int Enumerator;
		bool m_first = false;
		bool m_nozero = false;
		bool m_onlyzero = false;
		bool m_measure = false;
		bool m_beat    = false;
		bool m_length  = false;

		bool m_noInfo = false;

		bool m_noN    = false;
		bool m_noC    = false;
		bool m_noD    = false;
		bool m_noI    = false;

		bool m_noNN   = false;
		bool m_noCC   = false;
		bool m_noDD   = false;
		bool m_noII   = false;

		bool m_addsearches  = false;
		bool m_inversion  = false;
		bool m_retrograde = false;

		vector<int> m_barlines;
};


class Tool_kern2mens : public HumTool {
	public:
		         Tool_kern2mens           (void);
		        ~Tool_kern2mens           () {};

		bool     run                      (HumdrumFileSet& infiles);
		bool     run                      (HumdrumFile& infile);
		bool     run                      (const string& indata, ostream& out);
		bool     run                      (HumdrumFile& infile, ostream& out);

	protected:
		void     convertToMens            (HumdrumFile& infile);
		string   convertKernTokenToMens   (HTp token);
		void     printBarline             (HumdrumFile& infile, int line);

	private:
		bool     m_numbersQ   = true;      // used with -N option
		bool     m_measuresQ  = true;      // used with -M option
		bool     m_invisibleQ = true;      // used with -I option
		bool     m_doublebarQ = true;      // used with -D option
		string   m_clef;                   // used with -c option

};


class Tool_kernview : public HumTool {
	public:
		         Tool_kernview      (void);
		        ~Tool_kernview      () {};

		bool     run               (HumdrumFileSet& infiles);
		bool     run               (HumdrumFile& infile);
		bool     run               (const string& indata, ostream& out);
		bool     run               (HumdrumFile& infile, ostream& out);

	protected:
		void     processFile       (HumdrumFile& infile);
		void     initialize        (HumdrumFile& infile);
		std::string getKernString(HumdrumFile& infile, const std::string& list);

	private:
		std::string m_view_string;
		std::string m_hide_string;

};


class mei_staffDef {
	public:
		HumNum timestamp;
		string clef;       // such as *clefG2
		string timesig;    // such as *M4/4
		string keysig;     // such as *k[f#]
		string midibpm;    // such as *MM120
		string transpose;  // such as *Trd-1c-2
		int base40 = 0;    // used for transposing to C score
		string label;      // such as *I"violin 1
		string labelabbr;  // such as *I'v1

		void clear(void) {
			clef.clear();
			timesig.clear();
			keysig.clear();
			midibpm.clear();
			transpose.clear();
			base40 = 0;
			label.clear();
			labelabbr.clear();
		}
		mei_staffDef& operator=(mei_staffDef& staffDef) {
			if (this == &staffDef) {
				return *this;
			}
			clef       = staffDef.clef;
			timesig    = staffDef.timesig;
			keysig     = staffDef.keysig;
			midibpm    = staffDef.midibpm;
			transpose  = staffDef.transpose;
			base40     = staffDef.base40;
			label      = staffDef.label;
			labelabbr  = staffDef.labelabbr;
			return *this;
		}
		mei_staffDef(void) {
			// do nothing
		}
		mei_staffDef(const mei_staffDef& staffDef) {
			clef       = staffDef.clef;
			timesig    = staffDef.timesig;
			keysig     = staffDef.keysig;
			midibpm    = staffDef.midibpm;
			transpose  = staffDef.transpose;
			base40     = staffDef.base40;
			label      = staffDef.label;
			labelabbr  = staffDef.labelabbr;
		}
};


class mei_scoreDef {
	public:
		mei_staffDef global;
		vector<mei_staffDef> staves;
		void clear(void) {
			global.clear();
			staves.clear(); // or clear the contents of each staff...
		}
		void minresize(int count) {
			if (count < 1) {
				return;
			} else if (count < (int)staves.size()) {
				return;
			} else {
				staves.resize(count);
			}
		}
};


class hairpin_info {
	public:
		xml_node hairpin;
		GridMeasure *gm = NULL;
		int mindex = 0;
};


class grace_info {
	public:
		xml_node node; // note or chord
		string beamprefix;
		string beampostfix;
};


class Tool_mei2hum : public HumTool {
	public:
		        Tool_mei2hum    (void);
		       ~Tool_mei2hum    () {}

		bool    convertFile          (ostream& out, const char* filename);
		bool    convert              (ostream& out, xml_document& infile);
		bool    convert              (ostream& out, const char* input);
		bool    convert              (ostream& out, istream& input);

		void    setOptions           (int argc, char** argv);
		void    setOptions           (const vector<string>& argvlist);
		Options getOptionDefinitions (void);

	protected:
		void   initialize           (void);
		HumNum parseScore           (xml_node score, HumNum starttime);
		void   getChildrenVector    (vector<xml_node>& children, xml_node parent);
		void   parseScoreDef        (xml_node scoreDef, HumNum starttime);
		void   parseSectionScoreDef (xml_node scoreDef, HumNum starttime);
		void   processPgHead        (xml_node pgHead, HumNum starttime);
		void   processPgFoot        (xml_node pgFoot, HumNum starttime);
		void   processKeySig        (mei_staffDef& staffinfo, xml_node keysig, HumNum starttime);
		HumNum parseSection         (xml_node section, HumNum starttime);
		HumNum parseApp             (xml_node app, HumNum starttime);
		HumNum parseLem             (xml_node lem, HumNum starttime);
		HumNum parseRdg             (xml_node rdg, HumNum starttime);
		void   parseStaffGrp        (xml_node staffGrp, HumNum starttime);
		void   parseStaffDef        (xml_node staffDef, HumNum starttime);
		void   fillWithStaffDefAttributes(mei_staffDef& staffinfo, xml_node element);
		HumNum parseMeasure         (xml_node measure, HumNum starttime);
		HumNum parseStaff           (xml_node staff, HumNum starttime);
		void   parseReh             (xml_node reh, HumNum starttime);
		HumNum parseLayer           (xml_node layer, HumNum starttime, vector<bool>& layerPresent);
		int    extractStaffCount    (xml_node element);
		HumNum parseRest            (xml_node chord, HumNum starttime);
		HumNum parseMRest           (xml_node mrest, HumNum starttime);
		HumNum parseChord           (xml_node chord, HumNum starttime, int gracenumber);
		HumNum parseNote            (xml_node note, xml_node chord, string& output, HumNum starttime, int gracenumber);
		HumNum parseBeam            (xml_node note, HumNum starttime);
		HumNum parseTuplet          (xml_node note, HumNum starttime);
		void   parseClef            (xml_node clef, HumNum starttime);
		void   parseDynam           (xml_node dynam, HumNum starttime);
		void   parseHarm            (xml_node harm, HumNum starttime);
		void   parseTempo           (xml_node tempo, HumNum starttime);
		void   parseDir             (xml_node dir, HumNum starttime);
		HumNum getDuration          (xml_node element);
		string getHumdrumPitch      (xml_node note, vector<xml_node>& children);
		string getHumdrumRecip      (HumNum duration, int dotcount);
		void   buildIdLinkMap       (xml_document& doc);
		void   processNodeStartLinks(string& output, xml_node node,
		                             vector<xml_node>& nodelist);
		void   processNodeStopLinks(string& output, xml_node node,
		                             vector<xml_node>& nodelist);
		void   processPreliminaryLinkedNodes(xml_node node);
		void   processNodeStartLinks2(xml_node node, vector<xml_node>& nodelist);
		void   parseFermata         (string& output, xml_node node, xml_node fermata);
		void   parseSlurStart       (string& output, xml_node node, xml_node slur);
		void   parseSlurStop        (string& output, xml_node node, xml_node slur);
		void   parseTieStart        (string& output, xml_node node, xml_node tie);
		void   parseTieStop         (string& output, xml_node node, xml_node tie);
		void   parseArpeg           (string& output, xml_node node, xml_node arpeg);
		void   parseTrill           (string& output, xml_node node, xml_node trill);
		void   parseTupletSpanStart (xml_node node, xml_node tupletSpan);
		void   parseTupletSpanStop  (string& output, xml_node node, xml_node tupletSpan);
		void   parseSb              (xml_node sb, HumNum starttime);
		void   parsePb              (xml_node pb, HumNum starttime);
		void   processLinkedNodes   (string& output, xml_node node);
		int    getDotCount          (xml_node node);
		void   processFermataAttribute(string& output, xml_node node);
		string getNoteArticulations (xml_node note, xml_node chord);
		string getHumdrumArticulation(const string& tag, const string& humdrum,
		                              const string& attribute_artic,
		                              vector<xml_node>& element_artic,
		                              const string& chord_attribute_artic,
		                              vector<xml_node>& chord_element_artic);
		string setPlacement          (const string& placement);
		void   addFooterRecords      (HumdrumFile& outfile, xml_document& doc);
		void   addExtMetaRecords     (HumdrumFile& outfile, xml_document& doc);
		void   addHeaderRecords      (HumdrumFile& outfile, xml_document& doc);
		void   parseVerse            (xml_node verse, GridStaff* staff);
		string parseSyl              (xml_node syl);
		void   parseSylAttribute     (const string& attsyl, GridStaff* staff);
		void   reportVerseNumber     (int pmax, int staffindex);
		string getEditorialAccidental(vector<xml_node>& children);
		string getCautionaryAccidental(vector<xml_node>& children);
		string makeHumdrumClef       (const string& shape,
		                              const string& line,
		                              const string& clefdis,
		                              const string& clefdisplace);
		string cleanDirText          (const string& input);
		string cleanWhiteSpace       (const string& input);
		string cleanReferenceRecordText(const string& input);
		string cleanVerseText        (const string& input);
		bool   beamIsValid           (vector<xml_node>& beamlist);
		bool   beamIsGrace           (vector<xml_node>& beamlist);
		void   parseHairpin          (xml_node hairpin, HumNum starttime);
		void   processHairpins       (void);
		void   processHairpin        (hairpin_info& info);
		void   processGraceNotes     (HumNum timestamp);
		string prepareSystemDecoration(xml_node scoreDef);
		void   getRecursiveSDString  (string& output, xml_node current);
		void   parseBareSyl          (xml_node syl, GridStaff* staff);
		string getChildAccidGes      (vector<xml_node>& children);
		string getChildAccidVis      (vector<xml_node>& children);

		// static functions
		static string accidToKern(const string& accid);

	private:
		Options        m_options;
		bool           m_stemsQ = false;
		bool           m_recipQ = false;
		bool           m_placeQ = false;

		mei_scoreDef   m_scoreDef;    // for keeping track of key/meter/clef etc.
		int            m_staffcount;  // number of staves in score.
		HumNum         m_tupletfactor = 1;
		HumGrid        m_outdata;
		int            m_currentLayer = 0;
		int            m_currentStaff = 0;
		int            m_maxStaffInFile = 0; // valid after parsing staves in first measure
		int            m_currentMeasure = -1;
		vector<int>    m_currentMeterUnit;
		string         m_beamPrefix;
		string         m_beamPostfix;
		bool           m_aboveQ = false;
		bool           m_belowQ = false;
		bool           m_editorialAccidentalQ = false;
		string         m_appLabel;
		string         m_systemDecoration;

		vector<int>    m_maxverse;
		vector<HumNum> m_measureDuration;
		vector<bool>   m_hasDynamics;
		vector<bool>   m_hasHarm;
		const int      m_maxstaff = 1000;

		bool           m_fermata = false;     // set priority of note/fermata over note@fermata
		vector<grace_info> m_gracenotes;      // buffer for storing grace notes
		HumNum			m_gracetime = 0;       // performance time of buffered grace notes

		vector<hairpin_info> m_hairpins;

		map<string, vector<xml_node>> m_startlinks;
		map<string, vector<xml_node>> m_stoplinks;

};



class WordInfo {
	public:
		string word;                 // text of word
		int notes = 0;               // number of notes in word
		HumNum starttime;            // start time of word
		HumNum endtime;              // end time of word
		int bar = 0;                 // starting barline number for word
	  	vector<int> bars;            // starting barline number for each syllable
		vector<string> syllables;    // list of syllables in word with melisma
		vector<int> notecounts;      // list of note counts for each syllable in word
		vector<HumNum> starttimes;   // list of start times for each syllable
		vector<HumNum> endtimes;     // list of end times for each syllable
		HumNum duration(void) { return endtime - starttime; }
		string name;
		string abbreviation;
		int partnum = 0;
		void clear(void) {
			starttime = 0;
			endtime   = 0;
			partnum   = 0;
			notes     = 0;
			bar       = 0;
			abbreviation.clear();
			notecounts.clear();
			starttimes.clear();
			syllables.clear();
			endtimes.clear();
			word.clear();
			name.clear();
			bars.clear();
		}
};


class Tool_melisma : public HumTool {
	public:
		      Tool_melisma             (void);
		     ~Tool_melisma             () {};

		bool  run                      (HumdrumFileSet& infiles);
		bool  run                      (HumdrumFile& infile);
		bool  run                      (const string& indata, ostream& out);
		bool  run                      (HumdrumFile& infile, ostream& out);

	protected:
		void   initialize              (HumdrumFile& infile);
		void   processFile             (HumdrumFile& infile);
		void   getNoteCounts           (HumdrumFile& infile, vector<vector<int>>& counts);
		void   getNoteCountsForLyric   (vector<vector<int>>& counts, HTp lyricStart);
		int    getCountForSyllable     (HTp token);
		void   replaceLyrics           (HumdrumFile& infile, vector<vector<int>>& counts);
		void   markMelismas            (HumdrumFile& infile, vector<vector<int>>& counts);
		void   markMelismaNotes        (HTp text, int count);
		void   extractWordlist         (vector<WordInfo>& wordinfo, map<string, int>& wordlist,
		                                HumdrumFile& infile, vector<vector<int>>& notecount);
		string extractWord             (WordInfo& winfo, HTp token, vector<vector<int>>& counts);
		HumNum getEndtime              (HTp text);
		void   printWordlist           (HumdrumFile& infile, vector<WordInfo>& wordinfo,
		                                map<string, int>);
		void   initializePartInfo      (HumdrumFile& infile);
		void   getMelismaNoteCounts    (vector<int>& ncounts, vector<int>& mcounts,
		                                HumdrumFile& infile);
		double getScoreDuration        (HumdrumFile& infile);
		void   initBarlines            (HumdrumFile& infile);

	private:
		vector<vector<HumNum>> m_endtimes;      // end time of syllables indexed by line/field
		vector<string>         m_names;         // name of parts indexed by track
		vector<string>         m_abbreviations; // abbreviation of parts indexed by track
		vector<int>            m_partnums;      // part number index by track
		vector<int>            m_measures;      // current measure number

};



class Tool_metlev : public HumTool {
	public:
		      Tool_metlev      (void);
		     ~Tool_metlev      () {};

		bool  run              (HumdrumFileSet& infiles);
		bool  run              (HumdrumFile& infile);
		bool  run              (const string& indata, ostream& out);
		bool  run              (HumdrumFile& infile, ostream& out);

	protected:
		void  fillVoiceResults (vector<vector<double> >& results,
		                        HumdrumFile& infile,
		                        vector<double>& beatlev);

	private:
		vector<HTp> m_kernspines;

};



class MSearchQueryToken {
	public:
		MSearchQueryToken(void) {
			clear();
		}
		MSearchQueryToken(const MSearchQueryToken& token) {
			pc        = token.pc;
			base      = token.base;
			direction = token.direction;
			duration  = token.duration;
			rhythm    = token.rhythm;
			anything  = token.anything;
		}
		MSearchQueryToken& operator=(const MSearchQueryToken& token) {
			if (this == &token) {
				return *this;
			}
			pc        = token.pc;
			base      = token.base;
			direction = token.direction;
			duration  = token.duration;
			rhythm    = token.rhythm;
			anything  = token.anything;
			return *this;
		}
		void clear(void) {
			pc        = NAN;
			base      = 0;
			direction = 0;
			duration  = -1;
			rhythm    = "";
			anything  = false;
		}
		double pc;           // NAN = rest
		int    base;
		int    direction;
		HumNum duration;
		string rhythm;
		bool   anything;
};



class MSearchTextQuery {
	public:
		MSearchTextQuery(void) {
			clear();
		}
		MSearchTextQuery(const MSearchTextQuery& token) {
			word = token.word;
			link = token.link;
		}
		MSearchTextQuery& operator=(const MSearchTextQuery& token) {
			if (this == &token) {
				return *this;
			}
			word = token.word;
			link = token.link;
			return *this;
		}
		void clear(void) {
			word.clear();
			link = false;
		}
		string word;
		bool link = false;
};


class TextInfo {
	public:
		TextInfo(void) {
			clear();
		}
		TextInfo(const TextInfo& info) {
			fullword = info.fullword;
			starttoken = info.starttoken;
			nexttoken = info.nexttoken;
		}
		TextInfo& operator=(const TextInfo& info) {
			if (this == &info) {
				return *this;
			}
			fullword = info.fullword;
			starttoken = info.starttoken;
			nexttoken = info.nexttoken;
			return *this;
		}
		void clear(void) {
			fullword.clear();
			starttoken = NULL;
			nexttoken = NULL;
		}
		string fullword;
		HTp starttoken;
		HTp nexttoken;
};


class Tool_msearch : public HumTool {
	public:
		         Tool_msearch      (void);
		        ~Tool_msearch      () {};

		bool     run               (HumdrumFileSet& infiles);
		bool     run               (HumdrumFile& infile);
		bool     run               (const string& indata, ostream& out);
		bool     run               (HumdrumFile& infile, ostream& out);

	protected:
		void    initialize         (void);
		void    doMusicSearch      (HumdrumFile& infile, NoteGrid& grid,
		                            vector<MSearchQueryToken>& query);
		void    doTextSearch       (HumdrumFile& infile, NoteGrid& grid,
		                            vector<MSearchTextQuery>& query);
		void    fillMusicQuery     (vector<MSearchQueryToken>& query,
		                            const string& input);
		void    fillTextQuery      (vector<MSearchTextQuery>& query,
		                            const string& input);
		bool    checkForMatchDiatonicPC(vector<NoteCell*>& notes, int index,
		                            vector<MSearchQueryToken>& dpcQuery,
		                            vector<NoteCell*>& match);
		void    markMatch          (HumdrumFile& infile,
		                            vector<NoteCell*>& match);
		void    markTextMatch      (HumdrumFile& infile, TextInfo& word);
		void    fillWords          (HumdrumFile& infile,
		                            vector<TextInfo*>& words);
		void    fillWordsForTrack  (vector<TextInfo*>& words,
		                            HTp starttoken);

	private:
	 	vector<HTp> m_kernspines;
		string      m_text;
		string      m_marker;
};


class Tool_musedata2hum : public HumTool {
	public:
		        Tool_musedata2hum    (void);
		       ~Tool_musedata2hum    () {}

		bool    convertFile          (ostream& out, const string& filename);
		bool    convertString        (ostream& out, const string& input);
		bool    convert              (ostream& out, MuseDataSet& mds);
		bool    convert              (ostream& out, istream& input);

		void    setOptions           (int argc, char** argv);
		void    setOptions           (const std::vector<std::string>& argvlist);
		Options getOptionDefinitions (void);
		void    setInitialOmd        (const string& omd);

	protected:
		void    initialize           (void);
		void    convertLine          (GridMeasure* gm, MuseRecord& mr);
		bool    convertPart          (HumGrid& outdata, MuseDataSet& mds, int index);
		int     convertMeasure       (HumGrid& outdata, MuseData& part, int partindex, int startindex);
		GridMeasure* getMeasure      (HumGrid& outdata, HumNum starttime);
		void    setTimeSigDurInfo    (const std::string& mtimesig);
		void    setMeasureStyle      (GridMeasure* gm, MuseRecord& mr);
		void    setMeasureNumber     (GridMeasure* gm, MuseRecord& mr);
		void    storePartName        (HumGrid& outdata, MuseData& part, int index);
		void    addNoteDynamics      (GridSlice* slice, int part, 
		                              MuseRecord& mr);
		void    addLyrics            (GridSlice* slice, int part, int staff, MuseRecord& mr);
		void    addFiguredHarmony    (MuseRecord& mr, GridMeasure* gm,
		                              HumNum timestamp, int part, int maxstaff);
		std::string trimSpaces       (std::string input);
		void    addTextDirection     (GridMeasure* gm, int part, int staff,
		                              MuseRecord& mr, HumNum timestamp);

	private:
		// options:
		Options m_options;
		bool    m_stemsQ = false;    // used with -s option
		bool    m_recipQ = false;    // used with -r option
		std::string m_omd = "";      // initial tempo designation (store for later output)

		// state variables:
		int m_part     = 0;          // staff index currently being processed
		int m_maxstaff = 0;          // total number of staves (parts)
		HumNum m_timesigdur = 4;     // duration of current time signature in quarter notes
		HTp m_lastfigure = NULL;     // last figured bass token
		int m_lastbarnum = -1;       // barnumber carried over from previous bar
		HTp m_lastnote = NULL;       // for dealing with chords.

};



class MusicXmlHarmonyInfo {
	public:
		HTp    token;
		HumNum timestamp;
		int    partindex;
};

class MusicXmlFiguredBassInfo {
	public:
		HTp    token;
		HumNum timestamp;
		int    partindex;
};


class Tool_musicxml2hum : public HumTool {
	public:
		        Tool_musicxml2hum    (void);
		       ~Tool_musicxml2hum    () {}

		bool    convertFile          (ostream& out, const char* filename);
		bool    convert              (ostream& out, pugi::xml_document& infile);
		bool    convert              (ostream& out, const char* input);
		bool    convert              (ostream& out, istream& input);

		void    setOptions           (int argc, char** argv);
		void    setOptions           (const std::vector<std::string>& argvlist);
		Options getOptionDefinitions (void);

	protected:
		void   initialize           (void);
		std::string getChildElementText  (pugi::xml_node root, const char* xpath);
		std::string getChildElementText  (pugi::xpath_node root, const char* xpath);
		std::string getAttributeValue    (pugi::xml_node xnode, const std::string& target);
		std::string getAttributeValue    (xpath_node xnode, const std::string& target);
		void   printAttributes      (pugi::xml_node node);
		bool   getPartInfo          (map<std::string, pugi::xml_node>& partinfo,
		                             std::vector<std::string>& partids, pugi::xml_document& doc);
		bool   stitchParts          (HumGrid& outdata,
		                             std::vector<std::string>& partids,
		                             map<std::string, pugi::xml_node>& partinfo,
		                             map<std::string, pugi::xml_node>& partcontent,
		                             std::vector<MxmlPart>& partdata);
		bool   getPartContent       (map<std::string, pugi::xml_node>& partcontent,
		                             std::vector<std::string>& partids, pugi::xml_document& doc);
		void   printPartInfo        (std::vector<std::string>& partids,
		                             map<std::string, pugi::xml_node>& partinfo,
		                             map<std::string, pugi::xml_node>& partcontent,
		                             std::vector<MxmlPart>& partdata);
		bool   fillPartData         (std::vector<MxmlPart>& partdata,
		                             const std::vector<std::string>& partids,
		                             map<std::string, pugi::xml_node>& partinfo,
		                             map<std::string, pugi::xml_node>& partcontent);
		bool   fillPartData         (MxmlPart& partdata, const std::string& id,
		                             pugi::xml_node partdeclaration,
		                             pugi::xml_node partcontent);
		void   appendZeroEvents     (GridMeasure* outfile,
		                             std::vector<SimultaneousEvents*>& nowevents,
		                             HumNum nowtime,
		                             std::vector<MxmlPart>& partdata);
		void   appendNonZeroEvents   (GridMeasure* outdata,
		                              std::vector<SimultaneousEvents*>& nowevents,
		                              HumNum nowtime,
		                              std::vector<MxmlPart>& partdata);
		void   addGraceLines         (GridMeasure* outdata,
		                              std::vector<std::vector<std::vector<std::vector<MxmlEvent*>>>>& notes,
		                              std::vector<MxmlPart>& partdata, HumNum nowtime);
		void   addEventToList        (std::vector<std::vector<std::vector<std::vector<MxmlEvent*>>>>& list,
		                              MxmlEvent* event);
		void   addHeaderRecords      (HumdrumFile& outfile, pugi::xml_document& doc);
		void   addFooterRecords      (HumdrumFile& outfile, pugi::xml_document& doc);
		std::string& cleanSpaces     (std::string& input);
		std::string cleanSpacesAndColons(const std::string& input);
		void setEditorialAccidental  (int accidental, GridSlice* slice,
		                              int partindex, int staffindex, int voiceindex);

		bool convert          (ostream& out);
		bool convertPart      (ostream& out, const std::string& partname,
		                       int partindex);
		bool insertMeasure    (HumGrid& outdata, int mnum,
		                       std::vector<MxmlPart>& partdata,
		                       std::vector<int> partstaves);
		bool convertNowEvents (GridMeasure* outdata,
		                       std::vector<SimultaneousEvents*>& nowevents,
		                       std::vector<int>& nowparts,
		                       HumNum nowtime,
		                       std::vector<MxmlPart>& partdata,
		                       std::vector<int>& partstaves);
		void appendNullTokens (HLp line, MxmlPart& part);
		void appendEvent      (HLp line, MxmlEvent* event);
		void insertExclusiveInterpretationLine(HumdrumFile& outfile,
		                       std::vector<MxmlPart>& partdata);
		void insertAllToken   (HumdrumFile& outfile, std::vector<MxmlPart>& partdata,
		                       const std::string& common);
		void insertSingleMeasure(HumdrumFile& outfile);
		void cleanupMeasures   (HumdrumFile& outfile,
		                        std::vector<HLp> measures);
		void processPrintElement(GridMeasure* outdata, pugi::xml_node element, HumNum timestamp);
		void insertOffsetHarmonyIntoMeasure(GridMeasure* gm);
		void insertOffsetFiguredBassIntoMeasure(GridMeasure* gm);

		void addStriaLine      (GridMeasure* outdata,
		                        std::vector<std::vector<xml_node> >& stafflines,
		                        std::vector<MxmlPart>& partdata,
                              HumNum nowtime);
		void addClefLine       (GridMeasure* outdata, std::vector<std::vector<pugi::xml_node>>& clefs,
		                        std::vector<MxmlPart>& partdata, HumNum nowtime);
		void addOttavaLine     (GridMeasure* outdata, std::vector<std::vector<std::vector<pugi::xml_node>>>& ottavas,
		                        std::vector<MxmlPart>& partdata, HumNum nowtime);
		void storeOttava       (int pindex, xml_node octaveShift, xml_node direction,
		                        std::vector<std::vector<std::vector<xml_node>>>& ottavas);
		void insertPartClefs   (pugi::xml_node clef, GridPart& part);
		void insertPartStria   (int lines, GridPart& part);
		void insertPartOttavas (pugi::xml_node ottava, GridPart& part, int partindex, int partstaffindex, int staffcount);
		pugi::xml_node convertClefToHumdrum(pugi::xml_node clef, HTp& token, int& staffindex);
		pugi::xml_node convertOttavaToHumdrum(pugi::xml_node ottava, HTp& token, int& staffindex,
		                        int partindex, int partstaffindex, int staffcount);

		void addTranspositionLine(GridMeasure* outdata, std::vector<std::vector<pugi::xml_node>>& transpositions,
		                       std::vector<MxmlPart>& partdata, HumNum nowtime);
		void addKeySigLine    (GridMeasure* outdata, std::vector<std::vector<pugi::xml_node>>& keysigs,
		                        std::vector<MxmlPart>& partdata, HumNum nowtime);
		void addKeyDesignationLine(GridMeasure* outdata, vector<vector<xml_node>>& keydesigs,
		                        vector<MxmlPart>& partdata, HumNum nowtime);
		void insertPartKeySigs (pugi::xml_node keysig, GridPart& part);
		void insertPartKeyDesignations(xml_node keydeg, GridPart& part);
		pugi::xml_node convertKeySigToHumdrum(pugi::xml_node keysig,
		                        HTp& token, int& staffindex);
		pugi::xml_node convertKeySigToHumdrumKeyDesignation(xml_node keysig,
		                        HTp& token, int& staffindex);

		void addTimeSigLine    (GridMeasure* outdata, std::vector<std::vector<pugi::xml_node>>& timesigs,
		                        std::vector<MxmlPart>& partdata, HumNum nowtime);
		bool insertPartTimeSigs (pugi::xml_node timesig, GridPart& part);
		void insertPartMensurations(pugi::xml_node timesig, GridPart& part);
		void insertPartNames    (HumGrid& outdata, std::vector<MxmlPart>& partdata);
		bool checkForMensuration(pugi::xml_node timesig);
		pugi::xml_node convertTimeSigToHumdrum(pugi::xml_node timesig,
		                        HTp& token, int& staffindex);
		pugi::xml_node convertMensurationToHumdrum(pugi::xml_node timesig,
		                        HTp& token, int& staffindex);

		void addEvent          (GridSlice* slice, GridMeasure* outdata, MxmlEvent* event, HumNum nowtime);
		void fillEmpties       (GridPart* part, const char* string);
		void addSecondaryChordNotes (ostream& output, MxmlEvent* head, const std::string& recip);
		bool isInvisible       (MxmlEvent* event);
		int  addLyrics         (GridStaff* staff, MxmlEvent* event);
		int  addHarmony        (GridPart* oart, MxmlEvent* event, HumNum nowtime, int partindex);
		void addDynamic        (GridPart* part, MxmlEvent* event, int partindex);
		void addHairpinEnding  (GridPart* part, MxmlEvent* event, int partindex);
		int  addFiguredBass    (GridPart* part, MxmlEvent* event, HumNum nowtime, int partindex);
		void addTexts          (GridSlice* slice, GridMeasure* measure, int partindex,
		                        int staffindex, int voiceindex, MxmlEvent* event);
		void addText           (GridSlice* slice, GridMeasure* measure, int partindex,
		                        int staffindex, int voiceindex, pugi::xml_node node);
		void addTempos         (GridSlice* slice, GridMeasure* measure, int partindex,
		                        int staffindex, int voiceindex, MxmlEvent* event);
		void addTempo          (GridSlice* slice, GridMeasure* measure, int partindex,
		                        int staffindex, int voiceindex, pugi::xml_node node);
		int         getHarmonyOffset(pugi::xml_node hnode);
		std::string getHarmonyString(pugi::xml_node hnode);
		std::string getDynamicString(pugi::xml_node element);
		std::string getDynamicsParameters(pugi::xml_node element);
		std::string getFiguredBassString(pugi::xml_node element);
		std::string getFiguredBassParameters(pugi::xml_node element);
		std::string convertFiguredBassNumber(const xml_node& figure);
		int         getFiguredBassDuration(xml_node fnode);
		std::string getHairpinString(pugi::xml_node element, int partindex);
		std::string cleanSpaces     (const std::string& input);
		void checkForDummyRests(MxmlMeasure* measure);
		void reindexVoices     (std::vector<MxmlPart>& partdata);
		void reindexMeasure    (MxmlMeasure* measure);
		void setSoftwareInfo   (pugi::xml_document& doc);
		std::string getSystemDecoration(pugi::xml_document& doc, HumGrid& grid, std::vector<std::string>& partids);
		void getChildrenVector (std::vector<pugi::xml_node>& children, pugi::xml_node parent);
		void insertPartTranspositions(pugi::xml_node transposition, GridPart& part);
		pugi::xml_node convertTranspositionToHumdrum(pugi::xml_node transpose, HTp& token, int& staffindex);
		void prepareRdfs       (std::vector<MxmlPart>& partdata);
		void printRdfs         (ostream& out);
		void printResult       (ostream& out, HumdrumFile& outfile);
		void addMeasureOneNumber(HumdrumFile& infile);
		bool isUsedHairpin     (pugi::xml_node hairpin, int partindex);

	public:

	static bool nodeType      (pugi::xml_node node, const char* testname);

	private:
		Options m_options;
		bool DebugQ;
		bool VoiceDebugQ;
		bool m_recipQ        = false;
		bool m_stemsQ        = false;
		int  m_slurabove     = 0;
		int  m_slurbelow     = 0;
		char m_hasEditorial  = '\0';
		bool m_hasOrnamentsQ = false;
		int  m_maxstaff      = 0;
		std::vector<std::vector<std::string>> m_last_ottava_direction;
		std::vector<MusicXmlHarmonyInfo> offsetHarmony;
		std::vector<MusicXmlFiguredBassInfo> offsetFiguredBass;
		std::vector<string> m_stop_char;

		// RDF indications in **kern data:
		std::string  m_caesura_rdf;

		std::string m_software;
		std::string m_systemDecoration;

		std::vector<std::vector<pugi::xml_node>> m_current_dynamic;
		std::vector<std::vector<pugi::xml_node>> m_used_hairpins;
		std::vector<pugi::xml_node> m_current_figured_bass;
		std::vector<std::pair<int, pugi::xml_node>> m_current_text;
		std::vector<std::pair<int, pugi::xml_node>> m_current_tempo;

		bool m_hasTransposition = false;

		// m_forceRecipQ is used to force the display of the **recip spint
		// when a data line contains no notes or rests.  This is used for
		// harmony/dynamics side spines.
		bool m_forceRecipQ = false;

		// m_hasTremoloQ is used to run the tremolo tool.
		bool m_hasTremoloQ = false;

};



class MyCoord {
	public:
		     MyCoord   (void) { clear(); }
		void clear   (void) { x = -1; y = -1; }
		bool isValid (void) { return ((x < 0) || (y < 0)) ? false : true; }
		int  x;
		int  y;
};

class MeasureInfo {
	public:
		MeasureInfo(void) { clear(); }
		void clear(void)  { num = seg = start = stop = -1;
			sclef.resize(0); skeysig.resize(0); skey.resize(0);
			stimesig.resize(0); smet.resize(0); stempo.resize(0);
			eclef.resize(0); ekeysig.resize(0); ekey.resize(0);
			etimesig.resize(0); emet.resize(0); etempo.resize(0);
			file = NULL;
		}
		void setTrackCount(int tcount) {
			sclef.resize(tcount+1);
			skeysig.resize(tcount+1);
			skey.resize(tcount+1);
			stimesig.resize(tcount+1);
			smet.resize(tcount+1);
			stempo.resize(tcount+1);
			eclef.resize(tcount+1);
			ekeysig.resize(tcount+1);
			ekey.resize(tcount+1);
			etimesig.resize(tcount+1);
			emet.resize(tcount+1);
			etempo.resize(tcount+1);
			int i;
			for (i=0; i<tcount+1; i++) {
				sclef[i].clear();
				skeysig[i].clear();
				skey[i].clear();
				stimesig[i].clear();
				smet[i].clear();
				stempo[i].clear();
				eclef[i].clear();
				ekeysig[i].clear();
				ekey[i].clear();
				etimesig[i].clear();
				emet[i].clear();
				etempo[i].clear();
			}
			tracks = tcount;
		}
		int num;          // measure number
		int seg;          // measure segment
		int start;        // starting line of segment
		int stop;         // ending line of segment
		int tracks;       // number of primary tracks in file.
		HumdrumFile* file;

		// musical settings at start of measure
		vector<MyCoord> sclef;     // starting clef of segment
		vector<MyCoord> skeysig;   // starting keysig of segment
		vector<MyCoord> skey;      // starting key of segment
		vector<MyCoord> stimesig;  // starting timesig of segment
		vector<MyCoord> smet;      // starting met of segment
		vector<MyCoord> stempo;    // starting tempo of segment

		// musical settings at start of measure
		vector<MyCoord> eclef;     // ending clef    of segment
		vector<MyCoord> ekeysig;   // ending keysig  of segment
		vector<MyCoord> ekey;      // ending key     of segment
		vector<MyCoord> etimesig;  // ending timesig of segment
		vector<MyCoord> emet;      // ending met     of segment
		vector<MyCoord> etempo;    // ending tempo   of segment
};



class Tool_myank : public HumTool {
	public:
		         Tool_myank            (void);
		        ~Tool_myank            () {};

		bool     run                   (HumdrumFileSet& infiles);
		bool     run                   (HumdrumFile& infile);
		bool     run                   (const string& indata, ostream& out);
		bool     run                   (HumdrumFile& infile, ostream& out);

	protected:
		void      initialize            (HumdrumFile& infile);
		void      example              (void);
		void      usage                (const string& command);
		void      myank                (HumdrumFile& infile,
		                                vector<MeasureInfo>& outmeasure);
		void      removeDollarsFromString(string& buffer, int maxx);
		void      processFieldEntry    (vector<MeasureInfo>& field,
		                                const string& str,
		                                HumdrumFile& infile, int maxmeasure,
		                                vector<MeasureInfo>& inmeasures,
		                                vector<int>& inmap);
		void      expandMeasureOutList (vector<MeasureInfo>& measureout,
		                                vector<MeasureInfo>& measurein,
		                                HumdrumFile& infile, const string& optionstring);
		void      getMeasureStartStop  (vector<MeasureInfo>& measurelist,
		                                HumdrumFile& infile);
		void      printEnding          (HumdrumFile& infile, int lastline, int adjlin);
		void      printStarting        (HumdrumFile& infile);
		void      reconcileSpineBoundary(HumdrumFile& infile, int index1, int index2);
		void      reconcileStartingPosition(HumdrumFile& infile, int index2);
		void      printJoinLine        (vector<int>& splits, int index, int count);
		void      printInvisibleMeasure(HumdrumFile& infile, int line);
		void      fillGlobalDefaults   (HumdrumFile& infile,
		                                vector<MeasureInfo>& measurein,
		                                vector<int>& inmap);
		void      adjustGlobalInterpretations(HumdrumFile& infile, int ii,
		                                vector<MeasureInfo>& outmeasures,
		                                int index);
		void      adjustGlobalInterpretationsStart(HumdrumFile& infile, int ii,
		                                vector<MeasureInfo>& outmeasures,
		                                int index);
		void      getMarkString        (ostream& out, HumdrumFile& infile);
		void      printDoubleBarline   (HumdrumFile& infile, int line);
		void      insertZerothMeasure  (vector<MeasureInfo>& measurelist,
		                                HumdrumFile& infile);
		void      getMetStates         (vector<vector<MyCoord> >& metstates,
		                                HumdrumFile& infile);
		MyCoord   getLocalMetInfo      (HumdrumFile& infile, int row, int track);
		int       atEndOfFile          (HumdrumFile& infile, int line);
		void      processFile          (HumdrumFile& infile);
		int       getSectionCount      (HumdrumFile& infile);
		void      getSectionString     (string& sstring, HumdrumFile& infile,
		                                int sec);

	private:
		int    debugQ      = 0;             // used with --debug option
		// int    inputlist   = 0;             // used with --inlist option
		int    inlistQ     = 0;             // used with --inlist option
		int    outlistQ    = 0;             // used with --outlist option
		int    verboseQ    = 0;             // used with -v option
		int    invisibleQ  = 1;             // used with --visible option
		int    maxQ        = 0;             // used with --max option
		int    minQ        = 0;             // used with --min option
		int    instrumentQ = 0;             // used with -I option
		int    nolastbarQ  = 0;             // used with -B option
		int    markQ       = 0;             // used with --mark option
		int    doubleQ     = 0;             // used with --mdsep option
		int    barnumtextQ = 0;             // used with -T option
		int    Section     = 0;             // used with --section option
		int    sectionCountQ = 0;           // used with --section-count option
		vector<MeasureInfo> MeasureOutList; // used with -m option
		vector<MeasureInfo> MeasureInList;  // used with -m option
		vector<vector<MyCoord> > metstates;

};



class Tool_pccount : public HumTool {
	public:
		      Tool_pccount              (void);
		     ~Tool_pccount              () {};

		bool  run                       (HumdrumFileSet& infiles);
		bool  run                       (HumdrumFile& infile);
		bool  run                       (const string& indata, ostream& out);
		bool  run                       (HumdrumFile& infile, ostream& out);
 
	protected:
		void   initialize               (HumdrumFile& infile);
		void   processFile              (HumdrumFile& infile);
		void   initializePartInfo       (HumdrumFile& infile);
		void   addCounts                (HTp sstart, HTp send);
		void   countPitches             (HumdrumFile& infile);
		void   printHumdrumTable        (void);
		void   printPitchClassList      (void);
		void   printVegaLiteJsonTemplate(const std::string& datavariable, HumdrumFile& infile);
		void   printVegaLiteJsonData    (void);
		void   printVoiceList           (void);
		void   printReverseVoiceList    (void);
		void   printColorList           (void);
		std::string getPitchClassString (int b40);
		void   printVegaLiteScript      (const string& jsonvar,
		                                 const string& target,
		                                 const string& datavar,
		                                 HumdrumFile& infile);
		void   printVegaLiteHtml        (const string& jsonvar,
		                                 const string& target,
		                                 const string& datavar,
		                                 HumdrumFile& infile);
		void   printVegaLitePage        (const string& jsonvar,
		                                 const string& target,
		                                 const string& datavar,
		                                 HumdrumFile& infile);
		std::string getFinal            (HumdrumFile& infile);
		double  getPercent              (const string& pitchclass);
		int     getCount                (const string& pitchclass);
		void    setFactorMaximum        (void);
		void    setFactorNormalize      (void);

	private:
		std::vector<int>               m_rkern;
		std::vector<int>               m_parttracks;
		std::vector<std::string>       m_names;
		std::vector<std::string>       m_abbreviations;
		std::vector<std::vector<double>> m_counts;
		bool m_attack       = false;
		bool m_full         = false;
		bool m_doublefull   = false;
		bool m_normalize    = false;
		bool m_maximum      = false;
		bool m_template     = false;
		bool m_data         = false;
		bool m_script       = false;
		bool m_html         = false;
		bool m_page         = false;
		int  m_width        = 500;
		double m_ratio      = 0.67;
		bool m_key          = true;
		double m_factor     = 1.0;
		int m_maxpc         = 0;
		std::string m_title = "";
		std::string m_id    = "id";
		std::map<std::string, std::string> m_vcolor;

};





class Tool_periodicity : public HumTool {
	public:
		         Tool_periodicity   (void);
		        ~Tool_periodicity   () {};

		bool     run                (HumdrumFileSet& infiles);
		bool     run                (HumdrumFile& infile);
		bool     run                (const string& indata, ostream& out);
		bool     run                (HumdrumFile& infile, ostream& out);

	protected:
		void     initialize         (HumdrumFile& infile);
		void     processFile        (HumdrumFile& infile);
		void     fillAttackGrids    (HumdrumFile& infile, vector<vector<double>>& grids, HumNum minrhy);
		void     printAttackGrid    (ostream& out, HumdrumFile& infile, vector<vector<double>>& grids, HumNum minrhy);
		void     doAnalysis         (vector<vector<double>>& analysis, int level, vector<double>& grid);
		void     doPeriodicityAnalysis(vector<vector<double>> & analysis, vector<double>& grid, HumNum minrhy);
		void     printPeriodicityAnalysis(ostream& out, vector<vector<double>>& analysis);
		void     printSvgAnalysis(ostream& out, vector<vector<double>>& analysis, HumNum minrhy);
		void     getColorMapping(double input, double& hue, double& saturation, double& lightness);

	private:

};


class Tool_phrase : public HumTool {
	public:
		     Tool_phrase          (void);
		    ~Tool_phrase          () {};

		bool  run                 (HumdrumFileSet& infiles);
		bool  run                 (HumdrumFile& infile);
		bool  run                 (const string& indata, ostream& out);
		bool  run                 (HumdrumFile& infile, ostream& out);

	protected:
		void  analyzeSpineByRests (int index);
		void  analyzeSpineByPhrase(int index);
		void  initialize          (HumdrumFile& infile);
		void  prepareAnalysis     (HumdrumFile& infile);
		void  addAverageLines     (HumdrumFile& infile);
		bool  hasPhraseMarks      (HTp start);
		void  removePhraseMarks   (HTp start);

	private:
		vector<vector<string>>    m_results;
		vector<HTp>               m_starts;
		HumdrumFile               m_infile;
		vector<int>               m_pcount;
		vector<HumNum>            m_psum;
		bool                      m_markQ;
		bool                      m_removeQ;
		bool                      m_remove2Q;
		bool                      m_averageQ;
		string                    m_color;

};



class Tool_pnum : public HumTool {
	public:
		      Tool_pnum               (void);
		     ~Tool_pnum               () {};

		bool  run                     (HumdrumFileSet& infiles);
		bool  run                     (HumdrumFile& infile);
		bool  run                     (const string& indata, ostream& out);
		bool  run                     (HumdrumFile& infile, ostream& out);

	protected:
		void  initialize              (HumdrumFile& infile);
		void  processFile             (HumdrumFile& infile);
		std::string convertSubtokenToBase(const std::string& text);
		void  convertTokenToBase      (HTp token);

	private:
		int  m_base = 12;
		int  m_midiQ;
		bool m_durationQ;
		bool m_classQ;
		bool m_octaveQ;
		bool m_attacksQ;
		std::string m_rest;
		bool m_restQ;

};



class Tool_recip : public HumTool {
	public:
		      Tool_recip               (void);
		     ~Tool_recip               () {};

		bool  run                      (HumdrumFileSet& infiles);
		bool  run                      (HumdrumFile& infile);
		bool  run                      (const string& indata, ostream& out);
		bool  run                      (HumdrumFile& infile, ostream& out);

	protected:
		void  initialize               (HumdrumFile& infile);
		void  replaceKernWithRecip     (HumdrumFile& infile);
		void  doCompositeAnalysis      (HumdrumFile& infile);
		void  insertAnalysisSpines     (HumdrumFile& infile, HumdrumFile& cfile);

	private:
		vector<HTp> m_kernspines;
		bool        m_graceQ = true;
		string      m_exinterp = "**recip";
		string      m_kernpitch = "e";

};



class Tool_restfill : public HumTool {
	public:
		         Tool_restfill         (void);
		        ~Tool_restfill         () {};

		bool        run                (HumdrumFileSet& infiles);
		bool        run                (HumdrumFile& infile);
		bool        run                (const string& indata, ostream& out);
		bool        run                (HumdrumFile& infile, ostream& out);

	protected:
		void        processFile        (HumdrumFile& infile);
		void        initialize         (void);
		bool        hasBlankMeasure    (HTp start);
		void        fillInRests        (HTp start);
		void        addRest            (HTp cell, HumNum duration);
		HumNum      getNextTime        (HTp token);

	private:
		bool        m_hiddenQ  = false;
		std::string m_exinterp = "**kern";

};


class Tool_rid : public HumTool {
	public:
		         Tool_rid          (void);
		        ~Tool_rid          () {};

		bool     run               (HumdrumFileSet& infiles);
		bool     run               (HumdrumFile& infile);
		bool     run               (const string& indata, ostream& out);
		bool     run               (HumdrumFile& infile, ostream& out);

	protected:
		void     processFile       (HumdrumFile& infile);
		void     initialize        (void);

	private:

		// User interface variables:
		int      option_D = 0;   // used with -D option
		int      option_d = 0;   // used with -d option
		int      option_G = 0;   // used with -G option
		int      option_g = 0;   // used with -g option
		int      option_I = 0;   // used with -I option
		int      option_i = 0;   // used with -i option
		int      option_L = 0;   // used with -L option
		int      option_l = 0;   // used with -l option
		int      option_T = 0;   // used with -T option
		int      option_U = 0;   // used with -U and -u option

		int      option_M = 0;   // used with -M option
		int      option_C = 0;   // used with -C option
		int      option_c = 0;   // used with -c option
		int      option_k = 0;   // used with -k option
		int      option_V = 0;   // used with -V option

};


class Tool_ruthfix : public HumTool {
	public:
		         Tool_ruthfix      (void);
		        ~Tool_ruthfix      () {};

		bool     run               (HumdrumFileSet& infiles);
		bool     run               (HumdrumFile& infile);
		bool     run               (const string& indata, ostream& out);
		bool     run               (HumdrumFile& infile, ostream& out);

	protected:
		void    insertCrossBarTies (HumdrumFile& infile);
		void    insertCrossBarTies (HumdrumFile& infile, int strand);
		void    createTiedNote     (HTp left, HTp right);

};


class Tool_satb2gs : public HumTool {
	public:
		         Tool_satb2gs      (void);
		        ~Tool_satb2gs      () {};

		bool     run               (HumdrumFileSet& infiles);
		bool     run               (HumdrumFile& infile);
		bool     run               (const string& indata, ostream& out);
		bool     run               (HumdrumFile& infile, ostream& out);

	protected:
		void    processFile        (HumdrumFile& infile);
		void    initialize         (void);
		void    getTrackInfo       (std::vector<std::vector<int>>& tracks,
		                            HumdrumFile& infile);

		void    printTerminatorLine(std::vector<std::vector<int>>& tracks);
		int     getNewTrackCount   (std::vector<std::vector<int>>& tracks);
		void    printRegularLine   (HumdrumFile& infile, int line,
		                            std::vector<std::vector<int>>& tracks);
		void    printSpineMergeLine(std::vector<std::vector<int>>& tracks);
		void    printSpineSplitLine(std::vector<std::vector<int>>& tracks);
		void    printHeaderLine    (HumdrumFile& infile, int line,
		                            std::vector<std::vector<int>>& tracks);
		bool    validateHeader     (HumdrumFile& infile);

};


class Tool_shed : public HumTool {
	public:
		         Tool_shed       (void);
		        ~Tool_shed       () {};

		bool     run               (HumdrumFileSet& infiles);
		bool     run               (HumdrumFile& infile);
		bool     run               (const string& indata, ostream& out);
		bool     run               (HumdrumFile& infile, ostream& out);

	protected:
		void    processFile                      (HumdrumFile& infile);
		void    searchAndReplaceInterpretation   (HumdrumFile& infile);
		void    searchAndReplaceExinterp         (HumdrumFile& infile);
		void    searchAndReplaceData             (HumdrumFile& infile);
		void    searchAndReplaceBarline          (HumdrumFile& infile);
		void    searchAndReplaceLocalComment     (HumdrumFile& infile);
		void    searchAndReplaceReferenceRecords (HumdrumFile& infile);
		void    searchAndReplaceReferenceKeys    (HumdrumFile& infile);
		void    searchAndReplaceReferenceValues  (HumdrumFile& infile);

		void    initialize         (void);
		void    initializeSegment  (HumdrumFile& infile);
		bool    isValid            (HTp token);
		bool    isValidDataType    (HTp token);
		bool    isValidSpine       (HTp token);
		std::vector<std::string> addToExInterpList(void);
		void    parseExpression    (const string& value);
		void    prepareSearch      (int index);
		std::string getExInterp    (const string& value);

	private:
		std::vector<std::string> m_searches;  // search strings
		std::vector<std::string> m_replaces;  // replace strings
		std::vector<std::string> m_options;   // search options

		std::string m_search;
		std::string m_replace;
		std::string m_option;

		bool m_data           = true;  // process data
		bool m_barline        = false; // process barlines
		bool m_exinterp       = false; // process exclusive interpretations
		bool m_interpretation = false; // process interpretations
		bool m_localcomment   = false; // process local comments
		bool m_reference      = false; // process reference records
		bool m_referencekey   = false; // process reference records keys
		bool m_referencevalue = false; // process reference records values
		std::string m_xInterp; // used with -x option
		std::string m_yInterp; // used with -y option
		std::string m_zInterp; // used with -z option

		bool m_modified       = false;

		// list of exclusive interpretations to process
		std::vector<std::string> m_exinterps; 
		std::string m_exclusion;

		std::vector<bool> m_spines; // usar with -s option
		std::string m_grepoptions;

};


class Tool_sic : public HumTool {
	public:
		         Tool_sic       (void);
		        ~Tool_sic       () {};

		bool     run               (HumdrumFileSet& infiles);
		bool     run               (HumdrumFile& infile);
		bool     run               (const string& indata, ostream& out);
		bool     run               (HumdrumFile& infile, ostream& out);

	protected:
		void     processFile       (HumdrumFile& infile);
		void     initialize        (void);
		void     insertOriginalToken(HTp sictok);
		void     insertSubstitutionToken(HTp sictok);
		HTp      getTargetToken     (HTp stok);
		void     addVerboseParameter(HTp token);
		void     removeVerboseParameter(HTp token);

	private:
		bool     m_substituteQ = false;
		bool     m_originalQ   = false;
		bool     m_removeQ     = false;
		bool     m_verboseQ    = false;
		bool     m_quietQ      = false;
		bool     m_modifiedQ   = false;

};


class MeasureData {
	public:
		            MeasureData               (void);
		            MeasureData               (HumdrumFile& infile,
		                                       int startline,int stopline);
		            MeasureData               (HumdrumFile* infile,
		                                      int startline,int stopline);
		           ~MeasureData               ();
		void        setOwner                  (HumdrumFile* infile);
		void        setOwner                  (HumdrumFile& infile);
		void        setStartLine              (int startline);
		void        setStopLine               (int stopline);
		int         getStartLine              (void);
		int         getStopLine               (void);
		void        clear                     (void);
		std::vector<double>& getHistogram7pc (void);
		void        generateNoteHistogram     (void);
		double      getSum7pc                 (void);
		double      getStartTime              (void);
		double      getStopTime               (void);
		double      getDuration               (void);
		int         getMeasure                (void);
		std::string getQoff                   (void);
		std::string getQon                    (void);
		double      getScoreDuration          (void);

	private:
		HumdrumFile*        m_owner       = NULL;
		int                 m_startline   = -1;
		int                 m_stopline    = -1;
		std::vector<double> m_hist7pc;
		double              m_sum7pc      = 0.0;
};



class MeasureDataSet {
	public:
		             MeasureDataSet   (void);
		             MeasureDataSet   (HumdrumFile& infile);
		            ~MeasureDataSet   ();

		void         clear            (void);
		int          parse            (HumdrumFile& infile);
		MeasureData& operator[]       (int index);
		int          size             (void) { return (int)m_data.size(); }
		double       getScoreDuration (void);

	private:
		std::vector<MeasureData*> m_data;
};



class MeasureComparison {
	public:
		MeasureComparison();
		MeasureComparison(MeasureData& data1, MeasureData& data2);
		MeasureComparison(MeasureData* data1, MeasureData* data2);
		~MeasureComparison();

		void clear(void);
		void compare(MeasureData& data1, MeasureData& data2);
		void compare(MeasureData* data1, MeasureData* data2);

		double getCorrelation7pc(void);

	protected:
		double correlation7pc = 0.0;
};



class MeasureComparisonGrid {
	public:
		             MeasureComparisonGrid     (void);
		             MeasureComparisonGrid     (MeasureDataSet& set1, MeasureDataSet& set2);
		             MeasureComparisonGrid     (MeasureDataSet* set1, MeasureDataSet* set2);
		            ~MeasureComparisonGrid     ();

		void         clear                     (void);
		void         analyze                   (MeasureDataSet& set1, MeasureDataSet& set2);
		void         analyze                   (MeasureDataSet* set1, MeasureDataSet* set2);

		double       getStartTime1             (int index);
		double       getStopTime1              (int index);
		double       getDuration1              (int index);
		int          getMeasure1               (int index);
		std::string  getQon1                   (int index);
		std::string  getQoff1                  (int index);
		double       getScoreDuration1         (void);
		double       getStartTime2             (int index);
		double       getStopTime2              (int index);
		double       getDuration2              (int index);
		int          getMeasure2               (int index);
		std::string  getQon2                   (int index);
		std::string  getQoff2                  (int index);
		double       getScoreDuration2         (void);

		ostream&     printCorrelationGrid      (ostream& out = std::cout);
		ostream&     printCorrelationDiagonal  (ostream& out = std::cout);
		ostream&     printSvgGrid              (ostream& out = std::cout);
		void         getColorMapping           (double input, double& hue, double& saturation,
				 double& lightness);

	private:
		std::vector<std::vector<MeasureComparison>> m_grid;
		MeasureDataSet* m_set1 = NULL;
		MeasureDataSet* m_set2 = NULL;
};



class Tool_simat : public HumTool {
	public:
		         Tool_simat         (void);
		        ~Tool_simat         () {};

		bool     run                (HumdrumFileSet& infiles);
		bool     run                (HumdrumFile& infile1, HumdrumFile& infile2);
		bool     run                (const string& indata1, const string& indata2, ostream& out);
		bool     run                (HumdrumFile& infile1, HumdrumFile& infile2, ostream& out);

	protected:
		void     initialize         (HumdrumFile& infile1, HumdrumFile& infile2);
		void     processFile        (HumdrumFile& infile1, HumdrumFile& infile2);

	private:
		MeasureDataSet        m_data1;
		MeasureDataSet        m_data2;
		MeasureComparisonGrid m_grid;

};


class Tool_slurcheck : public HumTool {
	public:
		         Tool_slurcheck    (void);
		        ~Tool_slurcheck    () {};

		bool     run               (HumdrumFileSet& infiles);
		bool     run               (HumdrumFile& infile);
		bool     run               (const string& indata, ostream& out);
		bool     run               (HumdrumFile& infile, ostream& out);

	protected:
		void     processFile       (HumdrumFile& infile);
		void     initialize        (void);

	private:

};


class Tool_spinetrace : public HumTool {
	public:
		      Tool_spinetrace          (void);
		     ~Tool_spinetrace          () {};

		bool  run                      (HumdrumFileSet& infiles);
		bool  run                      (HumdrumFile& infile);
		bool  run                      (const string& indata, ostream& out);
		bool  run                      (HumdrumFile& infile, ostream& out);

	protected:
		void  initialize               (HumdrumFile& infile);
		void  processFile              (HumdrumFile& infile);

	private:

};



class Tool_tabber : public HumTool {
	public:
		      Tool_tabber              (void);
		     ~Tool_tabber              () {};

		bool  run                      (HumdrumFileSet& infiles);
		bool  run                      (HumdrumFile& infile);
		bool  run                      (const string& indata, ostream& out);
		bool  run                      (HumdrumFile& infile, ostream& out);

	protected:
		void  initialize               (HumdrumFile& infile);
		void  processFile              (HumdrumFile& infile);

	private:

};



class Tool_tassoize : public HumTool {
	public:
		         Tool_tassoize   (void);
		        ~Tool_tassoize   () {};

		bool     run                (HumdrumFileSet& infiles);
		bool     run                (HumdrumFile& infile);
		bool     run                (const string& indata, ostream& out);
		bool     run                (HumdrumFile& infile, ostream& out);

	protected:
		void     initialize         (HumdrumFile& infile);
		void     processFile        (HumdrumFile& infile);
		void     updateKeySignatures(HumdrumFile& infile, int lineindex);
		void     checkDataLine      (HumdrumFile& infile, int lineindex);
		void     clearStates        (void);
		void     addBibliographicRecords(HumdrumFile& infile);
		void     deleteBreaks       (HumdrumFile& infile);
		void     fixEditorialAccidentals(HumdrumFile& infile);
		void     fixInstrumentAbbreviations(HumdrumFile& infile);
		void     addTerminalLongs   (HumdrumFile& infile);
		void     deleteDummyTranspositions(HumdrumFile& infile);
		string   getDate            (void);

	private:
		vector<vector<int>> m_pstates;
		vector<vector<int>> m_kstates;
		vector<vector<bool>> m_estates;

};


class Tool_transpose : public HumTool {
	public:
		         Tool_transpose  (void);
		        ~Tool_transpose  () {};

		bool     run             (HumdrumFileSet& infiles);
		bool     run             (HumdrumFile& infile);
		bool     run             (const std::string& indata, ostream& out);
		bool     run             (HumdrumFile& infile, ostream& out);

	protected:

		// auto transpose functions:
		void     initialize             (HumdrumFile& infile);
		void     convertScore           (HumdrumFile& infile, int style);
		void     processFile            (HumdrumFile& infile,
		                                 vector<bool>& spineprocess);
		void     convertToConcertPitches(HumdrumFile& infile, int line,
		                                 vector<int>& tvals);
		void     convertToWrittenPitches(HumdrumFile& infile, int line,
		                                 vector<int>& tvals);
		void     printNewKeySignature   (const std::string& keysig, int trans);
		void     processInterpretationLine(HumdrumFile& infile, int line,
		                                 vector<int>& tvals, int style);
		int      isKeyMarker            (const std::string& str);
		void     printNewKeyInterpretation(HumdrumLine& aRecord,
		                                 int index, int transval);
		int      hasTrMarkers           (HumdrumFile& infile, int line);
		void     printHumdrumKernToken  (HumdrumLine& record, int index,
		                                 int transval);
		void     printHumdrumMxhmToken(HumdrumLine& record, int index,
		                                 int transval);
		int      checkForDeletedLine    (HumdrumFile& infile, int line);
		int      getBase40ValueFromInterval(const std::string& string);
		void     example                (void);
		void     usage                  (const std::string& command);
		void     printHumdrumDataRecord (HumdrumLine& record,
		                                 vector<bool>& spineprocess);

		double   pearsonCorrelation     (int size, double* x, double* y);
		void     doAutoTransposeAnalysis(HumdrumFile& infile);
		void     addToHistogramDouble   (vector<vector<double> >& histogram,
		                                 int pc, double start, double dur,
		                                 double tdur, int segments);
		double   storeHistogramForTrack (vector<vector<double> >& histogram,
		                                 HumdrumFile& infile, int track,
		                                 int segments);
		void     printHistograms        (int segments, vector<int> ktracks,
		                                vector<vector<vector<double> > >&
		                                 trackhist);
		void     doAutoKeyAnalysis      (vector<vector<vector<double> > >&
		                                 analysis, int level, int hop, int count,
		                                 int segments, vector<int>& ktracks,
		                                 vector<vector<vector<double> > >&
		                                 trackhist);
		void     doTrackKeyAnalysis     (vector<vector<double> >& analysis,
		                                 int level, int hop, int count,
		                                 vector<vector<double> >& trackhist,
		                                 vector<double>& majorweights,
		                                 vector<double>& minorweights);
		void     identifyKeyDouble      (vector<double>& correls,
		                                 vector<double>& histogram,
		                                 vector<double>& majorweights,
		                                 vector<double>& minorweights);
		void     fillWeightsWithKostkaPayne(vector<double>& maj,
		                                 vector<double>& min);
		void     printRawTrackAnalysis  (vector<vector<vector<double> > >&
		                                 analysis, vector<int>& ktracks);
		void     doSingleAnalysis       (vector<double>& analysis,
		                                 int startindex, int length,
		                                 vector<vector<double> >& trackhist,
		                                 vector<double>& majorweights,
		                                 vector<double>& minorweights);
		void     identifyKey            (vector<double>& correls,
		                                 vector<double>& histogram,
		                                 vector<double>& majorweights,
		                                 vector<double>& minorweights);
		void     doTranspositionAnalysis(vector<vector<vector<double> > >&
		                                 analysis);
		int      calculateTranspositionFromKey(int targetkey,
		                                 HumdrumFile& infile);
		void     printTransposedToken   (HumdrumFile& infile, int row, int col,
		                                 int transval);
		void     printTransposeInformation(HumdrumFile& infile,
		                                 vector<bool>& spineprocess,
		                                 int line, int transval);
		int      getTransposeInfo       (HumdrumFile& infile, int row, int col);
		void     printNewKernString     (const std::string& string, int transval);

	private:
		int      transval     = 0;   // used with -b option
		int      ssettonicQ   = 0;   // used with -k option
		int      ssettonic    = 0;   // used with -k option
		int      currentkey   = 0;
		int      autoQ        = 0;   // used with --auto option
		int      debugQ       = 0;   // used with --debug option
		string   spinestring  = "";  // used with -s option
		int      octave       = 0;   // used with -o option
		int      concertQ     = 0;   // used with -C option
		int      writtenQ     = 0;   // used with -W option
		int      quietQ       = 0;   // used with -q option
		int      instrumentQ  = 0;   // used with -I option
};



class Tool_tremolo : public HumTool {
	public:
		         Tool_tremolo       (void);
		        ~Tool_tremolo       () {};

		bool     run               (HumdrumFileSet& infiles);
		bool     run               (HumdrumFile& infile);
		bool     run               (const string& indata, ostream& out);
		bool     run               (HumdrumFile& infile, ostream& out);

	protected:
		void    processFile        (HumdrumFile& infile);
		void    removeMarkup       (void);
		void    expandTremolos     (void);
		void    expandFingerTremolo(HTp token);
		void    expandTremolo      (HTp token);
		void    addTremoloInterpretations(HumdrumFile& infile);
		void    storeFirstTremoloNoteInfo(HTp token);
		void    storeLastTremoloNoteInfo(HTp token);
		HTp     getNextNote        (HTp token);

	private:
		bool    m_keepQ      = false;
		bool    m_modifiedQ  = false;
		std::vector<HTp> m_markup_tokens;
		std::vector<HumNum> m_first_tremolo_time;
		std::vector<HumNum> m_last_tremolo_time;

};


class Tool_trillspell : public HumTool {
	public:
		      Tool_trillspell     (void);
		     ~Tool_trillspell     () {};

		bool  run                 (HumdrumFileSet& infiles);
		bool  run                 (HumdrumFile& infile);
		bool  run                 (const string& indata, ostream& out);
		bool  run                 (HumdrumFile& infile, ostream& out);

	protected:
		void  processFile         (HumdrumFile& infile);
		bool  analyzeOrnamentAccidentals(HumdrumFile& infile);
		void  resetDiatonicStatesWithKeySignature(vector<int>& states,
		                                          vector<int>& signature);
		void  fillKeySignature    (vector<int>& states, const string& keysig);
		int   getBase40           (int diatonic, int accidental);

	private:
		bool m_xmark = false;

};



} // end of namespace hum


#endif /* _HUMLIB_H_INCLUDED */


<|MERGE_RESOLUTION|>--- conflicted
+++ resolved
@@ -1,11 +1,7 @@
 //
 // Programmer:    Craig Stuart Sapp <craig@ccrma.stanford.edu>
 // Creation Date: Sat Aug  8 12:24:49 PDT 2015
-<<<<<<< HEAD
-// Last Modified: Mon 10 Feb 2020 10:22:59 PM PST
-=======
-// Last Modified: Tue Mar 31 00:42:55 PDT 2020
->>>>>>> 1684e3da
+// Last Modified: Tue 28 Apr 2020 08:40:02 AM PDT
 // Filename:      humlib.h
 // URL:           https://github.com/craigsapp/humlib/blob/master/include/humlib.h
 // Syntax:        C++11
