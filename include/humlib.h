--- conflicted
+++ resolved
@@ -1,11 +1,7 @@
 //
 // Programmer:    Craig Stuart Sapp <craig@ccrma.stanford.edu>
 // Creation Date: Sat Aug  8 12:24:49 PDT 2015
-<<<<<<< HEAD
-// Last Modified: Di 17 Jan 2023 21:03:33 CET
-=======
-// Last Modified: Tue Jan 17 07:44:30 PST 2023
->>>>>>> a3bea633
+// Last Modified: Di 17 Jan 2023 21:06:51 CET
 // Filename:      humlib.h
 // URL:           https://github.com/craigsapp/humlib/blob/master/include/humlib.h
 // Syntax:        C++11
