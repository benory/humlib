//
// Programmer:    Craig Stuart Sapp <craig@ccrma.stanford.edu>
// Creation Date: Sat Aug  8 12:24:49 PDT 2015
<<<<<<< HEAD
// Last Modified: Mon Jul 11 11:50:01 PDT 2022
=======
// Last Modified: Mon Jul 11 11:48:22 PDT 2022
>>>>>>> 25a38e0a
// Filename:      humlib.h
// URL:           https://github.com/craigsapp/humlib/blob/master/include/humlib.h
// Syntax:        C++11
// vim:           ts=3
//
// Description:   Include file for humlib library.
//
/*
https://github.com/craigsapp/humlib
Copyright (c) 2015-2021 Craig Stuart Sapp
All rights reserved.

Redistribution and use in source and binary forms, with or without
modification, are permitted provided that the following conditions are met:

1. Redistributions of source code must retain the above copyright notice, this
   list of conditions and the following disclaimer.
2. Redistributions in binary form must reproduce the above copyright notice,
   and the following disclaimer in the documentation and/or other materials
   provided with the distribution.

THIS SOFTWARE IS PROVIDED BY THE COPYRIGHT HOLDERS AND CONTRIBUTORS "AS IS" AND
ANY EXPRESS OR IMPLIED WARRANTIES, INCLUDING, BUT NOT LIMITED TO, THE IMPLIED
WARRANTIES OF MERCHANTABILITY AND FITNESS FOR A PARTICULAR PURPOSE ARE
DISCLAIMED. IN NO EVENT SHALL THE COPYRIGHT OWNER OR CONTRIBUTORS BE LIABLE FOR
ANY DIRECT, INDIRECT, INCIDENTAL, SPECIAL, EXEMPLARY, OR CONSEQUENTIAL DAMAGES
(INCLUDING, BUT NOT LIMITED TO, PROCUREMENT OF SUBSTITUTE GOODS OR SERVICES;
LOSS OF USE, DATA, OR PROFITS; OR BUSINESS INTERRUPTION) HOWEVER CAUSED AND
ON ANY THEORY OF LIABILITY, WHETHER IN CONTRACT, STRICT LIABILITY, OR TORT
(INCLUDING NEGLIGENCE OR OTHERWISE) ARISING IN ANY WAY OUT OF THE USE OF THIS
SOFTWARE, EVEN IF ADVISED OF THE POSSIBILITY OF SUCH DAMAGE.

*/

#ifndef _HUMLIB_H_INCLUDED
#define _HUMLIB_H_INCLUDED

#include <stdarg.h>
#include <string.h>

#include <algorithm>
#include <cctype>
#include <chrono>
#include <cmath>
#include <cstring>
#include <ctime>
#include <fstream>
#include <functional>
#include <iostream>
#include <list>
#include <locale>
#include <map>
#include <regex>
#include <set>
#include <sstream>
#include <string>
#include <utility>
#include <vector>

#ifndef M_PI
    #define M_PI 3.14159265358979323846
#endif

using std::cerr;
using std::cin;
using std::cout;
using std::endl;
using std::ends;
using std::ifstream;
using std::invalid_argument;
using std::istream;
using std::istreambuf_iterator;
using std::list;
using std::map;
using std::ostream;
using std::pair;
using std::regex;
using std::set;
using std::string;
using std::stringstream;
using std::to_string;
using std::vector;

#ifdef USING_URI
	#include <sys/types.h>   /* socket, connect */
	#include <sys/socket.h>  /* socket, connect */
	#include <netinet/in.h>  /* htons           */
	#include <netdb.h>       /* gethostbyname   */
	#include <unistd.h>      /* read, write     */
	#include <string.h>      /* memcpy          */
   #include <sstream>
#endif

#include "pugiconfig.hpp"
#include "pugixml.hpp"

using pugi::xml_node;
using pugi::xml_attribute;
using pugi::xml_document;
using pugi::xpath_node;

namespace hum {

class Convert;
class HumNum;
class HumAddress;
class HumdrumToken;
typedef HumdrumToken* HTp;
class HumdrumLine;
typedef HumdrumLine* HLp;
class HumdrumFileBase;
class HumdrumFileStructure;
class HumdrumFileContent;
class HumdrumFile;
class MuseRecordBase;
class MuseRecord;
class MuseData;
class MuseDataSet;
class GridVoice;


class HumParameter : public std::string {
	public:
		HumParameter(void);
		HumParameter(const std::string& str);
		HumdrumToken* origin;
};

typedef std::map<std::string, std::map<std::string, std::map<std::string, HumParameter> > > MapNNKV;
typedef std::map<std::string, std::map<std::string, HumParameter> > MapNKV;
typedef std::map<std::string, HumParameter> MapKV;

class HumHash {
	public:
		               HumHash             (void);
		              ~HumHash             ();

		std::string    getValue            (const std::string& key) const;
		std::string    getValue            (const std::string& ns2,
		                                    const std::string& key) const;
		std::string    getValue            (const std::string& ns1, const std::string& ns2,
		                                    const std::string& key) const;
		HTp            getValueHTp         (const std::string& key) const;
		HTp            getValueHTp         (const std::string& ns2,
		                                    const std::string& key) const;
		HTp            getValueHTp         (const std::string& ns1, const std::string& ns2,
		                                    const std::string& key) const;
		int            getValueInt         (const std::string& key) const;
		int            getValueInt         (const std::string& ns2,
		                                    const std::string& key) const;
		int            getValueInt         (const std::string& ns1, const std::string& ns2,
		                                    const std::string& key) const;
		HumNum         getValueFraction    (const std::string& key) const;
		HumNum         getValueFraction    (const std::string& ns2,
		                                    const std::string& key) const;
		HumNum         getValueFraction    (const std::string& ns1, const std::string& ns2,
		                                    const std::string& key)const ;
		double         getValueFloat       (const std::string& key)const ;
		double         getValueFloat       (const std::string& ns2,
		                                    const std::string& key) const;
		double         getValueFloat       (const std::string& ns1, const std::string& ns2,
		                                    const std::string& key) const;
		bool           getValueBool        (const std::string& key) const;
		bool           getValueBool        (const std::string& ns2,
		                                    const std::string& key) const;
		bool           getValueBool        (const std::string& ns1, const std::string& ns2,
		                                    const std::string& key) const;

		void           setValue            (const std::string& key,
		                                    const std::string& value);
		void           setValue            (const std::string& ns2,
		                                    const std::string& key,
		                                    const std::string& value);
		void           setValue            (const std::string& ns1,
		                                    const std::string& ns2,
		                                    const std::string& key,
		                                    const std::string& value);
		void           setValue            (const std::string& key,
		                                    const char* value);
		void           setValue            (const std::string& ns2,
		                                    const std::string& key,
		                                    const char* value);
		void           setValue            (const std::string& ns1,
		                                    const std::string& ns2,
		                                    const std::string& key,
		                                    const char* value);
		void           setValue            (const std::string& key, int value);
		void           setValue            (const std::string& ns2, const std::string& key,
		                                    int value);
		void           setValue            (const std::string& ns1, const std::string& ns2,
		                                    const std::string& key, int value);
		void           setValue            (const std::string& key, HTp value);
		void           setValue            (const std::string& ns2, const std::string& key,
		                                    HTp value);
		void           setValue            (const std::string& ns1, const std::string& ns2,
		                                    const std::string& key, HTp value);
		void           setValue            (const std::string& key, HumNum value);
		void           setValue            (const std::string& ns2, const std::string& key,
		                                    HumNum value);
		void           setValue            (const std::string& ns1, const std::string& ns2,
		                                    const std::string& key, HumNum value);
		void           setValue            (const std::string& key, double value);
		void           setValue            (const std::string& ns2, const std::string& key,
		                                    double value);
		void           setValue            (const std::string& ns1, const std::string& ns2,
		                                    const std::string& key, double value);
		bool           isDefined           (const std::string& key) const;
		bool           isDefined           (const std::string& ns2,
		                                    const std::string& key) const;
		bool           isDefined           (const std::string& ns1, const std::string& ns2,
		                                    const std::string& key) const;
		void           deleteValue         (const std::string& key);
		void           deleteValue         (const std::string& ns2, const std::string& key);
		void           deleteValue         (const std::string& ns1, const std::string& ns2,
		                                    const std::string& key);

		std::vector<std::string> getKeys   (void) const;
		std::vector<std::string> getKeys   (const std::string& ns) const;
		std::vector<std::string> getKeys   (const std::string& ns1,
		                                    const std::string& ns2) const;

		std::map<std::string, std::string> getParameters(std::string& ns1);
		std::map<std::string, std::string> getParameters(const std::string& ns1,
		                                    const std::string& ns2);

		bool           hasParameters       (void) const;
		bool           hasParameters       (const std::string& ns) const;
		bool           hasParameters       (const std::string& ns1,
		                                    const std::string& ns2) const;
		int            getParameterCount   (void) const;
		int            getParameterCount   (const std::string& ns) const;
		int            getParameterCount   (const std::string& ns1,
		                                    const std::string& ns2) const;
		void           setPrefix           (const std::string& value);
		std::string    getPrefix           (void) const;
		std::ostream&  printXml            (std::ostream& out = std::cout, int level = 0,
		                                    const std::string& indent = "\t");
		std::ostream&  printXmlAsGlobal    (std::ostream& out = std::cout, int level = 0,
		                                    const std::string& indent = "\t");

		void           setOrigin           (const std::string& key,
		                                    HumdrumToken* tok);
		void           setOrigin           (const std::string& key,
		                                    HumdrumToken& tok);
		void           setOrigin           (const std::string& ns2, const std::string& key,
		                                    HumdrumToken* tok);
		void           setOrigin           (const std::string& ns2, const std::string& key,
		                                    HumdrumToken& tok);
		void           setOrigin           (const std::string& ns1, const std::string& ns2,
		                                    const std::string& parameter,
		                                    HumdrumToken* tok);
		void           setOrigin           (const std::string& ns1, const std::string& ns2,
		                                    const std::string& parameter,
		                                    HumdrumToken& tok);

		HumdrumToken*  getOrigin           (const std::string& key) const;
		HumdrumToken*  getOrigin           (const std::string& ns2,
		                                    const std::string& key) const;
		HumdrumToken*  getOrigin           (const std::string& ns1,
		                                    const std::string& ns2,
		                                    const std::string& parameter) const;

	protected:
		void                     initializeParameters  (void);
		std::vector<std::string> getKeyList            (const std::string& keys) const;

	private:
		MapNNKV*    parameters;
		std::string prefix;

	friend std::ostream& operator<<(std::ostream& out, const HumHash& hash);
	friend std::ostream& operator<<(std::ostream& out, HumHash* hash);
};



class HumNum {
	public:
		         HumNum             (void);
		         HumNum             (int value);
		         HumNum             (int numerator, int denominator);
		         HumNum             (const HumNum& rat);
		         HumNum             (const std::string& ratstring);
		         HumNum             (const char* ratstring);
		        ~HumNum             ();

		bool     isNegative         (void) const;
		bool     isPositive         (void) const;
		bool     isZero             (void) const;
		bool     isNonZero          (void) const;
		bool     isNonNegative      (void) const;
		bool     isNonPositive      (void) const;
		bool     isInfinite         (void) const;
		bool     isFinite           (void) const;
		bool     isNaN              (void) const;
		bool     isInteger          (void) const;
		bool     isPowerOfTwo       (void) const;
		double   getFloat           (void) const;
		double   toFloat  (void) const { return getFloat(); }
		int      getInteger         (double round = 0.0) const;
		int      toInteger (double round = 0.0) const {
		                                            return getInteger(round); }
		int      getNumerator       (void) const;
		int      getDenominator     (void) const;
		HumNum   getRemainder       (void) const;
		void     setValue           (int numerator);
		void     setValue           (int numerator, int denominator);
		void     setValue           (const std::string& ratstring);
		void     setValue           (const char* ratstring);
		void     invert             (void);
		HumNum   getAbs             (void) const;
		HumNum&  makeAbs            (void);
		HumNum&  operator=          (const HumNum& value);
		HumNum&  operator=          (int value);
		HumNum&  operator+=         (const HumNum& value);
		HumNum&  operator+=         (int value);
		HumNum&  operator-=         (const HumNum& value);
		HumNum&  operator-=         (int value);
		HumNum&  operator*=         (const HumNum& value);
		HumNum&  operator*=         (int value);
		HumNum&  operator/=         (const HumNum& value);
		HumNum&  operator/=         (int value);
		HumNum   operator-          (void) const;
		HumNum   operator+          (const HumNum& value) const;
		HumNum   operator+          (int value) const;
		HumNum   operator-          (const HumNum& value) const;
		HumNum   operator-          (int value) const;
		HumNum   operator*          (const HumNum& value) const;
		HumNum   operator*          (int value) const;
		HumNum   operator/          (const HumNum& value) const;
		HumNum   operator/          (int value) const;
		bool     operator==         (const HumNum& value) const;
		bool     operator==         (double value) const;
		bool     operator==         (int value) const;
		bool     operator!=         (const HumNum& value) const;
		bool     operator!=         (double value) const;
		bool     operator!=         (int value) const;
		bool     operator<          (const HumNum& value) const;
		bool     operator<          (double value) const;
		bool     operator<          (int value) const;
		bool     operator<=         (const HumNum& value) const;
		bool     operator<=         (double value) const;
		bool     operator<=         (int value) const;
		bool     operator>          (const HumNum& value) const;
		bool     operator>          (double value) const;
		bool     operator>          (int value) const;
		bool     operator>=         (const HumNum& value) const;
		bool     operator>=         (double value) const;
		bool     operator>=         (int value) const;
		std::ostream& printFraction      (std::ostream& = std::cout) const;
		std::ostream& printMixedFraction (std::ostream& out = std::cout,
		                             std::string separator = "_") const;
		std::ostream& printList          (std::ostream& out) const;
		std::ostream& printTwoPart  (std::ostream& out, const std::string& spacer = "+") const;

	protected:
		void     reduce             (void);
		int      gcdIterative       (int a, int b);
		int      gcdRecursive       (int a, int b);

	private:
		int top;
		int bot;
};


std::ostream& operator<<(std::ostream& out, const HumNum& number);

template <typename A>
std::ostream& operator<<(std::ostream& out, const std::vector<A>& v);



#define INVALID_INTERVAL_CLASS -123456789

// Diatonic pitch class integers:
// These could be converted into an enum provided
// that the same value are assigned to each class.
#define dpc_rest -1 /* Any negative value should be treated as a rest */
#define dpc_C 0 /* Integer for Diatonic pitch class for C */
#define dpc_D 1
#define dpc_E 2
#define dpc_F 3
#define dpc_G 4
#define dpc_A 5
#define dpc_B 6


////////////////////////////////////////////////////////////////////////////
//
// The HumPitch class is an interface for storing information about notes that will
// be used in the HumTransposer class.  The diatonic pitch class, chromatic alteration
// of the diatonic pitch and the octave are store in the class.  Names given to the
// parameters are analogous to MEI note attributes.  Note that note@accid can be also
// note/accid in MEI data, and other complications that need to be resolved into
// storing the correct pitch information in HumPitch.
//

class HumPitch {

	public:

		            HumPitch              (void)   {};
		            HumPitch              (int aDiatonic, int anAccid, int anOct);
		            HumPitch              (const HumPitch &pitch);
		            HumPitch &operator=   (const HumPitch &pitch);
		bool        isValid               (int maxAccid);
		void        setPitch              (int aDiatonic, int anAccid, int anOct);

		bool        isRest                (void) const;
		void        makeRest              (void);

		int         getOctave             (void) const;
		int         getAccid              (void) const;
		int         getDiatonicPitchClass (void) const;
		int         getDiatonicPC         (void) const;

		void        setOctave             (int anOct);
		void        setAccid              (int anAccid);
		void        makeSharp             (void);
		void        makeFlat              (void);
		void        makeNatural           (void);
		void        setDiatonicPitchClass (int aDiatonicPC);
		void        setDiatonicPC         (int aDiatonicPC);


		// conversions in/out of various representations:
		std::string getKernPitch          (void) const;
		bool        setKernPitch          (const std::string& kern);
		std::string getScientificPitch    (void) const;
		bool        setScientificPitch    (const std::string& pitch);

	protected:

		// diatonic pitch class name of pitch: C = 0, D = 1, ... B = 6.
		int m_diatonicpc;

		// chromatic alteration of pitch: 0 = natural, 1 = sharp, -2 = flat, +2 = double sharp
		int m_accid;

		// octave number of pitch: 4 = middle-C octave
		int m_oct;

		// used to convert to other formats:
		static const std::vector<char> m_diatonicPC2letterLC;
		static const std::vector<char> m_diatonicPC2letterUC;

};

std::ostream &operator<<(std::ostream &out, const HumPitch &pitch);






////////////////////////////////////////////////////////////////////////////
//
// The HumTransposer class is an interface for transposing notes represented in the
// HumPitch class format.
//

class HumTransposer {

	public:
		             HumTransposer       (void);
		            ~HumTransposer       (void);

		// Set the interval class for an octave (default is 40, +/- two sharps/flats).
		void         setMaxAccid         (int maxAccid);
		int          getMaxAccid         (void);
		void         setBase40           (void);
		void         setBase600          (void);
		int          getBase             (void);

		// Set the transposition amount for use with Transpose(void) functions.  These functions
		// need to be rerun after SetMaxAccid(void) or SetBase*(void) are called; otherwise, the
		// transposition will be 0/P1/unison.
		bool         setTransposition    (int transVal);
		bool         setTransposition    (const std::string &transString);
		bool         setTransposition    (const HumPitch &fromPitch, const std::string &toString);
		bool         setTransposition    (int keyFifths, int semitones);
		bool         setTransposition    (int keyFifths, const std::string &semitones);
		bool         setTranspositionDC  (int diatonic, int chromatic);

		// Accessor functions for retrieving stored transposition interval.
		int         getTranspositionIntervalClass  (void);
		std::string getTranspositionIntervalName   (void);

		// Transpostion based on stored transposition interval.
		void        transpose            (HumPitch &pitch);
		int         transpose            (int iPitch);

		// Transpose based on second input parameter (not with stored transposition interval).
		void        transpose            (HumPitch &pitch, int transVal);
		void        transpose            (HumPitch &pitch, const std::string &transString);

		// Convert between integer intervals and interval name strings:
		std::string getIntervalName      (const HumPitch &p1, const HumPitch &p2);
		std::string getIntervalName      (int intervalClass);
		int         getInterval          (const std::string &intervalName);

		// Convert between HumPitch class and integer pitch and interval representations.
		int humHumPitchToIntegerPitch    (const HumPitch &pitch);
		HumPitch integerPitchToHumPitch  (int ipitch);
		int         getInterval          (const HumPitch &p1, const HumPitch &p2);

		// Convert between Semitones and integer interval representation.
		std::string semitonesToIntervalName  (int keyFifths, int semitones);
		int         semitonesToIntervalClass (int keyFifths, int semitones);
		int         intervalToSemitones      (int intervalClass);
		int         intervalToSemitones      (const std::string &intervalName);

		// Circle-of-fifths related functions.
		int         intervalToCircleOfFifths      (const std::string &transString);
		int         intervalToCircleOfFifths      (int transval);
		std::string circleOfFifthsToIntervalName  (int fifths);
		int         circleOfFifthsToIntervalClass (int fifths);

		// Key-signature related functions.
		bool       getKeyTonic                     (const std::string &keyTonic,
		                                            HumPitch &tonic);
		HumPitch   circleOfFifthsToMajorTonic      (int fifths);
		HumPitch   circleOfFifthsToMinorTonic      (int fifths);
		HumPitch   circleOfFifthsToDorianTonic     (int fifths);
		HumPitch   circleOfFifthsToPhrygianTonic   (int fifths);
		HumPitch   circleOfFifthsToLydianTonic     (int fifths);
		HumPitch   circleOfFifthsToMixolydianTonic (int fifths);
		HumPitch   circleOfFifthsToLocrianTonic    (int fifths);

		// Conversions between diatonic/chromatic system and integer system of intervals.
		std::string diatonicChromaticToIntervalName(int diatonic, int chromatic);
		int  diatonicChromaticToIntervalClass (int diatonic, int chromatic);
		void intervalToDiatonicChromatic      (int &diatonic, int &chromatic, int intervalClass);
		void intervalToDiatonicChromatic      (int &diatonic, int &chromatic,
		                                       const std::string &intervalName);

		// Convenience functions for calculating common interval classes.  Augmented classes
		// can be calculated by adding 1 to perfect/major classes, and diminished classes can be
		// calcualted by subtracting 1 from perfect/minor classes.
		int    perfectUnisonClass   (void);
		int    minorSecondClass     (void);
		int    majorSecondClass     (void);
		int    minorThirdClass      (void);
		int    majorThirdClass      (void);
		int    perfectFourthClass   (void);
		int    perfectFifthClass    (void);
		int    minorSixthClass      (void);
		int    majorSixthClass      (void);
		int    minorSeventhClass    (void);
		int    majorSeventhClass    (void);
		int    perfectOctaveClass   (void);

		// Convenience functions for acessing m_diatonicMapping.
		int getCPitchClass(void) { return m_diatonicMapping[0]; }
		int getDPitchClass(void) { return m_diatonicMapping[1]; }
		int getEPitchClass(void) { return m_diatonicMapping[2]; }
		int getFPitchClass(void) { return m_diatonicMapping[3]; }
		int getGPitchClass(void) { return m_diatonicMapping[4]; }
		int getAPitchClass(void) { return m_diatonicMapping[5]; }
		int getBPitchClass(void) { return m_diatonicMapping[6]; }

		// Input string validity helper functions.
		static bool isValidIntervalName (const std::string &name);
		static bool isValidKeyTonic     (const std::string &name);
		static bool isValidSemitones    (const std::string &name);

	protected:
		// integer representation for perfect octave:
		int m_base;

		// maximum allowable sharp/flats for transposing:
		int m_maxAccid;

		// integer interval class for transposing:
		int m_transpose;

		// pitch integers for each natural diatonic pitch class:
		std::vector<int> m_diatonicMapping;

		// used to calculate semitones between diatonic pitch classes:
		static const std::vector<int> m_diatonic2semitone;

	private:
		void calculateDiatonicMapping(void);
};




class HumRegex {
	public:
		            HumRegex           (void);
		            HumRegex           (const std::string& exp,
		                                const std::string& options = "");
		           ~HumRegex           ();

		// setting persistent options for regular expression contruction
		void        setIgnoreCase      (void);
		bool        getIgnoreCase      (void);
		void        unsetIgnoreCase    (void);

		// setting persistent search/match options
		void        setGlobal          (void);
		bool        getGlobal          (void);
		void        unsetGlobal        (void);

		// replacing
		std::string&     replaceDestructive (std::string& input, const std::string& replacement,
		                                const std::string& exp);
		std::string&     replaceDestructive (std::string& input, const std::string& replacement,
		                                const std::string& exp,
		                                const std::string& options);
		std::string      replaceCopy        (const std::string& input,
		                                const std::string& replacement,
		                                const std::string& exp);
		std::string      replaceCopy        (const std::string& input,
		                                const std::string& replacement,
		                                const std::string& exp,
		                                const std::string& options);

		std::string&     replaceDestructive (std::string* input, const std::string& replacement,
		                                const std::string& exp);
		std::string&     replaceDestructive (std::string* input, const std::string& replacement,
		                                const std::string& exp,
		                                const std::string& options);
		std::string      replaceCopy        (std::string* input, const std::string& replacement,
		                                const std::string& exp);
		std::string      replaceCopy        (std::string* input, const std::string& replacement,
		                                const std::string& exp,
		                                const std::string& options);
		std::string&      tr                 (std::string& input, const std::string& from,
		                                const std::string& to);

		// matching (full-string match)
		bool        match              (const std::string& input, const std::string& exp);
		bool        match              (const std::string& input, const std::string& exp,
		                                const std::string& options);
		bool        match              (const std::string* input, const std::string& exp);
		bool        match              (const std::string* input, const std::string& exp,
		                                const std::string& options);


		// searching
		// http://www.cplusplus.com/reference/regex/regex_search
		int         search             (const std::string& input, const std::string& exp);
		int         search             (const std::string& input, const std::string& exp,
		                                const std::string& options);
		int         search             (const std::string& input, int startindex,
		                                const std::string& exp);
		int         search             (const std::string& input, int startindex,
		                                const std::string& exp,
		                                const std::string& options);

		int         search             (std::string* input, const std::string& exp);
		int         search             (std::string* input, const std::string& exp,
		                                const std::string& options);
		int         search             (std::string* input, int startindex,
		                                const std::string& exp);
		int         search             (std::string* input, int startindex,
		                                const std::string& exp,
		                                const std::string& options);

		int         getMatchCount      (void);
		std::string getMatch           (int index);
		int         getMatchInt        (int index);
		double      getMatchDouble     (int index);
		std::string getPrefix          (void);
		std::string getSuffix          (void);
		int         getMatchStartIndex (int index = 0);
		int         getMatchEndIndex   (int index = 0);
		int         getMatchLength     (int index = 0);

		// token lists:
		bool        split              (std::vector<std::string>& entries,
		                                const std::string& buffer,
		                                const std::string& separator);

	protected:
		std::regex_constants::syntax_option_type
				getTemporaryRegexFlags(const std::string& sflags);
		std::regex_constants::match_flag_type
				getTemporarySearchFlags(const std::string& sflags);


	private:

		// m_regex: stores the regular expression to use as a default.
		//
		// http://en.cppreference.com/w/cpp/regex/basic_regex
		// .assign(string) == set the regular expression.
		// operator=       == set the regular expression.
		// .flags()        == return syntax_option_type used to construct.
		std::regex m_regex;

		// m_matches: stores the matches from a search:
		//
		// http://en.cppreference.com/w/cpp/regex/match_results
		// .empty()     == check if match was successful.
		// .size()      == number of matches.
		// .length(i)   == return length of a submatch.
		// .position(i) == return start index of submatch in search string.
		// .str(i)      == return string of submatch.
		// operator[i]  == return submatch.
		// .prefix
		// .suffix
		// .begin()     == start of submatch list.
		// .end()       == end of submatch list.
		std::smatch m_matches;

		// m_regexflags: store default settings for regex processing
		// http://en.cppreference.com/w/cpp/regex/syntax_option_type
		// http://en.cppreference.com/w/cpp/regex/basic_regex
		// /usr/local/Cellar/gcc49/4.9.3/include/c++/4.9.3/bits/regex_constants.h
		//
		// Options (in the namespace std::regex_constants):
		//    icase      == Ignore case.
		//    nosubs     == Don't collect submatches.
		//    optimize   == Make matching faster, but construction slower.
		//    collate    == locale character ranges.
		//    multiline  == C++17 only.
		//
		// Only one of the following can be given.  EMCAScript will be
		// used by default if none specified.
		//    EMCAScript == Use EMCAScript regex syntax.
		//    basic      == Use basic POSIX syntax.
		//    extended   == Use extended POSIX syntax.
		//    awk        == Use awk POSIX syntax.
		//    grep       == Use grep POSIX syntax.
		//    egrep      == Use egrep POSIX syntax.
		std::regex_constants::syntax_option_type m_regexflags;

		// m_flags: store default settings for regex processing
		// http://www.cplusplus.com/reference/regex/regex_search
		//    match_default     == clear all options.
		//    match_not_bol     == not beginning of line.
		//    match_not_eol     == not end of line.
		//    match_not_bow     == not beginning of word for \b.
		//    match_not_eow     == not end of word for \b.
		//    match_any         == any match acceptable if more than 1 possible..
		//    match_not_null    == empty sequence does note match.
		//    match_continuous  ==
		//    match_prev_avail  ==
		//    format_default    == same as match_default.
		std::regex_constants::match_flag_type m_searchflags;

};



enum signifier_type {
	signifier_unknown,
	signifier_link,
	signifier_above,
	signifier_below
};

class HumSignifier {

	public:
		            HumSignifier     (void);
		            HumSignifier     (const std::string& rdfline);
		           ~HumSignifier     ();
		bool        parseSignifier   (const std::string& rdfline);
		void        clear            (void);
		std::string getSignifier     (void);
		std::string getDefinition    (void);
		std::string getParameter     (const std::string& key);
		bool        isKernLink       (void);
		bool        isKernAbove      (void);
		bool        isKernBelow      (void);

	private:
		std::string m_exinterp;
		std::string m_signifier;
		std::string m_definition;
		int         m_sigtype = signifier_type::signifier_unknown;
		std::map<std::string, std::string> m_parameters;
};



class HumSignifiers {
	public:
		              HumSignifiers    (void);
		             ~HumSignifiers    ();

		void          clear            (void);
		bool          addSignifier     (const std::string& rdfline);
		bool          hasKernLinkSignifier (void);
		std::string   getKernLinkSignifier (void);
		bool          hasKernAboveSignifier (void);
		std::string   getKernAboveSignifier (void);
		bool          hasKernBelowSignifier (void);
		std::string   getKernBelowSignifier (void);
		int           getSignifierCount(void);
		HumSignifier* getSignifier(int index);

	private:
		std::vector<HumSignifier*> m_signifiers;
		int  m_kernLinkIndex = -1;
		int  m_kernAboveIndex = -1;
		int  m_kernBelowIndex = -1;

};



class HumdrumLine;
typedef HumdrumLine* HLp;

class HumdrumToken;
typedef HumdrumToken* HTp;

class HumAddress {
	public:
		                    HumAddress        (void);
		                    HumAddress        (HumAddress& address);
		                   ~HumAddress        ();

		HumAddress&         operator=         (const HumAddress& address);
		int                 getLineIndex      (void) const;
		int                 getLineNumber     (void) const;
		int                 getFieldIndex     (void) const;
		const HumdrumToken& getDataType       (void) const;
		const std::string&  getSpineInfo      (void) const;
		int                 getTrack          (void) const;
		int                 getSubtrack       (void) const;
		int                 getSubtrackCount  (void) const;
		std::string         getTrackString    (std::string separator = ".") const;
		HLp                 getLine           (void) const;
		HLp                 getOwner          (void) const { return getLine(); }
		bool                hasOwner          (void) const;

	protected:
		void                setOwner          (HLp aLine);
		void                setFieldIndex     (int fieldlindex);
		void                setSpineInfo      (const std::string& spineinfo);
		void                setTrack          (int aTrack, int aSubtrack);
		void                setTrack          (int aTrack);
		void                setSubtrack       (int aSubtrack);
		void                setSubtrackCount  (int aSubtrack);

	private:

		// fieldindex: This is the index of the token in the HumdrumLine
		// which owns this token.
		int m_fieldindex;

		// spining: This is the spine position of the token. A simple spine
		// position is an integer, starting with "1" for the first spine
		// of the file (left-most spine).  When the spine splits, "(#)a"
		// is wrapped around the left-subspine's spine info, and "(#)b"
		// around the right-subspine's info. Merged spines will add a space
		// between the two or more merged spines information, such as
		// "(#)a (#)b" for two sub-spines merged into a single spine again.
		// But in this case there is a spine info simplification which will
		// convert "(#)a (#)b" into "#" where # is the original spine number.
		// Other more complicated mergers may be simplified in the future.
		std::string m_spining;

		// track: This is the track number of the spine.  It is the first
		// number found in the spineinfo string.
		int m_track;

		// subtrack: This is the subtrack number for the spine.  When a spine
		// is not split, it will be 0, if the spine has been split with *^,
		// then the left-subspine will be in subtrack 1 and the right-spine
		// will be subtrack 2.  If subspines are exchanged with *x, then their
		// subtrack assignments will also change.
		int m_subtrack;

		// subtrackcount: The number of currently active subtracks tokens
		// on the owning HumdrumLine (in the same track).  The subtrack range
		// is from 1 (if there is only a primary spine), to a larger number.
		// if subtrackcount is 0, then the variable is not set, or there are
		// no tokens in the track (such as for global comments).
		int m_subtrackcount;

		// owner: This is the line which manages the given token.
		HLp          m_owner;

	friend class HumdrumToken;
	friend class HumdrumLine;
	friend class HumdrumFile;
};



class HumParamSet {

	public:
		              HumParamSet        (void);
		              HumParamSet        (const std::string& token);
		              HumParamSet        (HTp token);
		             ~HumParamSet        ();

		const std::string& getNamespace1 (void);
		const std::string& getNamespace2 (void);
		std::string   getNamespace       (void);
		void          setNamespace1      (const std::string& name);
		void          setNamespace2      (const std::string& name);
		void          setNamespace       (const std::string& name);
		void          setNamespace       (const std::string& name1, const std::string& name2);
		HTp           getToken           (void) { return m_token; }

		void          clear              (void);
		int           getCount           (void);
		const std::string& getParameterName   (int index);
		const std::string& getParameterValue  (int index);
		int           addParameter       (const std::string& name, const std::string& value);
		int           setParameter       (const std::string& name, const std::string& value);
		void          readString         (const std::string& text);
		void          readString         (HTp token);
		std::ostream& printXml           (std::ostream& out = std::cout, int level = 0,
		                                  const std::string& indent = "\t");

	private:
		HTp         m_token = NULL;
		std::string m_ns1;
		std::string m_ns2;
		std::vector<std::pair<std::string, std::string>> m_parameters;

};


std::ostream& operator<<(std::ostream& out, HumParamSet* hps);
std::ostream& operator<<(std::ostream& out, HumParamSet& hps);



class _HumInstrument {
	public:
		_HumInstrument    (void) { humdrum = ""; name = ""; gm = 0; }
	  ~_HumInstrument    ()     { humdrum = ""; name = ""; gm = 0; }

		std::string humdrum;
		std::string name;
		int         gm;
};


class HumInstrument {
	public:
		            HumInstrument       (void);
		            HumInstrument       (const std::string& Hname);
		           ~HumInstrument       ();

		std::string getName             (void);
		std::string getName             (const std::string& Hname);
		std::string getHumdrum          (void);
		int         getGM               (void);
		int         getGM               (const std::string& Hname);
		void        setHumdrum          (const std::string& Hname);
		int         setGM               (const std::string& Hname, int aValue);

	private:
		int                            index;
		static std::vector<_HumInstrument>  data;
		static int                     classcount;

	protected:
		void       initialize          (void);
		void       afi                 (const char* humdrum_name, int midinum,
		                                const char* EN_name);
		int        find                (const std::string& Hname);
		void       sortData            (void);
		static int data_compare_by_humdrum_name(const void* a, const void* b);
};


///////////////////////////////////////////////////////////////////////////
//
// General MIDI instrument definitions
//

#define  CH_1                             0
#define  CH_2                             1
#define  CH_3                             2
#define  CH_4                             3
#define  CH_5                             4
#define  CH_6                             5
#define  CH_7                             6
#define  CH_8                             7
#define  CH_9                             8
#define  CH_10                            9
#define  CH_11                            10
#define  CH_12                            11
#define  CH_13                            12
#define  CH_14                            13
#define  CH_15                            14
#define  CH_16                            15

#define  GM_PIANO(X)                      (0+(X))
#define  GM_ACOUSTIC_GRAND_PIANO          (0)
#define  GM_BRIGHT_ACOUSTIC_PIANO         (1)
#define  GM_ELECTRIC_GRAND_PIANO          (1)
#define  GM_HONKYTONK_PIANO               (2)
#define  GM_HONKY_TONK_PIANO              (3)
#define  GM_ELECTRIC_PIANO_1              (4)
#define  GM_ELECTRIC_PIANO_2              (5)
#define  GM_HARPSICHORD                   (6)
#define  GM_CLAVI                         (7)

#define  GM_CHROMATIC(X)                  (8+(X))
#define  GM_CELESTA                       (8)
#define  GM_GLOCKENSPIEL                  (9)
#define  GM_MUSIC_BOX                     (10)
#define  GM_VIBRAPHONE                    (11)
#define  GM_MARIMBA                       (12)
#define  GM_XYLOPHONE                     (13)
#define  GM_TUBULAR_BELLS                 (14)
#define  GM_DULCIMER                      (15)

#define  GM_ORGAN(X)                      (16+(X))
#define  GM_DRAWBAR_ORGAN                 (16)
#define  GM_PERCUSSIVE_ORGAN              (17)
#define  GM_ROCK_ORGAN                    (18)
#define  GM_CHURCH_ORGAN                  (19)
#define  GM_REED_ORGAN                    (20)
#define  GM_ACCORDION                     (21)
#define  GM_HARMONICA                     (22)
#define  GM_TANGO_ACCORDION               (23)

#define  GM_GUITAR(X)                     (24+(X))
#define  GM_ACOUSTIC_GUITAR_NYLON         (24)
#define  GM_ACOUSTIC_GUITAR_STEEL         (25)
#define  GM_ELECTRIC_GUITAR_JAZZ          (26)
#define  GM_ELECTRIC_GUITAR_CLEAN         (27)
#define  GM_ELECTRIC_GUITAR_MUTED         (28)
#define  GM_OVERDRIVEN_GUITAR             (29)
#define  GM_DISTORTION_GUITAR             (30)
#define  GM_GUITAR_HARMONICS              (31)

#define  GM_BASS(X)                       (32+(X))
#define  GM_ACOUSTIC_BASS                 (32)
#define  GM_ELECTRIC_BASS_FINGER          (33)
#define  GM_ELECTRIC_BASS_PICK            (34)
#define  GM_FRETLESS_BASS                 (35)
#define  GM_SLAP_BASS_1                   (36)
#define  GM_SLAP_BASS_2                   (37)
#define  GM_SYNTH_BASS_1                  (38)
#define  GM_SYNTH_BASS_2                  (39)

#define  GM_STRINGS(X)                    (40+(X))
#define  GM_VIOLIN                        (40)
#define  GM_VIOLA                         (41)
#define  GM_CELLO                         (42)
#define  GM_CONTRABASS                    (43)
#define  GM_TREMOLO_STRINGS               (44)
#define  GM_PIZZACATO_STRINGS             (45)
#define  GM_ORCHESTRAL_HARP               (46)
#define  GM_TIMPANI                       (47)

#define  GM_ENSEMBLE(X)                   (48+(X))
#define  GM_STRING_ENSEMBLE_1             (48)
#define  GM_STRING_ENSEMBLE_2             (49)
#define  GM_SYNTHSTRINGS_1                (50)
#define  GM_SYNTHSTRINGS_2                (51)
#define  GM_CHOIR_AAHS                    (52)
#define  GM_VOICE_OOHS                    (53)
#define  GM_SYNTH_VOICE                   (54)
#define  GM_ORCHESTRA_HIT                 (55)

#define  GM_BRASS(X)                      (56+(X))
#define  GM_TRUMPET                       (56)
#define  GM_TROMBONE                      (57)
#define  GM_TUBA                          (58)
#define  GM_MUTED_TRUMPED                 (59)
#define  GM_FRENCH_HORN                   (60)
#define  GM_BRASS_SECTION                 (61)
#define  GM_SYNTHBRASS_1                  (62)
#define  GM_SYNTHBRASS_2                  (63)

#define  GM_REED(X)                       (64+(X))
#define  GM_SOPRANO_SAX                   (64)
#define  GM_ALTO_SAX                      (65)
#define  GM_TENOR_SAX                     (66)
#define  GM_BARITONE_SAX                  (67)
#define  GM_OBOE                          (68)
#define  GM_ENGLISH_HORN                  (69)
#define  GM_BASSOON                       (70)
#define  GM_CLARINET                      (71)

#define  GM_PIPE(X)                       (72+(X))
#define  GM_PICCOLO                       (72)
#define  GM_FLUTE                         (73)
#define  GM_RECORDER                      (74)
#define  GM_PAN_FLUTE                     (75)
#define  GM_BLOWN_BOTTLE                  (76)
#define  GM_SHAKUHACHI                    (77)
#define  GM_WHISTLE                       (78)
#define  GM_OCARINA                       (79)

#define  GM_LEAD(X)                       (80+(X))
#define  GM_LEAD_SQUARE                   (80)
#define  GM_LEAD_SAWTOOTH                 (81)
#define  GM_LEAD_CALLIOPE                 (82)
#define  GM_LEAD_CHIFF                    (83)
#define  GM_LEAD_CHARANG                  (84)
#define  GM_LEAD_VOICE                    (85)
#define  GM_LEAD_FIFTHS                   (86)
#define  GM_LEAD_BASS                     (87)

#define  GM_PAD(X)                        (88+(X))
#define  GM_PAD_NEW_AGE                   (88)
#define  GM_PAD_WARM                      (89)
#define  GM_PAD_POLYSYNTH                 (90)
#define  GM_PAD_CHOIR                     (91)
#define  GM_PAD_BOWED                     (92)
#define  GM_PAD_METALLIC                  (93)
#define  GM_PAD_HALO                      (94)
#define  GM_PAD_SWEEP                     (95)

#define  GM_FX(X)                         (96+(X))
#define  GM_FX_TRAIN                      (96)
#define  GM_FX_SOUNDTRACK                 (97)
#define  GM_FX_CRYSTAL                    (98)
#define  GM_FX_ATMOSPHERE                 (99)
#define  GM_FX_BRIGHTNESS                 (100)
#define  GM_FX_GOBLINS                    (101)
#define  GM_FX_ECHOES                     (102)
#define  GM_FX_SCI_FI                     (103)

#define  GM_ETHNIC(X)                     (104+(X))
#define  GM_SITAR                         (104)
#define  GM_BANJO                         (105)
#define  GM_SHAMISEN                      (106)
#define  GM_KOTO                          (107)
#define  GM_KALIMBA                       (108)
#define  GM_BAGPIPE                       (109)
#define  GM_FIDDLE                        (110)
#define  GM_SHANAI                        (111)

#define  GM_PERCUSSION(X)                 (112+(X))
#define  GM_TINKLE_BELL                   (112)
#define  GM_AGOGO                         (113)
#define  GM_STEEL_DRUMS                   (114)
#define  GM_WOODBLOCKS                    (115)
#define  GM_TAIKO_DRUM                    (116)
#define  GM_MELODIC_DRUM                  (117)
#define  GM_SYNTH_DRUM                    (118)
#define  GM_REVERSE_CYMBAL                (119)

#define  GM_SOUNDEFFECT(X)                (120+(X))
#define  GM_GUITAR_FRET_NOISE             (120)
#define  GM_BREATH_NOISE                  (121)
#define  GM_SEASHORE                      (122)
#define  GM_BIRD_TWEET                    (123)
#define  GM_TELEPHONE_RING                (124)
#define  GM_HELICOPTER                    (125)
#define  GM_APPLAUSE                      (126)
#define  GM_GUNSHOT                       (127)

//
// Percussion instruments on channel 10
//

#define  GM_ACOUSTIC_BASS_DRUM            (35)
#define  GM_BASS_DRUM_1                   (36)
#define  GM_SIDE_STICK                    (37)
#define  GM_ACOUSTIC_SNARE                (38)
#define  GM_HAND_CLAP                     (39)
#define  GM_ELECTRIC_SNARE                (40)
#define  GM_LOW_FLOOR_TOM                 (41)
#define  GM_CLOSED_HI_HAT                 (42)
#define  GM_HIGH_FLOOR_TOM                (43)
#define  GM_PEDAL_HI_HAT                  (44)
#define  GM_LOW_TOM                       (45)
#define  GM_OPEN_HI_HAT                   (46)
#define  GM_LOW_MID_TOM                   (47)
#define  GM_HIGH_MID_TOM                  (48)
#define  GM_CRASH_CYMBAL_1                (49)
#define  GM_HIGH_TOM                      (50)
#define  GM_RIDE_CYMBAL_1                 (51)
#define  GM_CHINESE_CYMBAL                (52)
#define  GM_RIDE_BELL                     (53)
#define  GM_TAMBOURINE                    (54)
#define  GM_SPLASH_CYMBAL                 (55)
#define  GM_COWBELL                       (56)
#define  GM_CRASH_CYMBAL_2                (57)
#define  GM_VIBRASLAP                     (58)
#define  GM_RIDE_CYMBAL_2                 (59)
#define  GM_HI_BONGO                      (60)
#define  GM_LOW_BONGO                     (61)
#define  GM_MUTE_HI_CONGA                 (62)
#define  GM_OPEN_HI_CONGA                 (63)
#define  GM_LOW_CONGA                     (64)
#define  GM_HIGH_TIMBALE                  (65)
#define  GM_LOW_TIMBALE                   (66)
#define  GM_HIGH_AGOGO                    (67)
#define  GM_LOW_AGOGO                     (68)
#define  GM_CABASA                        (69)
#define  GM_MARACAS                       (70)
#define  GM_SHORT_WHISTLE                 (71)
#define  GM_LONG_WHISTLE                  (72)
#define  GM_SHORT_GUIRO                   (73)
#define  GM_LONG_GUIRO                    (74)
#define  GM_CLAVES                        (75)
#define  GM_HI_WOOD_BLOCK                 (76)
#define  GM_LOW_WOOD_BLOCK                (77)
#define  GM_MUTE_CUICA                    (78)
#define  GM_OPEN_CUICA                    (79)
#define  GM_MUTE_TRIANGLE                 (80)
#define  GM_OPEN_TRIANGLE                 (81)



typedef HumdrumLine* HLp;

class HumdrumLine : public std::string, public HumHash {
	public:
		            HumdrumLine            (void);
		            HumdrumLine            (const std::string& aString);
		            HumdrumLine            (const char* aString);
		            HumdrumLine            (HumdrumLine& line);
		            HumdrumLine            (HumdrumLine& line, void* owner);
		           ~HumdrumLine            ();

		HumdrumLine& operator=             (HumdrumLine& line);
		bool        isComment              (void) const;
		bool        isCommentLocal         (void) const;
		bool        isLocalComment         (void) const { return isCommentLocal(); }
		bool        isCommentGlobal        (void) const;
		bool        isCommentUniversal     (void) const;
		bool        isReference            (void) const;
		bool        isGlobalReference      (void) const;
		bool        isUniversalReference   (void) const;
		bool        isSignifier            (void) const;
		std::string getReferenceKey        (void) const;
		std::string getReferenceValue      (void) const;
		std::string getGlobalReferenceKey      (void) const;
		std::string getGlobalReferenceValue    (void) const;
		std::string getUniversalReferenceKey   (void) const;
		std::string getUniversalReferenceValue (void) const;
		bool        isUniversalComment     (void) const { return isCommentUniversal(); }
		bool        isGlobalComment        (void) const { return isCommentGlobal(); }
		bool        isExclusive            (void) const;
		bool        isExclusiveInterpretation (void) const { return isExclusive(); }
		bool        isTerminator           (void) const;
		bool        isInterp               (void) const;
		bool        isInterpretation       (void) const { return isInterp(); }
		bool        isBarline              (void) const;
		bool        isData                 (void) const;
		bool        isGraceLine            (void);
		bool        isAllNull              (void) const;
		bool        isAllRhythmicNull      (void) const;
		bool        isEmpty                (void) const;
		bool        isBlank                (void) const { return isEmpty(); }
		bool        isManipulator          (void) const;
		bool        hasSpines              (void) const;
		bool        isGlobal               (void) const;
		bool        equalFieldsQ           (const std::string& exinterp, const std::string& value);
		HTp         token                  (int index) const;
		void        getTokens              (std::vector<HTp>& list);
		int         getTokenCount          (void) const;
		int         getFieldCount          (void) const { return getTokenCount(); }
		std::string getTokenString         (int index) const;
		bool        equalChar              (int index, char ch) const;
		char        getChar                (int index) const;
		bool        isKernBoundaryStart    (void) const;
		bool        isKernBoundaryEnd      (void) const;
		std::ostream& printSpineInfo       (std::ostream& out = std::cout);
		std::ostream& printTrackInfo       (std::ostream& out = std::cout);
		std::ostream& printDataTypeInfo    (std::ostream& out = std::cout);
		std::ostream& printDurationInfo    (std::ostream& out = std::cout);
		std::ostream& printCsv             (std::ostream& out = std::cout,
		                                    const std::string& separator = ",");
		std::ostream& printXml             (std::ostream& out = std::cout, int level = 0,
		                                    const std::string& indent = "\t");
		std::ostream& printXmlParameterInfo(std::ostream& out, int level,
		                                    const std::string& indent);
		std::ostream& printGlobalXmlParameterInfo(std::ostream& out, int level,
		                                    const std::string& indent);
		std::string   getXmlId             (const std::string& prefix = "") const;
		std::string   getXmlIdPrefix       (void) const;
		void          clearTokenLinkInfo   (void);
		void          createLineFromTokens (void);
		void          removeExtraTabs      (void);
		void          addExtraTabs         (std::vector<int>& trackWidths);
		int           getLineIndex         (void) const;
		int           getLineNumber        (void) const;
		HumdrumFile*  getOwner             (void);
		void          setText              (const std::string& text);
		std::string   getText              (void);
		int           getBarNumber         (void);
		int           getMeasureNumber     (void) { return getBarNumber(); }

		HumNum      getDuration            (void);
		HumNum      getDurationFromStart   (void);
		HumNum      getDurationToEnd       (void);
		HumNum      getDurationFromBarline (void);
		HumNum      getDurationToBarline   (void);
		HumNum      getBarlineDuration     (void);

		HumNum      getDuration            (HumNum scale);
		HumNum      getDurationFromStart   (HumNum scale);
		HumNum      getDurationToEnd       (HumNum scale);
		HumNum      getDurationFromBarline (HumNum scale);
		HumNum      getDurationToBarline   (HumNum scale);
		HumNum      getBarlineDuration     (HumNum scale);
		int         getKernNoteAttacks     (void);
		int         addLinkedParameter     (HTp token);

		HumNum   getBeat                (HumNum beatdur = 1);
		HumNum   getBeatStr             (std::string beatrecip = "4");
		HTp      getTrackStart          (int track) const;
		HTp      getTrackEnd            (int track, int subtrack = 0) const;
		void     setLineFromCsv         (const char* csv,
		                                 const std::string& separator = ",");
		void     setLineFromCsv         (const std::string& csv,
		                                 const std::string& separator = ",");

		// pitch-related functions, defined in HumdrumLine-kern.cpp:

		void             getMidiPitches       (std::vector<int>& output);
		std::vector<int> getMidiPitches       (void);
		void             getMidiPitchesSortHL (std::vector<int>& output);
		std::vector<int> getMidiPitchesSortHL (void);
		void             getMidiPitchesSortLH (std::vector<int>& output);
		std::vector<int> getMidiPitchesSortLH (void);

		void             getMidiPitchesResolveNull       (std::vector<int>& output);
		std::vector<int> getMidiPitchesResolveNull       (void);
		void             getMidiPitchesResolveNullSortHL (std::vector<int>& output);
		std::vector<int> getMidiPitchesResolveNullSortHL (void);
		void             getMidiPitchesResolveNullSortLH (std::vector<int>& output);
		std::vector<int> getMidiPitchesResolveNullSortLH (void);


		// low-level editing functions (need to re-analyze structure after using)
		void     appendToken            (HTp token, int tabcount = 1);
		void     appendToken            (const HumdrumToken& token, int tabcount = 1);
		void     appendToken            (const std::string& token, int tabcount = 1);
		void     appendToken            (const char* token, int tabcount = 1);

		void     appendToken            (int index, HTp token, int tabcount = 1);
		void     appendToken            (int index, const HumdrumToken& token, int tabcount = 1);
		void     appendToken            (int index, const std::string& token, int tabcount = 1);
		void     appendToken            (int index, const char* token, int tabcount = 1);

		void     insertToken            (int index, HTp token, int tabcount = 1);
		void     insertToken            (int index, const HumdrumToken& token, int tabcount = 1);
		void     insertToken            (int index, const std::string& token, int tabcount = 1);
		void     insertToken            (int index, const char* token, int tabcount = 1);

		void     setDuration            (HumNum aDur);
		void     setDurationFromStart   (HumNum dur);
		void     setDurationFromBarline (HumNum dur);
		void     setDurationToBarline   (HumNum dur);

		void     copyStructure          (HLp line, const std::string& empty);

		bool     allSameBarlineStyle    (void);
		bool     hasDataStraddle        (void);

	protected:
		bool     analyzeTracks          (std::string& err);
		bool     analyzeTokenDurations  (std::string& err);
		void     setLineIndex           (int index);
		void     clear                  (void);
		void     setOwner               (void* hfile);
		int      createTokensFromLine   (void);
		void     setLayoutParameters    (void);
		void     setParameters          (const std::string& pdata);
		void     storeGlobalLinkedParameters(void);
		std::ostream&	printXmlGlobalLinkedParameterInfo(std::ostream& out = std::cout, int level = 0,
		                                 const std::string& indent = "\t");
		std::ostream& printXmlGlobalLinkedParameters(std::ostream& out = std::cout, int level = 0,
		                                 const std::string& indent = "\t");

	private:

		//
		// State variables managed by the HumdrumLine class:
		//

		// m_lineindex: Used to store the index number of the HumdrumLine in
		// the owning HumdrumFile object.
		// This variable is filled by HumdrumFileStructure::analyzeLines().
		int m_lineindex;

		// m_tokens: Used to store the individual tab-separated token fields
		// on a line.  These are prepared automatically after reading in
		// a full line of text (which is accessed throught the string parent
		// class).  If the full line is changed, the tokens are not updated
		// automatically -- use createTokensFromLine().  Likewise the full
		// text line is not updated if any tokens are changed -- use
		// createLineFromTokens() in that case.  The second case is more
		// useful: you can read in a HumdrumFile, tweak the tokens, then
		// reconstruct the full line and print out again.
		// This variable is filled by HumdrumFile::read().
		// The contents of this vector should be deleted when deconstructing
		// a HumdrumLine object.
		std::vector<HumdrumToken*> m_tokens;

		// m_tabs: Used to store a count of the number of tabs between
		// each token on a line.  This is the number of tabs after the
		// token at the given index (so no tabs before the first token).
		std::vector<int> m_tabs;

		// m_duration: This is the "duration" of a line.  The duration is
		// equal to the minimum time unit of all durational tokens on the
		// line.  This also includes null tokens when the duration of a
		// previous note in a previous spine is ending on the line, so it is
		// not just the minimum duration on the line.
		// This variable is filled by HumdrumFileStructure::analyzeRhythm().
		HumNum m_duration;

		// m_durationFromStart: This is the cumulative duration of all lines
		// prior to this one in the owning HumdrumFile object.  For example,
		// the first notes in a score start at time 0, If the duration of the
		// first data line is 1 quarter note, then the durationFromStart for
		// the second line will be 1 quarter note.
		// This variable is filled by HumdrumFileStructure::analyzeRhythm().
		HumNum m_durationFromStart;

		// m_durationFromBarline: This is the cumulative duration from the
		// last barline to the current data line.
		// This variable is filled by HumdrumFileStructure::analyzeMeter().
		HumNum m_durationFromBarline;

		// m_durationToBarline: This is the duration from the start of the
		// current line to the next barline in the owning HumdrumFile object.
		// This variable is filled by HumdrumFileStructure::analyzeMeter().
		HumNum m_durationToBarline;

		// m_linkedParameters: List of Humdrum tokens which are parameters
		// (mostly only layout parameters at the moment)
		std::vector<HTp> m_linkedParameters;

		// m_rhythm_analyzed: True if duration information from HumdrumFile
		// has been added to line.
		bool m_rhythm_analyzed = false;

		// owner: This is the HumdrumFile which manages the given line.
		void* m_owner;

	friend class HumdrumFileBase;
	friend class HumdrumFileStructure;
	friend class HumdrumFileContent;
	friend class HumdrumFile;
};

std::ostream& operator<< (std::ostream& out, HumdrumLine& line);
std::ostream& operator<< (std::ostream& out, HLp line);




typedef HumdrumToken* HTp;

class HumdrumToken : public std::string, public HumHash {
	public:
		         HumdrumToken              (void);
		         HumdrumToken              (const HumdrumToken& token);
		         HumdrumToken              (HumdrumToken* token);
		         HumdrumToken              (const HumdrumToken& token, HLp owner);
		         HumdrumToken              (HumdrumToken* token, HLp owner);
		         HumdrumToken              (const char* token);
		         HumdrumToken              (const std::string& token);
		        ~HumdrumToken              ();

		bool     isNull                    (void) const;
		bool     isManipulator             (void) const;

		bool     isExclusiveInterpretation (void) const;
		bool     isSplitInterpretation     (void) const;
		bool     isMergeInterpretation     (void) const;
		bool     isExchangeInterpretation  (void) const;
		bool     isTerminateInterpretation (void) const;
		bool     isAddInterpretation       (void) const;

		// alises for the above
		bool     isExclusive               (void) const
		                                  { return isExclusiveInterpretation(); }
		bool     isExInterp                (void) const
		                                  { return isExclusiveInterpretation(); }
		bool     isSplit                   (void) const
		                                      { return isSplitInterpretation(); }
		bool     isMerge                   (void) const
		                                      { return isMergeInterpretation(); }
		bool     isExchange                (void) const
		                                   { return isExchangeInterpretation(); }
		bool     isTerminate               (void) const
		                                  { return isTerminateInterpretation(); }
		bool     isTerminator              (void) const
		                                  { return isTerminateInterpretation(); }
		bool     isAdd                     (void) const
		                                      { return isSplitInterpretation(); }

		bool     isBarline                 (void) const;
		bool     isCommentLocal            (void) const;
		bool     isLocalComment            (void) const { return isCommentLocal(); }
		bool     isCommentGlobal           (void) const;
		bool     isGlobalComment           (void) const { return isCommentGlobal(); }
		bool     isComment                 (void) const;
		bool     isData                    (void) const;
		bool     isInterpretation          (void) const;
		bool     isNonNullData             (void) const;
		bool     isNullData                (void) const;
		bool     isChord                   (const std::string& separator = " ");
		bool     isLabel                   (void) const;
		bool     isExpansionList           (void) const;
		bool     hasRhythm                 (void) const;
		bool     hasBeam                   (void) const;
		bool     hasFermata                (void) const;
		bool     equalTo                   (const std::string& pattern);
		bool     isStaff                   (void) const;

		// kern-specific functions:
		bool     isRest                    (void);
		bool     isNote                    (void);
		bool     isUnpitched               (void);
		bool     isPitched                 (void);
		bool     isSecondaryTiedNote       (void);
		bool     isSustainedNote           (void);
		bool     isNoteSustain             (void) { return isSustainedNote(); }
		bool     isNoteAttack              (void);
		bool     isInvisible               (void);
		bool     isGrace                   (void);
		bool     isClef                    (void);
		bool     isModernClef              (void);
		bool     isOriginalClef            (void);
		bool     isKeySignature            (void);
		bool     isModernKeySignature      (void);
		bool     isOriginalKeySignature    (void);
		bool     isKeyDesignation          (void);
		bool     isTimeSignature           (void);
		bool     isMetricSymbol            (void);
		bool     isMeterSymbol             (void) { return isMetricSymbol(); }
		bool     isMeterSignature          (void) { return isMetricSymbol(); }
		bool     isMetricSignature         (void) { return isMetricSymbol(); }
		bool     isTempo                   (void);
		bool     isMensurationSymbol       (void);
		bool     isMensuration             (void) { return isMensurationSymbol(); }
		bool     isOriginalMensurationSymbol(void);
		bool     isModernMensurationSymbol (void);
		bool     isOriginalMensuration     (void) { return isOriginalMensurationSymbol(); }
		bool     isModernMensuration       (void) { return isModernMensurationSymbol(); }
		bool     isInstrumentDesignation   (void);
		bool     isInstrumentName          (void);
		bool     isInstrumentAbbreviation  (void);
		bool     isModernInstrumentName    (void);
		bool     isModernInstrumentAbbreviation(void);
		bool     isOriginalInstrumentName    (void);
		bool     isOriginalInstrumentAbbreviation(void);
		bool     isStria                   (void);

		std::string getInstrumentName        (void);
		std::string getInstrumentAbbreviation(void);

		bool     hasSlurStart              (void);
		bool     hasSlurEnd                (void);
		int      hasVisibleAccidental      (int subtokenIndex) const;
		int      hasCautionaryAccidental   (int subtokenIndex) const;
		bool     hasLigatureBegin          (void);
		bool     hasRectaLigatureBegin     (void);
		bool     hasObliquaLigatureBegin   (void);
		bool     hasLigatureEnd            (void);
		bool     hasRectaLigatureEnd       (void);
		bool     hasObliquaLigatureEnd     (void);
		char     hasStemDirection          (void);
		bool     allSameBarlineStyle       (void);


		// pitch-related functions (in HumdrumToken-midi.cpp):
		int              getMidiPitch         (void);
		void             getMidiPitches       (std::vector<int>& output);
		std::vector<int> getMidiPitches       (void);
		void             getMidiPitchesSortHL (std::vector<int>& output);
		std::vector<int> getMidiPitchesSortHL (void);
		void             getMidiPitchesSortLH (std::vector<int>& output);
		std::vector<int> getMidiPitchesSortLH (void);

		int              getMidiPitchResolveNull         (void);
		void             getMidiPitchesResolveNull       (std::vector<int>& output);
		std::vector<int> getMidiPitchesResolveNull       (void);
		void             getMidiPitchesResolveNullSortHL (std::vector<int>& output);
		std::vector<int> getMidiPitchesResolveNullSortHL (void);
		void             getMidiPitchesResolveNullSortLH (std::vector<int>& output);
		std::vector<int> getMidiPitchesResolveNullSortLH (void);

		// pitch-related functions (in HumdrumToken-base40.cpp):
		int              getBase40Pitch         (void);
		void             getBase40Pitches       (std::vector<int>& output);
		std::vector<int> getBase40Pitches       (void);
		void             getBase40PitchesSortHL (std::vector<int>& output);
		std::vector<int> getBase40PitchesSortHL (void);
		void             getBase40PitchesSortLH (std::vector<int>& output);
		std::vector<int> getBase40PitchesSortLH (void);

		int              getBase40PitchResolveNull         (void);
		void             getBase40PitchesResolveNull       (std::vector<int>& output);
		std::vector<int> getBase40PitchesResolveNull       (void);
		void             getBase40PitchesResolveNullSortHL (std::vector<int>& output);
		std::vector<int> getBase40PitchesResolveNullSortHL (void);
		void             getBase40PitchesResolveNullSortLH (std::vector<int>& output);
		std::vector<int> getBase40PitchesResolveNullSortLH (void);

		// duration-related functions:
		HumNum   getDuration               (void);
		HumNum   getDuration               (HumNum scale);
		HumNum   getTiedDuration           (void);
		HumNum   getTiedDuration           (HumNum scale);
		HumNum   getDurationNoDots         (void);
		HumNum   getDurationNoDots         (HumNum scale);
		int      getDots                   (char separator = ' ') const;

		HumNum   getDurationFromStart      (void);
		HumNum   getDurationFromStart      (HumNum scale);

		HumNum   getDurationToEnd          (void);
		HumNum   getDurationToEnd          (HumNum scale);

		HumNum   getDurationFromBarline    (void);
		HumNum   getDurationFromBarline    (HumNum scale);

		HumNum   getDurationToBarline      (void);
		HumNum   getDurationToBarline      (HumNum scale);

		HumNum   getBarlineDuration        (void);
		HumNum   getBarlineDuration        (HumNum scale);

		HLp      getOwner                  (void) const;
		HLp      getLine                   (void) const { return getOwner(); }
		bool     equalChar                 (int index, char ch) const;

		HTp      resolveNull               (void);
		void     setNullResolution         (HTp resolution);
		int      getLineIndex              (void) const;
		int      getLineNumber             (void) const;
		int      getFieldIndex             (void) const;
		int      getFieldNumber            (void) const;
		int      getTokenIndex             (void) const;
		int      getTokenNumber            (void) const;
		const std::string& getDataType     (void) const;
		const std::string& getExInterp     (void) { return getDataType(); }
		bool     isDataType                (const std::string& dtype) const;
		bool     isDataTypeLike            (const std::string& dtype) const;
		bool     isKern                    (void) const;
		bool     isKernLike                (void) const;
		bool     isMens                    (void) const;
		bool     isMensLike                (void) const;
		std::string   getSpineInfo         (void) const;
		int      getTrack                  (void) const;
		int      getSubtrack               (void) const;
		bool     noteInLowerSubtrack       (void);
		std::string   getTrackString       (void) const;
		int      getSubtokenCount          (const std::string& separator = " ") const;
		std::string   getSubtoken          (int index,
		                                    const std::string& separator = " ") const;
		std::vector<std::string> getSubtokens (const std::string& separator = " ") const;
		void     replaceSubtoken           (int index, const std::string& newsubtok,
		                                    const std::string& separator = " ");
		void     setParameters             (HTp ptok);
		void     setParameters             (const std::string& pdata, HTp ptok = NULL);
		int      getStrandIndex            (void) const;

		int      getBeamStartElisionLevel  (int index = 0) const;
		int      getBeamEndElisionLevel    (int index = 0) const;

		int      getSlurStartElisionLevel  (int index = 0) const;
		int      getSlurEndElisionLevel    (int index = 0) const;

		int      getPhraseStartElisionLevel(int index) const;
		int      getPhraseEndElisionLevel  (int index = 0) const;

		HTp      getSlurStartToken         (int number = 1);
		int      getSlurStartNumber        (int endnumber);
		HTp      getSlurEndToken           (int number = 1);
		HTp      getPhraseStartToken       (int number = 1);
		HTp      getPhraseEndToken         (int number = 1);
		void     storeParameterSet         (void);
		bool     linkedParameterIsGlobal   (int index);
		std::ostream& printCsv             (std::ostream& out = std::cout);
		std::ostream& printXml             (std::ostream& out = std::cout, int level = 0,
		                                    const std::string& indent = "\t");
		std::ostream& printGlobalXmlParameterInfo(std::ostream& out = std::cout, int level = 0,
		                                   const std::string& indent = "\t");
		std::string   getXmlId             (const std::string& prefix = "") const;
		std::string   getXmlIdPrefix       (void) const;
		void     setText                   (const std::string& text);
		std::string   getText              (void) const;
		int      addLinkedParameterSet     (HTp token);
		int      getLinkedParameterSetCount(void);
		HumParamSet* getLinkedParameterSet (int index);
		HumParamSet* getParameterSet       (void);
		void         clearLinkInfo         (void);
		std::string getSlurLayoutParameter (const std::string& keyname, int subtokenindex = -1);
		std::string getPhraseLayoutParameter(const std::string& keyname, int subtokenindex = -1);
		std::string getLayoutParameter     (const std::string& category, const std::string& keyname,
		                                    int subtokenindex = -1);
		std::string getLayoutParameterChord(const std::string& category,
		                                    const std::string& keyname);
		std::string getLayoutParameterNote (const std::string& category,
		                                    const std::string& keyname, int subtokenindex);
		std::ostream& printXmlLinkedParameterInfo(std::ostream& out, int level, const std::string& indent);

		// layout parameter accessors
		std::string   getVisualDuration    (int subtokenindex = -1);
		std::string   getVisualDurationChord(void);
		std::string   getVisualDurationNote(int subtokenindex = -1);

		HumdrumToken& operator=            (HumdrumToken& aToken);
		HumdrumToken& operator=            (const std::string& aToken);
		HumdrumToken& operator=            (const char* aToken);

		// next/previous token functions:
		int         getNextTokenCount      (void) const;
		int         getPreviousTokenCount  (void) const;
		HTp         getNextToken           (int index = 0) const;
		HTp         getPreviousToken       (int index = 0) const;
		std::vector<HTp> getNextTokens     (void) const;
		std::vector<HTp> getPreviousTokens (void) const;
		void        insertTokenAfter       (HTp newtoken);

		// next/previous token on line:
		HTp      getNextFieldToken     (void) const;
		HTp      getPreviousFieldToken (void) const;
		HTp      getNextField          (void) const { return getNextFieldToken(); }
		HTp      getPreviousField      (void) const { return getPreviousFieldToken(); }

		int      getPreviousNonNullDataTokenCount(void);
		int      getPreviousNNDTCount      (void)
		                           { return getPreviousNonNullDataTokenCount(); }
		HTp      getPreviousNonNullDataToken(int index = 0);
		HTp      getPreviousNNDT           (int index = 0)
		                           { return getPreviousNonNullDataToken(index); }
		int      getNextNonNullDataTokenCount(void);
		int      getNextNNDTCount           (void)
		                               { return getNextNonNullDataTokenCount(); }
		HTp      getNextNonNullDataToken   (int index = 0);
		HTp      getNextNNDT               (int index = 0)
		                               { return getNextNonNullDataToken(index); }

		// slur-analysis based functions:
		HumNum   getSlurDuration           (HumNum scale = 1);

		void     setTrack                  (int aTrack, int aSubtrack);
		void     setTrack                  (int aTrack);
		void     copyStructure             (HTp token);

		// strophe related functions:
		HTp      getStrophe                (void);
		std::string getStropheLabel        (void);
		void     setStrophe                (HTp strophe);
		bool     hasStrophe                (void);
		void     clearStrophe              (void);
		bool     isStrophe                 (const std::string& label);
		int      getStropheStartIndex      (void);
		bool     isFirstStrophe            (void);
		bool     isPrimaryStrophe          (void);

	protected:
		void     setLineIndex              (int lineindex);
		void     setFieldIndex             (int fieldlindex);
		void     setSpineInfo              (const std::string& spineinfo);
		void     setSubtrack               (int aSubtrack);
		void     setSubtrackCount          (int count);
		void     setPreviousToken          (HTp aToken);
		void     setNextToken              (HTp aToken);
		void     addNextNonNullToken       (HTp token);
		void     makeForwardLink           (HumdrumToken& nextToken);
		void     makeBackwardLink          (HumdrumToken& previousToken);
		void     setOwner                  (HLp aLine);
		int      getState                  (void) const;
		void     incrementState            (void);
		void     setDuration               (const HumNum& dur);
		void     setStrandIndex            (int index);

		bool     analyzeDuration           (void);
		std::ostream& printXmlBaseInfo     (std::ostream& out = std::cout, int level = 0,
		                                    const std::string& indent = "\t");
		std::ostream& printXmlContentInfo  (std::ostream& out = std::cout, int level = 0,
		                                    const std::string& indent = "\t");
		std::ostream& printXmlStructureInfo(std::ostream& out = std::cout, int level = 0,
		                                    const std::string& indent = "\t");
		std::ostream& printXmlParameterInfo(std::ostream& out = std::cout, int level = 0,
		                                    const std::string& indent = "\t");
		std::ostream&	printXmlLinkedParameters (std::ostream& out = std::cout, int level = 0,
		                                    const std::string& indent = "\t");

	private:
		// address: The address contains information about the location of
		// the token on a HumdrumLine and in a HumdrumFile.
		HumAddress m_address;

		// duration: The duration of the token.  Non-rhythmic data types
		// will have a negative duration (which should be interpreted
		// as a zero duration--See HumdrumToken::hasRhythm()).
		// Grace note will have a zero duration, even if they have a duration
		// list in the token for a graphical display duration.
		HumNum m_duration;

		// nextTokens: This is a list of all previous tokens in the spine which
		// immediately precede this token. Typically there will be one
		// following token, but there can be two tokens if the current
		// token is *^, and there will be zero following tokens after a
		// spine terminating token (*-).
		std::vector<HTp> m_nextTokens;     // link to next token(s) in spine

		// previousTokens: Simiar to nextTokens, but for the immediately
		// follow token(s) in the data.  Typically there will be one
		// preceding token, but there can be multiple tokens when the previous
		// line has *v merge tokens for the spine.  Exclusive interpretations
		// have no tokens preceding them.
		std::vector<HTp> m_previousTokens; // link to last token(s) in spine

		// nextNonNullTokens: This is a list of non-tokens in the spine
		// that follow this one.
		std::vector<HTp> m_nextNonNullTokens;

		// previousNonNullTokens: This is a list of non-tokens in the spine
		// that preced this one.
		std::vector<HTp> m_previousNonNullTokens;

		// rhycheck: Used to perfrom HumdrumFileStructure::analyzeRhythm
		// recursively.
		int m_rhycheck;

		// strand: Used to keep track of contiguous voice connections between
		// secondary spines/tracks.  This is the 1-D strand index number
		// (not the 2-d one).
		int m_strand;

		// m_nullresolve: used to point to the token that a null token
		// refers to.
		HTp m_nullresolve;

		// m_linkedParameterTokens: List of Humdrum tokens which are parameters
		// (mostly only layout parameters at the moment).
		// Was previously called m_linkedParameters;
		std::vector<HTp> m_linkedParameterTokens;

		// m_parameterSet: A single parameter encoded in the text of the
		// token.  Was previously called m_linkedParameter.
		HumParamSet* m_parameterSet = NULL;

		// m_rhythm_analyzed: Set to true when HumdrumFile assigned duration
		bool m_rhythm_analyzed = false;

		// m_strophe: Starting point of a strophe that the token belongs to.
		// NULL means that it is not in a strophe.
		HTp m_strophe = NULL;

	friend class HumdrumLine;
	friend class HumdrumFileBase;
	friend class HumdrumFileStructure;
	friend class HumdrumFileContent;
	friend class HumdrumFile;
};


std::ostream& operator<<(std::ostream& out, const HumdrumToken& token);
std::ostream& operator<<(std::ostream& out, HTp token);

std::ostream& printSequence(std::vector<std::vector<HTp> >& sequence, std::ostream& out=std::cout);
std::ostream& printSequence(std::vector<HTp>& sequence, std::ostream& out = std::cout);



// The following options are used for get[Primary]TrackTokens:
// * OPT_PRIMARY    => only extract primary subspine/subtrack.
// * OPT_NOEMPTY    => don't include null tokens in extracted list if all
//                        extracted subspines contains null tokens.
//                        Includes null interpretations and comments as well.
// * OPT_NONULL     => don't include any null tokens in extracted list.
// * OPT_NOINTERP   => don't include interprtation tokens.
// * OPT_NOMANIP    => don't include spine manipulators (*^, *v, *x, *+,
//                        but still keep ** and *0).
// * OPT_NOCOMMENT  => don't include comment tokens.
// * OPT_NOGLOBALS  => don't include global records (global comments, reference
//                        records, and empty lines). In other words, only return
//                        a list of tokens from lines which hasSpines() it true.
// * OPT_NOREST     => don't include **kern rests.
// * OPT_NOTIE      => don't include **kern secondary tied notes.
//
// Compound options:
// * OPT_DATA      (OPT_NOMANIP | OPT_NOCOMMENT | OPT_NOGLOBAL)
//     Only data tokens (including barlines)
// * OPT_ATTACKS   (OPT_DATA | OPT_NOREST | OPT_NOTIE | OPT_NONULL)
//     Only note-attack tokens (when etracting **kern data)
//
#define OPT_PRIMARY   0x001
#define OPT_NOEMPTY   0x002
#define OPT_NONULL    0x004
#define OPT_NOINTERP  0x008
#define OPT_NOMANIP   0x010
#define OPT_NOCOMMENT 0x020
#define OPT_NOGLOBAL  0x040
#define OPT_NOREST    0x080
#define OPT_NOTIE     0x100
#define OPT_DATA      (OPT_NOMANIP | OPT_NOCOMMENT | OPT_NOGLOBAL)
#define OPT_ATTACKS   (OPT_DATA | OPT_NOREST | OPT_NOTIE | OPT_NONULL)


class TokenPair {
	public:
		TokenPair(void) { clear(); }
		~TokenPair() { clear(); }
		void clear(void) {
			first = NULL;
			last  = NULL;
		}
		HTp first;
		HTp last;
};


// HumFileAnalysis: class used to manage analysis states for a Humdrum file.

class HumFileAnalysis {
	public:
		HumFileAnalysis(void) {}
		~HumFileAnalysis() { clear(); }
		void clear(void) {
			m_structure_analyzed = false;
			m_rhythm_analyzed    = false;
			m_strands_analyzed   = false;
			m_slurs_analyzed     = false;
			m_beams_analyzed     = false;
			m_phrases_analyzed   = false;
			m_nulls_analyzed     = false;
			m_strophes_analyzed  = false;

			m_barlines_analyzed  = false;
			m_barlines_different = false;
		}

		// m_structure_analyzed: Used to keep track of whether or not
		// file structure has been analyzed.
		bool m_structure_analyzed = false;

		// m_rhythm_analyzed: Used to keep track of whether or not
		// rhythm structure has been analyzed.
		bool m_rhythm_analyzed = false;

		// m_strands_analyzed: Used to keep track of whether or not
		// file strands have been analyzed.
		bool m_strands_analyzed = false;

		// m_strophes_analyzed: Used to keep track of whether or not
		// file strands have been analyzed.
		bool m_strophes_analyzed = false;

		// m_slurs_analyzed: Used to keep track of whether or not
		// slur endpoints have been linked or not.
		bool m_slurs_analyzed = false;

		// m_phrases_analyzed: Used to keep track of whether or not
		// phrase endpoints have been linked or not.
		bool m_phrases_analyzed = false;

		// m_beams_analyzed: Used to keep track of whether or not
		// beam endpoints have been linked or not.
		bool m_beams_analyzed = false;

		// m_nulls_analyzed: Used to keep track of wheter or not
		// null tokens have been analyzed yet.
		bool m_nulls_analyzed = false;

		// m_barlines_analyzed: Used to keep track of wheter or not
		// barlines have beena analyzed yet.
		bool m_barlines_analyzed = false;
		// m_barlines_different: Set to true when the file contains
		// any barlines that are not all of the same at the same
		// times.
		bool m_barlines_different = false;
};

bool sortTokenPairsByLineIndex(const TokenPair& a, const TokenPair& b);


class HumdrumFileBase : public HumHash {
	public:
		              HumdrumFileBase          (void);
		              HumdrumFileBase          (HumdrumFileBase& infile);
		              HumdrumFileBase          (const std::string& contents);
		              HumdrumFileBase          (std::istream& contents);
		             ~HumdrumFileBase          ();

		HumdrumFileBase& operator=             (HumdrumFileBase& infile);
		bool          read                     (std::istream& contents);
		bool          read                     (const char* filename);
		bool          read                     (const std::string& filename);
		bool          readCsv                  (std::istream& contents,
		                                        const std::string& separator=",");
		bool          readCsv                  (const char* contents,
		                                        const std::string& separator=",");
		bool          readCsv                  (const std::string& contents,
		                                        const std::string& separator=",");

		bool          readString               (const char* contents);
		bool          readString               (const std::string& contents);
		bool          readStringCsv            (const char* contents,
		                                        const std::string& separator=",");
		bool          readStringCsv            (const std::string& contents,
		                                        const std::string& separator=",");
		bool          isValid                  (void);
		std::string   getParseError            (void) const;
		bool          isQuiet                  (void) const;
		void          setQuietParsing          (void);
		void          setNoisyParsing          (void);
		void          clear                    (void);
		bool          isStructureAnalyzed      (void);
		bool          isRhythmAnalyzed         (void);
		bool          areStrandsAnalyzed       (void);
		bool          areStrophesAnalyzed      (void);

    	template <class TYPE>
		   void       initializeArray          (std::vector<std::vector<TYPE>>& array, TYPE value);

		bool          parse                    (std::istream& contents)
		                                    { return read(contents); }
		bool          parse                    (const char* contents)
		                                    { return readString(contents); }
		bool          parse                    (const std::string& contents)
		                                    { return readString(contents); }
		bool          parseCsv                 (std::istream& contents,
		                                        const std::string& separator = ",")
		                                    { return readCsv(contents); }
		bool          parseCsv                 (const char* contents,
		                                        const std::string& separator = ",")
		                                    { return readStringCsv(contents); }
		bool          parseCsv                 (const std::string& contents,
		                                        const std::string& separator = ",")
		                                    { return readStringCsv(contents); }

		void          setXmlIdPrefix           (const std::string& value);
		std::string   getXmlIdPrefix           (void);
		void          setFilename              (const std::string& filename);
		std::string   getFilename              (void);
		std::string   getFilenameBase          (void);

		void          setSegmentLevel          (int level = 0);
		int           getSegmentLevel          (void);
		std::ostream& printSegmentLabel        (std::ostream& out);
		std::ostream& printNonemptySegmentLabel(std::ostream& out);

		HumdrumLine&  operator[]               (int index);
		HLp           getLine                  (int index);
		int           getLineCount             (void) const;
		HTp           token                    (int lineindex, int fieldindex);
		std::string   token                    (int lineindex, int fieldindex,
		                                        int subtokenindex,
		                                        const std::string& separator = " ");
		int           getMaxTrack              (void) const;
		int           getMaxTracks             (void) const { return getMaxTrack(); }
		int           getTrackCount            (void) const
		                                                { return getMaxTrack(); }
		int           getSpineCount            (void) const
		                                                { return getMaxTrack(); }
		std::vector<int> getMeasureNumbers     (void);
		int           getMeasureNumber         (int line);
		std::ostream& printSpineInfo           (std::ostream& out = std::cout);
		std::ostream& printDataTypeInfo        (std::ostream& out = std::cout);
		std::ostream& printTrackInfo           (std::ostream& out = std::cout);
		std::ostream& printCsv                 (std::ostream& out = std::cout,
		                                        const std::string& separator = ",");
		std::ostream& printFieldNumber         (int fieldnum, std::ostream& out);
		std::ostream& printFieldIndex          (int fieldind, std::ostream& out);
		void          usage                    (const std::string& command);
		void          example                  (void);

		bool          analyzeNonNullDataTokens (void);
		HTp           getTrackStart            (int track) const;
		void          getSpineStopList         (std::vector<HTp>& spinestops);
		HTp           getSpineStart            (int spine) const
		                                       { return getTrackStart(spine+1); }
		void          getSpineStartList        (std::vector<HTp>& spinestarts);
		void          getSpineStartList        (std::vector<HTp>& spinestarts,
		                                        const std::string& exinterp);
		void          getSpineStartList        (std::vector<HTp>& spinestarts,
		                                        const std::vector<std::string>& exinterps);
		void          getKernSpineStartList    (std::vector<HTp>& spinestarts);
		std::vector<HTp> getKernSpineStartList (void);
		void          getKernLikeSpineStartList(std::vector<HTp>& spinestarts);
		std::vector<HTp> getKernLikeSpineStartList(void);
		void          getStaffLikeSpineStartList(std::vector<HTp>& spinestarts);
		std::vector<HTp> getStaffLikeSpineStartList(void);
		int           getExinterpCount         (const std::string& exinterp);
		void          getTrackStartList        (std::vector<HTp>& spinestarts)
		                               { return getSpineStartList(spinestarts); }
		void          getTrackStartList        (std::vector<HTp>& spinestarts,
		                                        const std::string& exinterp)
		                     { return getSpineStartList(spinestarts, exinterp); }
		void          getTrackStartList        (std::vector<HTp>& spinestarts,
		                                        const std::vector<std::string>& exinterps)
		                    { return getSpineStartList(spinestarts, exinterps); }

		int           getTrackEndCount         (int track) const;
		HTp           getTrackEnd              (int track, int subtrack = 0) const;
		void          createLinesFromTokens    (void);
		void          generateLinesFromTokens  (void) { createLinesFromTokens(); }
		void          removeExtraTabs          (void);
		void          addExtraTabs             (void);
		std::vector<int> getTrackWidths        (void);
		void          appendLine               (const std::string& line);
		void          appendLine               (HLp line);
		void          push_back                (const std::string& line)
		                                                    { appendLine(line); }
		void          push_back                (HLp line)
		                                                    { appendLine(line); }

		void          insertLine               (int index, const std::string& line);
		void          insertLine               (int index, HLp line);

		HLp           insertNullDataLine                    (HumNum timestamp);
		HLp           insertNullInterpretationLine          (HumNum timestamp);
		HLp           insertNullInterpretationLineAbove     (HumNum timestamp);
		HLp           insertNullInterpretationLineAboveIndex(int index);
		HLp           getLineForInterpretationInsertion     (int index);
		HLp           getLineForInterpretationInsertionAbove(int index);

		void          clearTokenLinkInfo       (void);

		void          deleteLine               (int index);
//		void          adjustMergeSpineLines    (void);

		HLp           back                     (void);
		void          makeBooleanTrackList     (std::vector<bool>& spinelist,
		                                        const std::string& spinestring);
		bool          analyzeBaseFromLines     (void);
		bool          analyzeBaseFromTokens    (void);


		std::vector<HLp> getReferenceRecords(void);
		std::vector<HLp> getGlobalReferenceRecords(void);
		std::vector<HLp> getUniversalReferenceRecords(void);
		std::string getReferenceRecord(const std::string& key);

		// spine analysis functionality:
		void          getTrackSequence         (std::vector<std::vector<HTp> >& sequence,
		                                        HTp starttoken, int options);
		void          getTrackSequence         (std::vector<std::vector<HTp> >& sequence,
		                                        int track, int options);
		void          getPrimaryTrackSequence  (std::vector<HTp>& sequence,
		                                        int track, int options);

		void          getSpineSequence         (std::vector<std::vector<HTp> >& sequence,
		                                        HTp starttoken, int options);
		void          getSpineSequence         (std::vector<std::vector<HTp> >& sequence,
		                                        int spine, int options);
		void          getPrimarySpineSequence  (std::vector<HTp>& sequence,
		                                        int spine, int options);

		void          getTrackSeq              (std::vector<std::vector<HTp> >& sequence,
		                                        HTp starttoken, int options)
		                     { getTrackSequence(sequence, starttoken, options); }
		void          getTrackSeq              (std::vector<std::vector<HTp> >& sequence,
		                                        int track, int options)
		                          { getTrackSequence(sequence, track, options); }
		void          getPrimaryTrackSeq       (std::vector<HTp>& sequence,
		                                        int track, int options)
		                    {getPrimaryTrackSequence(sequence, track, options); }

		// functions defined in HumdrumFileBase-net.cpp:
		static std::string getUriToUrlMapping        (const std::string& uri);
		void          readFromHumdrumUri        (const std::string& humaddress);
		void          readFromJrpUri            (const std::string& jrpaddress);
		void          readFromHttpUri           (const std::string& webaddress);
		static void   readStringFromHttpUri     (std::stringstream& inputdata,
		                                         const std::string& webaddress);

	protected:
		static int    getChunk                  (int socket_id,
		                                         std::stringstream& inputdata,
		                                         char* buffer, int bufsize);
		static int    getFixedDataSize          (int socket_id,
		                                         int datalength,
		                                         std::stringstream& inputdata,
		                                         char* buffer, int bufsize);
		static void   prepare_address           (struct sockaddr_in *address,
		                                         const std::string& hostname,
		                                         unsigned short int port);
		static int    open_network_socket       (const std::string& hostname,
		                                         unsigned short int port);

	protected:
		bool          analyzeTokens             (void);
		bool          analyzeSpines             (void);
		bool          analyzeLinks              (void);
		bool          analyzeTracks             (void);
		bool          adjustSpines              (HumdrumLine& line,
		                                         std::vector<std::string>& datatype,
		                                         std::vector<std::string>& sinfo);
		std::string   getMergedSpineInfo        (std::vector<std::string>& info,
		                                         int starti, int extra);
		bool          stitchLinesTogether       (HumdrumLine& previous,
		                                         HumdrumLine& next);
		void          addToTrackStarts          (HTp token);
		void          addUniqueTokens           (std::vector<HTp>& target,
		                                         std::vector<HTp>& source);
		bool          processNonNullDataTokensForTrackForward(HTp starttoken,
		                                         std::vector<HTp> ptokens);
		bool          processNonNullDataTokensForTrackBackward(HTp starttoken,
		                                         std::vector<HTp> ptokens);
		bool          setParseError             (std::stringstream& err);
		bool          setParseError             (const std::string& err);
		bool          setParseError             (const char* format, ...);
		bool          analyzeLines              (void);
//		void          fixMerges                 (int linei);

	protected:

		// m_lines: an array representing lines from the input file.
		// The contents of lines must be deallocated when deconstructing object.
		std::vector<HLp> m_lines;

		// m_filename: name of the file which was loaded.
		std::string m_filename;

		// m_segementlevel: segment level (e.g., work/movement)
		int m_segmentlevel;

		// m_trackstarts: list of addresses of the exclusive interpreations
		// in the file.  The first element in the list is reserved, so the
		// number of tracks (primary spines) is equal to one less than the
		// size of this list.
		std::vector<HTp> m_trackstarts;

		// m_trackends: list of the addresses of the spine terminators in the
		// file. It is possible that spines can split and their subspines do not
		// merge before termination; therefore, the ends are stored in
		// a 2d array. The first dimension is the track number, and the second
		// dimension is the list of terminators.
		std::vector<std::vector<HTp> > m_trackends;

		// m_barlines: list of barlines in the data.  If the first measures is
		// a pickup measure, then the first entry will not point to the first
		// starting exclusive interpretation line rather than to a barline.
		std::vector<HLp> m_barlines;
		// Maybe also add "measures" which are complete metrical cycles.

		// m_ticksperquarternote: this is the number of tick
		int m_ticksperquarternote;

		// m_idprefix: an XML id prefix used to avoid id collisions when
		// including multiple HumdrumFile XML in a single group.
		std::string m_idprefix;

		// m_strands1d: one-dimensional list of spine strands.
		std::vector<TokenPair> m_strand1d;

		// m_strands2d: two-dimensional list of spine strands.
		std::vector<std::vector<TokenPair> > m_strand2d;

		// m_strophes1d: one-dimensional list of all *strophe/*Xstrophe pairs.
		std::vector<TokenPair> m_strophes1d;

		// m_strophes2d: two-dimensional list of all *strophe/*Xstrophe pairs.
		std::vector<std::vector<TokenPair> > m_strophes2d;

		// m_quietParse: Set to true if error messages should not be
		// printed to the console when reading.
		bool m_quietParse;

		// m_parseError: Set to true if a read is successful.
		std::string m_parseError;

		// m_displayError: Used to print error message only once.
		bool m_displayError;

		// m_signifiers: Used to keep track of !!!RDF records.
		HumSignifiers m_signifiers;

		// m_analysis: Used to keep track of analysis states for the file.
		HumFileAnalysis m_analyses;

	public:
		// Dummy functions to allow the HumdrumFile class's inheritance
		// to be shifted between HumdrumFileContent (the top-level default),
		// HumdrumFileStructure (mid-level interface), or HumdrumFileBase
		// (low-level interface).

		//
		// HumdrumFileStructure public functions:
		//
		bool readNoRhythm      (std::istream& infile) { return read(infile); };
		bool readNoRhythm      (const char*   filename) {return read(filename);};
		bool readNoRhythm      (const std::string& filename) {return read(filename);};
		bool readStringNoRhythm(const char*   contents) {return read(contents);};
		bool readStringNoRhythm(const std::string& contents) {return read(contents);};
		HumNum       getScoreDuration           (void) const { return 0; };
		std::ostream& printDurationInfo         (std::ostream& out=std::cout) {return out;};
		int          tpq                        (void) { return 0; }
		int          getBarlineCount            (void) const { return 0; }
		HLp          getBarline                 (int index) const { return NULL;};
		HumNum       getBarlineDuration         (int index) const { return 0; };
		HumNum       getBarlineDurationFromStart(int index) const { return 0; };
		HumNum       getBarlineDurationToEnd    (int index) const { return 0; };

		// HumdrumFileContent public functions:
		// to be added later

};

std::ostream& operator<<(std::ostream& out, HumdrumFileBase& infile);



class HumdrumFileStructure : public HumdrumFileBase {
	public:
		              HumdrumFileStructure         (void);
		              HumdrumFileStructure         (const std::string& filename);
		              HumdrumFileStructure         (std::istream& contents);
		             ~HumdrumFileStructure         ();
		bool          hasFilters                   (void);
		bool          hasGlobalFilters             (void);
		bool          hasUniversalFilters          (void);

		// TSV reading functions:
		bool          read                         (std::istream& contents);
		bool          read                         (const char* filename);
		bool          read                         (const std::string& filename);
		bool          readString                   (const char* contents);
		bool          readString                   (const std::string& contents);
		bool parse(std::istream& contents)      { return read(contents); }
		bool parse(const char* contents)   { return readString(contents); }
		bool parse(const std::string& contents) { return readString(contents); }
		bool          readNoRhythm                 (std::istream& contents);
		bool          readNoRhythm                 (const char* filename);
		bool          readNoRhythm                 (const std::string& filename);
		bool          readStringNoRhythm           (const char* contents);
		bool          readStringNoRhythm           (const std::string& contents);

		// CSV reading functions:
		bool          readCsv                      (std::istream& contents,
		                                            const std::string& separator=",");
		bool          readCsv                      (const char* filename,
		                                            const std::string& separator=",");
		bool          readCsv                      (const std::string& filename,
		                                            const std::string& separator=",");
		bool          readStringCsv                (const char* contents,
		                                            const std::string& separator=",");
		bool          readStringCsv                (const std::string& contents,
		                                            const std::string& separator=",");
		bool parseCsv(std::istream& contents, const std::string& separator = ",")
		                                 { return readCsv(contents, separator); }
		bool parseCsv(const char* contents, const std::string& separator = ",")
		                           { return readStringCsv(contents, separator); }
		bool parseCsv(const std::string& contents, const std::string& separator = ",")
		                           { return readStringCsv(contents, separator); }
		bool          readNoRhythmCsv              (std::istream& contents,
		                                            const std::string& separator = ",");
		bool          readNoRhythmCsv              (const char* filename,
		                                            const std::string& separator = ",");
		bool          readNoRhythmCsv              (const std::string& filename,
		                                            const std::string& separator = ",");
		bool          readStringNoRhythmCsv        (const char* contents,
		                                            const std::string& separator = ",");
		bool          readStringNoRhythmCsv        (const std::string& contents,
		                                            const std::string& separator = ",");

		// rhythmic analysis related functionality:
		HumNum        getScoreDuration             (void) const;
		std::ostream& printDurationInfo            (std::ostream& out = std::cout);
		int           tpq                          (void);
		int           getTpq                       (void) { return tpq(); }

		void          resolveNullTokens (void);

		// strand functionality:
		int           getStrandCount    (void);
		HTp           getStrandStart    (int index);
		HTp           getStrandBegin    (int index) { return getStrandStart(index); }
		HTp           getStrandEnd      (int index);
		HTp           getStrandStop     (int index) { return getStrandEnd(index); }
		HTp           getStrandStart    (int sindex, int index);
		HTp           getStrandBegin    (int sindex, int index) { return getStrandStart(sindex, index); }
		HTp           getStrandEnd      (int sindex, int index);
		HTp           getStrandStop     (int sindex, int index) { return getStrandEnd(sindex, index); }
		int           getStrandCount    (int spineindex);

		HTp           getStrand         (int index) { return getStrandStart(index); }
		HTp           getStrand         (int sindex, int index) { return getStrandStart(sindex, index); }

		// strophe functionality (located in src/HumdrumFileStructure-strophe.cpp)
		bool         analyzeStrophes    (void);
		void         analyzeStropheMarkers(void);
		int          getStropheCount    (void);
		int          getStropheCount    (int spineindex);
		HTp          getStropheStart    (int index);
		HTp          getStropheBegin    (int index) { return getStropheStart(index); }
		HTp          getStropheEnd      (int index);
		HTp          getStropheStop     (int index) { return getStropheStart(index); }
		HTp          getStropheStart    (int spine, int index);
		HTp          getStropheBegin    (int spine, int index) { return getStropheStart(index); }
		HTp          getStropheEnd      (int spine, int index);
		HTp          getStropheStop     (int spine, int index) { return getStropheStart(index); }

		// barline/measure functionality:
		int           getBarlineCount              (void) const;
		HLp           getBarline                   (int index) const;
		HumNum        getBarlineDuration           (int index) const;
		HumNum        getBarlineDurationFromStart  (int index) const;
		HumNum        getBarlineDurationToEnd      (int index) const;

		bool          analyzeStructure             (void);
		bool          analyzeStructureNoRhythm     (void);
		bool          analyzeRhythmStructure       (void);
		bool          analyzeStrands               (void);

		// signifier access
		std::string   getKernLinkSignifier         (void);
		std::string   getKernAboveSignifier        (void);
		std::string   getKernBelowSignifier        (void);


	protected:
		bool          analyzeRhythm                (void);
		bool          assignRhythmFromRecip        (HTp spinestart);
		bool          analyzeMeter                 (void);
		bool          analyzeTokenDurations        (void);
		bool          analyzeGlobalParameters      (void);
		bool          analyzeLocalParameters       (void);
		// bool          analyzeParameters            (void);
		bool          analyzeDurationsOfNonRhythmicSpines(void);
		HumNum        getMinDur                    (std::vector<HumNum>& durs,
		                                            std::vector<HumNum>& durstate);
		bool          getTokenDurations            (std::vector<HumNum>& durs,
		                                            int line);
		bool          cleanDurs                    (std::vector<HumNum>& durs,
		                                            int line);
		bool          decrementDurStates           (std::vector<HumNum>& durs,
		                                            HumNum linedur, int line);
		bool          assignDurationsToTrack       (HTp starttoken,
		                                            HumNum startdur);
		bool          prepareDurations             (HTp token, int state,
		                                            HumNum startdur);
		bool          setLineDurationFromStart     (HTp token, HumNum dursum);
		bool          analyzeRhythmOfFloatingSpine (HTp spinestart);
		bool          analyzeNullLineRhythms       (void);
		void          fillInNegativeStartTimes     (void);
		void          assignLineDurations          (void);
		void          assignStrandsToTokens        (void);
		std::set<HumNum> getNonZeroLineDurations   (void);
		std::set<HumNum> getPositiveLineDurations  (void);
		void          processLocalParametersForStrand(int index);
		bool          processLocalParametersForTrack (HTp starttok, HTp current);
		void          checkForLocalParameters      (HTp token, HTp current);
		bool          assignDurationsToNonRhythmicTrack(HTp endtoken, HTp ptoken);
		void          analyzeSpineStrands          (std::vector<TokenPair>& ends,
		                                            HTp starttok);
		void          analyzeSignifiers            (void);
		void          setLineRhythmAnalyzed        (void);
		bool          prepareMensurationInformation(void);
};



class HumdrumFileContent : public HumdrumFileStructure {
	public:
		       HumdrumFileContent         (void);
		       HumdrumFileContent         (const std::string& filename);
		       HumdrumFileContent         (std::istream& contents);
		      ~HumdrumFileContent         ();

		bool   analyzeSlurs               (void);  // in src/HumdrumFileContents-slur.cpp
		bool   analyzeBeams               (void);  // in src/HumdrumFileContents-beam.cpp
		bool   analyzePhrasings           (void);
		bool   analyzeTextRepetition      (void);
		bool   analyzeKernTies            (void);
		bool   analyzeKernAccidentals     (void);
		bool   analyzeRScale              (void);

		// in HumdrumFileContent-rest.cpp
		void  analyzeRestPositions                  (void);
		void  assignImplicitVerticalRestPositions   (HTp kernstart);
		void  checkForExplicitVerticalRestPositions (void);

		// in HumdrumFileContent-stem.cpp
		bool analyzeKernStemLengths       (void);

		// in HumdrumFileContent-metlev.cpp
		void  getMetricLevels             (std::vector<double>& output, int track = 0,
		                                   double undefined = NAN);
		// in HumdrumFileContent-timesig.cpp
		void  getTimeSigs                 (std::vector<std::pair<int, HumNum> >& output,
		                                   int track = 0);

		template <class DATATYPE>
		bool   prependDataSpine           (std::vector<DATATYPE> data,
		                                   const std::string& null = ".",
		                                   const std::string& exinterp = "**data",
		                                   bool recalcLine = true);

		template <class DATATYPE>
		bool   appendDataSpine            (std::vector<DATATYPE> data,
		                                   const std::string& null = ".",
		                                   const std::string& exinterp = "**data",
		                                   bool recalcLine = true);

		template <class DATATYPE>
		bool   insertDataSpineBefore      (int nexttrack,
		                                   std::vector<DATATYPE> data,
		                                   const std::string& null = ".",
		                                   const std::string& exinterp = "**data",
		                                   bool recalcLine = true);

		template <class DATATYPE>
		bool   insertDataSpineAfter       (int prevtrack,
		                                   std::vector<DATATYPE> data,
		                                   const std::string& null = ".",
		                                   const std::string& exinterp = "**data",
		                                   bool recalcLine = true);

		// in HumdrumFileContent-ottava.cpp
		void   analyzeOttavas             (void);

		// in HumdrumFileContent-note.cpp
		void   analyzeCrossStaffStemDirections (void);
		void   analyzeCrossStaffStemDirections (HTp kernstart);
		int    getNoteCount               (void);
		int    hasPickup                  (void);

		// in HumdrumFileContent-barline.cpp
		void   analyzeBarlines            (void);
		bool   hasDifferentBarlines       (void);
		bool   hasDataStraddle            (int line);

	protected:

		bool   analyzeKernPhrasings       (HTp spinestart,
		                                   std::vector<HTp>& linkstarts,
		                                   std::vector<HTp>& linkends,
		                                   std::vector<std::pair<HTp, HTp>>& labels,
		                                   std::vector<int>& endings,
		                                   const std::string& linksig);
		bool   analyzeKernTies            (std::vector<std::pair<HTp, int>>& linkedtiestarts,
		                                   std::vector<std::pair<HTp, int>>& linkedtieends,
		                                   std::string& linkSignifier);
		void   fillKeySignature           (std::vector<int>& states,
		                                   const std::string& keysig);
		void   resetDiatonicStatesWithKeySignature(std::vector<int>& states,
				                             std::vector<int>& signature);

		bool   analyzeKernPhrasings       (void);

		// Slur analysis functions (defined in src/HumdrumFileContents-slur.cpp):
		bool   analyzeMensSlurs           (void);
		bool   analyzeKernSlurs           (void);
		void   createLinkedSlurs          (std::vector<HTp>& linkstarts, std::vector<HTp>& linkends);
		bool   isLinkedSlurEnd            (HTp token, int index, const std::string& pattern);
		bool   isLinkedSlurBegin          (HTp token, int index, const std::string& pattern);
		void   linkSlurEndpoints          (HTp slurstart, HTp slurend);
		bool   analyzeKernSlurs           (HTp spinestart, std::vector<HTp>& slurstarts,
		                                   std::vector<HTp>& slurends,
		                                   std::vector<std::pair<HTp, HTp>>& labels,
		                                   std::vector<int>& endings,
		                                   const std::string& linksig = "");

		// Beam analysis functions (defined in src/HumdrumFileContents-beam.cpp):
		bool   analyzeMensBeams           (void);
		bool   analyzeKernBeams           (void);
		void   createLinkedBeams          (std::vector<HTp>& linkstarts, std::vector<HTp>& linkends);
		bool   isLinkedBeamEnd            (HTp token, int index, const std::string& pattern);
		bool   isLinkedBeamBegin          (HTp token, int index, const std::string& pattern);
		void   linkBeamEndpoints          (HTp beamstart, HTp beamend);
		void   markBeamSpanMembers        (HTp beamstart, HTp beamend);
		bool   analyzeKernBeams           (HTp spinestart, std::vector<HTp>& beamstarts,
		                                   std::vector<HTp>& beamends,
		                                   std::vector<std::pair<HTp, HTp>>& labels,
		                                   std::vector<int>& endings,
		                                   const std::string& linksig = "");

		// Analytic phrase markers:
		void    linkPhraseEndpoints       (HTp phrasestart, HTp phraseend);
		void    linkTieEndpoints          (HTp tiestart, int startindex,
		                                   HTp tieend, int endindex);
		bool    isLinkedPhraseBegin       (HTp token, int index, const std::string& pattern);
		bool    isLinkedPhraseEnd         (HTp token, int index, const std::string& pattern);
		void    createLinkedPhrasings     (std::vector<HTp>& linkstarts, std::vector<HTp>& linkends);

		// Rests:
		void    assignVerticalRestPosition(HTp first, HTp second, int baseline);
		int     getRestPositionAboveNotes (HTp rest, std::vector<int>& vpos);
		int     getRestPositionBelowNotes (HTp rest, std::vector<int>& vpos);
		void    setRestOnCenterStaffLine  (HTp rest, int baseline);
		bool    checkRestForVerticalPositioning(HTp rest, int baseline);

		// Stem lengths:
		bool    analyzeKernStemLengths    (HTp stok, HTp etok, std::vector<std::vector<int>>& centerlines);
		void    checkCrossStaffStems      (HTp token, std::string& above, std::string& below);
		void    checkDataForCrossStaffStems(HTp token, std::string& above, std::string& below);
		void    prepareStaffAboveNoteStems (HTp token);
		void    prepareStaffBelowNoteStems (HTp token);

		void    getBaselines              (std::vector<std::vector<int>>& centerlines);
		void    createLinkedTies          (std::vector<std::pair<HTp, int>>& starts,
		                                   std::vector<std::pair<HTp, int>>& ends);
};


//
// Templates:
//


//////////////////////////////
//
// HumdrumFileContent::prependDataSpine -- prepend a data spine
//     to the file.  Returns true if successful; false otherwise.
//
//     data == numeric or string data to print
//     null == if the data is converted to a string is equal to this
//             string then set the data spine content to a null token, ".".
//             default is ".".
//     exinterp == the exterp string to use.  Default is "**data".
//     recalcLine == boolean for whether or not to recalculate line string.
//                   Default is true;
//

template <class DATATYPE>
bool HumdrumFileContent::prependDataSpine(std::vector<DATATYPE> data,
		const std::string& null, const std::string& exinterp, bool recalcLine) {

	if ((int)data.size() != getLineCount()) {
		return false;
	}

	std::string ex;
	if (exinterp.find("**") == 0) {
		ex = exinterp;
	} else if (exinterp.find("*") == 0) {
		ex = "*" + exinterp;
	} else {
		ex = "**" + exinterp;
	}
	if (ex.size() <= 2) {
		ex += "data";
	}

	std::stringstream ss;
	HumdrumFileContent& infile = *this;
	HLp line;
	for (int i=0; i<infile.getLineCount(); i++) {
		line = infile.getLine(i);
		if (!line->hasSpines()) {
			continue;
		}
		if (line->isExclusive()) {
			line->insertToken(0, ex);
		} else if (line->isTerminator()) {
			line->insertToken(0, "*-");
		} else if (line->isInterpretation()) {
			line->insertToken(0, "*");
		} else if (line->isLocalComment()) {
			line->insertToken(0, "!");
		} else if (line->isBarline()) {
			line->insertToken(0, (std::string)*infile.token(i, 0));
		} else if (line->isData()) {
			ss.str(std::string());
			ss << data[i];
			if (ss.str() == null) {
				line->insertToken(0, ".");
			} else if (ss.str() == "") {
				line->insertToken(0, ".");
			} else {
				line->insertToken(0, ss.str());
			}
		} else{
			std::cerr << "!!strange error for line " << i+1 << ":\t" << line << std::endl;
		}
		if (recalcLine) {
			line->createLineFromTokens();
		}
	}
	return true;
}



//////////////////////////////
//
// HumdrumFileContent::appendDataSpine -- prepend a data spine
//     to the file.  Returns true if successful; false otherwise.
//
//     data == numeric or string data to print
//     null == if the data is converted to a string is equal to this
//             string then set the data spine content to a null token, ".".
//             default is ".".
//     exinterp == the exterp string to use.  Default is "**data".
//     recalcLine == boolean for whether or not to recalculate line string.
//                   Default is true;
//

template <class DATATYPE>
bool HumdrumFileContent::appendDataSpine(std::vector<DATATYPE> data,
		const std::string& null, const std::string& exinterp, bool recalcLine) {

	if ((int)data.size() != getLineCount()) {
		std::cerr << "DATA SIZE DOES NOT MATCH GETLINECOUNT " << std::endl;
		std::cerr << "DATA SIZE " << data.size() << "\tLINECOUNT ";
		std::cerr  << getLineCount() << std::endl;
		return false;
	}

	std::string ex;
	if (exinterp.find("**") == 0) {
		ex = exinterp;
	} else if (exinterp.find("*") == 0) {
		ex = "*" + exinterp;
	} else {
		ex = "**" + exinterp;
	}
	if (ex.size() <= 2) {
		ex += "data";
	}

	std::stringstream ss;
	HumdrumFileContent& infile = *this;
	HLp line;
	for (int i=0; i<infile.getLineCount(); i++) {
		line = infile.getLine(i);
		if (!line->hasSpines()) {
			continue;
		}
		if (line->isExclusive()) {
			line->appendToken(ex);
		} else if (line->isTerminator()) {
			line->appendToken("*-");
		} else if (line->isInterpretation()) {
			line->appendToken("*");
		} else if (line->isLocalComment()) {
			line->appendToken("!");
		} else if (line->isBarline()) {
			line->appendToken((std::string)*infile.token(i, 0));
		} else if (line->isData()) {
			ss.str(std::string());
			ss << data[i];
			if (ss.str() == null) {
				line->appendToken(".");
			} else if (ss.str() == "") {
				line->appendToken(".");
			} else {
				line->appendToken(ss.str());
			}
		} else{
			std::cerr << "!!strange error for line " << i+1 << ":\t" << line << std::endl;
		}
		if (recalcLine) {
			line->createLineFromTokens();
		}
	}
	return true;
}



//////////////////////////////
//
// HumdrumFileContent::insertDataSpineBefore -- prepend a data spine
//     to the file before the given spine.  Returns true if successful;
//     false otherwise.
//
//     nexttrack == track number to insert before.
//     data == numeric or string data to print
//     null == if the data is converted to a string is equal to this
//             string then set the data spine content to a null token, ".".
//             default is ".".
//     exinterp == the exterp string to use.  Default is "**data".
//     recalcLine == boolean for whether or not to recalculate line string.
//                   Default is true;
//

template <class DATATYPE>
bool HumdrumFileContent::insertDataSpineBefore(int nexttrack,
		std::vector<DATATYPE> data, const std::string& null, const std::string& exinterp,
		bool recalcLine) {

	if ((int)data.size() != getLineCount()) {
		std::cerr << "DATA SIZE DOES NOT MATCH GETLINECOUNT " << std::endl;
		std::cerr << "DATA SIZE " << data.size() << "\tLINECOUNT ";
		std::cerr  << getLineCount() << std::endl;
		return false;
	}

	std::string ex;
	if (exinterp.find("**") == 0) {
		ex = exinterp;
	} else if (exinterp.find("*") == 0) {
		ex = "*" + exinterp;
	} else {
		ex = "**" + exinterp;
	}
	if (ex.size() <= 2) {
		ex += "data";
	}

	std::stringstream ss;
	HumdrumFileContent& infile = *this;
	HLp line;
	int insertionField = -1;
	int track;
	for (int i=0; i<infile.getLineCount(); i++) {
		line = infile.getLine(i);
		if (!line->hasSpines()) {
			continue;
		}
		insertionField = -1;
		for (int j=0; j<line->getFieldCount(); j++) {
			track = line->token(j)->getTrack();
			if (track != nexttrack) {
				continue;
			}
			insertionField = j;
			break;
		}
		if (insertionField < 0) {
			return false;
		}

		if (line->isExclusive()) {
			line->insertToken(insertionField, ex);
		} else if (line->isTerminator()) {
			line->insertToken(insertionField, "*-");
		} else if (line->isInterpretation()) {
			line->insertToken(insertionField, "*");
		} else if (line->isLocalComment()) {
			line->insertToken(insertionField, "!");
		} else if (line->isBarline()) {
			line->insertToken(insertionField, (std::string)*infile.token(i, 0));
		} else if (line->isData()) {
			ss.str(std::string());
			ss << data[i];
			if (ss.str() == null) {
				line->insertToken(insertionField, ".");
			} else if (ss.str() == "") {
				line->insertToken(insertionField, ".");
			} else {
				line->insertToken(insertionField, ss.str());
			}
		} else{
			std::cerr << "!!strange error for line " << i+1 << ":\t" << line << std::endl;
		}
		if (recalcLine) {
			line->createLineFromTokens();
		}
	}
	return true;
}



//////////////////////////////
//
// HumdrumFileContent::insertDataSpineAfter -- appen a data spine
//     to the file after the given spine.  Returns true if successful;
//     false otherwise.
//
//     prevtrack == track number to insert after.
//     data == numeric or string data to print
//     null == if the data is converted to a string is equal to this
//             string then set the data spine content to a null token, ".".
//             default is ".".
//     exinterp == the exterp string to use.  Default is "**data".
//     recalcLine == boolean for whether or not to recalculate line string.
//                   Default is true;
//

template <class DATATYPE>
bool HumdrumFileContent::insertDataSpineAfter(int prevtrack,
		std::vector<DATATYPE> data, const std::string& null, const std::string& exinterp,
		bool recalcLine) {

	if ((int)data.size() != getLineCount()) {
		std::cerr << "DATA SIZE DOES NOT MATCH GETLINECOUNT " << std::endl;
		std::cerr << "DATA SIZE " << data.size() << "\tLINECOUNT ";
		std::cerr  << getLineCount() << std::endl;
		return false;
	}

	std::string ex;
	if (exinterp.find("**") == 0) {
		ex = exinterp;
	} else if (exinterp.find("*") == 0) {
		ex = "*" + exinterp;
	} else {
		ex = "**" + exinterp;
	}
	if (ex.size() <= 2) {
		ex += "data";
	}

	std::stringstream ss;
	HumdrumFileContent& infile = *this;
	HLp line;
	int insertionField = -1;
	int track;
	for (int i=0; i<infile.getLineCount(); i++) {
		line = infile.getLine(i);
		if (!line->hasSpines()) {
			continue;
		}
		insertionField = -1;
		for (int j = line->getFieldCount() - 1; j >= 0; j--) {
			track = line->token(j)->getTrack();
			if (track != prevtrack) {
				continue;
			}
			insertionField = j;
			break;
		}
		insertionField++;
		if (insertionField < 0) {
			return false;
		}

		if (line->isExclusive()) {
			line->insertToken(insertionField, ex);
		} else if (line->isTerminator()) {
			line->insertToken(insertionField, "*-");
		} else if (line->isInterpretation()) {
			line->insertToken(insertionField, "*");
		} else if (line->isLocalComment()) {
			line->insertToken(insertionField, "!");
		} else if (line->isBarline()) {
			line->insertToken(insertionField, (std::string)*infile.token(i, 0));
		} else if (line->isData()) {
			ss.str(std::string());
			ss << data[i];
			if (ss.str() == null) {
				line->insertToken(insertionField, ".");
			} else if (ss.str() == "") {
				line->insertToken(insertionField, ".");
			} else {
				line->insertToken(insertionField, ss.str());
			}
		} else{
			std::cerr << "!!strange error for line " << i+1 << ":\t" << line << std::endl;
		}
		if (recalcLine) {
			line->createLineFromTokens();
		}
	}
	return true;
}



#ifndef HUMDRUMFILE_PARENT
	#define HUMDRUMFILE_PARENT HumdrumFileContent
#endif

class HumdrumFile : public HUMDRUMFILE_PARENT {
	public:
		              HumdrumFile          (void);
		              HumdrumFile          (const std::string& filename);
		              HumdrumFile          (std::istream& filename);
		             ~HumdrumFile          ();

		std::ostream& printXml             (std::ostream& out = std::cout, int level = 0,
		                                    const std::string& indent = "\t");
		std::ostream& printXmlParameterInfo(std::ostream& out, int level,
		                                    const std::string& indent);
};



// Reference:     Beyond Midi, page 410.
#define E_muserec_note_regular       'N'
	//                                'A' --> use type E_muserec_note_regular
	//                                'B' --> use type E_muserec_note_regular
	//                                'C' --> use type E_muserec_note_regular
	//                                'D' --> use type E_muserec_note_regular
	//                                'E' --> use type E_muserec_note_regular
	//                                'F' --> use type E_muserec_note_regular
	//                                'G' --> use type E_muserec_note_regular
#define E_muserec_note_chord         'C'
#define E_muserec_note_cue           'c'
#define E_muserec_note_grace         'g'
#define E_muserec_note_grace_chord   'G'
#define E_muserec_print_suggestion   'P'
#define E_muserec_sound_directives   'S'
#define E_muserec_end                '/'
#define E_muserec_endtext            'T'
#define E_muserec_append             'a'
#define E_muserec_backspace          'b'
#define E_muserec_back               'b'
#define E_muserec_backward           'b'
#define E_muserec_figured_harmony    'f'
#define E_muserec_rest_invisible     'i'
#define E_muserec_forward            'i'
#define E_muserec_measure            'm'
#define E_muserec_rest               'r'
#define E_muserec_musical_attributes '$'
#define E_muserec_comment_toggle     '&'
#define E_muserec_comment_line       '@'
#define E_muserec_musical_directions '*'
#define E_muserec_copyright          '1'  // reserved for copyright notice
#define E_muserec_header_1           '1'  // reserved for copyright notice
#define E_muserec_header_2           '2'  // reserved for identification
#define E_muserec_id                 '2'  // reserved for identification
#define E_muserec_header_3           '3'  // reserved
#define E_muserec_header_4           '4'  // <date> <name of encoder>
#define E_muserec_encoder            '4'  // <date> <name of encoder>
#define E_muserec_header_5           '5'  // WK#:<work number> MV#:<mvmt num>
#define E_muserec_work_info          '5'  // WK#:<work number> MV#:<mvmt num>
#define E_muserec_header_6           '6'  // <source>
#define E_muserec_source             '6'  // <source>
#define E_muserec_header_7           '7'  // <work title>
#define E_muserec_work_title         '7'  // <work title>
#define E_muserec_header_8           '8'  // <movement title>
#define E_muserec_movement_title     '8'  // <movement title>
#define E_muserec_header_9           '9'  // <name of part>
#define E_muserec_header_part_name   '9'  // <name of part>
#define E_muserec_header_10          '0'  // misc designations
#define E_muserec_header_11          'A'  // group memberships
#define E_muserec_group_memberships  'A'  // group memberships
// multiple musered_head_12 lines can occur:
#define E_muserec_header_12          'B'  // <name1>: part <x> of <num in group>
#define E_muserec_group              'B'  // <name1>: part <x> of <num in group>
#define E_muserec_unknown            'U'  // unknown record type
#define E_muserec_empty              'E'  // nothing on line and not header
	                                       // or multi-line comment
#define E_muserec_deleted            'D'  // deleted line
// non-standard record types for MuseDataSet
#define E_muserec_filemarker         '+'
#define E_muserec_filename           'F'
#define E_musrec_header               1000
#define E_musrec_footer               2000


class MuseRecordBasic {
	public:
		                  MuseRecordBasic    (void);
		                  MuseRecordBasic    (const std::string& aLine, int index = -1);
		                  MuseRecordBasic    (MuseRecordBasic& aRecord);
		                 ~MuseRecordBasic    ();

		void              clear              (void);
		int               isEmpty            (void);
		void              cleanLineEnding    (void);
		std::string       extract            (int start, int stop);
		char&             getColumn          (int index);
		std::string       getColumns         (int startcol, int endcol);
		void              setColumns         (std::string& data, int startcol,
		                                      int endcol);
		int               getLength          (void) const;
		std::string       getLine            (void);
		int               getLineIndex       (void) { return m_lineindex; }
		void              setLineIndex       (int index);
		int               getLineNumber      (void) { return m_lineindex+1; }
		int               getType            (void) const;
		void              setTypeGraceNote   (void);
		void              setTypeGraceChordNote(void);
		void              setHeaderState     (int state);
		MuseData*         getOwner           (void);

		// Humdrum conversion variables
		void              setToken           (HTp token);
		HTp               getToken           (void);
		void              setVoice           (GridVoice* voice);
		GridVoice*        getVoice           (void);

		MuseRecordBasic&  operator=          (MuseRecordBasic& aRecord);
		MuseRecordBasic&  operator=          (MuseRecordBasic* aRecord);
		MuseRecordBasic&  operator=          (const std::string& aRecord);
		char&             operator[]         (int index);
		void              setLine            (const std::string& aString);
		void              setType            (int aType);
		void              shrink             (void);
		void              insertString       (int column, const std::string& strang);
		void              insertStringRight  (int column, const std::string& strang);
		void              setString          (std::string& strang);
		void              appendString       (const std::string& strang);
		void              appendInteger      (int value);
		void              appendRational     (HumNum& value);
		void              append             (const char* format, ...);

		// mark-up accessor functions:

		void              setAbsBeat         (HumNum value);
		void              setAbsBeat         (int topval, int botval = 1);
		HumNum            getAbsBeat         (void);

		void              setLineDuration    (HumNum value);
		void              setLineDuration    (int topval, int botval = 1);
		HumNum            getLineDuration    (void);

		void              setNoteDuration    (HumNum value);
		void              setNoteDuration    (int topval, int botval = 1);
		HumNum            getNoteDuration    (void);
		void              setRoundedBreve    (void);

		void              setMarkupPitch     (int aPitch);
		int               getMarkupPitch     (void);

		void              setLayer           (int layer);
		int               getLayer           (void);

		// tied note functions:
		int               isTied                  (void);
		int               getLastTiedNoteLineIndex(void);
		int               getNextTiedNoteLineIndex(void);
		void              setLastTiedNoteLineIndex(int index);
		void              setNextTiedNoteLineIndex(int index);

		std::string       getLayoutVis       (void);

		// boolean type fuctions:
		bool              isAnyNote          (void);
		bool              isAnyNoteOrRest    (void);
		bool              isAttributes       (void);
		bool              isBackup           (void);
		bool              isBarline          (void);
		bool              isBodyRecord       (void);
		bool              isChordGraceNote   (void);
		bool              isChordNote        (void);
		bool              isDirection        (void);
		bool              isAnyComment       (void);
		bool              isLineComment      (void);
		bool              isBlockComment     (void);
		bool              isCopyright        (void);
		bool              isCueNote          (void);
		bool              isEncoder          (void);
		bool              isFiguredHarmony   (void);
		bool              isGraceNote        (void);
		bool              isGroup            (void);
		bool              isGroupMembership  (void);
		bool              isHeaderRecord     (void);
		bool              isId               (void);
		bool              isMovementTitle    (void);
		bool              isPartName         (void);
		bool              isRegularNote      (void);
		bool              isAnyRest          (void);
		bool              isRegularRest      (void);
		bool              isInvisibleRest    (void);
		bool              isPrintSuggestion  (void);
		bool              isSource           (void);
		bool              isWorkInfo         (void);
		bool              isWorkTitle        (void);
		bool              hasTpq             (void);
		int               getTpq             (void);
		void              setTpq             (int value);
		static std::string musedataToUtf8    (std::string& input);

	protected:
		std::string       m_recordString;    // actual characters on line

		// mark-up data for the line:
		int               m_lineindex;       // index into original file
		int               m_type;            // category of MuseRecordBasic record
		HumNum            m_absbeat;         // dur in quarter notes from start
		HumNum            m_lineduration;    // duration of line
		HumNum            m_noteduration;    // duration of note

		int               m_b40pitch;        // base 40 pitch
		int               m_nexttiednote;    // line number of next note tied to
		                                     // this one (-1 if no tied note)
		int               m_lasttiednote;    // line number of previous note tied
		                                     // to this one (-1 if no tied note)
		int               m_roundBreve;
		int               m_header = -1;     // -1 = undefined, 0 = no, 1 = yes
		int               m_layer = 0;       // voice/layer (track info but may be analyzed)
		int               m_tpq = 0;         // ticks-per-quarter for durations
		std::string       m_graphicrecip;    // graphical duration of note/rest
		GridVoice*			m_voice = NULL;    // conversion structure that token is stored in.
		MuseData*         m_owner = NULL;

		void              setOwner    (MuseData* owner);

	public:
		static std::string       trimSpaces         (std::string input);

		friend class MuseData;
};


std::ostream& operator<<(std::ostream& out, MuseRecordBasic& aRecord);
std::ostream& operator<<(std::ostream& out, MuseRecordBasic* aRecord);





class MuseRecord : public MuseRecordBasic {
	public:
		                  MuseRecord                  (void);
		                  MuseRecord                  (const std::string& aLine);
		                  MuseRecord                  (MuseRecord& aRecord);
		                 ~MuseRecord                  ();

		MuseRecord& operator=(MuseRecord& aRecord);

	//////////////////////////////
	// functions which work with regular note, cue note, and grace note records
	// (A..G, c, g)

		// columns 1 -- 5: pitch field information
		std::string      getNoteField                 (void);
		int              getOctave                    (void);
		std::string      getOctaveString              (void);
		int              getPitch                     (void);
		std::string      getPitchString               (void);
		int              getPitchClass                (void);
		std::string      getPitchClassString          (void);
		int              getAccidental                (void);
		std::string      getAccidentalString          (void);
		int              getBase40                    (void);
		void             setPitch                     (int base40, int chordnote = 0,
		                                               int gracenote = 0);
		void             setPitch                     (const std::string& pitchname);
		void             setPitchAtIndex              (int index,
		                                               const std::string& pitchname);
		void             setChordPitch                (const std::string& pitchname);
		void             setGracePitch                (const std::string& pitchname);
		void             setGraceChordPitch           (const std::string& pitchname);
		void             setCuePitch                  (const std::string& pitchname);
		void             setStemDown                  (void);
		void             setStemUp                    (void);

		// columns 6 -- 9: duration field information
		std::string      getTickDurationField         (void);
		std::string      getTickDurationString        (void);
		int              getTickDuration              (void);
		int              getLineTickDuration          (void);
		int              getNoteTickDuration          (void);
		std::string      getTieString                 (void);
		int              getTie                       (void);
		int              setTie                       (int hidden = 0);
		int              tieQ                         (void);
		int              getTicks                     (void);
		void             setTicks                     (int value);
		void             setBack                      (int value);
		void             setDots                      (int value);
		int              getDotCount                  (void);
		void             setNoteheadShape             (HumNum duration);
		void             setNoteheadShapeMensural     (HumNum duration);
		void             setNoteheadMaxima            (void);
		void             setNoteheadLong              (void);
		void             setNoteheadBreve             (void);
		void             setNoteheadBreveSquare       (void);
		void             setNoteheadBreveRound        (void);

		void             setNoteheadWhole             (void);
		void             setNoteheadHalf              (void);
		void             setNoteheadQuarter           (void);
		void             setNotehead8th               (void);
		void             setNotehead16th              (void);
		void             setNotehead32nd              (void);
		void             setNotehead64th              (void);
		void             setNotehead128th             (void);
		void             setNotehead256th             (void);

		void             setNoteheadBreveMensural     (void);
		void             setNoteheadWholeMensural     (void);
		void             setNoteheadHalfMensural      (void);
		void             setNoteheadQuarterMensural   (void);
		void             setNotehead8thMensural       (void);
		void             setNotehead16thMensural      (void);
		void             setNotehead32ndMensural      (void);
		void             setNotehead64thMensural      (void);
		void             setNotehead128thMensural     (void);
		void             setNotehead256thMensural     (void);

		// columns 10 -- 12 ---> blank

		// columns 13 -- 80: graphical and interpretive information

		// column 13: footnote flag
		std::string      getFootnoteFlagField         (void);
		std::string      getFootnoteFlagString        (void);
		int              getFootnoteFlag              (void);
		int              footnoteFlagQ                (void);

		// column 14: level number
		std::string      getLevelField                (void);
		std::string      getLevelString               (void);
		int              getLevel                     (void);
		int              levelQ                       (void);

		// column 15: track number
		std::string      getTrackField                (void);
		std::string      getTrackString               (void);
		int              getTrack                     (void);
		int              trackQ                       (void);

		// column 16 ---> blank

		// column 17: graphic note type
		std::string      getGraphicNoteTypeField      (void);
		std::string      getGraphicNoteTypeString     (void);
		int              getGraphicNoteType           (void);
		int              getGraphicNoteTypeSize       (void);
		int              graphicNoteTypeQ             (void);
		std::string      getGraphicRecip              (void);

		// column 18: dots of prolongation
		std::string      getProlongationField         (void);
		std::string      getProlongationString        (void);
		int              getProlongation              (void);
		std::string      getStringProlongation        (void);
		int              prolongationQ                (void);

		// column 19: actual notated accidentals
		std::string      getNotatedAccidentalField    (void);
		std::string      getNotatedAccidentalString   (void);
		int              getNotatedAccidental         (void);
		int              notatedAccidentalQ           (void);

		// columns 20 -- 22: time modification
		std::string      getTimeModificationField     (void);
		std::string      getTimeModification          (void);
		std::string      getTimeModificationLeftField (void);
		std::string      getTimeModificationLeftString(void);
		int              getTimeModificationLeft      (void);
		std::string      getTimeModificationRightField(void);
		std::string      getTimeModificationRightString(void);
		int              getTimeModificationRight     (void);
		int              timeModificationQ            (void);
		int              timeModificationLeftQ        (void);
		int              timeModificationRightQ       (void);

		// column 23
		std::string      getStemDirectionField        (void);
		std::string      getStemDirectionString       (void);
		int              getStemDirection             (void);
		int              stemDirectionQ               (void);

		// column 24
		std::string      getStaffField                (void);
		std::string      getStaffString               (void);
		int              getStaff                     (void);
		int              staffQ                       (void);
		
		// column 25 ---> blank

		// columns 26 - 31: beam codes
		std::string      getBeamField                 (void);
		int              beamQ                        (void);
		char             getBeam8                     (void);
		char             getBeam16                    (void);
		char             getBeam32                    (void);
		char             getBeam64                    (void);
		char             getBeam128                   (void);
		char             getBeam256                   (void);
		int              beam8Q                       (void);
		int              beam16Q                      (void);
		int              beam32Q                      (void);
		int              beam64Q                      (void);
		int              beam128Q                     (void);
		int              beam256Q                     (void);
		std::string      getKernBeamStyle             (void);
		void             setBeamInfo                  (std::string& strang);

		// columns 32 -- 43: additional notation
		std::string      getAdditionalNotationsField  (void);
		int              additionalNotationsQ         (void);
		int              getAddCount                  (void);
		std::string      getAddItem                   (int elementIndex);
		int              addAdditionalNotation        (char symbol);
		int              addAdditionalNotation        (const std::string& symbol);
		int              getAddItemLevel              (int elementIndex);
		std::string      getEditorialLevels           (void);
		int              addEditorialLevelQ           (void);
		//  protected:   getAddElementIndex
		int              findField                    (const std::string& key);
		int              findField                    (char key, int mincol,
		                                               int maxcol);
		// int           getNotationLevel
		int              getSlurStartColumn           (void);
		std::string      getSlurParameterRegion       (void);
		void             getSlurInfo                  (std::string& slurstarts,
		                                               std::string& slurends);

		// columns 44 -- 80: text underlay
		std::string      getTextUnderlayField         (void);
		int              textUnderlayQ                (void);
		int              getVerseCount                (void);
		std::string      getVerse                     (int index);
		std::string      getVerseUtf8                 (int index);

		// general functions for note records:
		std::string      getKernNoteStyle             (int beams = 0, int stems = 0);
		std::string      getKernNoteAccents           (void);


	//////////////////////////////
	// functions which work with basso continuo figuration records ('f'):

		// column 2: number of figure fields
		std::string      getFigureCountField          (void);
		std::string      getFigureCountString         (void);
		int              getFigureCount               (void);

		// columns 3 -- 5 ---> blank
		
		// columns 6 -- 8: figure division pointer advancement (duration)
		std::string      getFigurePointerField        (void);
		int              figurePointerQ               (void);
		// same as note records: getDuration

		// columns 9 -- 12 ---> blank

		// columns 13 -- 15: footnote and level information
		// column 13 --> footnote: uses same functions as note records in col 13.
		// column 14 --> level: uses same functions as note records on column 14.
		// column 15 ---> blank

		// columns 17 -- 80: figure fields
		std::string      getFigureFields              (void);
		std::string      getFigureString              (void);
		int              figureFieldsQ                (void);
		std::string      getFigure                    (int index = 0);


	//////////////////////////////
	// functions which work with combined records ('b', 'i'):


	//////////////////////////////
	// functions which work with measure records ('m'):

		// columns 1 -- 7: measure style information
		std::string      getMeasureTypeField          (void);

		// columns 9 -- 12: measure number (left justified)
		std::string      getMeasureNumberField        (void);
		std::string      getMeasureNumberString       (void);
		int              getMeasureNumber             (void);
		int              measureNumberQ               (void);

		// columns 17 -- 80: measure flags
		std::string      getMeasureFlagsString        (void);
		int              measureFermataQ              (void);
		int              measureFlagQ                 (const std::string& key);
		void             addMeasureFlag               (const std::string& strang);

		// general functions for measure records:
		std::string      getKernMeasureStyle          (void);


	//////////////////////////////
	// functions which work with musical attributes records ('$'):

		std::string      getAttributes                (void);
		void             getAttributeMap              (std::map<std::string, std::string>& amap);
		int              attributeQ                   (const std::string& attribute);
		int              getAttributeInt              (char attribute);
		int              getAttributeField            (std::string& output, const std::string& attribute);

	//////////////////////////////
	// functions which work with musical direction records ('$'):

		// columns 17-18: type of direction
		std::string      getDirectionTypeField        (void);
		std::string      getDirectionTypeString       (void);
		bool             isTextDirection              (void);
		bool             isHairpin                    (void);
		bool             isHairpinStart               (void);
		bool             isHairpinStop                (void);
		bool             isDashStart                  (void);
		bool             isDashStop                   (void);
		bool             isPedalStart                 (void);
		bool             isPedalEnd                   (void);
		bool             isRehearsal                  (void);
		bool             isOctaveUpStart              (void);
		bool             isOctaveDownStart            (void);
		bool             isOctaveStop                 (void);

		std::string      getDirectionText             (void);
		std::string      getTextDirection             (void) { return getDirectionText(); }

	//
	//////////////////////////////

		std::string      getKernRestStyle             (void);

		bool             hasPrintSuggestions          (void);
		void             getAllPrintSuggestions       (std::vector<std::string>& suggestions);
		void             getPrintSuggestions          (std::vector<std::string>& suggestions, int column);

	protected:
		void             allowNotesOnly               (const std::string& functionName);
		void             allowNotesAndRestsOnly       (const std::string& functionName);
		void             allowMeasuresOnly            (const std::string& functioName);
		void             allowFigurationOnly          (const std::string& functioName);
		void             allowFigurationAndNotesOnly  (const std::string& functioName);
		void             allowDirectionsOnly          (const std::string& functioName);
		int              getAddElementIndex           (int& index, std::string& output,
		                                               const std::string& input);
		void             zerase                       (std::string& inout, int num);
};




// A MuseEventSet is a timestamp and then a list of pointers to all
// lines in the original file that occur at that time.
// The MuseData class contains a variable called "sequence" which is
// a list of MuseEventSet object pointers which are sorted by time.

class MuseEventSet {
	public:
		                   MuseEventSet       (void);
		                   MuseEventSet       (const MuseEventSet& aSet);
		                   MuseEventSet       (HumNum atime);
		                  ~MuseEventSet       ()     { clear(); }

		void               clear              (void);
		void               setTime            (HumNum abstime);
		HumNum             getTime            (void);
		void               appendRecord       (MuseRecord* arecord);
		MuseRecord&        operator[]         (int index);
		MuseEventSet       operator=          (MuseEventSet& anevent);
		int                getEventCount      (void);

	protected:
		HumNum     absbeat;              // starting time of events
		std::vector<MuseRecord*> events; // list of events on absbeat
};



class MuseData {
	public:
		                  MuseData            (void);
		                  MuseData            (MuseData& input);
		                 ~MuseData            ();

		void              setFilename         (const std::string& filename);
		std::string       getFilename         (void);
		std::string       getPartName         (void);
		int               isMember            (const std::string& mstring);
		int               getMembershipPartNumber(const std::string& mstring);
		void              selectMembership    (const std::string& selectstring);
		MuseData&         operator=           (MuseData& input);
		int               getLineCount        (void);
		int               getNumLines         (void) { return getLineCount(); }
		MuseRecord&       last                (void);
		int               isEmpty             (void);
		int               append              (MuseRecord& arecord);
		int               append              (MuseData& musedata);
		int               append              (std::string& charstring);
		void              insert              (int index, MuseRecord& arecord);
		void              clear               (void);
		int               getInitialTpq       (void);

		int               read                (std::istream& input);
		int               readString          (const std::string& filename);
		int               readFile            (const std::string& filename);
		void              analyzeLayers       (void);
		int               analyzeLayersInMeasure(int startindex);

		// aliases for access to MuseRecord objects based on line indexes:
		std::string       getLine             (int index);

		bool              isCopyright         (int index);
		bool              isEncoder           (int index);
		bool              isId                (int index);
		bool              isMovementTitle     (int index);
		bool              isAnyNote           (int index);
		bool              isRegularNote       (int index);
		bool              isPartName          (int index);
		bool              isSource            (int index);
		bool              isWorkInfo          (int index);
		bool              isWorkTitle         (int index);
		bool              isHeaderRecord      (int index);
		bool              isBodyRecord        (int index);

		// header information
		std::string       getComposer         (void);
		std::string       getComposerDate     (void);
		std::string       getCopyright        (void);
		std::string       getEncoder          (void);
		std::string       getEncoderDate      (void);
		std::string       getEncoderName      (void);
		std::string       getId               (void);
		std::string       getMovementTitle    (void);
		std::string       getSource           (void);
		std::string       getWorkInfo         (void);
		std::string       getWorkTitle        (void);
		std::string       getOpus             (void);
		std::string       getNumber           (void);
		std::string       getMovementNumber   (void);

		// additional mark-up analysis functions for post-processing:
		void              doAnalyses          (void);
		void              analyzeType         (void);
		void              analyzeRhythm       (void);
		void              analyzeTies         (void);
		void              analyzePitch        (void);
		void              analyzeTpq          (void);

		// line-based (file-order indexing) accessor functions:
		MuseRecord&       operator[]          (int lindex);
		MuseRecord&       getRecord           (int lindex);
		HumNum            getTiedDuration     (int lindex);

		HumNum            getAbsBeat         (int lindex);
		HumNum            getFileDuration    (void);

		int               getLineTickDuration (int lindex);

		// event-based (time-order indexing) accessor functions:
		MuseEventSet&     getEvent            (int eindex);
		int               getEventCount       (void);
		HumNum            getEventTime        (int eindex);
		MuseRecord&       getRecord           (int eindex, int erecord);
		int               getLineIndex        (int eindex, int erecord);
		HumNum            getLineDuration     (int eindex, int erecord);
		HumNum            getNoteDuration     (int eindex, int erecord);
		int               getLastTiedNoteLineIndex(int eindex, int erecord);
		int               getNextTiedNoteLineIndex(int eindex, int erecord);
		HumNum            getTiedDuration     (int eindex, int erecord);
		int               getType             (int eindex, int erecord);
		void              cleanLineEndings    (void);
		std::string       getError            (void);
		bool              hasError            (void);


	private:
		std::vector<MuseRecord*>    m_data;
		std::vector<MuseEventSet*>  m_sequence;
		std::string                 m_name;
		std::string                 m_error;

	protected:
		void         clearError           (void);
		void         setError             (const std::string& error);
		void         processTie           (int eventindex, int recordindex,
		                                        int lastindex);
		int          searchForPitch       (int eventindex, int b40, int track);
		int          getNextEventIndex    (int startindex, HumNum target);
		void         constructTimeSequence(void);
		void         insertEventBackwards (HumNum atime, MuseRecord* arecord);
		int          getPartNameIndex     (void);
		std::string  getPartName          (int index);
		void         assignHeaderBodyState(void);

	public:
		static std::string  trimSpaces    (const std::string& input);
		static std::string  convertAccents(const std::string& input);
		static std::string  cleanString   (const std::string& input);
};


std::ostream& operator<<(std::ostream& out, MuseData& musedata);




class MuseDataSet {
	public:
		                  MuseDataSet         (void);
		                  MuseDataSet         (MuseDataSet& input);
		                 ~MuseDataSet         () { clear(); }

		void              clear               (void);
		int               readPartFile        (const std::string& filename);
		int               readPartString      (const std::string& data);
		int               readPart            (std::istream& input);
		int               readFile            (const std::string& filename);
		int               readString          (const std::string& data);
		int               read                (std::istream& input);
		MuseData&         operator[]          (int index);
		int               getFileCount        (void);
		void              deletePart          (int index);
		void              cleanLineEndings    (void);
		std::vector<int>  getGroupIndexList   (const std::string& group);

		std::string       getError            (void);
		bool              hasError            (void);
		void              clearError          (void);

		// MIDI related information
		double            getMidiTempo        (void);


	private:
		std::vector<MuseData*>  m_part;
		std::string             m_error;

	protected:
		int               appendPart          (MuseData* musedata);
		void              analyzeSetType      (std::vector<int>& types,
		                                       std::vector<std::string>& lines);
		void              analyzePartSegments (std::vector<int>& startindex,
		                                       std::vector<int>& stopindex,
		                                       std::vector<std::string>& lines);
		void              setError            (const std::string& error);

};


std::ostream& operator<<(std::ostream& out, MuseDataSet& musedata);



#define GRIDREST NAN

class NoteGrid;


class NoteCell {
	public:
		       NoteCell             (NoteGrid* owner, HTp token);
		      ~NoteCell             (void) { clear();                    }

		double getSgnDiatonicPitch  (void) { return m_b7;                }
		double getSgnMidiPitch      (void) { return m_b12;               }
		double getSgnBase40Pitch    (void) { return m_b40;               }
		double getSgnAccidental     (void) { return m_accidental;        }

		double getSgnDiatonicPitchClass(void);
		double getAbsDiatonicPitchClass(void);

		double getSgnBase40PitchClass(void);
		double getAbsBase40PitchClass(void);

		double getAbsDiatonicPitch  (void) { return fabs(m_b7);          }
		double getAbsMidiPitch      (void) { return fabs(m_b12);         }
		double getAbsBase40Pitch    (void) { return fabs(m_b40);         }
		double getAbsAccidental     (void) { return fabs(m_accidental);  }

		HTp    getToken             (void) { return m_token;             }
		int    getNextAttackIndex   (void) { return m_nextAttackIndex;   }
		int    getPrevAttackIndex   (void) { return m_prevAttackIndex;   }
		int    getCurrAttackIndex   (void) { return m_currAttackIndex;   }
		int    getSliceIndex        (void) { return m_timeslice;         }
		int    getVoiceIndex        (void) { return m_voice;             }

		bool   isAttack             (void);
		bool   isRest               (void);
		bool   isSustained          (void);

		std::string getAbsKernPitch (void);
		std::string getSgnKernPitch (void);

		double operator-            (NoteCell& B);
		double operator-            (int B);

		int    getLineIndex         (void);
		int    getFieldIndex        (void);
		std::ostream& printNoteInfo (std::ostream& out);
		double getDiatonicIntervalToNextAttack      (void);
		double getDiatonicIntervalFromPreviousAttack(void);
		double getMetricLevel       (void);
		HumNum getDurationFromStart (void);
		HumNum getDuration          (void);
		void   setMeter             (int topval, HumNum botval);
		int    getMeterTop          (void);
		HumNum getMeterBottom       (void);

		std::vector<HTp> m_tiedtokens;  // list of tied notes/rests after note attack

	protected:
		void clear                  (void);
		void calculateNumericPitches(void);
		void setVoiceIndex          (int index) { m_voice = index;           }
		void setSliceIndex          (int index) { m_timeslice = index;       }
		void setNextAttackIndex     (int index) { m_nextAttackIndex = index; }
		void setPrevAttackIndex     (int index) { m_prevAttackIndex = index; }
		void setCurrAttackIndex     (int index) { m_currAttackIndex = index; }

	private:
		NoteGrid* m_owner; // the NoteGrid to which this cell belongs.
		HTp m_token;       // pointer to the note in the origina Humdrum file.
		int m_voice;       // index of the voice in the score the note belongs
		                   // 0=bottom voice (HumdrumFile ordering of parts)
		                   // column in NoteGrid.
		int m_timeslice;   // index for the row in NoteGrid.

		double m_b7;         // diatonic note number; NaN=rest; negative=sustain.
		double m_b12;        // MIDI note number; NaN=rest; negative=sustain.
		double m_b40;        // base-40 note number; NaN=rest; negative=sustain.
		double m_accidental; // chromatic alteration of a diatonic pitch.
		                     // NaN=no accidental.
		int m_nextAttackIndex; // index to next note attack (or rest),
		                       // -1 for undefined (interpred as rest).
		int m_prevAttackIndex; // index to previous note attack.
		int m_currAttackIndex; // index to current note attack (useful for
		                       // finding the start of a sustained note.
		int m_metertop = 0;    // top number of prevailing meter signature
		HumNum m_meterbot = 0; // bottom number of prevailing meter signature

	friend NoteGrid;
};



class NoteGrid {
	public:
		           NoteGrid              (void) { }
		           NoteGrid              (HumdrumFile& infile);
		          ~NoteGrid              ();

		void       clear                 (void);

		bool       load                  (HumdrumFile& infile);
		NoteCell*  cell                  (int voiceindex, int sliceindex);
		int        getVoiceCount         (void);
		int        getSliceCount         (void);
		int        getLineIndex          (int sindex);
		int        getFieldIndex         (int vindex);

		void       printDiatonicGrid     (ostream& out);
		void       printMidiGrid         (ostream& out);
		void       printBase40Grid       (ostream& out);
		void       printRawGrid          (ostream& out);
		void       printKernGrid         (ostream& out);

		double     getSgnDiatonicPitch   (int vindex, int sindex);
		double     getSgnMidiPitch       (int vindex, int sindex);
		double     getSgnBase40Pitch     (int vindex, int sindex);
		string     getSgnKernPitch       (int vindex, int sindex);

		double     getAbsDiatonicPitch   (int vindex, int sindex);
		double     getAbsMidiPitch       (int vindex, int sindex);
		double     getAbsBase40Pitch     (int vindex, int sindex);
		string     getAbsKernPitch       (int vindex, int sindex);

		bool       isRest                (int vindex, int sindex);
		bool       isSustained           (int vindex, int sindex);
		bool       isAttack              (int vindex, int sindex);

		HTp        getToken              (int vindex, int sindex);

		int        getPrevAttackDiatonic (int vindex, int sindex);
		int        getNextAttackDiatonic (int vindex, int sindex);

		void       printGridInfo         (ostream& out);
		void       printVoiceInfo        (ostream& out, int vindex);

		void       getNoteAndRestAttacks (vector<NoteCell*>& attacks, int vindex);
		double     getMetricLevel        (int sindex);
		HumNum     getNoteDuration       (int vindex, int sindex);

	protected:
		void       buildAttackIndexes    (void);
		void       buildAttackIndex      (int vindex);

	private:
		vector<vector<NoteCell*> > m_grid;
		vector<HTp>                m_kernspines;
		vector<double>             m_metriclevels;
		HumdrumFile*               m_infile;
};



class Convert {
	public:

		// Rhythm processing, defined in Convert-rhythm.cpp
		static HumNum  recipToDuration      (const std::string& recip,
		                                     HumNum scale = 4,
		                                     const std::string& separator = " ");
		static HumNum  recipToDuration      (std::string* recip,
		                                     HumNum scale = 4,
		                                     const std::string& separator = " ");
		static HumNum  recipToDurationIgnoreGrace(const std::string& recip,
		                                     HumNum scale = 4,
		                                     const std::string& separator = " ");
		static HumNum  recipToDurationIgnoreGrace(std::string* recip,
		                                     HumNum scale = 4,
		                                     const std::string& separator = " ");
		static HumNum  recipToDurationNoDots(const std::string& recip,
		                                     HumNum scale = 4,
		                                     const std::string& separator = " ");
		static HumNum  recipToDurationNoDots(std::string* recip,
		                                     HumNum scale = 4,
		                                     const std::string& separator = " ");
		static std::string  durationToRecip      (HumNum duration,
		                                     HumNum scale = HumNum(1,4));
		static std::string  durationFloatToRecip (double duration,
		                                     HumNum scale = HumNum(1,4));
		static HumNum timeSigToDurationInQuarter(HTp token);

		// Tempo processing, defined in Convert-tempo.cpp
		static int tempoNameToMm (const std::string& name, int bot = 4, int top = 4);

		// Pitch processing, defined in Convert-pitch.cpp
		static std::string  base40ToKern    (int b40);
		static int     base40ToAccidental   (int b40);
		static int     base40ToDiatonic     (int b40);
		static int     base40ToMidiNoteNumber(int b40);
		static std::string  base40ToIntervalAbbr (int b40);
		static int     kernToOctaveNumber   (const std::string& kerndata);
		static int     kernToOctaveNumber   (HTp token)
				{ return kernToOctaveNumber((std::string)*token); }
		static int     kernToAccidentalCount(const std::string& kerndata);
		static int     kernToAccidentalCount(HTp token)
				{ return kernToAccidentalCount((std::string)*token); }

      static int     kernToStaffLocation  (HTp token, HTp clef = NULL);
      static int     kernToStaffLocation  (HTp token, const std::string& clef);
      static int     kernToStaffLocation  (const std::string& token, const std::string& clef = "");

		static int     kernToDiatonicPC     (const std::string& kerndata);
		static int     kernToDiatonicPC     (HTp token)
				{ return kernToDiatonicPC     ((std::string)*token); }
		static char    kernToDiatonicUC     (const std::string& kerndata);
		static int     kernToDiatonicUC     (HTp token)
				{ return kernToDiatonicUC     ((std::string)*token); }
		static char    kernToDiatonicLC     (const std::string& kerndata);
		static int     kernToDiatonicLC     (HTp token)
				{ return kernToDiatonicLC     ((std::string)*token); }
		static int     kernToBase40PC       (const std::string& kerndata);
		static int     kernToBase40PC       (HTp token)
				{ return kernToBase40PC       ((std::string)*token); }
		static int     kernToBase12PC       (const std::string& kerndata);
		static int     kernToBase12PC       (HTp token)
				{ return kernToBase12PC       ((std::string)*token); }
		static int     kernToBase7PC        (const std::string& kerndata) {
		                                     return kernToDiatonicPC(kerndata); }
		static int     kernToBase7PC        (HTp token)
				{ return kernToBase7PC        ((std::string)*token); }
		static int     kernToBase40         (const std::string& kerndata);
		static int     kernToBase40         (HTp token)
				{ return kernToBase40         ((std::string)*token); }
		static int     kernToBase12         (const std::string& kerndata);
		static int     kernToBase12         (HTp token)
				{ return kernToBase12         ((std::string)*token); }
		static int     kernToBase7          (const std::string& kerndata);
		static int     kernToBase7          (HTp token)
				{ return kernToBase7          ((std::string)*token); }
		static std::string  kernToRecip     (const std::string& kerndata);
		static std::string  kernToRecip     (HTp token);
		static int     kernToMidiNoteNumber (const std::string& kerndata);
		static int     kernToMidiNoteNumber(HTp token)
				{ return kernToMidiNoteNumber((std::string)*token); }
		static std::string  kernToScientificPitch(const std::string& kerndata,
		                                     std::string flat = "b",
		                                     std::string sharp = "#",
		                                     std::string separator = "");
		static std::string  kernToSciPitch  (const std::string& kerndata,
		      										 std::string flat = "b",
		                                     std::string sharp = "#",
		                                     std::string separator = "")
	       { return kernToScientificPitch(kerndata, flat, sharp, separator); }
		static std::string  kernToSP        (const std::string& kerndata,
		                                     std::string flat = "b",
		                                     std::string sharp = "#",
		                                     std::string separator = "")
		      { return kernToScientificPitch(kerndata, flat, sharp, separator); }
		static int     pitchToWbh           (int dpc, int acc, int octave,
		                                     int maxacc);
		static void    wbhToPitch           (int& dpc, int& acc, int& octave,
		                                     int maxacc, int wbh);
		static int     kernClefToBaseline   (const std::string& input);
		static int     kernClefToBaseline   (HTp input);
		static std::string  base40ToTrans   (int base40);
		static int     transToBase40        (const std::string& input);
		static int     base40IntervalToLineOfFifths(int trans);
		static std::string  keyNumberToKern (int number);
		static int     base7ToBase40        (int base7);
		static int     base40IntervalToDiatonic(int base40interval);


		// **mens, mensual notation, defiend in Convert-mens.cpp
		static bool    isMensRest           (const std::string& mensdata);
		static bool    isMensNote           (const std::string& mensdata);
		static bool    hasLigatureBegin     (const std::string& mensdata);
		static bool    hasRectaLigatureBegin(const std::string& mensdata);
		static bool    hasObliquaLigatureBegin(const std::string& mensdata);
		static bool    hasLigatureEnd       (const std::string& mensdata);
		static bool    hasRectaLigatureEnd  (const std::string& mensdata);
		static bool    hasObliquaLigatureEnd(const std::string& mensdata);
		static bool    getMensStemDirection (const std::string& mensdata);

		static std::string mensToRecip      (char rhythm, bool altera,
		                                     bool perfecta, bool imperfecta,
		                                     int maximodus, int modus,
		                                     int tempus, int prolatio);
		static HumNum  mensToDuration       (char rhythm, bool altera,
		                                     bool perfecta, bool imperfecta,
		                                     int maximodus, int modus,
		                                     int tempus, int prolatio);
		static int metToMensurationLevels   (const std::string& metsig);
		static HumNum mensToDuration        (const std::string& menstok, int rlev);
		static HumNum mensToDuration        (HTp menstok, const std::string& mettok);
		static HumNum mensToDuration        (HTp menstok);

		// older functions to enhance or remove:
		static HumNum  mensToDuration       (const std::string& mensdata,
		                                     HumNum scale = 4,
		                                     const std::string& separator = " ");
		static std::string  mensToRecip     (const std::string& mensdata,
		                                     HumNum scale = 4,
		                                     const std::string& separator = " ");
		static HumNum  mensToDurationNoDots(const std::string& mensdata,
		                                     HumNum scale = 4,
		                                     const std::string& separator = " ");

		// MuseData conversions in Convert-musedata.cpp
      static int       museToBase40        (const std::string& pitchString);
      static std::string musePitchToKernPitch(const std::string& museInput);
		static std::string museClefToKernClef(const std::string& mclef);
		static std::string museKeySigToKernKeySig(const std::string& mkeysig);
		static std::string museTimeSigToKernTimeSig(const std::string& mtimesig);
		static std::string museMeterSigToKernMeterSig(const std::string& mtimesig);
		static std::string museFiguredBassToKernFiguredBass(const std::string& mfb);

		// Harmony processing, defined in Convert-harmony.cpp
		static std::vector<int> minorHScaleBase40(void);
		static std::vector<int> majorScaleBase40 (void);
		static int         keyToInversion   (const std::string& harm);
		static int         keyToBase40      (const std::string& key);
		static std::vector<int> harmToBase40     (HTp harm, const std::string& key) {
		                                        return harmToBase40(*harm, key); }
		static std::vector<int> harmToBase40     (HTp harm, HTp key) {
		                                        return harmToBase40(*harm, *key); }
		static std::vector<int> harmToBase40     (const std::string& harm, const std::string& key);
		static std::vector<int> harmToBase40     (const std::string& harm, int keyroot, int keymode);
		static void        makeAdjustedKeyRootAndMode(const std::string& secondary,
		                                     int& keyroot, int& keymode);
		static int         chromaticAlteration(const std::string& content);

		// data-type specific (other than pitch/rhythm),
		// defined in Convert-kern.cpp
		static bool isKernRest              (const std::string& kerndata);
		static bool isKernNote              (const std::string& kerndata);
		static bool isKernNoteAttack        (const std::string& kerndata);
		static bool hasKernSlurStart        (const std::string& kerndata);
		static bool hasKernSlurEnd          (const std::string& kerndata);
		static bool hasKernPhraseStart      (const std::string& kerndata);
		static bool hasKernPhraseEnd        (const std::string& kerndata);
		static char hasKernStemDirection    (const std::string& kerndata);
		static bool isKernSecondaryTiedNote (const std::string& kerndata);
		static std::string getKernPitchAttributes(const std::string& kerndata);

		static int  getKernSlurStartElisionLevel(const std::string& kerndata, int index);
		static int  getKernSlurEndElisionLevel  (const std::string& kerndata, int index);
		static int  getKernPhraseStartElisionLevel(const std::string& kerndata, int index);
		static int  getKernPhraseEndElisionLevel(const std::string& kerndata, int index);

		static int  getKernBeamStartElisionLevel(const std::string& kerndata, int index);
		static int  getKernBeamEndElisionLevel  (const std::string& kerndata, int index);



		// String processing, defined in Convert-string.cpp
		static std::vector<std::string> splitString   (const std::string& data,
		                                     char separator = ' ');
		static void    replaceOccurrences   (std::string& source,
		                                     const std::string& search,
		                                     const std::string& replace);
		static std::string  repeatString         (const std::string& pattern, int count);
		static std::string  encodeXml            (const std::string& input);
		static std::string  getHumNumAttributes  (const HumNum& num);
		static std::string  trimWhiteSpace       (const std::string& input);
		static bool    startsWith           (const std::string& input,
		                                     const std::string& searchstring);
		static bool    contains(const std::string& input, const std::string& pattern);
		static bool    contains(const std::string& input, char pattern);
		static bool    contains(std::string* input, const std::string& pattern);
		static bool    contains(std::string* input, char pattern);
		static void    makeBooleanTrackList(std::vector<bool>& spinelist,
		                                     const std::string& spinestring,
		                                     int maxtrack);
		static std::vector<int> extractIntegerList(const std::string& input, int maximum);
		// private functions for extractIntegerList:
		static void processSegmentEntry(std::vector<int>& field, const std::string& astring, int maximum);
		static void removeDollarsFromString(std::string& buffer, int maximum);

		// Mathematical processing, defined in Convert-math.cpp
		static int     getLcm               (const std::vector<int>& numbers);
		static int     getGcd               (int a, int b);
		static void    primeFactors         (std::vector<int>& output, int n);
		static double  nearIntQuantize      (double value,
		                                    double delta = 0.00001);
		static double  significantDigits    (double value, int digits);
		static bool    isNaN                (double value);
		static bool    isPowerOfTwo         (int value);
		static double  pearsonCorrelation   (const std::vector<double> &x, const std::vector<double> &y);
		static double  standardDeviation    (const std::vector<double>& x);
		static double  standardDeviation    (const std::vector<int>& x);
		static double  standardDeviationSample(const std::vector<double>& x);
		static double  standardDeviationSample(const std::vector<int>& x);
		static double  mean                 (const std::vector<double>& x);
		static double  mean                 (const std::vector<int>& x);
		static int     romanNumeralToInteger(const std::string& roman);
		static double  coefficientOfVariationSample(const std::vector<double>& x);
		static double  coefficientOfVariationPopulation(const std::vector<double>& x);
		static double  nPvi                 (const std::vector<double>& x);

		// Reference record functions defined in Convert-reference.cpp
		static std::string getReferenceKeyMeaning(HTp token);
		static std::string getReferenceKeyMeaning(const std::string& token);
		static std::string getLanguageName(const std::string& abbreviation);
};



class PixelColor {
	public:
		             PixelColor     (void);
		             PixelColor     (const std::string& color);
		             PixelColor     (const PixelColor& color);
		             PixelColor     (int red, int green, int blue);
		             PixelColor     (float red, float green, float blue);
		             PixelColor     (double red, double green, double blue);
		            ~PixelColor     ();

		void         invert         (void);
		PixelColor&  setColor       (const std::string& colorstring);
		PixelColor&  setColor       (int red, int green, int blue);
		int          getRed         (void);
		int          getGreen       (void);
		int          getBlue        (void);
		void         setRed         (int value);
		void         setGreen       (int value);
		void         setBlue        (int value);
		float        getRedF        (void);
		float        getGreenF      (void);
		float        getBlueF       (void);
		void         setRedF        (float value);
		void         setGreenF      (float value);
		void         setBlueF       (float value);
		void         setColor       (PixelColor& color);
		PixelColor&  setHue         (float value);
		PixelColor&  setTriHue      (float value);
		PixelColor&  makeGrey       (void);
		PixelColor&  makeGray       (void);
		PixelColor&  setGrayNormalized(double value);
		PixelColor&  setGreyNormalized(double value);
		int          operator>      (int number);
		int          operator<      (int number);
		int          operator==     (PixelColor& color);
		int          operator!=     (PixelColor& color);
		PixelColor&  operator=      (PixelColor color);
		PixelColor&  operator=      (int value);
		PixelColor   operator+      (PixelColor& color);
		PixelColor&  operator+=     (int number);
		PixelColor   operator-      (PixelColor& color);
		PixelColor&  operator*=     (double number);
		PixelColor   operator*      (PixelColor& color);
		PixelColor   operator*      (double color);
		PixelColor   operator*      (int color);
		PixelColor   operator/      (double number);
		PixelColor   operator/      (int number);

		PixelColor&  rgb2hsi        (void);
		PixelColor&  hsi2rgb        (void);
		PixelColor   getHsi         (void);
		PixelColor   getRgb         (void);
		std::string  getHexColor    (void);

		PixelColor   getColor       (const std::string& colorstring);
		static PixelColor   mix     (PixelColor& color1, PixelColor& color2);

		void         writePpm6      (std::ostream& out);
		void         writePpm3      (std::ostream& out);

	public:
		unsigned char   Red;
		unsigned char   Green;
		unsigned char   Blue;
		// maybe add opacity byte or option byte to fill out 4 byte space.

	private:
		float   charToFloat         (int value);
		int     floatToChar         (float value);
		int     limit               (int value, int min, int max);
};


// for use with P3 ASCII pnm images: print red green blue triplet.
std::ostream& operator<<(std::ostream& out, PixelColor apixel);



// SliceType is a list of various Humdrum line types.  Groupings are
// segmented by categories which are prefixed with an underscore.
// For example Notes are in the _Duration group, since they have
// non-zero durations.  Notes and Gracenotes are in the _Data group.
// The indentation shows the various types of groups.
//

enum class SliceType {
				Notes = 1,
			_Duration,
				GraceNotes,
		_Data,
			Measures,
		_Measure,
				Stria,
				Clefs,
				Transpositions,
				KeyDesignations,
				KeySigs,
				TimeSigs,
				MeterSigs,
				Tempos,
				Labels,
				LabelAbbrs,
				Ottavas,
			_RegularInterpretation,
				Exclusives,
				Terminators,
				Manipulators,
			_Manipulator,
		_Interpretation,
			Layouts,
			LocalComments,
	_Spined,
		GlobalComments,
		GlobalLayouts,
		ReferenceRecords,
	_Other,
		Invalid
};


// MeasureType is a list of the style types for a measure (ending type for now)

enum class MeasureStyle {
	Invisible,
	Plain,
	RepeatBackward,
	RepeatForward,
	RepeatBoth,
	Double,
	Final
};



class MxmlMeasure;
class MxmlEvent;

class MxmlPart {
	public:
		              MxmlPart             (void);
		             ~MxmlPart             ();
		void          clear                (void);
		void          enableStems          (void);
		bool          readPart             (const string& id, xml_node partdef,
		                                    xml_node part);
		bool          addMeasure           (xml_node mel);
		bool          addMeasure           (xpath_node mel);
		int           getMeasureCount      (void) const;
		MxmlMeasure*  getMeasure           (int index) const;
		long          getQTicks            (void) const;
		int           setQTicks            (long value);
	   MxmlMeasure*  getPreviousMeasure   (MxmlMeasure* measure) const;
		HumNum        getDuration          (void) const;
		void          allocateSortedEvents (void);
		void          setPartNumber        (int number);
		int           getPartNumber        (void) const;
		int           getPartIndex         (void) const;
		int           getStaffCount        (void) const;
		int           getVerseCount        (void) const;
		int           getVerseCount        (int staffindex) const;
		string        getCaesura           (void) const;
		int           getHarmonyCount      (void) const;
		void          trackStaffVoices     (int staffnum, int voicenum);
		void          printStaffVoiceInfo  (void);
		void          prepareVoiceMapping  (void);
		int           getVoiceIndex        (int voicenum);
		int           getStaffIndex        (int voicenum);
		bool          hasEditorialAccidental(void) const;
		bool          hasDynamics          (void) const;
		bool          hasFiguredBass       (void) const;
		void          parsePartInfo        (xml_node partdeclaration);
		string        getPartName          (void) const;
		string        getPartAbbr          (void) const;
		string        cleanSpaces          (const string& input);
		bool          hasOrnaments         (void) const;


	private:
		void          receiveStaffNumberFromChild (int staffnum, int voicenum);
		void          receiveVerseCount           (int count);
		void          receiveVerseCount           (int staffnum, int count);
		void          receiveHarmonyCount         (int count);
		void          receiveEditorialAccidental  (void);
		void          receiveDynamic              (void);
		void          receiveFiguredBass          (void);
		void          receiveCaesura              (const string& letter);
		void          receiveOrnament             (void);

	protected:
		vector<MxmlMeasure*> m_measures;
		vector<long>         m_qtick;
		int                  m_partnum;
		int                  m_maxstaff;
		vector<int>          m_verseCount;
		int                  m_harmonyCount;
		bool                 m_editorialAccidental;
		bool                 m_stems = false;
		bool                 m_has_dynamics = false;
		bool                 m_has_figured_bass = false;
		string               m_partname;
		string               m_partabbr;
		string               m_caesura;
		bool                 m_hasOrnaments = false;

		// m_staffvoicehist: counts of staff and voice numbers.
		// staff=0 is used for items such as measures.
		// voice=0 is used for nonduration items such as harmony.
		vector<vector<int> > m_staffvoicehist;
	 	vector<pair<int, int> > m_voicemapping; // voicenum -> (staff, voiceindex)

	friend MxmlMeasure;
	friend MxmlEvent;

};



class GridSide {
	public:
		GridSide(void);
		~GridSide();

		int   getVerseCount     (void);
		HTp   getVerse          (int index);
		void  setVerse          (int index, HTp token);
		void  setVerse          (int index, const std::string& token);

		int   getXmlidCount     (void);
		void  setXmlid          (HTp token);
		void  setXmlid          (const std::string& token);
		void  detachXmlid       (void);
		HTp   getXmlid          (void);

		int   getHarmonyCount   (void);
		void  setHarmony        (HTp token);
		void  setHarmony        (const std::string& token);
		void  detachHarmony     (void);
		HTp   getHarmony        (void);

		int   getDynamicsCount  (void);
		void  setDynamics       (HTp token);
		void  setDynamics       (const std::string& token);
		void  detachDynamics    (void);
		HTp   getDynamics       (void);

		int   getFiguredBassCount (void);
		void  setFiguredBass      (HTp token);
		void  setFiguredBass      (const std::string& token);
		void  detachFiguredBass   (void);
		HTp   getFiguredBass      (void);

	private:
		HumdrumToken* m_xmlid        = NULL;
		std::vector<HumdrumToken*> m_verses;
		HumdrumToken* m_dynamics     = NULL;
		HumdrumToken* m_figured_bass = NULL;
		HumdrumToken* m_harmony      = NULL;
};

std::ostream& operator<<(std::ostream& output, GridSide* side);


class GridStaff : public std::vector<GridVoice*>, public GridSide {
	public:
		GridStaff(void);
		~GridStaff();
		GridVoice* setTokenLayer (int layerindex, HTp token, HumNum duration);
		void setNullTokenLayer   (int layerindex, SliceType type, HumNum nextdur);
		void appendTokenLayer    (int layerindex, HTp token, HumNum duration,
		                          const std::string& spacer = " ");
		int getMaxVerseCount     (void);
		string getString         (void);
};

std::ostream& operator<<(std::ostream& output, GridStaff* staff);



class GridPart : public std::vector<GridStaff*>, public GridSide {
	public:
		GridPart(void);
		~GridPart();

	private:
		std::string m_partName;


};

std::ostream& operator<<(std::ostream& output, GridPart* part);
std::ostream& operator<<(std::ostream& output, GridPart& part);



class GridSlice;
class HumGrid;

class GridMeasure : public std::list<GridSlice*> {
	public:
		GridMeasure(HumGrid* owner);
		~GridMeasure();

		GridSlice*   addTempoToken  (const std::string& tok, HumNum timestamp,
		                             int part, int staff, int voice, int maxstaff);
		GridSlice*   addTempoToken  (GridSlice* slice, int partindex,
		                             const std::string& tempo);
		GridSlice*   addTimeSigToken(const std::string& tok, HumNum timestamp,
		                             int part, int staff, int voice, int maxstaff);
		GridSlice*   addMeterSigToken(const std::string& tok, HumNum timestamp,
		                             int part, int staff, int voice, int maxstaff);
		GridSlice*   addKeySigToken (const std::string& tok, HumNum timestamp,
		                             int part, int staff, int voice, int maxstaff);
		GridSlice*   addClefToken   (const std::string& tok, HumNum timestamp,
		                             int part, int staff, int voice, int maxstaff);
		GridSlice*   addBarlineToken(const std::string& tok, HumNum timestamp,
		                             int part, int staff, int voice, int maxstaff);
		GridSlice*   addTransposeToken(const std::string& tok, HumNum timestamp,
		                             int part, int staff, int voice, int maxstaff);
		GridSlice*   addLabelToken  (const std::string& tok, HumNum timestamp,
		                             int part, int staff, int voice, int maxpart,
		                             int maxstaff);
		GridSlice*   addLabelAbbrToken(const std::string& tok, HumNum timestamp,
		                             int part, int staff, int voice, int maxpart,
		                             int maxstaff);
		GridSlice*   addDataToken   (const std::string& tok, HumNum timestamp,
		                             int part, int staff, int voice, int maxstaff);
		GridSlice*   addDataSubtoken(const std::string& tok, HumNum timestamp,
		                             int part, int staff, int voice);
		GridSlice*   addGraceToken  (const std::string& tok, HumNum timestamp,
		                             int part, int staff, int voice, int maxstaff,
		                             int gracenumber);
		GridSlice*   addGlobalLayout(const std::string& tok, HumNum timestamp);
		GridSlice*   addGlobalComment(const std::string& tok, HumNum timestamp);
		GridSlice*   appendGlobalLayout(const std::string& tok, HumNum timestamp);
		bool         transferTokens (HumdrumFile& outfile, bool recip,
		                             bool addbar, int startbarnum = 0);
		HumGrid*     getOwner       (void);
		void         setOwner       (HumGrid* owner);
		HumNum       getDuration    (void);
		void         setDuration    (HumNum duration);
		HumNum       getTimestamp   (void);
		void         setTimestamp   (HumNum timestamp);
		HumNum       getTimeSigDur  (void);
		void         setTimeSigDur  (HumNum duration);
		MeasureStyle getStyle       (void) { return m_style; }
		MeasureStyle getBarStyle    (void) { return getStyle(); }
		void         setStyle       (MeasureStyle style) { m_style = style; }
		void         setBarStyle    (MeasureStyle style) { setStyle(style); }
		void         setInvisibleBarline(void) { setStyle(MeasureStyle::Invisible); }
		void         setFinalBarlineStyle(void) { setStyle(MeasureStyle::Final); }
		void         setRepeatEndStyle(void) { setStyle(MeasureStyle::RepeatBackward); }
		void         setRepeatBackwardStyle(void) { setStyle(MeasureStyle::RepeatBackward); }
		void         setMeasureNumber(int value);
		int          getMeasureNumber(void);

		bool         isDouble(void)
		                  {return m_style == MeasureStyle::Double;}
		bool         isFinal(void)
		                  {return m_style == MeasureStyle::Final;}
		bool         isRepeatBackward(void)
		                  { return m_style == MeasureStyle::RepeatBackward; }
		bool         isInvisibleBarline(void)
		                  { return m_style == MeasureStyle::Invisible; }
		bool         isRepeatForward(void)
		                  { return m_style == MeasureStyle::RepeatForward; }
		bool         isRepeatBoth(void)
		                  { return m_style == MeasureStyle::RepeatBoth; }
		void         addInterpretationBefore(GridSlice* slice, int partindex, int staffindex, int voiceindex, const std::string& interpretation);
		void         addInterpretationAfter(GridSlice* slice, int partindex, int staffindex, int voiceindex, const std::string& interpretation, HumNum timestamp);
		void         addLayoutParameter(GridSlice* slice, int partindex, const std::string& locomment);
		void         addLayoutParameter(HumNum timestamp, int partindex, int staffindex, const std::string& locomment);
		void         addDynamicsLayoutParameters(GridSlice* slice, int partindex, const std::string& locomment);
		void         addFiguredBassLayoutParameters(GridSlice* slice, int partindex, const std::string& locomment);
		GridSlice*   addFiguredBass(HTp token, HumNum timestamp, int part, int maxstaff);
		GridSlice*   addFiguredBass(const std::string& tok, HumNum timestamp, int part, int maxstaff);
		bool         isInvisible(void);
		bool         isSingleChordMeasure(void);
		bool         isMonophonicMeasure(void);
		GridSlice*   getLastSpinedSlice(void);
		GridSlice*   getFirstSpinedSlice(void);

	protected:
		void         appendInitialBarline(HumdrumFile& infile, int startbarnum = 0);

	private:
		HumGrid*     m_owner;
		HumNum       m_duration;
		HumNum       m_timestamp;
		HumNum       m_timesigdur;
		MeasureStyle m_style;
		int          m_barnum = -1;
};

std::ostream& operator<<(std::ostream& output, GridMeasure& measure);
std::ostream& operator<<(std::ostream& output, GridMeasure* measure);


class HumGrid;


class GridSlice : public std::vector<GridPart*> {
	public:
		GridSlice(GridMeasure* measure, HumNum timestamp, SliceType type,
		          int partcount = 0);
		GridSlice(GridMeasure* measure, HumNum timestamp, SliceType type,
		          const GridSlice& slice);
		GridSlice(GridMeasure* measure, HumNum timestamp, SliceType type,
		          GridSlice* slice);
		~GridSlice();

		bool isNoteSlice(void)          { return m_type == SliceType::Notes;            }
		bool isGraceSlice(void)         { return m_type == SliceType::GraceNotes;       }
		bool isMeasureSlice(void)       { return m_type == SliceType::Measures;         }
		bool isClefSlice(void)          { return m_type == SliceType::Clefs;            }
		bool isLabelSlice(void)         { return m_type == SliceType::Labels;           }
		bool isLabelAbbrSlice(void)     { return m_type == SliceType::LabelAbbrs;       }
		bool isTransposeSlice(void)     { return m_type == SliceType::Transpositions;   }
		bool isKeySigSlice(void)        { return m_type == SliceType::KeySigs;          }
		bool isKeyDesignationSlice(void){ return m_type == SliceType::KeyDesignations;  }
		bool isTimeSigSlice(void)       { return m_type == SliceType::TimeSigs;         }
		bool isTempoSlice(void)         { return m_type == SliceType::Tempos;           }
		bool isMeterSigSlice(void)      { return m_type == SliceType::MeterSigs;        }
		bool isManipulatorSlice(void)   { return m_type == SliceType::Manipulators;     }
		bool isLayoutSlice(void)        { return m_type == SliceType::Layouts;          }
		bool isLocalLayoutSlice(void)   { return m_type == SliceType::Layouts;          }
		bool isInvalidSlice(void)       { return m_type == SliceType::Invalid;          }
		bool isGlobalComment(void)      { return m_type == SliceType::GlobalComments;   }
		bool isGlobalLayout(void)       { return m_type == SliceType::GlobalLayouts;    }
		bool isReferenceRecord(void)    { return m_type == SliceType::ReferenceRecords; }
		bool isOttavaRecord(void)       { return m_type == SliceType::Ottavas;          }
		bool isInterpretationSlice(void);
		bool isDataSlice(void);
		bool hasSpines(void);
		std::string getNullTokenForSlice(void);
		SliceType getType(void)    { return m_type; }

		void transferTokens        (HumdrumFile& outfile, bool recip);
		void initializePartStaves  (std::vector<MxmlPart>& partdata);
		void initializeBySlice     (GridSlice* slice);
		void initializeByStaffCount(int staffcount);
		void reportVerseCount      (int partindex, int staffindex, int count);

		HumNum       getDuration        (void);
		void         setDuration        (HumNum duration);
		HumNum       getTimestamp       (void);
		void         setTimestamp       (HumNum timestamp);
		void         setOwner           (HumGrid* owner);
		HumGrid*     getOwner           (void);
		HumNum       getMeasureDuration (void);
		HumNum       getMeasureTimestamp(void);
		GridMeasure* getMeasure         (void);
		void         invalidate         (void);

		void transferSides        (HumdrumLine& line, GridStaff& sides,
		                           const std::string& empty, int maxxcount,
		                           int maxvcount, int maxhcount, int maxfcount);
		void transferSides        (HumdrumLine& line, GridPart& sides,
		                           int partindex, const std::string& empty,
		                           int maxxcount, int maxvcount, int maxhcount,
		                           int maxdcount, int maxfcount);
		int getVerseCount         (int partindex, int staffindex);
		int getHarmonyCount       (int partindex, int staffindex = -1);
		int getXmlidCount         (int partindex, int staffindex = -1);
		int getDynamicsCount      (int partindex, int staffindex = -1);
		int getFiguredBassCount   (int partindex, int staffindex = -1);
		void addToken             (const std::string& tok, int parti, int staffi, int voicei);

	protected:
		HTp  createRecipTokenFromDuration  (HumNum duration);

	private:
		HumGrid*     m_owner;
		GridMeasure* m_measure;
		HumNum       m_timestamp;
		HumNum       m_duration;
		SliceType    m_type;

};


std::ostream& operator<<(std::ostream& output, GridSlice* slice);
std::ostream& operator<<(std::ostream& output, GridSlice& slice);



class GridVoice {
	public:
		GridVoice(void);
		GridVoice(HTp token, HumNum duration);
		GridVoice(const char* token, HumNum duration);
		GridVoice(const std::string& token, HumNum duration);
		~GridVoice();

		bool   isTransfered       (void);

		HTp    getToken           (void) const;
		void   setToken           (HTp token);
		void   setToken           (const std::string& token);
		void   setToken           (const char* token);
		bool   isNull             (void) const;

		void   setDuration        (HumNum duration);
		HumNum getDuration        (void) const;
		HumNum getDurationToNext  (void) const;
		HumNum getDurationToPrev  (void) const;
		void   setDurationToPrev  (HumNum dur);
		void   incrementDuration  (HumNum duration);
		void   forgetToken        (void);
		std::string getString          (void);

	protected:
		void   setTransfered      (bool state);

	private:
		HTp    m_token;
		HumNum m_nextdur;
		HumNum m_prevdur;
		bool   m_transfered;

	friend class GridSlice;
};

std::ostream& operator<<(std::ostream& output, GridVoice* voice);
std::ostream& operator<<(std::ostream& output, GridVoice& voice);



class HumGrid : public std::vector<GridMeasure*> {
	public:
		HumGrid(void);
		~HumGrid();
		void enableRecipSpine           (void);
		bool transferTokens             (HumdrumFile& outfile, int startbarnum = 0, const string& interp = "**kern");
		int  getHarmonyCount            (int partindex);
		int  getDynamicsCount           (int partindex);
		int  getFiguredBassCount        (int partindex);
		int  getXmlidCount              (int partindex);
		int  getVerseCount              (int partindex, int staffindex);
		bool hasDynamics                (int partindex);
		bool hasXmlids                  (int partindex);
		bool hasFiguredBass             (int partindex);
		void setDynamicsPresent         (int partindex);
		void setXmlidsPresent           (int partindex);
		void setFiguredBassPresent      (int partindex);
		void setHarmonyPresent          (int partindex);
		void setVerseCount              (int partindex, int staffindex, int count);
		void reportVerseCount           (int partindex, int staffindex, int count);
		void reportXmlidCount           (int partindex, int staffindex, int count);
		void setHarmonyCount            (int partindex, int count);
		void removeRedundantClefChanges (void);
		void removeSibeliusIncipit      (void);
		bool hasPickup                  (void);
		GridMeasure*  addMeasureToBack  (void);
		int  getPartCount               (void);
		int  getStaffCount              (int partindex);
		void deleteMeasure              (int index);
		void setPartName                (int index, const string& name);
		std::string getPartName         (int index);
		void addInvisibleRestsInFirstTrack(void);
		void setPartStaffDimensions     (std::vector<std::vector<GridSlice*>>& nextevent,
		                                 GridSlice* startslice);
		void addInvisibleRest           (std::vector<std::vector<GridSlice*>>& nextevent,
		                                 int index, int p, int s);
		void cleanTempos                (void);
		void cleanTempos                (GridSlice* slice);
		void expandLocalCommentLayers   (void);
		bool buildSingleList            (void);

	protected:
		void calculateGridDurations        (void);
		void insertExclusiveInterpretationLine (HumdrumFile& outfile, const string& interp);
		void insertDataTerminationLine     (HumdrumFile& outfile);
		void appendMeasureLine             (HumdrumFile& outfile,
		                                    GridSlice& slice);
		void insertPartIndications         (HumdrumFile& outfile);
		void insertStaffIndications        (HumdrumFile& outfile);
		void insertPartNames               (HumdrumFile& outfile);
		void addNullTokens                 (void);
		void addNullTokensForGraceNotes    (void);
		void addNullTokensForClefChanges   (void);
		void addNullTokensForLayoutComments(void);
		void checkForNullDataHoles         (void);

		void fillInNullTokensForGraceNotes(GridSlice* graceslice, GridSlice* lastnote,
		                                   GridSlice* nextnote);
		void fillInNullTokensForLayoutComments(GridSlice* layoutslice, GridSlice* lastnote,
		                                   GridSlice* nextnote);
		void fillInNullTokensForClefChanges (GridSlice* clefslice,
		                                    GridSlice* lastnote, GridSlice* nextnote);
		void adjustClefChanges             (void);
		void extendDurationToken           (int slicei, int parti,
		                                    int staffi, int voicei);
		GridVoice* getGridVoice(int slicei, int parti, int staffi, int voicei);
		void addMeasureLines               (void);
		void addLastMeasure                (void);
		bool manipulatorCheck              (void);
		GridSlice* manipulatorCheck        (GridSlice* ice1, GridSlice* ice2);
		void cleanupManipulators           (void);
		void cleanManipulator              (std::vector<GridSlice*>& newslices,
		                                    GridSlice* curr);
		GridSlice* checkManipulatorExpand  (GridSlice* curr);
		GridSlice* checkManipulatorContract(GridSlice* curr);
		void transferMerges                (GridStaff* oldstaff,
		                                    GridStaff* oldlaststaff,
		                                    GridStaff* newstaff,
		                                    GridStaff* newlaststaff, int pindex,
		                                    int sindex);
		void transferOtherParts            (GridSlice* oldline, GridSlice* newline, int maxpart);
		void insertExInterpSides           (HLp line, int part, int staff);
		void insertSideTerminals           (HLp line, int part, int staff);
		void insertSidePartInfo            (HLp line, int part, int staff);
		void insertSideStaffInfo           (HLp line, int part, int staff, int staffnum);
		void insertSideNullInterpretations (HLp line, int part, int staff);
		void getMetricBarNumbers           (std::vector<int>& barnums);
		string  createBarToken             (int m, int barnum,
		                                    GridMeasure* measure);
		string getBarStyle                 (GridMeasure* measure);
		void adjustExpansionsInStaff       (GridSlice* newmanip, GridSlice* curr,
		                                    int p, int s);
		void transferNonDataSlices         (GridMeasure* output, GridMeasure* input);
		string extractMelody               (GridMeasure* measure);
		void insertMelodyString            (GridMeasure* measure, const string& melody);
		GridVoice* createVoice             (const string& tok, const string& post, HumNum duration, int pindex, int sindex);
		HTp createHumdrumToken             (const string& tok, int pindex, int sindex);
		GridSlice* getNextSpinedLine       (const GridMeasure::iterator& it, int measureindex);
		void matchVoices                   (GridSlice* current, GridSlice* last);
		void adjustVoices                  (GridSlice* curr, GridSlice* newmanip, int partsplit);
		void createMatchedVoiceCount       (GridStaff* snew, GridStaff* sold, int p, int s);
		void matchLayers                   (GridSlice* output, GridSlice* input);
		void matchLayers                   (GridStaff* output, GridStaff* input);

	private:
		std::vector<GridSlice*>       m_allslices;
		std::vector<std::vector<int>> m_verseCount;
		std::vector<int>              m_harmonyCount;
		bool                          m_pickup;
		std::vector<bool>             m_dynamics;
		std::vector<bool>             m_xmlids;
		std::vector<bool>             m_figured_bass;
		std::vector<bool>             m_harmony;

		std::vector<std::string>      m_partnames;

		// options:
		bool m_recip;               // include **recip spine in output
		bool m_musicxmlbarlines;    // use measure numbers from <measure> element

};

ostream& operator<<(ostream& out, HumGrid& grid);



class MxmlMeasure;
class MxmlPart;

// Event types: These are all of the XML elements which can be children of
// the measure element in MusicXML.

enum measure_event_type {
	mevent_unknown,
	mevent_attributes,
	mevent_backup,
	mevent_barline,
	mevent_bookmark,
	mevent_direction,
	mevent_figured_bass,
	mevent_forward,
	mevent_grouping,
	mevent_harmony,
	mevent_link,
	mevent_note,
	mevent_print,
	mevent_sound,
	mevent_float       // category for GridSides not attached to note onsets
};


class MxmlEvent {
	public:
		                   MxmlEvent          (MxmlMeasure* measure);
		                  ~MxmlEvent          ();
		void               clear              (void);
		void               enableStems        (void);
		bool               parseEvent         (xml_node el, xml_node nextel,
		                                       HumNum starttime);
		bool               parseEvent         (xpath_node el, HumNum starttime);
		void               setTickStart       (long value, long ticks);
		void               setTickDur         (long value, long ticks);
		void               setStartTime       (HumNum value);
		void               setDuration        (HumNum value);
		void               setDurationByTicks (long value, xml_node el = xml_node(NULL));
		void               setModification    (HumNum value);
		HumNum             getStartTime       (void) const;
		HumNum             getDuration        (void) const;
		HumNum             getModification    (void) const;
		void               setOwner           (MxmlMeasure* measure);
		MxmlMeasure*       getOwner           (void) const;
		const char*        getName            (void) const;
		int                setQTicks          (long value);
		long               getQTicks          (void) const;
		long               getIntValue        (const char* query) const;
		bool               hasChild           (const char* query) const;
		void               link               (MxmlEvent* event);
		bool               isLinked           (void) const;
		bool               isRest             (void);
		bool               isGrace            (void);
		bool               hasGraceSlash      (void);
		bool               isFloating         (void);
		int                hasSlurStart       (std::vector<int>& directions);
		int                hasSlurStop        (void);
		void               setLinked          (void);
		std::vector<MxmlEvent*> getLinkedNotes     (void);
		void               attachToLastEvent  (void);
		bool               isChord            (void) const;
		std::ostream&      print              (std::ostream& out);
		int                getSequenceNumber  (void) const;
		int                getVoiceNumber     (void) const;
		void               setVoiceNumber     (int value);
		int                getStaffNumber     (void) const;
		int                getStaffIndex      (void) const;
		int                getVoiceIndex      (int maxvoice = 4) const;
		void               setStaffNumber     (int value);
		measure_event_type getType            (void) const;
		int                getPartNumber      (void) const;
		int                getPartIndex       (void) const;
		std::string        getRecip           (void) const;
		std::string        getKernPitch       (void);
		std::string        getPrefixNoteInfo  (void) const;
		std::string        getPostfixNoteInfo (bool primarynote, const std::string& recip) const;
		xml_node           getNode            (void);
		xml_node           getHNode           (void);
		HumNum             getTimeSigDur      (void);
		std::string        getElementName     (void);
		void               addNotations       (std::stringstream& ss,
		                                       xml_node notations,
		                                       int beamstarts,
		                                       const std::string& recip) const;
		void               reportVerseCountToOwner    (int count);
		void               reportVerseCountToOwner    (int staffnum, int count);
		void               reportHarmonyCountToOwner  (int count);
		void               reportMeasureStyleToOwner  (MeasureStyle style);
		void               reportEditorialAccidentalToOwner(void);
		void               reportDynamicToOwner       (void);
		void               reportFiguredBassToOwner   (void);
		void               reportCaesuraToOwner       (const std::string& letter = "Z") const;
		void               reportOrnamentToOwner      (void) const;
      void               makeDummyRest      (MxmlMeasure* owner,
		                                       HumNum startime,
		                                       HumNum duration,
		                                       int staffindex = 0,
		                                       int voiceindex = 0);
		void               setVoiceIndex      (int voiceindex);
		void               forceInvisible     (void);
		bool               isInvisible        (void);
		void               setBarlineStyle    (xml_node node);
		void               setTexts           (std::vector<std::pair<int, xml_node>>& nodes);
		void               setTempos          (std::vector<std::pair<int, xml_node>>& nodes);
		std::vector<std::pair<int, xml_node>>&  getTexts           (void);
		std::vector<std::pair<int, xml_node>>&  getTempos          (void);
		void               setDynamics        (xml_node node);
		void               setBracket         (xml_node node);
		void               setHairpinEnding   (xml_node node);
		void               addFiguredBass     (xml_node node);
		std::vector<xml_node> getDynamics     (void);
		std::vector<xml_node> getBrackets     (void);
		xml_node           getHairpinEnding   (void);
		int                getFiguredBassCount(void);
		xml_node           getFiguredBass     (int index);
		std::string        getRestPitch       (void) const;

	protected:
		HumNum             m_starttime;    // start time in quarter notes of event
		HumNum             m_duration;     // duration in quarter notes of event
      HumNum             m_modification; // tuplet time adjustment of note
		measure_event_type m_eventtype;    // enumeration type of event
		xml_node           m_node;         // pointer to event in XML structure
		MxmlMeasure*       m_owner;        // measure that contains this event
		std::vector<MxmlEvent*> m_links;   // list of secondary chord notes
		bool               m_linked;       // true if a secondary chord note
		int                m_sequence;     // ordering of event in XML file
		static int         m_counter;      // counter for sequence variable
		short              m_staff;        // staff number in part for event
		short              m_voice;        // voice number in part for event
		int                m_voiceindex;   // voice index of item (remapping)
      int                m_maxstaff;     // maximum staff number for measure
		xml_node           m_hnode;        // harmony label starting at note event
		bool               m_invisible;    // for forceInvisible();
		bool               m_stems;        // for preserving stems

		std::vector<xml_node> m_dynamics;   // dynamics <direction> starting just before note
		xml_node          m_hairpin_ending; // hairpin <direction> starting just after note and before new measure
		std::vector<xml_node>  m_figured_bass; // fb starting just before note
		std::vector<xml_node>  m_brackets;  // brackets to start/end before/after note
		std::vector<std::pair<int, xml_node>>  m_text;   // text <direction> starting just before note
		std::vector<std::pair<int, xml_node>>  m_tempo;   // tempo starting just before note

	private:
   	void   reportStaffNumberToOwner  (int staffnum, int voicenum);
		void   reportTimeSigDurToOwner   (HumNum duration);
		int    getDotCount               (void) const;

	public:
		static HumNum getQuarterDurationFromType (const char* type);
		static bool   nodeType             (xml_node node, const char* testname);
		static HumNum getEmbeddedDuration  (HumNum& modification, xml_node el = xml_node(NULL));


	friend MxmlMeasure;
	friend MxmlPart;
};


std::ostream& operator<<(std::ostream& output, xml_node element);



class MxmlEvent;
class MxmlPart;


class SimultaneousEvents {
	public:
		SimultaneousEvents(void) { }
		~SimultaneousEvents() { }
		HumNum starttime;              // start time of events
		HumNum duration;               // duration to next non-zero duration
		vector<MxmlEvent*> zerodur;    // zero-duration elements at this time
		vector<MxmlEvent*> nonzerodur; // non-zero dur elements at this time
};


class MxmlMeasure {
	public:
		              MxmlMeasure        (MxmlPart* part);
		             ~MxmlMeasure        (void);
		void          clear              (void);
		void          enableStems        (void);
		bool          parseMeasure       (xml_node mel);
		bool          parseMeasure       (xpath_node mel);
		void          setStartTimeOfMeasure (HumNum value);
		void          setStartTimeOfMeasure (void);
		void          setDuration        (HumNum value);
		HumNum        getStartTime       (void) const;
		HumNum        getTimestamp       (void) const { return getStartTime(); }
		HumNum        getDuration        (void) const;
		void          setOwner           (MxmlPart* part);
		MxmlPart*     getOwner           (void) const;
		int           getPartNumber      (void) const;
		int           getPartIndex       (void) const;
		int           setQTicks          (long value);
		long          getQTicks          (void) const;
		void          attachLastEventToPrevious  (void);
		void          calculateDuration  (void);
		int           getEventCount      (void) const;
		vector<SimultaneousEvents>* getSortedEvents(void);
		MxmlEvent*    getEvent           (int index) const;

		void          setNextMeasure     (MxmlMeasure* event);
		MxmlMeasure*  getNextMeasure     (void) const;
		MxmlMeasure*  getPreviousMeasure (void) const;
		void          setPreviousMeasure (MxmlMeasure* event);

		int           getVoiceIndex      (int voicenum);
		int           getStaffIndex      (int voicenum);
		void          setTimeSigDur      (HumNum duration);
		HumNum        getTimeSigDur      (void);
		void          addDummyRest       (void);
		void          addDummyRest       (HumNum starttime, HumNum duration,
		                                  int staffindex, int voiceindex);
		vector<MxmlEvent*>& getEventList (void);
		void  sortEvents                 (void);
		void  forceLastInvisible         (void);
		MeasureStyle  getStyle           (void);
		MeasureStyle  getBarStyle        (void);
		void  setStyle                   (MeasureStyle style);
		void  setBarStyle                (MeasureStyle style);
		void  makeFinalBarline(void)   { m_style = MeasureStyle::Final; }
		bool  isFinal(void)            { return m_style == MeasureStyle::Final; }
		bool  isDouble(void)           { return m_style == MeasureStyle::Double; }
		bool  isRepeatBackward(void)   { return m_style == MeasureStyle::RepeatBackward; }
		bool  isRepeatForward(void)    { return m_style == MeasureStyle::RepeatForward; }
		bool  isRepeatBoth(void)       { return m_style == MeasureStyle::RepeatBoth; }

	private:
		void  receiveStaffNumberFromChild         (int staffnum, int voicenum);
		void  receiveTimeSigDurFromChild          (HumNum duration);
		void  receiveMeasureStyleFromChild        (MeasureStyle style);
		void  receiveEditorialAccidentalFromChild (void);
		void  receiveOrnamentFromChild            (void);
   	void  reportStaffNumberToOwner            (int staffnum, int voicenum);
		void  reportVerseCountToOwner             (int count);
		void  reportVerseCountToOwner             (int staffindex, int count);
		void  reportHarmonyCountToOwner           (int count);
		void  reportEditorialAccidentalToOwner    (void);
		void  reportDynamicToOwner                (void);
		void  reportFiguredBassToOwner            (void);
		void  reportCaesuraToOwner                (const string& letter);
		void  reportOrnamentToOwner               (void);

	protected:
		HumNum             m_starttime; // start time of measure in quarter notes
		HumNum             m_duration;  // duration of measure in quarter notes
		HumNum             m_timesigdur; // duration of measure according to
													// prevailing time signature.
		MxmlPart*          m_owner;     // part which contains measure
		MxmlMeasure*       m_previous;  // previous measure in part or null
		MxmlMeasure*       m_following; // following measure in part or null
		vector<MxmlEvent*> m_events;    // list of semi-ordered events in measure
		vector<SimultaneousEvents> m_sortedevents; // list of time-sorted events
		MeasureStyle       m_style;     // measure style type
		bool               m_stems = false;

	friend MxmlEvent;
	friend MxmlPart;
};



class Option_register {
	public:
		         Option_register     (void);
		         Option_register     (const string& aDefinition, char aType,
		                                  const string& aDefaultOption);
		         Option_register     (const string& aDefinition, char aType,
		                                  const string& aDefaultOption,
		                                  const string& aModifiedOption);
		         Option_register     (const Option_register& reg);
		        ~Option_register     ();

		Option_register& operator=(const Option_register& reg);
		void     clearModified      (void);
		string   getDefinition      (void);
		string   getDefault         (void);
		string   getOption          (void);
		string   getModified        (void);
		string   getDescription     (void);
		bool     isModified         (void);
		char     getType            (void);
		void     reset              (void);
		void     setDefault         (const string& aString);
		void     setDefinition      (const string& aString);
		void     setDescription     (const string& aString);
		void     setModified        (const string& aString);
		void     setType            (char aType);
		ostream& print              (ostream& out);

	protected:
		string       m_definition;
		string       m_description;
		string       m_defaultOption;
		string       m_modifiedOption;
		bool         m_modifiedQ;
		char         m_type;
};


class Options {
	public:
		                Options           (void);
		                Options           (int argc, char** argv);
		                Options           (const Options& options);
		               ~Options           ();

		Options&        operator=         (const Options& options);
		int             argc              (void) const;
		const vector<string>& argv        (void) const;
		int             define            (const string& aDefinition);
		int             define            (const string& aDefinition,
		                                   const string& description);
		string          getArg            (int index);
		string          getArgument       (int index);
		int             getArgCount       (void);
		int             getArgumentCount  (void);
		vector<string>& getArgList        (vector<string>& output);
		vector<string>& getArgumentList   (vector<string>& output);
		bool            getBoolean        (const string& optionName);
		string          getCommand        (void);
		string          getCommandLine    (void);
		string          getDefinition     (const string& optionName);
		double          getDouble         (const string& optionName);
		char            getFlag           (void);
		char            getChar           (const string& optionName);
		float           getFloat          (const string& optionName);
		int             getInt            (const string& optionName);
		int             getInteger        (const string& optionName);
		string          getString         (const string& optionName);
		char            getType           (const string& optionName);
		int             optionsArg        (void);
		ostream&        print             (ostream& out);
		ostream&        printOptionList   (ostream& out);
		ostream&        printOptionListBooleanState(ostream& out);
		bool            process           (int error_check = 1, int suppress = 0);
		bool            process           (int argc, char** argv,
		                                      int error_check = 1,
		                                      int suppress = 0);
		bool            process           (const vector<string>& argv,
		                                      int error_check = 1,
		                                      int suppress = 0);
		bool            process           (const string& argv, int error_check = 1,
		                                      int suppress = 0);
		void            reset             (void);
		void            xverify           (int argc, char** argv,
		                                      int error_check = 1,
		                                      int suppress = 0);
		void            xverify           (int error_check = 1,
		                                      int suppress = 0);
		void            setFlag           (char aFlag);
		void            setModified       (const string& optionName,
		                                   const string& optionValue);
		void            setOptions        (int argc, char** argv);
		void            setOptions        (const vector<string>& argv);
		void            setOptions        (const string& args);
		void            appendOptions     (int argc, char** argv);
		void            appendOptions     (string& args);
		void            appendOptions     (vector<string>& argv);
		ostream&        printRegister     (ostream& out);
		int             isDefined         (const string& name);
		static vector<string> tokenizeCommandLine(const string& args);
		bool            hasParseError     (void);
		string          getParseError     (void);
		ostream&        getParseError     (ostream& out);

	protected:
		// m_argv: the list of raw command line strings including
		// a mix of options and non-option argument.
		vector<string> m_argv;

		// m_arguments: list of parsed command-line arguments which
		// are not options, or the command (argv[0]);
		vector<string> m_arguments;

		// m_optionRegister: store for the states/values of each option.
		vector<Option_register*> m_optionRegister;

		// m_optionFlag: the character which indicates an option.
		// Generally a dash, but could be made a slash for Windows environments.
		char m_optionFlag = '-';

		// m_optionList:
		map<string, int> m_optionList;

		//
		// boolern options for object:
		//

		// m_options_error_check: for .verify() function.
		bool m_options_error_checkQ = true;

		// m_processedQ: true if process() was run.  This will parse
		// the command-line arguments into a list of options, and also
		// enable boolean versions of the options.
		bool m_processedQ = false;

		// m_suppressQ: true means to suppress automatic --options option
		// listing.
		bool m_suppressQ = false;

		// m_optionsArgument: indicate that --options was used.
		bool m_optionsArgQ = false;

		// m_error: used to store errors in parsing command-line options.
		stringstream m_error;

	private:
		int     getRegIndex    (const string& optionName);
		bool    isOption       (const string& aString, int& argp);
		int     storeOption    (int gargp, int& position, int& running);
};

#define OPTION_BOOLEAN_TYPE   'b'
#define OPTION_CHAR_TYPE      'c'
#define OPTION_DOUBLE_TYPE    'd'
#define OPTION_FLOAT_TYPE     'f'
#define OPTION_INT_TYPE       'i'
#define OPTION_STRING_TYPE    's'
#define OPTION_UNKNOWN_TYPE   'x'



class HumTool : public Options {
	public:
		              HumTool         (void);
		virtual      ~HumTool         ();

		void          clearOutput     (void);

		bool          hasAnyText      (void);
		std::string   getAllText      (void);
		ostream&      getAllText      (ostream& out);

		bool          hasHumdrumText  (void);
		std::string   getHumdrumText  (void);
		ostream&      getHumdrumText  (ostream& out);
		void          suppressHumdrumFileOutput(void);

		bool          hasJsonText     (void);
		std::string   getJsonText     (void);
		ostream&      getJsonText     (ostream& out);

		bool          hasFreeText     (void);
		std::string   getFreeText     (void);
		ostream&      getFreeText     (ostream& out);

		bool          hasWarning      (void);
		std::string   getWarning      (void);
		ostream&      getWarning      (ostream& out);

		bool          hasError        (void);
		std::string   getError        (void);
		ostream&      getError        (ostream& out);
		void          setError        (const string& message);

		virtual void  finally         (void) { };

	protected:
		std::stringstream m_humdrum_text;  // output text in Humdrum syntax.
		std::stringstream m_json_text;     // output text in JSON syntax.
		std::stringstream m_free_text;     // output for plain text content.
	  	std::stringstream m_warning_text;  // output for warning messages;
	  	std::stringstream m_error_text;    // output for error messages;

		bool m_suppress = false;

};


///////////////////////////////////////////////////////////////////////////
//
// common command-line Interfaces
//

//////////////////////////////
//
// BASIC_INTERFACE -- Expects one Humdurm file, either from the
//    first command-line argument (left over after options have been
//    parsed out), or from standard input.
//
// function call that the interface must implement:
//  .run(HumdrumFile& infile, ostream& out)
//
//

#define BASIC_INTERFACE(CLASS)                         \
using namespace std;                                   \
using namespace hum;                                   \
int main(int argc, char** argv) {                      \
	CLASS interface;                                    \
	if (!interface.process(argc, argv)) {               \
		interface.getError(cerr);                        \
		return -1;                                       \
	}                                                   \
	HumdrumFile infile;                                 \
	if (interface.getArgCount() > 0) {                  \
		infile.readNoRhythm(interface.getArgument(1));   \
	} else {                                            \
		infile.readNoRhythm(cin);                        \
	}                                                   \
	int status = interface.run(infile, cout);           \
	if (interface.hasWarning()) {                       \
		interface.getWarning(cerr);                      \
		return 0;                                        \
	}                                                   \
	if (interface.hasError()) {                         \
		interface.getError(cerr);                        \
		return -1;                                       \
	}                                                   \
	interface.finally();                                \
	return !status;                                     \
}



//////////////////////////////
//
// STREAM_INTERFACE -- Use HumdrumFileStream (low-memory
//    usage implementation).
//

#define STREAM_INTERFACE(CLASS)                                  \
using namespace std;                                             \
using namespace hum;                                             \
int main(int argc, char** argv) {                                \
	CLASS interface;                                              \
	if (!interface.process(argc, argv)) {                         \
		interface.getError(cerr);                                  \
		return -1;                                                 \
	}                                                             \
	HumdrumFileStream instream(static_cast<Options&>(interface)); \
	HumdrumFileSet infiles;                                       \
	bool status = true;                                           \
	while (instream.readSingleSegment(infiles)) {                 \
		status &= interface.run(infiles);                          \
		if (interface.hasWarning()) {                              \
			interface.getWarning(cerr);                             \
		}                                                          \
		if (interface.hasAnyText()) {                              \
		   interface.getAllText(cout);                             \
		}                                                          \
		if (interface.hasError()) {                                \
			interface.getError(cerr);                               \
         return -1;                                              \
		}                                                          \
		if (!interface.hasAnyText()) {                             \
			for (int i=0; i<infiles.getCount(); i++) {              \
				cout << infiles[i];                                  \
			}                                                       \
		}                                                          \
		interface.clearOutput();                                   \
	}                                                             \
	interface.finally();                                          \
	return !status;                                               \
}



//////////////////////////////
//
// RAW_STREAM_INTERFACE -- Use HumdrumFileStream but send the
//    HumdrumFileStream object to the filter rather than individual
//    Humdrum files.
//

#define RAW_STREAM_INTERFACE(CLASS)                              \
using namespace std;                                             \
using namespace hum;                                             \
int main(int argc, char** argv) {                                \
	CLASS interface;                                              \
	if (!interface.process(argc, argv)) {                         \
		interface.getError(cerr);                                  \
		return -1;                                                 \
	}                                                             \
	HumdrumFileStream instream(static_cast<Options&>(interface)); \
	bool status = interface.run(instream);                        \
	if (interface.hasWarning()) {                                 \
		interface.getWarning(cerr);                                \
	}                                                             \
	if (interface.hasAnyText()) {                                 \
	   interface.getAllText(cout);                                \
	}                                                             \
	if (interface.hasError()) {                                   \
		interface.getError(cerr);                                  \
        return -1;                                               \
	}                                                             \
	interface.finally();                                          \
	interface.clearOutput();                                      \
	return !status;                                               \
}



//////////////////////////////
//
// SET_INTERFACE -- Use HumdrumFileSet (multiple file high-memory
//    usage implementation).
//

#define SET_INTERFACE(CLASS)                                     \
using namespace std;                                             \
using namespace hum;                                             \
int main(int argc, char** argv) {                                \
	CLASS interface;                                              \
	if (!interface.process(argc, argv)) {                         \
		interface.getError(cerr);                                  \
		return -1;                                                 \
	}                                                             \
	HumdrumFileStream instream(static_cast<Options&>(interface)); \
	HumdrumFileSet infiles;                                       \
	instream.read(infiles);                                       \
	bool status = interface.run(infiles);                         \
	if (interface.hasWarning()) {                                 \
		interface.getWarning(cerr);                                \
	}                                                             \
	if (interface.hasAnyText()) {                                 \
	   interface.getAllText(cout);                                \
	}                                                             \
	if (interface.hasError()) {                                   \
		interface.getError(cerr);                                  \
        return -1;                                               \
	}                                                             \
	if (!interface.hasAnyText()) {                                \
		for (int i=0; i<infiles.getCount(); i++) {                 \
			cout << infiles[i];                                     \
		}                                                          \
	}                                                             \
	interface.finally();                                          \
	interface.clearOutput();                                      \
	return !status;                                               \
}



class HumdrumFileSet;

class HumdrumFileStream {
	public:
		                HumdrumFileStream  (void);
		                HumdrumFileStream  (char** list);
		                HumdrumFileStream  (const std::vector<std::string>& list);
		                HumdrumFileStream  (Options& options);
		                HumdrumFileStream  (const string& datastream);

		void            loadString         (const string& data);

		int             setFileList        (char** list);
		int             setFileList        (const std::vector<std::string>& list);

		void            clear              (void);
		int             eof                (void);

		int             getFile            (HumdrumFile& infile);
		int             read               (HumdrumFile& infile);
		int             read               (HumdrumFileSet& infiles);
		int             readSingleSegment  (HumdrumFileSet& infiles);

	protected:
		std::stringstream m_stringbuffer;   // used to read files from a string
		std::ifstream     m_instream;       // used to read from list of files
		std::stringstream m_urlbuffer;      // used to read data over internet
		std::string       m_newfilebuffer;  // used to keep track of !!!!segment:
		                                    // records.

		std::vector<std::string>  m_filelist;       // used when not using cin
		int                       m_curfile;        // index into filelist

		std::vector<std::string>  m_universals;     // storage for universal comments

		// Automatic URL downloading of data from internet in read():
		void     fillUrlBuffer            (std::stringstream& uribuffer,
		                                   const std::string& uriname);

};



///////////////////////////////////////////////////////////////////////////

class HumdrumFileSet {
   public:
                            HumdrumFileSet   (void);
                            HumdrumFileSet   (Options& options);
                            HumdrumFileSet   (const std::string& contents);
                           ~HumdrumFileSet   ();

      void                  clear            (void);
      void                  clearNoFree      (void);
      int                   getSize          (void);
      int                   getCount         (void) { return getSize(); }
      HumdrumFile&          operator[]       (int index);
		bool                  swap             (int index1, int index2);
		bool                  hasFilters       (void);
		bool                  hasGlobalFilters    (void);
		bool                  hasUniversalFilters (void);
		std::vector<HLp>      getUniversalReferenceRecords(void);

      int                   readFile         (const std::string& filename);
      int                   readString       (const std::string& contents);
      int                   readStringCsv    (const std::string& contents);
      int                   read             (std::istream& inStream);
      int                   read             (Options& options);
      int                   read             (HumdrumFileStream& instream);

      int                   readAppendFile   (const std::string& filename);
      int                   readAppendString (const std::string& contents);
      int                   readAppendStringCsv (const std::string& contents);
      int                   readAppend       (std::istream& inStream);
      int                   readAppend       (Options& options);
      int                   readAppend       (HumdrumFileStream& instream);
      int                   readAppendHumdrum(HumdrumFile& infile);
		int                   appendHumdrumPointer(HumdrumFile* infile);

   protected:
      vector<HumdrumFile*>  m_data;

      void                  appendHumdrumFileContent(const std::string& filename,
                                               std::stringstream& inbuffer);
};



class Tool_autoaccid : public HumTool {
	public:
		         Tool_autoaccid    (void);
		        ~Tool_autoaccid    () {};

		bool     run               (HumdrumFileSet& infiles);
		bool     run               (HumdrumFile& infile);
		bool     run               (const string& indata, ostream& out);
		bool     run               (HumdrumFile& infile, ostream& out);

	protected:
		void    processFile        (HumdrumFile& infile);
		void    initialize         (void);
		void    addAccidentalInfo  (HTp token);
		void    removeAccidentalQualifications(HumdrumFile& infile);
		void    addAccidentalQualifications(HumdrumFile& infile);
		string  setVisualState     (const string& input, bool state);

	private:
		bool    m_visualQ;
		bool    m_hiddenQ;
		bool    m_removeQ;
		bool    m_cautionQ;

};



class Tool_autobeam : public HumTool {
	public:
		         Tool_autobeam   (void);
		        ~Tool_autobeam   () {};

		bool     run             (HumdrumFile& infile);
		bool     run             (HumdrumFileSet& infiles);
		bool     run             (const string& indata, ostream& out);
		bool     run             (HumdrumFile& infile, ostream& out);

	protected:
		void     initialize      (HumdrumFile& infile);
		void     processStrand   (HTp strandstart, HTp strandend);
		void     processMeasure  (vector<HTp>& measure);
		void     addBeam         (HTp startnote, HTp endnote);
		void     addBeams        (HumdrumFile& infile);
		void     beamGraceNotes  (HumdrumFile& infile);
		string   getBeamFromDur  (HTp token, const string& text);
		void     removeQqMarks   (HTp stok, HTp etok);
		void     removeQqMarks   (HTp tok);
		void     removeBeams     (HumdrumFile& infile);
		void     removeEdgeRests (HTp& startnote, HTp& endnote);
		void     breakBeamsByLyrics(HumdrumFile& infile);
		void     processStrandForLyrics(HTp stok, HTp etok);
		bool     hasSyllable     (HTp token);
		void     splitBeam       (HTp tok, HTp stok, HTp etok);
		void     splitBeam2      (vector<HTp>& group, HTp tok);
		void     getBeamedNotes(vector<HTp>& toks, HTp tok, HTp stok, HTp etok);
		bool     isLazy          (vector<HTp>& group);
		void     splitBeamLazy   (vector<HTp>& group, HTp tok);
		void     splitBeamNotLazy(vector<HTp>& group, HTp tok);
		void     removeBeamCharacters(HTp token);

	private:
		std::vector<std::vector<pair<int, HumNum> > > m_timesigs;
		std::vector<HTp> m_kernspines;
		bool        m_overwriteQ = false;
		std::vector<bool> m_tracks;
		bool        m_includerests = false;
		int         m_splitcount = 0;

};



class Coord {
   public:
           Coord(void) { clear(); }
      void clear(void) { i = j = -1; }
      int i;
      int j;
};


class Tool_autostem : public HumTool {
	public:
		         Tool_autostem         (void);
		        ~Tool_autostem         () {};

		bool     run                   (HumdrumFileSet& infiles);
		bool     run                   (HumdrumFile& infile);
		bool     run                   (const string& indata, ostream& out);
		bool     run                   (HumdrumFile& infile, ostream& out);

	protected:
		void     initialize            (HumdrumFile& infile);
		void      example              (void);
		void      usage                (void);
		bool      autostem             (HumdrumFile& infile);
		void      getClefInfo          (vector<vector<int> >& baseline,
		                                HumdrumFile& infile);
		void      addStem              (string& input, const string& piece);
		void      processKernTokenStemsSimpleModel(HumdrumFile& infile,
		                                vector<vector<int> >& baseline,
		                                int row, int col);
		void      removeStems          (HumdrumFile& infile);
		void      removeStem2          (HumdrumFile& infile, int row, int col);
		int       getVoice             (HumdrumFile& infile, int row, int col);
		void      getNotePositions     (vector<vector<vector<int> > >& notepos,
		                                vector<vector<int> >& baseline,
		                                HumdrumFile& infile);
		void      printNotePositions   (HumdrumFile& infile,
		                                vector<vector<vector<int> > >& notepos);
		void      getVoiceInfo         (vector<vector<int> >& voice, HumdrumFile& infile);
		void      printVoiceInfo       (HumdrumFile& infile, vector<vector<int> >& voice);
		void      processKernTokenStems(HumdrumFile& infile,
		                                vector<vector<int> >& baseline, int row, int col);
		void      getMaxLayers         (vector<int>& maxlayer, vector<vector<int> >& voice,
		                                HumdrumFile& infile);
		bool      assignStemDirections (vector<vector<int> >& stemdir,
		                                vector<vector<int> > & voice,
		                                vector<vector<vector<int> > >& notepos,
		                                HumdrumFile& infile);
		void      assignBasicStemDirections(vector<vector<int> >& stemdir,
		                                vector<vector<int> >& voice,
		                                vector<vector<vector<int> > >& notepos,
		                                HumdrumFile& infile);
		int       determineChordStem   (vector<vector<int> >& voice,
		                                vector<vector<vector<int> > >& notepos,
		                                HumdrumFile& infile, int row, int col);
		void      insertStems          (HumdrumFile& infile,
		                                vector<vector<int> >& stemdir);
		void      setStemDirection     (HumdrumFile& infile, int row, int col,
		                                int direction);
		bool      getBeamState         (vector<vector<string > >& beams,
		                                HumdrumFile& infile);
		void      countBeamStuff       (const string& token, int& start, int& stop,
		                                int& flagr, int& flagl);
		void      getBeamSegments      (vector<vector<Coord> >& beamednotes,
		                                vector<vector<string > >& beamstates,
		                                HumdrumFile& infile, vector<int> maxlayer);
		int       getBeamDirection     (vector<Coord>& coords,
		                                vector<vector<int> >& voice,
		                                vector<vector<vector<int> > >& notepos);
		void      setBeamDirection     (vector<vector<int> >& stemdir,
		                                vector<Coord>& bnote, int direction);

	private:
		int    debugQ        = 0;       // used with --debug option
		int    removeQ       = 0;       // used with -r option
		int    noteposQ      = 0;       // used with -p option
		int    voiceQ        = 0;       // used with --voice option
		int    removeallQ    = 0;       // used with -R option
		int    overwriteQ    = 0;       // used with -o option
		int    overwriteallQ = 0;       // used with -O option
		int    Middle        = 4;       // used with -u option
		int    Borderline    = 0;       // really used with -u option
		int    notlongQ      = 0;       // used with -L option
		bool   m_quit        = false;

};


class Tool_binroll : public HumTool {
	public:
		         Tool_binroll      (void);
		        ~Tool_binroll      () {};

		bool     run               (HumdrumFileSet& infiles);
		bool     run               (HumdrumFile& infile);
		bool     run               (const string& indata, ostream& out);
		bool     run               (HumdrumFile& infile, ostream& out);

	protected:
		void     processFile       (HumdrumFile& infile);
		void     processStrand     (vector<vector<char>>& roll, HTp starting,
		                            HTp ending);
		void     printAnalysis     (HumdrumFile& infile,
		                            vector<vector<char>>& roll);

	private:
		HumNum    m_duration;

};


class Tool_chantize : public HumTool {
	public:
		         Tool_chantize      (void);
		        ~Tool_chantize      () {};

		bool     run                (HumdrumFileSet& infiles);
		bool     run                (HumdrumFile& infile);
		bool     run                (const string& indata, ostream& out);
		bool     run                (HumdrumFile& infile, ostream& out);

	protected:
		void     initialize         (HumdrumFile& infile);
		void     processFile        (HumdrumFile& infile);
		void     outputFile         (HumdrumFile& infile);
		void     updateKeySignatures(HumdrumFile& infile, int lineindex);
		void     checkDataLine      (HumdrumFile& infile, int lineindex);
		void     clearStates        (void);
		void     addBibliographicRecords(HumdrumFile& infile);
		void     deleteBreaks       (HumdrumFile& infile);
		void     fixEditorialAccidentals(HumdrumFile& infile);
		void     fixInstrumentAbbreviations(HumdrumFile& infile);
		void     deleteDummyTranspositions(HumdrumFile& infile);
		string   getDate            (void);
		vector<bool> getTerminalRestStates(HumdrumFile& infile);
		bool     hasDiamondNotes    (HumdrumFile& infile);

	private:
		vector<vector<int>> m_pstates;
		vector<vector<int>> m_kstates;
		vector<vector<bool>> m_estates;
		bool m_diamondQ = false;

};


class Tool_chooser : public HumTool {
	public:
		       	   Tool_chooser       (void);
		       	  ~Tool_chooser       () {};

		bool        run                (HumdrumFileSet& infiles);
		bool        run                (const string& indata);
		bool        run                (HumdrumFileStream& instream);

	protected:
		void        processFiles       (HumdrumFileSet& infiles);
		void        initialize         (void);

		void        expandSegmentList  (vector<int>& field, string& fieldstring,
		                                int maximum);
		void        processSegmentEntry(vector<int>& field,
		                                const string& astring, int maximum);
		void        removeDollarsFromString(string& buffer, int maximum);

	private:

};


class Tool_chord : public HumTool {
	public:
		         Tool_chord      (void);
		        ~Tool_chord      () {};

		bool     run               (HumdrumFileSet& infiles);
		bool     run               (HumdrumFile& infile);
		bool     run               (const string& indata, ostream& out);
		bool     run               (HumdrumFile& infile, ostream& out);

	protected:
		void     processFile       (HumdrumFile& infile, int direction);
		void     processChord      (HTp tok, int direction);
		void     initialize        (void);
		void     minimizeChordPitches(vector<string>& notes, vector<pair<int,int>>& pitches);
		void     maximizeChordPitches(vector<string>& notes, vector<pair<int,int>>& pitches);

	private:
		int       m_direction = 0;
		int       m_spine     = -1;
		int       m_primary   = 0;

};


class NoteNode {
   public:
		int b40;         // base-40 pitch number or 0 if a rest, negative if tied
		int line;        // line number in original score of note
		int spine;       // spine number in original score of note
		int measure;     // measure number of note
		int serial;      // serial number
		int mark;        // for marking search matches
		std::string notemarker;  // for pass-through of marks
		double beatsize; // time signature bottom value which or
		                 // 3 times the bottom if compound meter
		HumNum   duration;  // duration

		         NoteNode             (void) { clear(); }
		         NoteNode             (const NoteNode& anode);
		         NoteNode& operator=  (NoteNode& anode);
		        ~NoteNode             (void);
		void     clear                (void);
		int      isRest               (void) { return b40 == 0 ? 1 : 0; }
		int      isSustain            (void) { return b40 < 0 ? 1 : 0; }
		int      isAttack             (void) { return b40 > 0 ? 1 : 0; }
		int      getB40               (void) { return abs(b40); }
		void     setId                (const std::string& anid);
		std::string   getIdString          (void);
		std::string   getId                (void);

   protected:
		std::string  protected_id; // id number provided by data
};



class Tool_cint : public HumTool {
	public:
		         Tool_cint    (void);
		        ~Tool_cint    () {};

		bool     run                    (HumdrumFileSet& infiles);
		bool     run                    (HumdrumFile& infile);
		bool     run                    (const std::string& indata, ostream& out);
		bool     run                    (HumdrumFile& infile, ostream& out);

	protected:

		void      initialize           (void);
		void      example              (void);
		void      usage                (const std::string& command);
		int       processFile          (HumdrumFile& infile);
		void      getKernTracks        (std::vector<int>& ktracks, HumdrumFile& infile);
		int       validateInterval     (std::vector<std::vector<NoteNode> >& notes,
		                                int i, int j, int k);
		void      printIntervalInfo    (HumdrumFile& infile, int line,
		                                int spine, std::vector<std::vector<NoteNode> >& notes,
		                                int noteline, int noteindex,
		                                std::vector<std::string >& abbr);
		void      getAbbreviations     (std::vector<std::string >& abbreviations,
		                                std::vector<std::string >& names);
		void      getAbbreviation      (std::string& abbr, std::string& name);
		void      extractNoteArray     (std::vector<std::vector<NoteNode> >& notes,
		                                HumdrumFile& infile, std::vector<int>& ktracks,
		                                std::vector<int>& reverselookup);
		int       onlyRests            (std::vector<NoteNode>& data);
		int       hasAttack            (std::vector<NoteNode>& data);
		int       allSustained         (std::vector<NoteNode>& data);
		void      printPitchGrid       (std::vector<std::vector<NoteNode> >& notes,
		                                HumdrumFile& infile);
		void      getNames             (std::vector<std::string >& names,
		                                std::vector<int>& reverselookup, HumdrumFile& infile);
		void      printLattice         (std::vector<std::vector<NoteNode> >& notes,
		                                HumdrumFile& infile, std::vector<int>& ktracks,
		                                std::vector<int>& reverselookup, int n);
		void      printSpacer          (ostream& out);
		int       printInterval        (ostream& out, NoteNode& note1, NoteNode& note2,
		                                int type, int octaveadjust = 0);
		int       printLatticeItem     (std::vector<std::vector<NoteNode> >& notes, int n,
		                                int currentindex, int fileline);
		int       printLatticeItemRows (std::vector<std::vector<NoteNode> >& notes, int n,
		                                int currentindex, int fileline);
		int       printLatticeModule   (ostream& out, std::vector<std::vector<NoteNode> >& notes,
		                                int n, int startline, int part1, int part2);
		void      printInterleaved     (HumdrumFile& infile, int line,
		                                std::vector<int>& ktracks, std::vector<int>& reverselookup,
		                                const std::string& interstring);
		void      printLatticeInterleaved(std::vector<std::vector<NoteNode> >& notes,
		                                HumdrumFile& infile, std::vector<int>& ktracks,
		                                std::vector<int>& reverselookup, int n);
		int       printInterleavedLattice(HumdrumFile& infile, int line,
		                                std::vector<int>& ktracks, std::vector<int>& reverselookup,
		                                int n, int currentindex,
		                                std::vector<std::vector<NoteNode> >& notes);
		int       printCombinations    (std::vector<std::vector<NoteNode> >& notes,
		                                HumdrumFile& infile, std::vector<int>& ktracks,
		                                std::vector<int>& reverselookup, int n,
		                                std::vector<std::vector<std::string> >& retrospective,
		                                const std::string& searchstring);
		void      printAsCombination   (HumdrumFile& infile, int line,
		                                std::vector<int>& ktracks, std::vector<int>& reverselookup,
		                                const std::string& interstring);
		int       printModuleCombinations(HumdrumFile& infile, int line,
		                                std::vector<int>& ktracks, std::vector<int>& reverselookup,
		                                int n, int currentindex,
		                                std::vector<std::vector<NoteNode> >& notes,
		                                int& matchcount,
		                                std::vector<std::vector<std::string> >& retrospective,
		                                const std::string& searchstring);
		int       printCombinationsSuspensions(std::vector<std::vector<NoteNode> >& notes,
		                                HumdrumFile& infile, std::vector<int>& ktracks,
		                                std::vector<int>& reverselookup, int n,
		                                std::vector<std::vector<std::string> >& retrospective);
		int       printCombinationModule(ostream& out, const std::string& filename,
		                                std::vector<std::vector<NoteNode> >& notes,
		                                int n, int startline, int part1, int part2,
		                                std::vector<std::vector<std::string> >& retrospective,
		                                std::string& notemarker, int markstate = 0);
		int       printCombinationModulePrepare(ostream& out, const std::string& filename,
		                                std::vector<std::vector<NoteNode> >& notes, int n,
		                                int startline, int part1, int part2,
		                                std::vector<std::vector<std::string> >& retrospective,
		                                HumdrumFile& infile, const std::string& searchstring);
		int       getOctaveAdjustForCombinationModule(std::vector<std::vector<NoteNode> >& notes,
		                                int n, int startline, int part1, int part2);
		void      addMarksToInputData  (HumdrumFile& infile,
		                                std::vector<std::vector<NoteNode> >& notes,
		                                std::vector<int>& ktracks,
		                                std::vector<int>& reverselookup);
		void      markNote              (HumdrumFile& infile, int line, int col);
		void      initializeRetrospective(std::vector<std::vector<std::string> >& retrospective,
		                                HumdrumFile& infile, std::vector<int>& ktracks);
		int       getTriangleIndex(int number, int num1, int num2);
		void      adjustKTracks        (std::vector<int>& ktracks, const std::string& koption);
		int       getMeasure           (HumdrumFile& infile, int line);

	private:

		int       debugQ       = 0;      // used with --debug option
		int       base40Q      = 0;      // used with --40 option
		int       base12Q      = 0;      // used with --12 option
		int       base7Q       = 0;      // used with -7 option
		int       pitchesQ     = 0;      // used with --pitches option
		int       rhythmQ      = 0;      // used with -r option and others
		int       durationQ    = 0;      // used with --dur option
		int       latticeQ     = 0;      // used with -l option
		int       interleavedQ = 0;      // used with -L option
		int       Chaincount   = 1;      // used with -n option
		int       chromaticQ   = 0;      // used with --chromatic option
		int       sustainQ     = 0;      // used with -s option
		int       zeroQ        = 0;      // used with -z option
		int       topQ         = 0;      // used with -t option
		int       toponlyQ     = 0;      // used with -T option
		int       hparenQ      = 0;      // used with -h option
		int       mparenQ      = 0;      // used with -y option
		int       locationQ    = 0;      // used with --location option
		int       koptionQ     = 0;      // used with -k option
		int       parenQ       = 0;      // used with -p option
		int       rowsQ        = 0;      // used with --rows option
		int       hmarkerQ     = 0;      // used with -h option
		int       mmarkerQ     = 0;      // used with -m option
		int       attackQ      = 0;      // used with --attacks option
		int       rawQ         = 0;      // used with --raw option
		int       raw2Q        = 0;      // used with --raw2 option
		int       xoptionQ     = 0;      // used with -x option
		int       octaveallQ   = 0;      // used with -O option
		int       octaveQ      = 0;      // used with -o option
		int       noharmonicQ  = 0;      // used with -H option
		int       nomelodicQ   = 0;      // used with -M option
		int       norestsQ     = 0;      // used with -R option
		int       nounisonsQ   = 0;      // used with -U option
		int       filenameQ    = 0;      // used with -f option
		int       searchQ      = 0;      // used with --search option
		int       markQ        = 0;      // used with --mark option
		int       countQ       = 0;      // used with --count option
		int       suspensionsQ = 0;      // used with --suspensions option
		int       uncrossQ     = 0;      // used with -c option
		int       retroQ       = 0;      // used with --retro option
		int       idQ          = 0;      // used with --id option
		std::vector<std::string> Ids;    // used with --id option
		std::string NoteMarker;          // used with -N option
		std::string MarkColor;           // used with --color
		std::string SearchString;
		std::string Spacer;

};


class cmr_group_info;


//////////////////////////////
//
// cmr_note_info -- Storage for a single CMR note.
//

class cmr_note_info {

	public:
		         cmr_note_info    (void);
		void     clear            (void);
		int      getMeasureBegin  (void);
		int      getMeasureEnd    (void);
		void     setMeasureBegin  (int measure);
		void     setMeasureEnd    (int measure);
		HumNum   getStartTime     (void);
		HumNum   getEndTime       (void);
		int      getMidiPitch     (void);
		string   getPitch         (void);
		HTp      getToken         (void);
		double   getNoteStrength  (void);
		bool     hasSyncopation   (void);
		bool     hasLeapBefore    (void);
		void     markNote         (const std::string& marker);
		std::ostream& printNote   (std::ostream& output = std::cout, const std::string& marker = "");

		static double getMetricLevel(HTp token);
		static bool   isSyncopated(HTp token);
		static bool   isLeapBefore(HTp token);

		static double m_syncopationWeight;
		static double m_leapWeight;

	private:
		std::vector<HTp> m_tokens;    // List of tokens for the notes (first entry is note attack);

		// location information:
		int   m_measureBegin;    // starting measure of note
		int   m_measureEnd;      // ending measure of tied note group

		// analysis information:
		int   m_hasSyncopation;  // is the note syncopated
		int   m_hasLeapBefore;   // is there a melodic leap before note

	friend class cmr_group_info;

};



//////////////////////////////
//
// cmr_group_info -- Storage for a CMR note group.
//


class cmr_group_info {
	public:
		        cmr_group_info     (void);
		void    clear              (void);
		int     getIndex           (void);
		int     getMeasureBegin    (void);
		int     getMeasureEnd      (void);
		int     getMidiPitch       (void);
		HTp     getNote            (int index);
		HTp     getFirstToken      (void);
		int     getNoteCount       (void);
		int     getTrack           (void);
		int     getStartFieldNumber(void);
		int     getStartLineNumber (void);
		void    addNote            (std::vector<HTp>& tiednotes, std::vector<int>& barnums);
		void    markNotes          (const std::string& marker);
		void    setSerial          (int serial);
		int     getSerial          (void);
		int     getDirection       (void);
		void    setDirectionUp     (void);
		void    setDirectionDown   (void);
		void    makeInvalid        (void);
		bool    isValid            (void);
		string  getPitch           (void);
		HumNum  getEndTime         (void);
		HumNum  getGroupDuration   (void);
		HumNum  getStartTime       (void);
		double  getGroupStrength   (void);
		bool    mergeGroup         (cmr_group_info& group);
		std::ostream& printNotes   (std::ostream& output = std::cout, const std::string& marker = "");

	private:
		int   m_serial;                     // used to keep track of mergers
		int   m_direction;                  // +1 = positive peak, -1 = negative peak
		std::vector<cmr_note_info> m_notes; // note info for each note in group.
};


///////////////////////////////////////////////////////////////////////////

class Tool_cmr : public HumTool {
	public:
		                 Tool_cmr                (void);
		                ~Tool_cmr                () {};

		bool             run                     (HumdrumFileSet& infiles);
		bool             run                     (HumdrumFile& infile);
		bool             run                     (const std::string& indata, std::ostream& out);
		bool             run                     (HumdrumFile& infile, std::ostream& out);
		void             finally                 (void);

	protected:
		void             processFile             (HumdrumFile& infile);
		void             initialize              (void);
		void             processFile             (HumdrumFile& infile, Options& options);
		void             processSpine            (HTp startok);
		void             processSpineFlipped     (HTp startok);
		void             identifyLocalPeaks      (std::vector<bool>& cmrnotes,
		                                          std::vector<int>& notelist);
		void             getDurations            (std::vector<double>& durations,
		                                          std::vector<std::vector<HTp>>& notelist);
		void             getBeat                 (std::vector<bool>& metpos,
		                                          std::vector<std::vector<HTp>>& notelist);
		bool             isMelodicallyAccented   (int index);
		bool             hasLeapBefore           (HTp token);
		bool             isSyncopated            (HTp token);
		void             getLocalPeakNotes       (std::vector<std::vector<HTp>>& newnotelist,
		                                          std::vector<std::vector<HTp>>& oldnotelist,
		                                          std::vector<bool>& cmrnotes);
		void             identifyPeakSequence    (std::vector<bool>& globalcmrnotes,
		                                          std::vector<int>& cmrmidinums,
		                                          std::vector<std::vector<HTp>>& notes);
		void             getMidiNumbers          (std::vector<int>& midinotes, std::vector<std::vector<HTp>>& notelist);
		void             getMetlev               (std::vector<double>& metlevs, std::vector<std::vector<HTp>>& notelist);
		void             getSyncopation          (std::vector<bool>& syncopation, std::vector<std::vector<HTp>>& notelist);
		void             getLeapBefore           (std::vector<bool>& leap, std::vector<int>& midinums);
		void             getNoteList             (std::vector<std::vector<HTp>>& notelist, HTp starting);
		void             printData               (std::vector<std::vector<HTp>>& notelist,
		                                          std::vector<int>& midinums,
		                                          std::vector<bool>& cmrnotes);
		void             markNotesInScore        (void);
		void             mergeOverlappingPeaks   (void);
		bool             checkGroupPairForMerger (cmr_group_info& index1, cmr_group_info& index2);
		int              countNotesInScore       (HumdrumFile& infile);
		void             flipMidiNumbers         (std::vector<int>& midinums);
		void             markNotes               (std::vector<std::vector<HTp>>& noteslist, std::vector<bool> cmrnotesQ, const std::string& marker);
		void             prepareHtmlReport       (void);
		void             printAnalysisData       (void);
		int              getGroupCount           (void);
		int              getGroupNoteCount       (void);
		void             printStatistics         (HumdrumFile& infile);
		void             printSummaryStatistics  (HumdrumFile& infile);
		void             printGroupStatistics    (HumdrumFile& infile);
		void             getPartNames            (std::vector<std::string>& partNames, HumdrumFile& infile);
		void             checkForCmr             (int index, int direction);
		bool             hasHigher               (int pitch, int tolerance,
		                                          std::vector<int> midinums, int index1,
                                                int index2);
		bool             hasGroupUp              (void);
		bool             hasGroupDown            (void);
		void             getVocalRange           (std::vector<std::string>& minpitch,
		                                          std::vector<std::string>& maxpitch,
		                                          std::vector<std::vector<HTp>>& notelist);
		std::string      getPitch                (HTp token);
		void             addGroupNumbersToScore  (HumdrumFile& infile);
		void             addGroupNumberToScore   (HumdrumFile& infile, HTp note, int number, int dir);
		void             adjustGroupSerials      (void);
		std::string      getLocalLabelToken      (int number, int dir);

	private:
		// Command-line options:
		bool        m_rawQ        = false;       // don't print score (only analysis)
		bool        m_peaksQ      = false;       // analyze only positive cmrs (peaks)
		bool        m_npeaksQ     = false;       // analyze only negative cmrs (troughs)
		bool        m_naccentedQ  = false;       // analyze cmrs without melodic accentation
		bool        m_infoQ       = false;       // used with -i option: display info only
		bool        m_localQ      = false;       // used with -l option: mark all local peaks
		bool        m_localOnlyQ  = false;       // used with -L option: only mark local peaks, then exit before CMR analysis.
		bool        m_summaryQ    = false;       // used with -S option: summary statistics of multiple files
		bool        m_notelistQ   = false;       // used with --notelist option
		bool        m_debugQ      = false;       // used with --debug option
		bool        m_numberQ     = false;       // used with -N option
		double      m_smallRest   = 4.0;         // Ignore rests that are 1 whole note or less
		double      m_cmrDur      = 24.0;        // 6 whole notes maximum between m_cmrNum local maximums
		double      m_cmrNum      = 3;           // number of local maximums in a row needed to mark in score
		int         m_noteCount   = 0;           // total number of notes in the score
		int         m_local_count = 0;           // used for coloring local peaks
		std::string m_colorUp     = "red";       // color to mark peak cmr notes
		std::string m_markerUp    = "+";         // marker to label peak cmr notes in score
		std::string m_colorDown   = "orange";    // color to mark antipeak cmr notes
		std::string m_markerDown  = "@";         // marker to label antipeak cmr notes in score
		std::string m_local_color = "limegreen"; // color to mark local peaks
		std::string m_local_marker = "N";        // marker for local peak notes
		std::string m_leap_color  = "purple";    // color to mark leap notes before peaks
		std::string m_leap_marker = "k";         // marker for leap notes

		// Negative peak markers:
		std::string m_local_color_n = "green";   // color to mark local peaks
		std::string m_local_marker_n = "K";      // marker for local peak notes
		int         m_local_count_n = 0;         // used for coloring local peaks


		// Analysis variables:
		std::vector<std::vector<HTp>> m_notelist; // **kern tokens (each entry is a tied group)
		std::vector<int>    m_barNum;            // starting bar number of lines in input score.

		// m_noteGroups == Storage for analized CMRs.
		std::vector<cmr_group_info> m_noteGroups;

		// m_partNames == Names of the parts (or prefferably abbreviations)
		std::vector<std::string> m_partNames;

		// m_track == Current track being processed.
		int m_track = 0;

		// m_showMergedQ == Show merged groups in output list.
		bool m_showMergedQ = false;

		// m_minPitch == minimum pitch indexed by track (scientific notation);
		std::vector<std::string> m_minPitch;

		// m_maxPitch == minimum pitch indexed by track (scientific notation);
		std::vector<std::string> m_maxPitch;

		// m_durUnit == duration unit for displaying durations in analysis table.
		std::string m_durUnit = "w";

		// m_halfQ == report durations in half note (minims).
		bool m_halfQ = false;

		// variables for doing CMR analysis (reset for each part)
		std::vector<int>         m_midinums;      // MIDI note for first entry for teach tied group
		std::vector<bool>        m_localpeaks;    // True if higher (or lower for negative search) than adjacent notes.
		std::vector<double>      m_metlevs;       // True if higher (or lower for negative search) than adjacent notes.
		std::vector<bool>        m_syncopation;   // True if note is syncopated.
		std::vector<bool>        m_leapbefore;    // True if note has a leap before it.

		// Summary statistics variables:
		std::vector<int>         m_cmrCount;       // number of CMRs in each input file
		std::vector<int>         m_cmrNoteCount;   // number of CMR notes in each input file
		std::vector<int>         m_scoreNoteCount; // number of note in each input file

};



class Tool_colorgroups : public HumTool {
	public:
		         Tool_colorgroups  (void);
		        ~Tool_colorgroups  () {};

		bool     run               (HumdrumFileSet& infiles);
		bool     run               (HumdrumFile& infile);
		bool     run               (const string& indata, ostream& out);
		bool     run               (HumdrumFile& infile, ostream& out);

	protected:
		void     processFile       (HumdrumFile& infile);
		void     initialize        (void);

};


class Tool_colortriads : public HumTool {
	public:
		         Tool_colortriads  (void);
		        ~Tool_colortriads  () {};

		bool     run               (HumdrumFileSet& infiles);
		bool     run               (HumdrumFile& infile);
		bool     run               (const string& indata, ostream& out);
		bool     run               (HumdrumFile& infile, ostream& out);

	protected:
		void     processFile       (HumdrumFile& infile);
		void     initialize        (void);
		int      getDiatonicTransposition(HumdrumFile& infile);

	private:
		std::vector<bool> m_colorState;
		std::vector<std::string> m_color;
		std::vector<std::string> m_searches;
		std::vector<std::string> m_marks;
		bool m_filtersQ  = false;
		bool m_commandsQ = false;
		bool m_relativeQ = false;
		std::string m_key;

};


class Tool_composite : public HumTool {
	public:
		            Tool_composite       (void);
		           ~Tool_composite       () {};

		bool        run                  (HumdrumFileSet& infiles);
		bool        run                  (HumdrumFile& infile);
		bool        run                  (const std::string& indata, std::ostream& out);
		bool        run                  (HumdrumFile& infile, std::ostream& out);

	protected:
		void        processFile               (HumdrumFile& infile);
		void        initialize                (HumdrumFile& infile);
		void        initializeNumericAnalyses (HumdrumFile& infile);
		bool        hasGroupInterpretations   (HumdrumFile& infile);
		void        prepareOutput             (HumdrumFile& infile);
		void        analyzeFullCompositeRhythm(HumdrumFile& infile);
		void        analyzeGroupCompositeRhythms(HumdrumFile& infile);
		void        analyzeCoincidenceRhythms (HumdrumFile& infiel);
		void        assignGroups              (HumdrumFile& infile);
		void        analyzeLineGroups         (HumdrumFile& infile);
		void        analyzeLineGroup          (HumdrumFile& infile, int line,
		                                       const string& target);
		void        extractGroup              (HumdrumFile& infile, const std::string &target);
		void        getNumericGroupStates     (std::vector<int>& states, HumdrumFile& infile, const std::string& tgroup);
		int         getGroupNoteType          (HumdrumFile& infile, int line, const std::string& group);
		HumNum      getLineDuration           (HumdrumFile& infile, int index,
		                                       std::vector<bool>& isNull);
		void        backfillGroup             (std::vector<std::vector<std::string>>& curgroup,
		                                       HumdrumFile& infile, int line, int track,
		                                       int subtrack, const std::string& group);

		void        getAnalysisOutputLine     (std::ostream& output, HumdrumFile& infile,
		                                       int line);
		std::string getFullCompositeToken     (HumdrumFile& infile, int line);
		std::string getCoincidenceToken       (HumdrumFile& infile, int line);
		std::string getGroupCompositeToken    (HumdrumFile& infile, int line, int group);
		void        getGroupStates            (std::vector<std::vector<int>>& groupstates,
		                                       HumdrumFile& infile);
		void        getGroupDurations         (std::vector<std::vector<HumNum>>& groupdurs,
		                                       std::vector<std::vector<int>>& groupstates,
		                                       HumdrumFile& infile);
		void        getGroupDurations         (std::vector<HumNum>& groupdurs,
		                                       std::vector<int>& groupstates,
		                                       HumdrumFile& infile);
		void        printGroupAssignments     (HumdrumFile& infile);
		void        getGroupRhythms           (std::vector<std::vector<std::string>>& rhythms,
		                                       std::vector<std::vector<HumNum>>& groupdurs,
		                                       std::vector<std::vector<int>>& groupstates,
		                                       HumdrumFile& infile);
		void        getGroupRhythms           (std::vector<std::string>& rhythms,
		                                       std::vector<HumNum>& durs, std::vector<int>& states,
		                                       HumdrumFile& infile);
		int         typeStringToInt           (const string& value);
		void        addNumericAnalyses        (ostream& output, HumdrumFile& infile, int line,
		                                       std::vector<std::vector<double>>&  rhythmIndex);
		void        analyzeOutputVariables(HumdrumFile& infile);
		std::string getTimeSignature          (HumdrumFile& infile, int line, const std::string& group);
		std::string getMetricSymbol           (HumdrumFile& infile, int line, const std::string& group);
		std::string generateVerseLabelLine    (HumdrumFile& output, HumdrumFile& input, int line);
		std::string generateStriaLine         (HumdrumFile& output, HumdrumFile& input, int line);
		std::string getFullCompositeMarker    (int line);
		void        addStaffInfo              (HumdrumFile& output, HumdrumFile& infile);
		void        addTimeSignatureChanges   (HumdrumFile& output, HumdrumFile& infile);
		void        addMeterSignatureChanges  (HumdrumFile& output, HumdrumFile& infile);
		void        adjustBadCoincidenceRests (HumdrumFile& output, HumdrumFile& infile);
		HTp         fixBadRestRhythm          (HTp token, string& rhythm, HumNum tstop, HumNum tsbot);
		std::string generateSizeLine          (HumdrumFile& output, HumdrumFile& input, int line);
		void        convertNotesToRhythms     (HumdrumFile& infile);
		int         getEventCount             (std::vector<string>& data);
		void        fixTiedNotes              (std::vector<string>& data, HumdrumFile& infile);
		void        doOnsetAnalysisCoincidence(vector<double>& output,
		                                       vector<double>& inputA, vector<double>& inputB);
		void        checkForAutomaticGrouping (HumdrumFile& infile);

		// Numeric analysis functions:
		void        doNumericAnalyses         (HumdrumFile& infile);
		void        doOnsetAnalyses           (HumdrumFile& infile);
		void        doOnsetAnalysis           (std::vector<double>& analysis,
		                                       HumdrumFile& infile,
		                                       const string& targetGroup);

		void        doAccentAnalyses          (HumdrumFile& infile);

		void        doOrnamentAnalyses        (HumdrumFile& infile);

		void        doSlurAnalyses            (HumdrumFile& infile);

		void        doTotalAnalyses           (HumdrumFile& infile);

		// Numeric analysis support functions:
		int         countNoteOnsets           (HTp token);

		bool        needsCoincidenceMarker    (int line, bool forceQ = false);
		void        addCoincidenceMarks       (HumdrumFile& infile);

	private:
		bool        m_debugQ      = false;  // used with --debug option
		bool        m_appendQ     = false;  // append analysis data to input data spines
		bool        m_prependQ    = true;   // default position is to place output at start of line
		bool        m_extractQ    = false;  // output only comp. rhythm analyses (no input)
		bool        m_beamQ       = true;   // used with -B option
		bool        m_hasGroupsQ  = false;  // true if contains *grp:(A|B) interpretations
		std::string m_pitch       = "eR";   // pitch to display for composite rhythm
		bool        m_graceQ      = false;  // include grace notes in composite rhythm

		// Composite rhythm analysis variables:
		bool        m_fullCompositeQ  = true;  // used with -F option
		bool        m_coincidenceQ    = false; // used with -c option
		bool        m_groupsQ         = false; // used with -g option
		bool        m_upstemQ         = false; // used with -u option


		bool        m_onlyQ = false; // used with -o option
		std::string m_only;          // used with -o option

		bool        m_assignedGroups = false; // Have group labels been added to notes?

		// Storage for composite rhythm analysis spines:
		std::vector<std::string> m_fullComposite;
		std::vector<std::string> m_coincidence;
		std::vector<std::vector<std::string>> m_groups;  // Groups A and B

		// Numerical analysis variables:
		bool        m_analysisOnsetsQ    = false;    // used with -P option
		bool        m_analysisAccentsQ   = false;    // used with -A option
		bool        m_analysisOrnamentsQ = false;    // used with -O option
		bool        m_analysisSlursQ     = false;    // used with -S option
		bool        m_analysisTotalQ     = false;    // used with -T option
		std::vector<bool> m_analysisIndex;           // -PAOST booleans in array

		bool        m_analysesQ          = false;    // union of -PAOST options
		int         m_numericAnalysisSpineCount = 0; // sum of -PAOST options
		bool        m_nozerosQ           = false;    // used with -Z option

		bool        m_assignedQ          = false;    // used to keep track of group analysis initialization

		// Data storage for numerical anslysis.
		//
		// First index is the rhythm type:
		//    0 index for Coincidence rhythm
		//    1 index for full Composite rhythm
		//    2 index for Group A composite rhythym
		//    3 index for Group B composite rhythym
		//    [4 and higher: index for Group C (future?)]
		//
		// Second index is type of analysis:
		//    0 = onsets
		//    1 = accents
		//    2 = ornaments
		//    3 = slurs
		//    4 = total
		//
		// Third index is line number in original file
		//
		std::vector<std::vector<std::vector<double>>> m_analyses;

		// first two dimension indexes into m_analyses:

		const int m_ANALYSES_DIM1  = 4;
		const int m_COINCIDENCE    = 0;
		const int m_COMPOSITE_FULL = 1;
		const int m_COMPOSITE_A    = 2;
		const int m_COMPOSITE_B    = 3;

		const int m_ANALYSES_DIM2  = 5;
		const int m_ONSET          = 0;
		const int m_ACCENT         = 1;
		const int m_ORNAMENT       = 2;
		const int m_SLUR           = 3;
		const int m_TOTAL          = 4;

		// output line variables (zero means unset, and negative means add
		// before next line.
		int m_clefIndex             = 0;
		int m_striaIndex            = 0;
		int m_sizeIndex             = 0;
		int m_firstDataIndex        = 0;
		int m_instrumentNameIndex   = 0;
		int m_instrumentAbbrIndex   = 0;
		int m_timeSignatureIndex    = 0;
		int m_meterSymbolIndex      = 0;
		int m_groupAssignmentIndex  = 0;
		int m_verseLabelIndex       = 0;

		int m_coincidenceEventCount   = -1;
		int m_fullCompositeEventCount = -1;
		int m_groupAEventCount        = -1;
		int m_groupBEventCount        = -1;

		double m_scoreSize          = 100.0;
		double m_analysisSize       = 100.0;

		bool m_eventQ                = false;
		bool m_rhythmQ              = false;
		bool m_colorFullCompositeQ  = false;
		bool m_extractInputQ        = false;
		bool m_coinMarkQ            = false;
		std::string m_coinMark      = "|";
		std::string m_coinMarkColor = "limegreen";
		std::string m_AMark         = "@";
		std::string m_AMarkColor    = "crimson";
		std::string m_BMark         = "Z";
		std::string m_BMarkColor    = "dodgerblue";

};


class Tool_compositeold : public HumTool {
	public:
		            Tool_compositeold        (void);
		           ~Tool_compositeold        () {};

		bool        run                  (HumdrumFileSet& infiles);
		bool        run                  (HumdrumFile& infile);
		bool        run                  (const std::string& indata, ostream& out);
		bool        run                  (HumdrumFile& infile, ostream& out);

	protected:
		void        processFile          (HumdrumFile& infile);
		void        prepareMultipleGroups(HumdrumFile& infile);
		void        prepareSingleGroup   (HumdrumFile& infile);
		void        initialize           (void);
		void        initializeAnalysisArrays(HumdrumFile& infile);
		int         typeStringToInt      (const std::string& value);
		HumNum      getLineDuration      (HumdrumFile& infile, int index, std::vector<bool>& isNull);
		void        getGroupStates       (std::vector<std::vector<int>>& groupstates, HumdrumFile& infile);
		void        assignGroups         (HumdrumFile& infile);
		void        analyzeLineGroups    (HumdrumFile& infile);
		void        analyzeLineGroup     (HumdrumFile& infile, int line, const std::string& target);
		void        printGroupAssignments(HumdrumFile& infile);
		int         getGroupNoteType     (HumdrumFile& infile, int line, const std::string& group);
		void        getGroupDurations    (std::vector<std::vector<HumNum>>& groupdurs,
		                                  std::vector<std::vector<int>>& groupstates, HumdrumFile& infile);
		void        getGroupDurations    (std::vector<HumNum>& groupdurs, std::vector<int>& groupstates,
		                                  HumdrumFile& infile);
		void        getGroupRhythms      (std::vector<std::vector<std::string>>& rhythms,
		                                  std::vector<std::vector<HumNum>>& groupdurs,
		                                  std::vector<std::vector<int>>& groupstates,
		                                  HumdrumFile& infile);
		void        getGroupRhythms      (std::vector<std::string>& rhythms,
		                                  std::vector<HumNum>& durs,
		                                  std::vector<int>& states, HumdrumFile& infile);
		bool        hasGroupInterpretations(HumdrumFile& infile);
		void        checkForTremoloReduction(HumdrumFile& infile, int line, int field);
		void        reduceTremolos       (HumdrumFile& infile);
		bool        areAllEqual          (std::vector<HTp>& notes);
		void        getBeamedNotes       (std::vector<HTp>& notes, HTp starting);
		void        getPitches           (std::vector<int>& pitches, HTp token);
		void        addLabelsAndStria    (HumdrumFile& infile);
		void        addLabels            (HTp sstart, int labelIndex, const string& label,
		                                  int abbrIndex, const string& abbr);
		void        addStria             (HumdrumFile& infile, HTp spinestart);
		void        addVerseLabels       (HumdrumFile& infile, HTp spinestart);
		void        addVerseLabels2      (HumdrumFile& infile, HTp spinestart);
		bool        pitchesEqual         (vector<int>& pitches1, vector<int>& pitches2);
		void        mergeTremoloGroup    (vector<HTp>& notes, vector<int> groups, int group);
		bool        onlyAuxTremoloNotes  (HumdrumFile& infile, int line);
		void        removeAuxTremolosFromCompositeRhythm(HumdrumFile& infile);
		void        markTogether         (HumdrumFile& infile, int direction);
		void        markCoincidences     (HumdrumFile& infile, int direction);
		void        markCoincidencesMusic(HumdrumFile& infile);
		bool        isOnsetInBothGroups (HumdrumFile& infile, int line);
		void        extractNestingData   (HumdrumFile& infile);
		void        analyzeNestingDataGroups(HumdrumFile& infile, int direction);
		void        analyzeNestingDataAll(HumdrumFile& infile, int direction);
		void        getNestData          (HTp spine, int& total, int& coincide);
		void        getCoincidenceRhythms(vector<string>& rhythms, vector<int>& coincidences,
		                                  HumdrumFile& infile);
		void        fillInCoincidenceRhythm(vector<int>& coincidences,
		                                  HumdrumFile& infile, int direction);
		void        processCoincidenceInterpretation(HumdrumFile& infile, HTp token);
		bool        hasPipeRdf           (HumdrumFile& infile);
		void        extractGroup         (HumdrumFile& infile, const string &target);
		void        backfillGroup        (vector<vector<string>>& curgroup, HumdrumFile& infile,
		                                  int line, int track, int subtrack, const string& group);

		void        analyzeComposite      (HumdrumFile& infile);
		void        analyzeCompositeOnsets(HumdrumFile& infile, vector<HTp>& groups, vector<bool>& tracks);
		void        analyzeCompositeAccents(HumdrumFile& infile, vector<HTp>& groups, vector<bool>& tracks);
		void        analyzeCompositeOrnaments(HumdrumFile& infile, vector<HTp>& groups, vector<bool>& tracks);
		void        analyzeCompositeSlurs(HumdrumFile& infile, vector<HTp>& groups, vector<bool>& tracks);
		void        analyzeCompositeTotal(HumdrumFile& infile, vector<HTp>& groups, vector<bool>& tracks);

		void        getCompositeSpineStarts(std::vector<HTp>& groups, HumdrumFile& infile);
		std::vector<int> getExpansionList(vector<bool>& tracks, int maxtrack, int count);
		std::string makeExpansionString(vector<int>& tracks);
		void        doCoincidenceAnalysis(HumdrumFile& outfile, HumdrumFile& infile,
		                                  int ctrack, HTp compositeoldStart);
		void        doTotalAnalysis(HumdrumFile& outfile, HumdrumFile& infile, int ctrack);
		void        doGroupAnalyses(HumdrumFile& outfile, HumdrumFile& infile);
		int         countNoteOnsets(HTp token);
		void        doTotalOnsetAnalysis(vector<double>& analysis, HumdrumFile& infile,
		                                  int track, vector<bool>& tracks);
		void        doGroupOnsetAnalyses(vector<double>& analysisA,
		                                  vector<double>& analysisB,
		                                  HumdrumFile& infile);
		void        doCoincidenceOnsetAnalysis(vector<vector<double>>& analysis);
		void        insertAnalysesIntoFile(HumdrumFile& outfile, vector<string>& spines,
		                                   vector<int>& trackMap, vector<bool>& tracks);
		void        assignAnalysesToVdataTracks(vector<vector<double>*>& data,
		                                   vector<string>& spines, HumdrumFile& outfile);

	private:
		std::string m_pitch       = "eR";   // pitch to display for compositeold rhythm
		bool        m_onlygroupsQ = false;  // only split compositeold rhythms into markup groups
		bool        m_addgroupsQ  = false;  // do not split compositeold rhythms into markup groups
		bool        m_nogroupsQ   = false;  // has no groups in output
		bool        m_extractQ    = false;  // output only compositeold rhythm analysis (not input data)
		bool        m_appendQ     = false;  // display analysis at top of system
		bool        m_debugQ      = false;  // display debug information
		bool        m_graceQ      = false;  // include grace notes in compositeold rhythm
		bool        m_tremoloQ    = false;  // preserve tremolos
		bool        m_upQ         = false;  // force stem up
		bool        m_hasGroupsQ  = false;  // used with -M, -N option
		bool        m_nestQ       = false;  // used with --nest option
		bool        m_onlyQ       = false;  // used with --only option
		std::string m_only;                 // used with --only option
		bool        m_coincidenceQ = false; // used with -c option
		bool        m_assignedGroups = false;
		bool        m_suppressCMarkQ = false; // used with -c option when -M -m -N and -n not present
		std::string m_togetherInScore;    // used with -n option
		std::string m_together;           // used with -m option
		bool        m_coincideDisplayQ = true; // used with m_together and m_togetherInScore

		// Analysis variables:
		bool        m_analysisOnsetsQ    = false;   // used with -P option
		bool        m_analysisAccentsQ   = false;   // used with -A option
		bool        m_analysisOrnamentsQ = false;   // used with -O option
		bool        m_analysisSlursQ     = false;   // used with -S option
		bool        m_analysisTotalQ    = false;   // used with -T option
		bool        m_analysisQ          = false;   // union of -paost options
		bool        m_nozerosQ           = false;   // used with -Z option
		vector<vector<double>> m_analysisOnsets;    // used with -P
		vector<vector<double>> m_analysisAccents;   // used with -A
		vector<vector<double>> m_analysisOrnaments; // used with -O
		vector<vector<double>> m_analysisSlurs;     // used with -S
		vector<vector<double>> m_analysisTotal;    // used with -T

};


class Tool_dissonant : public HumTool {
	public:
		         Tool_dissonant    (void);
		        ~Tool_dissonant    () {};

		bool     run               (HumdrumFileSet& infiles);
		bool     run               (HumdrumFile& infile);
		bool     run               (const string& indata, ostream& out);
		bool     run               (HumdrumFile& infile, ostream& out);

	protected:
		void    doAnalysis         (vector<vector<string> >& results,
		                            NoteGrid& grid,
		                            vector<vector<NoteCell*> >& attacks,
		                            bool debug);
		void    doAnalysisForVoice (vector<vector<string> >& results,
		                            NoteGrid& grid,
		                            vector<NoteCell*>& attacks,
		                            int vindex, bool debug);
		void    findFakeSuspensions(vector<vector<string> >& results,
		                            NoteGrid& grid,
		                            vector<NoteCell*>& attacks, int vindex);
		void    findAppoggiaturas  (vector<vector<string> >& results,
		                            NoteGrid& grid,
		                            vector<NoteCell*>& attacks, int vindex);
		void    findLs             (vector<vector<string> >& results,
		                            NoteGrid& grid,
		                            vector<NoteCell*>& attacks, int vindex);
		void    findYs             (vector<vector<string> >& results,
		                            NoteGrid& grid,
		                            vector<NoteCell*>& attacks, int vindex);
		void    findCadentialVoiceFunctions(vector<vector<string> >& results,
		                            NoteGrid& grid, vector<NoteCell*>& attacks,
		                            vector<vector<string> >& voiceFuncs,
		                            int vindex);

		void    printColorLegend   (HumdrumFile& infile);
		int     getNextPitchAttackIndex(NoteGrid& grid, int voicei,
		                            int sliceindex);
		void    fillLabels         (void);
		void    fillLabels2        (void);
		void    printCountAnalysis (vector<vector<string> >& data);
		void    suppressDissonances(HumdrumFile& infile, NoteGrid& grid,
		                            vector<vector<NoteCell* > >& attacks,
		                            vector<vector<string> >& results);
		void    suppressDissonancesInVoice(HumdrumFile& infile,
		                            NoteGrid& grid, int vindex,
		                            vector<NoteCell*>& attacks,
		                            vector<string>& results);
		void    suppressSusOrnamentsInVoice(HumdrumFile& infile,
		                            NoteGrid& grid, int vindex,
		                            vector<NoteCell*>& attacks,
		                            vector<string>& results);
		void    mergeWithPreviousNote(HumdrumFile& infile, int line, int field);
		void    mergeWithNextNote(HumdrumFile& infile, int line, int field);
		void    changeDurationOfNote(HTp note, HumNum dur);
		void    changePitch        (HTp note2, HTp note1);
		void    simplePreviousMerge(HTp pnote, HTp cnote);
		void    simpleNextMerge    (HTp cnote, HTp nnote);
		void    changePitchOfTieGroupFollowing(HTp note, const string& pitch);
		void    mergeWithPreviousNoteViaTies(HTp pnote, HTp cnote);
		void    mergeWithPreviousNote(HumdrumFile& infile, NoteCell* cell);
		void    mergeWithNextNote    (HumdrumFile& infile, NoteCell* cell);
		void    adjustColorization   (HumdrumFile& infile);
		void    adjustColorForVoice  (HTp spinestart, vector<string>& labels);
		void    removeAgentColor     (HTp disslabel, const string& marker, const string& query);
		void    addLabelToSuspensions(HTp disslabel, const string& marker);
		bool    isSuspension         (HTp token);
		void    addSuspensionMarkToNote(HTp start, const string& marks);
		void    adjustSuspensionColors(HTp speinstart);

	private:
		vector<HTp> m_kernspines;
		bool diss2Q = false;
		bool diss7Q = false;
		bool diss4Q = false;
		bool dissL0Q = false;
		bool dissL1Q = false;
		bool dissL2Q = false;
		bool suppressQ = false;
		bool voiceFuncsQ = false;
		bool m_voicenumQ = false;
		bool m_selfnumQ = false;

		vector<string> m_labels;

		// unaccdented non-harmonic tones:
		const int PASSING_UP           =  0; // rising passing tone
		const int PASSING_DOWN         =  1; // downward passing tone
		const int NEIGHBOR_UP          =  2; // upper neighbor
		const int NEIGHBOR_DOWN        =  3; // lower neighbor
		const int ECHAPPEE_UP          =  4; // upper échappée
		const int ECHAPPEE_DOWN        =  5; // lower échappée
		const int CAMBIATA_UP_S        =  6; // ascending short nota cambiata
		const int CAMBIATA_DOWN_S      =  7; // descending short nota cambiata
		const int CAMBIATA_UP_L        =  8; // ascending long nota cambiata
		const int CAMBIATA_DOWN_L      =  9; // descending long nota cambiata
		const int REV_CAMBIATA_UP      = 10; // incomplete anterior upper neighbor
		const int REV_CAMBIATA_DOWN    = 11; // incomplete anterior lower neighbor
		const int REV_ECHAPPEE_UP      = 12; // incomplete posterior upper neighbor
		const int REV_ECHAPPEE_DOWN    = 13; // incomplete posterior lower neighbor
		const int ANT_UP               = 14; // rising anticipation
		const int ANT_DOWN             = 15; // descending anticipation
		const int DBL_NEIGHBOR_UP      = 16; // double neighbor beginning with upper neighbor
		const int DBL_NEIGHBOR_DOWN    = 17; // double neighbor beginning with lower neighbor

		// accented non-harmonic tones:
		const int THIRD_Q_PASS_UP      = 18; // dissonant third quarter
		const int THIRD_Q_PASS_DOWN    = 19; // dissonant third quarter
		const int THIRD_Q_UPPER_NEI    = 20; // dissonant third quarter
		const int THIRD_Q_LOWER_NEI    = 21; // dissonant third quarter
		const int ACC_PASSING_UP       = 22; // appoggiatura
		const int ACC_PASSING_DOWN     = 23; // appoggiatura
		const int ACC_UP_NEI           = 24; // appoggiatura
		const int ACC_LO_NEI           = 25; // appoggiatura
		const int APP_UPPER            = 26; // appoggiatura
		const int APP_LOWER            = 27; // appoggiatura
		const int SUS_BIN              = 28; // binary suspension
		const int SUS_TERN             = 29; // ternary suspension
		const int AGENT_BIN            = 30; // binary agent
		const int AGENT_TERN           = 31; // ternary agent
		const int SUSPENSION_REP       = 32; // suspension repeated note
		const int FAKE_SUSPENSION_LEAP = 33; // fake suspension approached by leap
		const int FAKE_SUSPENSION_STEP = 34; // fake suspension approached by step or anticipation
		const int SUS_NO_AGENT_LEAP    = 35; // suspension missing a normal agent approached by leap
		const int SUS_NO_AGENT_STEP    = 36; // suspension missing a normal agent approached by step or anticipation
		const int CHANSON_IDIOM        = 37; // chanson idiom
		const int ORNAMENTAL_SUS       = 38; // purely ornamental suspension

		// unknown dissonances:
		const int PARALLEL_UP          = 39; // moves in parallel with known dissonant, approached from below
		const int PARALLEL_DOWN        = 40; // moves in parallel with known dissonant, approached from above
		const int RES_PITCH            = 41; // note of resolution of a suspension against suspension dissonance

		const int ONLY_WITH_VALID_UP   = 42; // only dissonant with identifiable dissonances, approached from below
		const int ONLY_WITH_VALID_DOWN = 43; // only dissonant with identifiable dissonances, approached from above
		const int UNKNOWN_DISSONANCE   = 44; // unknown dissonance type
		const int UNLABELED_Z2         = 45; // unknown dissonance type, 2nd interval
		const int UNLABELED_Z7         = 46; // unknown dissonance type, 7th interval
		const int UNLABELED_Z4         = 47; // unknown dissonance type, 4th interval

		const int LABELS_SIZE          = 48; // one more than last index
};


class Tool_double : public HumTool {
	public:
		         Tool_double     (void);
		        ~Tool_double     () {};

		bool     run                (HumdrumFileSet& infiles);
		bool     run                (HumdrumFile& infile);
		bool     run                (const string& indata, ostream& out);
		bool     run                (HumdrumFile& infile, ostream& out);

	protected:
		void     initialize         (HumdrumFile& infile);
		void     processFile        (HumdrumFile& infile);
		void     doubleRhythms      (HumdrumFile& infile);
		void     terminalBreveToTerminalLong(HumdrumFile& infile);
		void     processBeamsForMeasure(vector<HTp>& notes);
		void     adjustBeams        (HumdrumFile& infile);
		void     adjustBeams        (HTp sstart, HTp send);

	private:

};



#define ND_NOTE 0  /* notes or rests + text and phrase markings */
#define ND_BAR  1  /* explicit barlines */


class NoteData {
	public:
		NoteData(void) { clear(); }
		void clear(void) { bar = pitch = phstart = phend = 0;
							  phnum = -1;
							  lyricerr = lyricnum = 0;
							  tiestart = tiecont = tieend = 0;
							  slstart = slend = 0;
							  num = denom = barnum = 0;
							  barinterp = 0; bardur = 0.0;
							  duration = 0.0; text = ""; }
		double duration;
		int    bar;       int    num;
		int    denom;     int    barnum;
		double bardur;    int    barinterp;
		int    pitch;     int    lyricerr;
		int    phstart;   int    phend;    int phnum;
		int    slstart;   int    slend;    int lyricnum;
		int    tiestart;  int    tiecont;  int tieend;
		string text;
};



class Tool_esac2hum : public HumTool {
	public:
		         Tool_esac2hum         (void);
		        ~Tool_esac2hum         () {};

		bool    convertFile          (ostream& out, const string& filename);
		bool    convert              (ostream& out, const string& input);
		bool    convert              (ostream& out, istream& input);

	protected:
		bool      initialize            (void);
		void      checkOptions          (Options& opts, int argc, char** argv);
		void      example               (void);
		void      usage                 (const string& command);
		void      convertEsacToHumdrum  (ostream& out, istream& input);
		bool      getSong               (vector<string>& song, istream& infile,
		                                int init);
		void      convertSong           (vector<string>& song, ostream& out);
		bool      getKeyInfo            (vector<string>& song, string& key,
		                                 double& mindur, int& tonic, string& meter,
		                                 ostream& out);
		void      printNoteData         (NoteData& data, int textQ, ostream& out);
		bool      getNoteList           (vector<string>& song,
		                                 vector<NoteData>& songdata, double mindur,
		                                 int tonic);
		void      getMeterInfo          (string& meter, vector<int>& numerator,
		                                 vector<int>& denominator);
		void      postProcessSongData   (vector<NoteData>& songdata,
		                                 vector<int>& numerator,vector<int>& denominator);
		void      printKeyInfo          (vector<NoteData>& songdata, int tonic,
		                                 int textQ, ostream& out);
		int       getAccidentalMax      (int a, int b, int c);
		bool      printTitleInfo        (vector<string>& song, ostream& out);
		void      getLineRange          (vector<string>& song, const string& field,
		                                 int& start, int& stop);
		void      printChar             (unsigned char c, ostream& out);
		void      printBibInfo          (vector<string>& song, ostream& out);
		void      printString           (const string& string, ostream& out);
		void      printSpecialChars     (ostream& out);
		bool      placeLyrics           (vector<string>& song,
		                                 vector<NoteData>& songdata);
		bool      placeLyricPhrase      (vector<NoteData>& songdata,
		                                 vector<string>& lyrics, int line);
		void      getLyrics             (vector<string>& lyrics, const string& buffer);
		void      cleanupLyrics         (vector<string>& lyrics);
		bool      getFileContents       (vector<string>& array, const string& filename);
		void      chopExtraInfo         (char* holdbuffer);
		void      printHumdrumHeaderInfo(ostream& out, vector<string>& song);
		void      printHumdrumFooterInfo(ostream& out, vector<string>& song);

	private:
		int            debugQ = 0;        // used with --debug option
		int            verboseQ = 0;      // used with -v option
		int            splitQ = 0;        // used with -s option
		int            firstfilenum = 1;  // used with -f option
		vector<string> header;            // used with -h option
		vector<string> trailer;           // used with -t option
		string         fileextension;     // used with -x option
		string         namebase;          // used with -s option

		vector<int>    chartable;  // used printChars() & printSpecialChars()
		int inputline = 0;

};


class Tool_extract : public HumTool {
	public:
		         Tool_extract           (void);
		        ~Tool_extract           () {};

		bool     run                    (HumdrumFileSet& infiles);
		bool     run                    (HumdrumFile& infile);
		bool     run                    (const string& indata, ostream& out);
		bool     run                    (HumdrumFile& infile, ostream& out);

	protected:

		// auto transpose functions:
		void     initialize             (HumdrumFile& infile);

		// function declarations
		void    processFile             (HumdrumFile& infile);
		void    excludeFields           (HumdrumFile& infile, vector<int>& field,
		                                 vector<int>& subfield, vector<int>& model);
		void    extractFields           (HumdrumFile& infile, vector<int>& field,
		                                 vector<int>& subfield, vector<int>& model);
		void    extractTrace            (HumdrumFile& infile, const string& tracefile);
		void    getInterpretationFields (vector<int>& field, vector<int>& subfield,
		                                 vector<int>& model, HumdrumFile& infile,
		                                 string& interps, int state);
		//void    extractInterpretations  (HumdrumFile& infile, string& interps);
		void    example                 (void);
		void    usage                   (const string& command);
		void    fillFieldData           (vector<int>& field, vector<int>& subfield,
		                                 vector<int>& model, string& fieldstring,
		                                 HumdrumFile& infile);
		void    processFieldEntry       (vector<int>& field, vector<int>& subfield,
		                                 vector<int>& model, const string& astring,
		                                 HumdrumFile& infile);
		void    removeDollarsFromString (string& buffer, int maxtrack);
		int     isInList                (int number, vector<int>& listofnum);
		void    getTraceData            (vector<int>& startline,
		                                 vector<vector<int> >& fields,
		                                 const string& tracefile, HumdrumFile& infile);
		void    printTraceLine          (HumdrumFile& infile, int line,
		                                 vector<int>& field);
		void    dealWithSpineManipulators(HumdrumFile& infile, int line,
		                                 vector<int>& field, vector<int>& subfield,
		                                 vector<int>& model);
		void    storeToken              (vector<string>& storage,
		                                 const string& string);
		void    storeToken              (vector<string>& storage, int index,
		                                 const string& string);
		void    printMultiLines         (vector<int>& vsplit, vector<int>& vserial,
		                                 vector<string>& tempout);
		void    reverseSpines           (vector<int>& field, vector<int>& subfield,
		                                 vector<int>& model, HumdrumFile& infile,
		                                 const string& exinterp);
		void    getSearchPat            (string& spat, int target,
		                                 const string& modifier);
		void    expandSpines            (vector<int>& field, vector<int>& subfield,
		                                 vector<int>& model, HumdrumFile& infile,
		                                 string& interp);
		void    dealWithSecondarySubspine(vector<int>& field, vector<int>& subfield,
		                                 vector<int>& model, int targetindex,
		                                 HumdrumFile& infile, int line, int spine,
		                                 int submodel);
		void    dealWithCospine         (vector<int>& field, vector<int>& subfield,
		                                 vector<int>& model, int targetindex,
		                                 HumdrumFile& infile, int line, int cospine,
		                                 int comodel, int submodel,
		                                 const string& cointerp);
		void    printCotokenInfo        (int& start, HumdrumFile& infile, int line,
		                                 int spine, vector<string>& cotokens,
		                                 vector<int>& spineindex,
		                                 vector<int>& subspineindex);
		void    fillFieldDataByGrep     (vector<int>& field, vector<int>& subfield,
		                                 vector<int>& model, const string& grepString,
		                                 HumdrumFile& infile, int state);
		vector<int> getNullDataTracks(HumdrumFile& infile);
		void fillFieldDataByEmpty       (vector<int>& field, vector<int>& subfield,
				                           vector<int>& model, HumdrumFile& infile, int negate);
		void fillFieldDataByNoEmpty     (vector<int>& field, vector<int>& subfield,
				                           vector<int>& model, HumdrumFile& infile, int negate);
		void fillFieldDataByNoRest      (vector<int>& field, vector<int>& subfield,
		                                 vector<int>& model, const string& searchstring,
		                                 HumdrumFile& infile, int state);

	private:

		// global variables
		int          excludeQ = 0;        // used with -x option
		int          expandQ  = 0;        // used with -e option
		string       expandInterp = "";   // used with -E option
		int          interpQ  = 0;        // used with -i option
		string       interps  = "";       // used with -i option
		int          debugQ   = 0;        // used with --debug option
		int          kernQ    = 0;        // used with -k option
		int          fieldQ   = 0;        // used with -f or -p option
		string       fieldstring = "";    // used with -f or -p option
		vector<int>  field;               // used with -f or -p option
		vector<int>  subfield;            // used with -f or -p option
		vector<int>  model;               // used with -p, or -e options and similar
		int          countQ   = 0;        // used with -C option
		int          traceQ   = 0;        // used with -t option
		string       tracefile = "";      // used with -t option
		int          reverseQ = 0;        // used with -r option
		string       reverseInterp = "**kern"; // used with -r and -R options.
		// sub-spine "b" expansion model: how to generate data for a secondary
		// spine if the primary spine is not divided.  Models are:
		//    'd': duplicate primary spine (or "a" subspine) data (default)
		//    'n': null = use a null token
		//    'r': rest = use a rest instead of a primary spine note (in **kern)
		//         data.  'n' will be used for non-kern spines when 'r' is used.
		int          submodel = 'd';       // used with -m option
		string editorialInterpretation = "yy";
		string      cointerp = "**kern";   // used with -c option
		int         comodel  = 0;          // used with -M option
		string subtokenseparator = " "; // used with a future option
		int         interpstate = 0;       // used -I or with -i
		int         grepQ       = 0;       // used with -g option
		string      grepString  = "";      // used with -g option
		string      blankName   = "**blank"; // used with -n option
		int         noEmptyQ    = 0;       // used with --no-empty option
		int         emptyQ      = 0;       // used with --empty option
		int         spineListQ  = 0;       // used with --spine option
		int         removerestQ = 0;       // used with --no-rest option

};



class Tool_fb : public HumTool {
	public:
		         Tool_fb           (void);
		        ~Tool_fb           () {};

		bool     run               (HumdrumFileSet& infiles);
		bool     run               (HumdrumFile& infile);
		bool     run               (const string& indata, ostream& out);
		bool     run               (HumdrumFile& infile, ostream& out);

	protected:
		void     processFile       (HumdrumFile& infile);
		void     initialize        (void);
		void     processLine       (HumdrumFile& infile, int index);
		void     setupScoreData    (HumdrumFile& infile);
		void     getAnalyses       (HumdrumFile& infile);
		void     getHarmonicIntervals(HumdrumFile& infile);
		void     calculateIntervals(vector<int>& intervals, vector<HTp>& tokens, int bassIndex);
		void     printOutput       (HumdrumFile& infile);
		void     printLineStyle3   (HumdrumFile& infile, int line);
		std::string getAnalysisTokenStyle3(HumdrumFile& infile, int line, int field);

	private:
		std::vector<HTp>              m_kernspines;
		std::vector<int>              m_kerntracks;
		std::vector<int>              m_track2index;
		std::vector<std::vector<int>> m_keyaccid;
		std::vector<std::vector<int>> m_intervals;
		const int m_rest = -1000;
		int       m_reference = 0; // currently fixed to bass
		int       m_debugQ = false;

};


class Tool_filter : public HumTool {
	public:
		         Tool_filter        (void);
		        ~Tool_filter        () {};

		bool     run                (HumdrumFileSet& infiles);
		bool     run                (HumdrumFile& infile);
		bool     run                (const string& indata);

		bool     runUniversal       (HumdrumFileSet& infiles);

	protected:
		void     getCommandList     (vector<pair<string, string> >& commands,
		                             HumdrumFile& infile);
		void     getUniversalCommandList(std::vector<std::pair<std::string, std::string> >& commands,
		                             HumdrumFileSet& infiles);
		void     initialize         (HumdrumFile& infile);
		void     removeGlobalFilterLines    (HumdrumFile& infile);
		void     removeUniversalFilterLines (HumdrumFileSet& infiles);
		void     splitPipeline      (vector<string>& clist, const string& command);

	private:
		string   m_variant;        // used with -v option.
		bool     m_debugQ = false; // used with --debug option

};


class Tool_fixps : public HumTool {
	public:
		         Tool_fixps         (void);
		        ~Tool_fixps         () {};

		bool     run                (HumdrumFileSet& infiles);
		bool     run                (HumdrumFile& infile);
		bool     run                (const string& indata, ostream& out);
		bool     run                (HumdrumFile& infile, ostream& out);

	protected:
		void     initialize         (HumdrumFile& infile);
		void     processFile        (HumdrumFile& infile);
		void     markEmptyVoices    (HumdrumFile& infile);
		void     removeEmpties      (vector<vector<HTp>>& newlist, HumdrumFile& infile);
		void     removeDuplicateDynamics(HumdrumFile& infile);
		void     outputNewSpining   (vector<vector<HTp>>& newlist, HumdrumFile& infile);
		void     printNewManipulator(HumdrumFile& infile, vector<vector<HTp>>& newlist, int line);

	private:

};


class Tool_flipper : public HumTool {
	public:
		         Tool_flipper      (void);
		        ~Tool_flipper      () {};

		bool     run               (HumdrumFileSet& infiles);
		bool     run               (HumdrumFile& infile);
		bool     run               (const string& indata, ostream& out);
		bool     run               (HumdrumFile& infile, ostream& out);

	protected:
		void     processFile       (HumdrumFile& infile);
		void     initialize        (void);

		void     processLine        (HumdrumFile& infile, int index);
		void     checkForFlipChanges(HumdrumFile& infile, int index);
		bool     flipSubspines      (vector<vector<HTp>>& flipees);
		void     flipSpineTokens    (vector<HTp>& subtokens);
		void     extractFlipees     (vector<vector<HTp>>& flipees,
		                             HumdrumFile& infile, int index);

	private:
		bool     m_allQ         = false;
		bool     m_keepQ        = false;
		bool     m_kernQ        = false;
		bool     m_stropheQ     = false;
		std::string m_interp;
		std::vector<bool> m_flipState;
		std::vector<bool> m_fliplines;
		std::vector<bool> m_strophe;

};


class Tool_gasparize : public HumTool {
	public:
		         Tool_gasparize     (void);
		        ~Tool_gasparize     () {};

		bool     run                (HumdrumFileSet& infiles);
		bool     run                (HumdrumFile& infile);
		bool     run                (const string& indata, ostream& out);
		bool     run                (HumdrumFile& infile, ostream& out);

	protected:
		void     initialize         (HumdrumFile& infile);
		void     processFile        (HumdrumFile& infile);
		void     checkDataLine      (HumdrumFile& infile, int lineindex);
		void     addBibliographicRecords(HumdrumFile& infile);
		void     fixEditorialAccidentals(HumdrumFile& infile);
		void     fixInstrumentAbbreviations(HumdrumFile& infile);
		void     addTerminalLongs   (HumdrumFile& infile);
		void     deleteDummyTranspositions(HumdrumFile& infile);
		string   getDate            (void);
		void     adjustSystemDecoration(HumdrumFile& infile);
		void     deleteBreaks       (HumdrumFile& infile);
		void     updateKeySignatures(HumdrumFile& infile, int lineindex);
		void     convertBreaks      (HumdrumFile& infile);
		void     clearStates        (void);
		void     removeArticulations(HumdrumFile& infile);
		void     fixTies            (HumdrumFile& infile);
		void     fixTiesForStrand   (HTp sstart, HTp send);
		void     fixTieToInvisibleRest(HTp first, HTp second);
		void     fixHangingTie      (HTp first, HTp second);
		void     addMensurations    (HumdrumFile& infile);
		void     addMensuration     (int top, HumdrumFile& infile, int i);
		void     createEditText     (HumdrumFile& infile);
		bool     addEditStylingForText(HumdrumFile& infile, HTp sstart, HTp send);
		string   getEditLine        (const string& text, int fieldindex, HLp line);
		bool     insertEditText     (const string& text, HumdrumFile& infile, int line, int field);
		void     adjustIntrumentNames(HumdrumFile& infile);
		void     removeKeyDesignations(HumdrumFile& infile);
		void     fixBarlines        (HumdrumFile& infile);
		void     fixFinalBarline    (HumdrumFile& infile);
		void     removeDoubledAccidentals(HumdrumFile& infile);
		void     createJEditorialAccidentals(HumdrumFile& infile);
		void     createJEditorialAccidentals(HTp sstart, HTp send);
		void     convertNextNoteToJAccidental(HTp current);
		void     fixTieStartEnd(HumdrumFile& infile);
		void     fixTiesStartEnd(HTp starts, HTp ends);

	private:
		vector<vector<int>> m_pstates;
		vector<vector<int>> m_kstates;
		vector<vector<bool>> m_estates;

};


class Tool_half : public HumTool {
	public:
		         Tool_half     (void);
		        ~Tool_half     () {};

		bool     run           (HumdrumFileSet& infiles);
		bool     run           (HumdrumFile& infile);
		bool     run           (const string& indata, ostream& out);
		bool     run           (HumdrumFile& infile, ostream& out);

	protected:
		void     initialize    (HumdrumFile& infile);
		void     processFile   (HumdrumFile& infile);
		void     halfRhythms   (HumdrumFile& infile);
		void     terminalLongToTerminalBreve(HumdrumFile& infile);
		void     adjustBeams   (HumdrumFile& infile);

	private:
		bool     m_lyricBreakQ = false;  // used with -l option

};


class HPNote {
	public:
		int track = -1;
		int line = -1;
		int field = -1;
		int subfield = -1;
		HTp token = NULL;
		HumNum duration = 0;
		std::string text;
		bool attack = false;
		bool nullQ = false;
};

class Tool_homorhythm : public HumTool {
	public:
		            Tool_homorhythm    (void);
		           ~Tool_homorhythm    () {};

		bool        run                (HumdrumFileSet& infiles);
		bool        run                (HumdrumFile& infile);
		bool        run                (const string& indata, ostream& out);
		bool        run                (HumdrumFile& infile, ostream& out);

	protected:
		void        processFile        (HumdrumFile& infile);
		void        analyzeLine        (HumdrumFile& infile, int line);
		void        initialize         (void);
		void        markHomophonicNotes(void);
		int         getExtantVoiceCount(HumdrumFile& infile);
		int         getOriginalVoiceCount(HumdrumFile& infile);
		void        addRawAnalysis     (HumdrumFile& infile, vector<double>& raw);
		void        addAccumulatedScores(HumdrumFile& infile, vector<double>& score);
		void        addAttacks         (HumdrumFile& infile, vector<int>& attacks);
		void        addFractionAnalysis(HumdrumFile& infile, std::vector<double>& score);

	private:
		std::vector<std::string> m_homorhythm;
		std::vector<int> m_notecount;
		std::vector<int> m_attacks;
		std::vector<std::vector<HPNote>> m_notes;
		double m_threshold = 4.0;
		double m_score = 1.0;
		double m_intermediate_score = 0.5;
		int m_voice_count = 0;
		bool m_letterQ = false;
};


class Tool_homorhythm2 : public HumTool {
	public:
		            Tool_homorhythm2    (void);
		           ~Tool_homorhythm2    () {};

		bool        run                (HumdrumFileSet& infiles);
		bool        run                (HumdrumFile& infile);
		bool        run                (const string& indata, ostream& out);
		bool        run                (HumdrumFile& infile, ostream& out);

	protected:
		void        processFile        (HumdrumFile& infile);
		void        initialize         (void);

	private:
		double      m_threshold = 0.6;
		double      m_threshold2 = 0.4;
		vector<double> m_score;
};


class Tool_hproof : public HumTool {
	public:
		      Tool_hproof      (void);
		     ~Tool_hproof      () {};

		bool  run              (HumdrumFileSet& infiles);
		bool  run              (HumdrumFile& infile);
		bool  run              (const string& indata, ostream& out);
		bool  run              (HumdrumFile& infile, ostream& out);

	protected:
		void  markNonChordTones(HumdrumFile& infile);
		void  processHarmSpine (HumdrumFile& infile, HTp hstart);
		void  markNotesInRange (HumdrumFile& infile, HTp ctoken, HTp ntoken, const string& key);
		void  markHarmonicTones(HTp tok, vector<int>& cts);
		void  getNewKey        (HTp token, HTp ntoken, string& key);

	private:
		vector<HTp> m_kernspines;

};



// A TimePoint records the event times in a file.  These are positions of note attacks
// in the file.  The "index" variable keeps track of the line in the original file
// (for the first position in index), and other positions in index keep track of the
// equivalent line position of the timepoint in other file(s) that are being compared.
class TimePoint {
	public:
		// file: pointers to the file in which the index refers to
		vector<HumdrumFile*> file;

		// index :: A list of indexes for the lines at which the given timestamp
		// occurs in each file.  The first index is for the reference work.
		vector<int> index;

		// timestamp :: The duration from the start of the score to given time in score.
		HumNum timestamp = -1;

		// measure :: The measure number in which the timestamp occurs.
		int measure = -1;

		void clear(void) {
			file.clear();
			index.clear();
			timestamp = -1;
			measure = -1;
		}
};


// NotePoint is a note from a score that will be matches hopefully to an
// equivalent note in another score.
class NotePoint {
	public:
		HTp         token          = NULL;   // Humdrum token that contains note
		string      subtoken;                // string that represents not (token may be chord)
		int         subindex       = -1;     // subtoken index of note (in chord)
		int         measure        = -1;     // measure number that note is found
		HumNum      measurequarter = -1;     // distance from start of measure to note
		int         track          = -1;     // track that note is from
		int         layer          = -1;     // layer that note is in
		HumNum      duration       = -1;     // duration (tied) of note
		int         b40            = -1;     // b40 pitch of note
		int         processed      = 0;      // has note been processed/matched
		int         sourceindex    = -1;     // source file index for note
		int         tpindex        = -1;     // timepoint index of note in source
		vector<int> matched;       // indexes to the location of the note in TimePoint list.
		                           // the index indicate which score the match is related to,
		                           // and a value of -1 means there is no equivalent timepoint.
		void clear(void) {
			token = NULL;
			subtoken = "";
			subindex = -1;
			measure = -1;
			measurequarter = -1;
			track = -1;
			layer = -1;
			duration = -1;
			b40 = -1;
			processed = 0;
			sourceindex = -1;
			tpindex = -1;
			matched.clear();
		}
};


// Function declarations:

class Tool_humdiff : public HumTool {
	public:
		         Tool_humdiff       (void);

		bool     run                (HumdrumFileSet& infiles);

	protected:
		void     compareFiles       (HumdrumFile& reference, HumdrumFile& alternate);

		void     compareTimePoints  (vector<vector<TimePoint>>& timepoints, HumdrumFile& reference, HumdrumFile& alternate);
		void     extractTimePoints  (vector<TimePoint>& points, HumdrumFile& infile);
		void     printTimePoints    (vector<TimePoint>& timepoints);
		void     compareLines       (HumNum minval, vector<int>& indexes, vector<vector<TimePoint>>& timepoints, vector<HumdrumFile*> infiles);
		void     getNoteList        (vector<NotePoint>& notelist, HumdrumFile& infile, int line, int measure, int sourceindex, int tpindex);
		int      findNoteInList     (NotePoint& np, vector<NotePoint>& nps);
		void     printNotePoints    (vector<NotePoint>& notelist);
		void     markNote           (NotePoint& np);

	private:
		int m_marked = 0;


};

ostream& operator<<(ostream& out, TimePoint& tp);
ostream& operator<<(ostream& out, NotePoint& np);



class Tool_humsheet : public HumTool {
	public:
		         Tool_humsheet       (void);
		        ~Tool_humsheet       () {};

		bool     run               (HumdrumFileSet& infiles);
		bool     run               (HumdrumFile& infile);
		bool     run               (const string& indata, ostream& out);
		bool     run               (HumdrumFile& infile, ostream& out);

		void     printRowClasses   (HumdrumFile& infile, int row);
		void     printRowContents  (HumdrumFile& infile, int row);
		void     printRowData      (HumdrumFile& infile, int line);
      void     printCellClasses  (HTp token);
      void     printHtmlHeader   (void);
      void     printHtmlFooter   (void);
      void     printStyle        (HumdrumFile& infile);
      void     printJavascript   (void);
		void     printTitle        (HumdrumFile& infile, int line);

	protected:
		void     processFile       (HumdrumFile& infile);
		void     initialize        (void);
		void     analyzeTracks     (HumdrumFile& infile);
		void     printColSpan      (HTp token);
		void     printTabIndex     (HTp token);
		void     analyzeTabIndex   (HumdrumFile& infile);
		void     printId           (HTp token);
		void     printToken        (HTp token);
		void     printCellData     (HTp token);
		bool     isLayout          (HLp line);

	private:
		bool             m_exinterpQ       = false;
		bool             m_javascriptQ     = false;
		bool             m_idQ             = false;
		bool             m_htmlQ           = false;
		bool             m_zebraQ          = false;
		bool             m_zebra2Q         = false;
		bool             m_tabindexQ       = false;
		std::vector<int> m_max_subtrack;
		int              m_max_track       = 0;
		int              m_max_field       = 0;

};


class Tool_humsort : public HumTool {
	public:
		         Tool_humsort      (void);
		        ~Tool_humsort      () {};

		bool     run               (HumdrumFileSet& infiles);
		bool     run               (HumdrumFile& infile);
		bool     run               (const string& indata, ostream& out);
		bool     run               (HumdrumFile& infile, ostream& out);

	protected:
		void    processFile        (HumdrumFile& infile);

};


class Tool_humtr : public HumTool {
	public:
		            Tool_humtr        (void);
		           ~Tool_humtr        () {};
  
		bool        run               (HumdrumFileSet& infiles);
		bool        run               (HumdrumFile& infile);
		bool        run               (const std::string& indata, ostream& out);
		bool        run               (HumdrumFile& infile, ostream& out);

	protected:
		void        processFile       (HumdrumFile& infile);
		void        initialize        (void);
		void        addFromToCombined (const std::string& value);
		void        fillFromToPair    (const std::string& from, const std::string& to);
		void        displayFromToTable(void);
		std::vector<std::string> getUtf8CharacterArray(const std::string& value);

		std::string transliterateText(const std::string& input);
		std::string transliterateTextNonOverlapping (const std::string& input);
		std::string transliterateTextOverlapping    (const std::string& input);
		void        processTextStrand      (HTp stok, HTp etok);
		void        convertTextSpines      (HumdrumFile& infile);
		void        convertLocalLayoutText (HumdrumFile& infile);
		void        convertGlobalLayoutText(HumdrumFile& infile);
		void        convertReferenceText   (HumdrumFile& infile);

	private:
		bool m_lyricsQ    = true;  // do not convert lyrics in **text spines.
		bool m_localQ     = true;  // do not convert t= fields in !LO: parameters.
		bool m_globalQ    = true;  // do not convert t= fields in !!LO: parameters.
		bool m_referenceQ = true;  // do not convert reference record values.

		bool m_lyricsOnlyQ;
		bool m_localOnlyQ;
		bool m_globalOnlyQ;
		bool m_referenceOnlyQ;

		std::string m_sep1  = " ";
		std::string m_sep2  = ":";

		std::vector<std::string> m_from;
		std::vector<std::string> m_to;

};


class Tool_imitation : public HumTool {
	public:
		         Tool_imitation    (void);
		        ~Tool_imitation    () {};

		bool     run               (HumdrumFileSet& infiles);
		bool     run               (HumdrumFile& infile);
		bool     run               (const string& indata, ostream& out);
		bool     run               (HumdrumFile& infile, ostream& out);

	protected:
		void    doAnalysis         (vector<vector<string>>& results, NoteGrid& grid,
		                            vector<vector<NoteCell*>>& attacks,
		                            vector<vector<double>>& intervals,
		                            HumdrumFile& infile, bool debug);
		void    analyzeImitation  (vector<vector<string>>& results,
		                            vector<vector<NoteCell*>>& attacks,
		                            vector<vector<double>>& intervals,
		                            int v1, int v2);
		void    getIntervals       (vector<double>& intervals,
		                            vector<NoteCell*>& attacks);
		int     compareSequences   (vector<NoteCell*>& attack1, vector<double>& seq1,
		                            int i1, vector<NoteCell*>& attack2,
		                            vector<double>& seq2, int i2);
		int     checkForIntervalSequence(vector<int>& m_intervals,
		                            vector<double>& v1i, int starti, int count);
		void    markedTiedNotes    (vector<HTp>& tokens);

	private:
	 	vector<HTp> m_kernspines;
		int m_threshold;
		bool m_duration;
		bool m_rest;
		bool m_rest2;
		double m_maxdistance;
		bool m_maxdistanceQ;
		vector<int> m_intervals;
		bool m_mark;
		char m_marker = '@';
		bool m_single = false;
		static int Enumerator;
		bool m_first = false;
		bool m_nozero = false;
		bool m_onlyzero = false;
		bool m_measure = false;
		bool m_beat    = false;
		bool m_length  = false;

		bool m_noInfo = false;

		bool m_noN    = false;
		bool m_noC    = false;
		bool m_noD    = false;
		bool m_noI    = false;

		bool m_noNN   = false;
		bool m_noCC   = false;
		bool m_noDD   = false;
		bool m_noII   = false;

		bool m_addsearches  = false;
		bool m_inversion  = false;
		bool m_retrograde = false;

		vector<int> m_barlines;
};


class Tool_kern2mens : public HumTool {
	public:
		         Tool_kern2mens           (void);
		        ~Tool_kern2mens           () {};

		bool     run                      (HumdrumFileSet& infiles);
		bool     run                      (HumdrumFile& infile);
		bool     run                      (const string& indata, ostream& out);
		bool     run                      (HumdrumFile& infile, ostream& out);

	protected:
		void     convertToMens            (HumdrumFile& infile);
		string   convertKernTokenToMens   (HTp token);
		void     printBarline             (HumdrumFile& infile, int line);

	private:
		bool     m_numbersQ   = true;      // used with -N option
		bool     m_measuresQ  = true;      // used with -M option
		bool     m_invisibleQ = true;      // used with -I option
		bool     m_doublebarQ = true;      // used with -D option
		string   m_clef;                   // used with -c option

};


class Tool_kernview : public HumTool {
	public:
		         Tool_kernview      (void);
		        ~Tool_kernview      () {};

		bool     run               (HumdrumFileSet& infiles);
		bool     run               (HumdrumFile& infile);
		bool     run               (const string& indata, ostream& out);
		bool     run               (HumdrumFile& infile, ostream& out);

	protected:
		void     processFile       (HumdrumFile& infile);
		void     initialize        (HumdrumFile& infile);
		std::string getKernString(HumdrumFile& infile, const std::string& list);

	private:
		std::string m_view_string;
		std::string m_hide_string;

};


class mei_staffDef {
	public:
		HumNum timestamp;
		string clef;           // such as *clefG2
		string timesig;        // such as *M4/4
		string keysig;         // such as *k[f#]
		string midibpm;        // such as *MM120
		string transpose;      // such as *Trd-1c-2
		int base40 = 0;        // used for transposing to C score
		string label;          // such as *I"violin 1
		string labelabbr;      // such as *I'v1
		bool mensural = false; // true if notationtype="mensural", "mensural.white" or "mensural.black"
		bool black = false;    // true if notationtype="mensural.black"
		int  maximodus = 0;    // number of longs in maxima (2 or 3)
		int  modus = 0;        // number of breves in long (2 or 3)
		int  tempus = 0;       // number of semibreves in breve (2 or 3)
		int  prolatio = 0;     // number of minims in semibreve (2 or 3)
		// always two semiminims in a minim
		// always two fusa in a semiminim
		// always two semifusa in a fusa

		void clear(void) {
			clef.clear();
			timesig.clear();
			keysig.clear();
			midibpm.clear();
			transpose.clear();
			base40 = 0;
			label.clear();
			labelabbr.clear();
		}
		mei_staffDef& operator=(mei_staffDef& staffDef) {
			if (this == &staffDef) {
				return *this;
			}
			clef       = staffDef.clef;
			timesig    = staffDef.timesig;
			keysig     = staffDef.keysig;
			midibpm    = staffDef.midibpm;
			transpose  = staffDef.transpose;
			base40     = staffDef.base40;
			label      = staffDef.label;
			labelabbr  = staffDef.labelabbr;
			mensural   = staffDef.mensural;
			black      = staffDef.black;
			maximodus  = staffDef.maximodus;
			modus      = staffDef.modus;
			tempus     = staffDef.tempus;
			prolatio   = staffDef.prolatio;
			return *this;
		}
		mei_staffDef(void) {
			// do nothing
		}
		mei_staffDef(const mei_staffDef& staffDef) {
			clef       = staffDef.clef;
			timesig    = staffDef.timesig;
			keysig     = staffDef.keysig;
			midibpm    = staffDef.midibpm;
			transpose  = staffDef.transpose;
			base40     = staffDef.base40;
			label      = staffDef.label;
			labelabbr  = staffDef.labelabbr;
			mensural   = staffDef.mensural;
			black      = staffDef.black;
			maximodus  = staffDef.maximodus;
			modus      = staffDef.modus;
			tempus     = staffDef.tempus;
			prolatio   = staffDef.prolatio;
		}
};


class mei_scoreDef {
	public:
		mei_staffDef global;
		vector<mei_staffDef> staves;
		void clear(void) {
			global.clear();
			staves.clear(); // or clear the contents of each staff...
		}
		void minresize(int count) {
			if (count < 1) {
				return;
			} else if (count < (int)staves.size()) {
				return;
			} else {
				staves.resize(count);
			}
		}
};


class hairpin_info {
	public:
		xml_node hairpin;
		GridMeasure *gm = NULL;
		int mindex = 0;
};


class grace_info {
	public:
		xml_node node; // note or chord
		string beamprefix;
		string beampostfix;
};


class Tool_mei2hum : public HumTool {
	public:
		        Tool_mei2hum    (void);
		       ~Tool_mei2hum    () {}

		bool    convertFile          (ostream& out, const char* filename);
		bool    convert              (ostream& out, xml_document& infile);
		bool    convert              (ostream& out, const char* input);
		bool    convert              (ostream& out, istream& input);

		void    setOptions           (int argc, char** argv);
		void    setOptions           (const vector<string>& argvlist);
		Options getOptionDefinitions (void);

	protected:
		void   initialize           (void);
		HumNum parseScore           (xml_node score, HumNum starttime);
		void   getChildrenVector    (vector<xml_node>& children, xml_node parent);
		void   parseScoreDef        (xml_node scoreDef, HumNum starttime);
		void   parseSectionScoreDef (xml_node scoreDef, HumNum starttime);
		void   processPgHead        (xml_node pgHead, HumNum starttime);
		void   processPgFoot        (xml_node pgFoot, HumNum starttime);
		void   processKeySig        (mei_staffDef& staffinfo, xml_node keysig, HumNum starttime);
		HumNum parseSection         (xml_node section, HumNum starttime);
		HumNum parseApp             (xml_node app, HumNum starttime);
		HumNum parseLem             (xml_node lem, HumNum starttime);
		HumNum parseRdg             (xml_node rdg, HumNum starttime);
		void   parseStaffGrp        (xml_node staffGrp, HumNum starttime);
		void   parseStaffDef        (xml_node staffDef, HumNum starttime);
		void   fillWithStaffDefAttributes(mei_staffDef& staffinfo, xml_node element);
		HumNum parseMeasure         (xml_node measure, HumNum starttime);
		HumNum parseStaff           (xml_node staff, HumNum starttime);
		HumNum parseStaff_mensural  (xml_node staff, HumNum starttime);
		void   parseReh             (xml_node reh, HumNum starttime);
		HumNum parseLayer           (xml_node layer, HumNum starttime, vector<bool>& layerPresent);
		HumNum parseLayer_mensural  (xml_node layer, HumNum starttime, vector<bool>& layerPresent);
		HumNum parseCorr_mensural   (xml_node corr, HumNum starttime);
		HumNum parseChoice_mensural (xml_node corr, HumNum starttime);
		HumNum parseLigature        (xml_node staff, HumNum starttime);
		int    extractStaffCountByFirstMeasure    (xml_node element);
		int    extractStaffCountByScoreDef        (xml_node element);
		HumNum parseRest            (xml_node chord, HumNum starttime);
		HumNum parseRest_mensural   (xml_node chord, HumNum starttime);
		HumNum parseMRest           (xml_node mrest, HumNum starttime);
		HumNum parseChord           (xml_node chord, HumNum starttime, int gracenumber);
		HumNum parseNote            (xml_node note, xml_node chord, string& output, HumNum starttime, int gracenumber);
		HumNum parseNote_mensural   (xml_node note, xml_node chord, string& output, HumNum starttime, int gracenumber);
		HumNum parseBeam            (xml_node note, HumNum starttime);
		HumNum parseTuplet          (xml_node note, HumNum starttime);
		void   parseClef            (xml_node clef, HumNum starttime);
		void   parseDynam           (xml_node dynam, HumNum starttime);
		void   parseHarm            (xml_node harm, HumNum starttime);
		void   parseTempo           (xml_node tempo, HumNum starttime);
		void   parseDir             (xml_node dir, HumNum starttime);
		HumNum getDuration          (xml_node element);
		HumNum getDuration_mensural (xml_node element, int& dotcount);
		string getHumdrumPitch      (xml_node note, vector<xml_node>& children);
		string getHumdrumRecip      (HumNum duration, int dotcount);
		void   buildIdLinkMap       (xml_document& doc);
		void   processNodeStartLinks(string& output, xml_node node,
		                             vector<xml_node>& nodelist);
		void   processNodeStopLinks(string& output, xml_node node,
		                             vector<xml_node>& nodelist);
		void   processPreliminaryLinkedNodes(xml_node node);
		void   processNodeStartLinks2(xml_node node, vector<xml_node>& nodelist);
		void   parseFermata         (string& output, xml_node node, xml_node fermata);
		void   parseSlurStart       (string& output, xml_node node, xml_node slur);
		void   parseSlurStop        (string& output, xml_node node, xml_node slur);
		void   parseTieStart        (string& output, xml_node node, xml_node tie);
		void   parseTieStop         (string& output, xml_node node, xml_node tie);
		void   parseArpeg           (string& output, xml_node node, xml_node arpeg);
		void   parseTrill           (string& output, xml_node node, xml_node trill);
		void   parseTupletSpanStart (xml_node node, xml_node tupletSpan);
		void   parseTupletSpanStop  (string& output, xml_node node, xml_node tupletSpan);
		void   parseSb              (xml_node sb, HumNum starttime);
		void   parsePb              (xml_node pb, HumNum starttime);
		void   processLinkedNodes   (string& output, xml_node node);
		int    getDotCount          (xml_node node);
		void   processFermataAttribute(string& output, xml_node node);
		string getNoteArticulations (xml_node note, xml_node chord);
		string getHumdrumArticulation(const string& tag, const string& humdrum,
		                              const string& attribute_artic,
		                              vector<xml_node>& element_artic,
		                              const string& chord_attribute_artic,
		                              vector<xml_node>& chord_element_artic);
		string setPlacement          (const string& placement);
		void   addFooterRecords      (HumdrumFile& outfile, xml_document& doc);
		void   addExtMetaRecords     (HumdrumFile& outfile, xml_document& doc);
		void   addHeaderRecords      (HumdrumFile& outfile, xml_document& doc);
		void   parseVerse            (xml_node verse, GridStaff* staff);
		string parseSyl              (xml_node syl);
		void   parseSylAttribute     (const string& attsyl, GridStaff* staff);
		void   reportVerseNumber     (int pmax, int staffindex);
		string getEditorialAccidental(vector<xml_node>& children);
		string getCautionaryAccidental(vector<xml_node>& children);
		string makeHumdrumClef       (const string& shape,
		                              const string& line,
		                              const string& clefdis,
		                              const string& clefdisplace);
		string cleanDirText          (const string& input);
		string cleanWhiteSpace       (const string& input);
		string cleanReferenceRecordText(const string& input);
		string cleanVerseText        (const string& input);
		bool   beamIsValid           (vector<xml_node>& beamlist);
		bool   beamIsGrace           (vector<xml_node>& beamlist);
		void   parseHairpin          (xml_node hairpin, HumNum starttime);
		void   processHairpins       (void);
		void   processHairpin        (hairpin_info& info);
		void   processGraceNotes     (HumNum timestamp);
		string prepareSystemDecoration(xml_node scoreDef);
		void   getRecursiveSDString  (string& output, xml_node current);
		void   parseBareSyl          (xml_node syl, GridStaff* staff);
		string getChildAccidGes      (vector<xml_node>& children);
		string getChildAccidVis      (vector<xml_node>& children);
		void   parseBarline          (xml_node barLine, HumNum starttime);

		// static functions
		static string accidToKern(const string& accid);

	private:
		Options        m_options;
		bool           m_stemsQ = false;
		bool           m_recipQ = false;
		bool           m_placeQ = false;
		bool           m_xmlidQ = false;

		mei_scoreDef   m_scoreDef;    // for keeping track of key/meter/clef etc.
		int            m_staffcount;  // number of staves in score.
		HumNum         m_tupletfactor = 1;
		HumGrid        m_outdata;
		int            m_currentLayer = 0;
		int            m_currentStaff = 0;
		int            m_maxStaffInFile = 0; // valid after parsing staves in first measure
		int            m_currentMeasure = -1;
		vector<int>    m_currentMeterUnit;
		string         m_beamPrefix;
		string         m_beamPostfix;
		bool           m_aboveQ = false;
		bool           m_belowQ = false;
		bool           m_editorialAccidentalQ = false;
		string         m_appLabel;
		string         m_systemDecoration;

		vector<int>    m_maxverse;
		vector<HumNum> m_measureDuration;
		vector<bool>   m_hasDynamics;
		vector<bool>   m_hasHarm;
		vector<bool>   m_hasXmlids;
		const int      m_maxstaff = 1000;

		bool           m_fermata = false;     // set priority of note/fermata over note@fermata
		vector<grace_info> m_gracenotes;      // buffer for storing grace notes
		HumNum			m_gracetime = 0;       // performance time of buffered grace notes
		bool           m_mensuralQ = false;

		HTp            lastNote = NULL;

		vector<hairpin_info> m_hairpins;

		map<string, vector<xml_node>> m_startlinks;
		map<string, vector<xml_node>> m_stoplinks;

};



class WordInfo {
	public:
		string word;                 // text of word
		int notes = 0;               // number of notes in word
		HumNum starttime;            // start time of word
		HumNum endtime;              // end time of word
		int bar = 0;                 // starting barline number for word
	  	vector<int> bars;            // starting barline number for each syllable
		vector<string> syllables;    // list of syllables in word with melisma
		vector<int> notecounts;      // list of note counts for each syllable in word
		vector<HumNum> starttimes;   // list of start times for each syllable
		vector<HumNum> endtimes;     // list of end times for each syllable
		HumNum duration(void) { return endtime - starttime; }
		string name;
		string abbreviation;
		int partnum = 0;
		void clear(void) {
			starttime = 0;
			endtime   = 0;
			partnum   = 0;
			notes     = 0;
			bar       = 0;
			abbreviation.clear();
			notecounts.clear();
			starttimes.clear();
			syllables.clear();
			endtimes.clear();
			word.clear();
			name.clear();
			bars.clear();
		}
};


class Tool_melisma : public HumTool {
	public:
		      Tool_melisma             (void);
		     ~Tool_melisma             () {};

		bool  run                      (HumdrumFileSet& infiles);
		bool  run                      (HumdrumFile& infile);
		bool  run                      (const string& indata, ostream& out);
		bool  run                      (HumdrumFile& infile, ostream& out);

	protected:
		void   initialize              (HumdrumFile& infile);
		void   processFile             (HumdrumFile& infile);
		void   getNoteCounts           (HumdrumFile& infile, vector<vector<int>>& counts);
		void   getNoteCountsForLyric   (vector<vector<int>>& counts, HTp lyricStart);
		int    getCountForSyllable     (HTp token);
		void   replaceLyrics           (HumdrumFile& infile, vector<vector<int>>& counts);
		void   markMelismas            (HumdrumFile& infile, vector<vector<int>>& counts);
		void   markMelismaNotes        (HTp text, int count);
		void   extractWordlist         (vector<WordInfo>& wordinfo, map<string, int>& wordlist,
		                                HumdrumFile& infile, vector<vector<int>>& notecount);
		string extractWord             (WordInfo& winfo, HTp token, vector<vector<int>>& counts);
		HumNum getEndtime              (HTp text);
		void   printWordlist           (HumdrumFile& infile, vector<WordInfo>& wordinfo,
		                                map<string, int>);
		void   initializePartInfo      (HumdrumFile& infile);
		void   getMelismaNoteCounts    (vector<int>& ncounts, vector<int>& mcounts,
		                                HumdrumFile& infile);
		double getScoreDuration        (HumdrumFile& infile);
		void   initBarlines            (HumdrumFile& infile);

	private:
		vector<vector<HumNum>> m_endtimes;      // end time of syllables indexed by line/field
		vector<string>         m_names;         // name of parts indexed by track
		vector<string>         m_abbreviations; // abbreviation of parts indexed by track
		vector<int>            m_partnums;      // part number index by track
		vector<int>            m_measures;      // current measure number

};



class Tool_mens2kern : public HumTool {
	public:
		         Tool_mens2kern      (void);
		        ~Tool_mens2kern      () {};

		bool     run                 (HumdrumFileSet& infiles);
		bool     run                 (HumdrumFile& infile);
		bool     run                 (const string& indata, ostream& out);
		bool     run                 (HumdrumFile& infile, ostream& out);

	protected:
		void     processFile         (HumdrumFile& infile);
		void     initialize          (void);
		void     processMelody       (vector<HTp>& melody);
		std::string mens2kernRhythm  (const std::string& rhythm,
		                              bool altera,  bool perfecta,
		                              bool imperfecta, int maxima_def, int longa_def,
		                              int brevis_def, int semibrevis_def);
		void     getMensuralInfo     (HTp token, int& maximodus, int& modus,
		                              int& tempus, int& prolatio);

	private:
		bool     m_debugQ;


};


class Tool_metlev : public HumTool {
	public:
		      Tool_metlev      (void);
		     ~Tool_metlev      () {};

		bool  run              (HumdrumFileSet& infiles);
		bool  run              (HumdrumFile& infile);
		bool  run              (const string& indata, ostream& out);
		bool  run              (HumdrumFile& infile, ostream& out);

	protected:
		void  fillVoiceResults (vector<vector<double> >& results,
		                        HumdrumFile& infile,
		                        vector<double>& beatlev);

	private:
		vector<HTp> m_kernspines;

};



class Tool_modori : public HumTool {
	public:
		         Tool_modori                  (void);
		        ~Tool_modori                  () {};

		bool     run                          (HumdrumFileSet& infiles);
		bool     run                          (HumdrumFile& infile);
		bool     run                          (const string& indata, ostream& out);
		bool     run                          (HumdrumFile& infile, ostream& out);

	protected:
		void     processFile                  (HumdrumFile& infile);
		void     initialize                   (void);
		void     printInfo                    (void);
		void     switchModernOriginal         (HumdrumFile& infile);
		bool     swapKeyStyle                 (HTp one, HTp two);
		bool     swapClefStyle                (HTp one, HTp two);
		bool     swapInstrumentAbbreviationStyle(HTp one, HTp two);
		bool     swapInstrumentNameStyle      (HTp one, HTp two);
		bool     flipMensurationStyle         (HTp token);

		void     convertKeySignatureToModern  (HTp token);
		void     convertKeySignatureToOriginal(HTp token);
		void     convertKeySignatureToRegular (HTp token);

		void     convertClefToModern          (HTp token);
		void     convertClefToOriginal        (HTp token);
		void     convertClefToRegular         (HTp token);

		void     convertMensurationToModern   (HTp token);
		void     convertMensurationToOriginal (HTp token);
		void     convertMensurationToRegular  (HTp token);

		void     convertInstrumentNameToModern   (HTp token);
		void     convertInstrumentNameToOriginal (HTp token);
		void     convertInstrumentNameToRegular  (HTp token);

		void     convertInstrumentAbbreviationToModern   (HTp token);
		void     convertInstrumentAbbreviationToOriginal (HTp token);
		void     convertInstrumentAbbreviationToRegular  (HTp token);

		int      getPairedReference           (int index, vector<string>& keys);
		void     storeModOriReferenceRecords  (HumdrumFile& infile);
		void     processExclusiveInterpretationLine(HumdrumFile& infile, int line);
		bool     processStaffCompanionSpines  (std::vector<HTp> tokens);
		bool     processStaffSpines           (vector<HTp>& tokens);
		void     updateLoMo                   (HumdrumFile& infile);
		void     processLoMo                  (HTp lomo);
		void     printModoriOutput            (HumdrumFile& infile);
		bool     swapMensurationStyle         (HTp one, HTp two);

	private:
		bool m_modernQ        = false; // -m option: show modern key/clef/time signatures
		bool m_originalQ      = false; // -o option: show original key/clef/mensuration
		bool m_infoQ          = false; // show key/clef/mensuration tokens in data

		bool m_nokeyQ         = false; // -K option: don't change key signatures
		bool m_noclefQ        = false; // -C option: don't change clefs
		bool m_nomensurationQ = false; // -M option: don't change mensurations
		bool m_nolyricsQ      = false; // -L option: don't change **text
		bool m_nolotextQ      = false; // -T option: don't change !LO:TX
		bool m_norefsQ        = false; // -R option: don't change !LO:TX
		bool m_nolabelsQ      = false; // -L option: don't change *I"
		bool m_nolabelAbbrsQ  = false; // -A option: don't change *I"

		std::vector<std::map<HumNum, std::vector<HTp>>> m_keys;
		std::vector<std::map<HumNum, std::vector<HTp>>> m_clefs;
		std::vector<std::map<HumNum, std::vector<HTp>>> m_mensurations;
		std::vector<std::map<HumNum, std::vector<HTp>>> m_labels;
		std::vector<std::map<HumNum, std::vector<HTp>>> m_labelAbbrs;
		std::vector<std::pair<HTp, HTp>> m_references;
		std::vector<HTp> m_lyrics;
		std::vector<HTp> m_lotext;
		std::vector<HTp> m_lomo;

};



class SonorityNoteData {
	public:

		SonorityNoteData(void) {
			clear();
		}

		void clear(void) {
			m_token = NULL;
			m_tok.clear();
			m_accidentalQ = false;
			m_upperQ = false;
			m_attackQ = false;
			m_index = 0;
			m_base7 = -1;
			m_base12 = -1;
			m_base40 = -1;
		}

		ostream& print(ostream& out) {
			out << "NOTE:\t"   << m_token   << endl;
			out << "\tINDEX:\t"  << m_index   << endl;
			out << "\tSTRING:\t" << m_tok     << endl;
			out << "\tATTACK:\t" << m_attackQ << endl;
			out << "\tBASE7:\t"  << m_base7   << endl;
			out << "\tBASE40:\t" << m_base40  << endl;
			return out;
		}

		void setToken(HTp token, bool nullQ, int index) {
			m_attackQ = true;
			if (nullQ) {
				m_attackQ = false;
			}
			m_token = token;
			m_index = index;
			if (token->isChord()) {
				m_tok = token->getSubtoken(index);
			} else {
				m_tok = *token;
				m_index = 0;
			}
			if (m_tok.find('_') != std::string::npos) {
				m_attackQ = false;
			}
			if (m_tok.find(']') != std::string::npos) {
				m_attackQ = false;
			}
			m_base7 = Convert::kernToBase7(m_tok);
			m_base12 = Convert::kernToBase12(m_tok);
			m_base40 = Convert::kernToBase40(m_tok);
		}

		void setString(std::string tok) {
			// tok cannot be a chord or a null token
			// This version is for vertical queries not for searching data.
			m_attackQ = true;
			m_token = NULL;
			m_index = 0;
			m_tok = tok;
			if (m_tok.find('_') != std::string::npos) {
				m_attackQ = false;
			}
			if (m_tok.find(']') != std::string::npos) {
				m_attackQ = false;
			}
			m_base7 = Convert::kernToBase7(m_tok);
			m_base12 = Convert::kernToBase12(m_tok);
			m_base40 = Convert::kernToBase40(m_tok);

			if (m_tok.find('n') != std::string::npos) {
				m_accidentalQ = true;
			} if (m_tok.find('-') != std::string::npos) {
				m_accidentalQ = true;
			} if (m_tok.find('#') != std::string::npos) {
				m_accidentalQ = true;
			}
			for (int i=0; i<(int)m_tok.size(); i++) {
				if (isupper(m_tok[i])) {
					m_upperQ = true;
				}
				break;
			}
		}
	
		bool hasAccidental(void) {
			// Set only with setText() input.
			return m_accidentalQ;
		}

		bool hasUpperCase(void) {
			// Set only with setText() input.
			return m_upperQ;
		}

		bool isValid(void)     { return m_token != NULL;    }
		HTp  getToken(void)    { return m_token;            }
		std::string getText(void) { return m_tok;           }
		int  getIndex(void)    { return m_index;            }
		bool isAttack(void)    { return m_attackQ;          }
		bool isSustain(void)   { return !m_attackQ;         }
		int  getBase12(void)   { return (int)m_base12;      }
		int  getBase12Pc(void) { return (int)m_base12 % 7;  }
		int  getBase7(void)    { return (int)m_base7;       }
		int  getBase7Pc(void)  { return (int)m_base7 % 7;   }
		int  getBase40(void)   { return (int)m_base40;      }
		int  getBase40Pc(void) { return (int)m_base40 % 40; }

	private:
		HTp m_token;
		std::string m_tok;  // note string from token
		bool m_accidentalQ; // note contains an accidental
		bool m_upperQ;      // Diatonic note name contains an upper case letter
		bool m_attackQ;     // true if note is an attack
		char m_index;       // chord index of note (zero offset)
		char m_base7;       // pitch in base-7 representation
		char m_base12;      // pitch in base-12 representation
		short int m_base40; // pitch in base-40 representation
};



class SonorityDatabase {
	public:
		SonorityDatabase(void) { clear(); }
		void clear(void)       { m_notes.clear(); m_line = NULL; }
		int getCount(void)     { return (int)m_notes.size(); }
		int getNoteCount(void) { return (int)m_notes.size(); }
		int getSize(void)      { return (int)m_notes.size(); }
		bool isEmpty(void)     { return m_notes.empty(); }
		HLp getLine(void)      { return m_line; }
		SonorityNoteData& getLowest(void) { return m_lowest; };
		void addNote          (const std::string& text);
		void buildDatabase     (HLp line);
		SonorityNoteData& operator[](int index) {
			return m_notes.at(index);
		}
	protected:
		void expandList(void) {
			m_notes.resize(m_notes.size() + 1);
		}

	private:
		SonorityNoteData m_lowest;
		std::vector<SonorityNoteData> m_notes;
		HLp m_line = NULL;
};


//////////////////////////////
//
// MSearchQueryToken -- one element of the music search.  This is a combined
//    search of pitch, interval, rhythm and harmony.
//

class MSearchQueryToken {
	public:
		MSearchQueryToken(void) {
			clear();
		}
		MSearchQueryToken(const MSearchQueryToken& token) {
			anything    = token.anything;
			anypitch    = token.anypitch;
			anyinterval = token.anyinterval;
			anyrhythm   = token.anyrhythm;
			pc          = token.pc;
			base        = token.base;
			direction   = token.direction;
			dinterval   = token.dinterval;
			cinterval   = token.cinterval;
			duration    = token.duration;
			rhythm      = token.rhythm;
			harmonic    = token.harmonic;
			hpieces     = token.hpieces;
			hquery      = token.hquery;
		}
		MSearchQueryToken& operator=(const MSearchQueryToken& token) {
			if (this == &token) {
				return *this;
			}
			anything    = token.anything;
			anypitch    = token.anypitch;
			anyinterval = token.anyinterval;
			anyrhythm   = token.anyrhythm;
			pc          = token.pc;
			base        = token.base;
			direction   = token.direction;
			dinterval   = token.dinterval;
			harmonic    = token.harmonic;
			hpieces     = token.hpieces;
			hquery      = token.hquery;
			cinterval   = token.cinterval;
			duration    = token.duration;
			rhythm      = token.rhythm;
			return *this;
		}
		void clear(void) {
			anything     = true;
			anypitch     = true;
			anyrhythm    = true;
			anyinterval  = true;
			pc           = NAN;
			base         = 0;
			direction    = -123456789; // interval direction
			dinterval    = -123456789; // diatonic interval
			cinterval    = -123456789; // chromatic interval
			duration     = -1;
			harmonic     = "";
			hpieces.clear();
			hquery.clear();
			rhythm       = "";
		}
		void parseHarmonicQuery(void);

		bool   anything    = true;  // element can match any note/rest
		bool   anypitch    = true;  // element can match any pitch class
		bool   anyrhythm   = true;  // element can match any rhythm
		bool   anyinterval = true;  // element can match any interval

		// pitch features
		double pc;           // NAN = rest
		int    base;

		// interval features:
		int    direction;   // which melodic direction for interval?
		int    dinterval;   // diatonic interval
		int    cinterval;   // chromatic interval (base-40; up to 2 sharps/flats)
		std::string harmonic; // harmonic query
		std::vector<std::string> hpieces;
		std::vector<SonorityNoteData> hquery;

		// rhythm features:
		HumNum duration;
		std::string rhythm;
};


ostream& operator<<(ostream& out, MSearchQueryToken& item);

class MSearchTextQuery {
	public:
		MSearchTextQuery(void) {
			clear();
		}
		MSearchTextQuery(const MSearchTextQuery& token) {
			word = token.word;
			link = token.link;
		}
		MSearchTextQuery& operator=(const MSearchTextQuery& token) {
			if (this == &token) {
				return *this;
			}
			word = token.word;
			link = token.link;
			return *this;
		}
		void clear(void) {
			word.clear();
			link = false;
		}
		std::string word;
		bool link = false;
};


class TextInfo {
	public:
		TextInfo(void) {
			clear();
		}
		TextInfo(const TextInfo& info) {
			fullword = info.fullword;
			starttoken = info.starttoken;
			nexttoken = info.nexttoken;
		}
		TextInfo& operator=(const TextInfo& info) {
			if (this == &info) {
				return *this;
			}
			fullword = info.fullword;
			starttoken = info.starttoken;
			nexttoken = info.nexttoken;
			return *this;
		}
		void clear(void) {
			fullword.clear();
			starttoken = NULL;
			nexttoken = NULL;
		}
		std::string fullword;
		HTp starttoken;
		HTp nexttoken;
};


class Tool_msearch : public HumTool {
	public:
		         Tool_msearch      (void);
		        ~Tool_msearch      () {};

		bool     run               (HumdrumFileSet& infiles);
		bool     run               (HumdrumFile& infile);
		bool     run               (const std::string& indata, ostream& out);
		bool     run               (HumdrumFile& infile, ostream& out);

	protected:
		void    initialize         (void);
		void    doMusicSearch      (HumdrumFile& infile, NoteGrid& grid,
		                            vector<MSearchQueryToken>& query);
		bool    doHarmonicPitchSearch(MSearchQueryToken& query, HTp token);
		void    doTextSearch       (HumdrumFile& infile, NoteGrid& grid,
		                            vector<MSearchTextQuery>& query);
		void    fillMusicQuery     (vector<MSearchQueryToken>& query);
		void    fillMusicQueryInterleaved(vector<MSearchQueryToken>& query,
		                            const std::string& input, bool rhythmQ = false);
		void    fillMusicQueryPitch(vector<MSearchQueryToken>& query,
		                            const std::string& input);
		void    fillMusicQueryInterval(vector<MSearchQueryToken>& query,
		                            const std::string& input);
		void    fillMusicQueryRhythm(vector<MSearchQueryToken>& query,
		                            const std::string& input);
		void    fillTextQuery      (vector<MSearchTextQuery>& query,
		                            const std::string& input);
		bool    checkForMusicMatch(vector<NoteCell*>& notes, int index,
		                            vector<MSearchQueryToken>& dpcQuery,
		                            vector<NoteCell*>& match);
		void    markMatch          (HumdrumFile& infile,
		                            vector<NoteCell*>& match);
		void    storeMatch         (vector<NoteCell*>& match);
		void    markTextMatch      (HumdrumFile& infile, TextInfo& word);
		void    fillWords          (HumdrumFile& infile,
		                            vector<TextInfo*>& words);
		void    fillWordsForTrack  (vector<TextInfo*>& words,
		                            HTp starttoken);
		void    printQuery         (vector<MSearchQueryToken>& query);
		void    addMusicSearchSummary(HumdrumFile& infile, int mcount, const std::string& marker);
		void    addTextSearchSummary(HumdrumFile& infile, int mcount, const std::string& marker);
		void    addMatch           (HumdrumFile& infile, vector<NoteCell*>& match);
		int     makeBase40Interval (int diatonic, const std::string& alteration);
		std::string convertPitchesToIntervals(const std::string& input);
		void    markNote           (HTp token, int index);
		int     checkHarmonicPitchMatch (SonorityNoteData& query,
		                           SonorityDatabase& sonorities, bool suppressQ);
		bool    checkVerticalOnly  (const std::string& input);
		void    makeLowerCase      (std::string& inout);

	private:
	 	vector<HTp> m_kernspines;
		std::string m_text;
		std::string m_marker;
		bool        m_verticalOnlyQ = false;
		bool        m_markQ      = false;
		bool        m_quietQ     = false;
		bool        m_debugQ     = false;
		bool        m_nooverlapQ = false;
		std::vector<int> m_barnums;
		std::vector<std::vector<NoteCell*>> m_matches;
		std::vector<SonorityDatabase> m_sonorities;
		std::vector<bool> m_sonoritiesChecked;
		std::vector<pair<HTp, int>> m_tomark;
};


class Tool_musedata2hum : public HumTool {
	public:
		        Tool_musedata2hum    (void);
		       ~Tool_musedata2hum    () {}

		bool    convertFile          (ostream& out, const string& filename);
		bool    convertString        (ostream& out, const string& input);
		bool    convert              (ostream& out, MuseDataSet& mds);
		bool    convert              (ostream& out, istream& input);

		void    setOptions           (int argc, char** argv);
		void    setOptions           (const std::vector<std::string>& argvlist);
		Options getOptionDefinitions (void);
		void    setInitialOmd        (const string& omd);

	protected:
		void    initialize           (void);
		void    convertLine          (GridMeasure* gm, MuseRecord& mr);
		bool    convertPart          (HumGrid& outdata, MuseDataSet& mds, int index, int partindex, int partcount);
		int     convertMeasure       (HumGrid& outdata, MuseData& part, int partindex, int startindex);
		GridMeasure* getMeasure      (HumGrid& outdata, HumNum starttime);
		void    setTimeSigDurInfo    (const std::string& mtimesig);
		void    setMeasureStyle      (GridMeasure* gm, MuseRecord& mr);
		void    setMeasureNumber     (GridMeasure* gm, MuseRecord& mr);
		void    storePartName        (HumGrid& outdata, MuseData& part, int index);
		void    addNoteDynamics      (GridSlice* slice, int part,
		                              MuseRecord& mr);
		void    addLyrics            (GridSlice* slice, int part, int staff, MuseRecord& mr);
		void    addFiguredHarmony    (MuseRecord& mr, GridMeasure* gm,
		                              HumNum timestamp, int part, int maxstaff);
		std::string cleanString      (const std::string& input);
		void    addTextDirection     (GridMeasure* gm, int part, int staff,
		                              MuseRecord& mr, HumNum timestamp);

	private:
		// options:
		Options m_options;
		bool m_stemsQ = false;         // used with -s option
		bool m_recipQ = false;         // used with -r option
      std::string m_group = "score"; // used with -g option
		std::string m_omd = "";        // initial tempo designation (store for later output)

		// state variables:
		int m_part     = 0;            // staff index currently being processed
		int m_maxstaff = 0;            // total number of staves (parts)
		HumNum m_timesigdur = 4;       // duration of current time signature in quarter notes
		HTp m_lastfigure = NULL;       // last figured bass token
		int m_lastbarnum = -1;         // barnumber carried over from previous bar
		HTp m_lastnote = NULL;         // for dealing with chords.
		double m_tempo = 0.0;          // for initial tempo from MIDI settings

		std::map<std::string, bool> m_usedReferences;
		std::vector<std::string> m_postReferences;

};



class MusicXmlHarmonyInfo {
	public:
		HTp    token;
		HumNum timestamp;
		int    partindex;
};

class MusicXmlFiguredBassInfo {
	public:
		HTp    token;
		HumNum timestamp;
		int    partindex;
};


class Tool_musicxml2hum : public HumTool {
	public:
		        Tool_musicxml2hum    (void);
		       ~Tool_musicxml2hum    () {}

		bool    convertFile          (ostream& out, const char* filename);
		bool    convert              (ostream& out, pugi::xml_document& infile);
		bool    convert              (ostream& out, const char* input);
		bool    convert              (ostream& out, istream& input);

		void    setOptions           (int argc, char** argv);
		void    setOptions           (const std::vector<std::string>& argvlist);
		Options getOptionDefinitions (void);

	protected:
		void   initialize           (void);
		std::string getChildElementText  (pugi::xml_node root, const char* xpath);
		std::string getChildElementText  (pugi::xpath_node root, const char* xpath);
		std::string getAttributeValue    (pugi::xml_node xnode, const std::string& target);
		std::string getAttributeValue    (xpath_node xnode, const std::string& target);
		void   printAttributes      (pugi::xml_node node);
		bool   getPartInfo          (map<std::string, pugi::xml_node>& partinfo,
		                             std::vector<std::string>& partids, pugi::xml_document& doc);
		bool   stitchParts          (HumGrid& outdata,
		                             std::vector<std::string>& partids,
		                             map<std::string, pugi::xml_node>& partinfo,
		                             map<std::string, pugi::xml_node>& partcontent,
		                             std::vector<MxmlPart>& partdata);
		bool   getPartContent       (map<std::string, pugi::xml_node>& partcontent,
		                             std::vector<std::string>& partids, pugi::xml_document& doc);
		void   printPartInfo        (std::vector<std::string>& partids,
		                             map<std::string, pugi::xml_node>& partinfo,
		                             map<std::string, pugi::xml_node>& partcontent,
		                             std::vector<MxmlPart>& partdata);
		bool   fillPartData         (std::vector<MxmlPart>& partdata,
		                             const std::vector<std::string>& partids,
		                             map<std::string, pugi::xml_node>& partinfo,
		                             map<std::string, pugi::xml_node>& partcontent);
		bool   fillPartData         (MxmlPart& partdata, const std::string& id,
		                             pugi::xml_node partdeclaration,
		                             pugi::xml_node partcontent);
		void   appendZeroEvents     (GridMeasure* outfile,
		                             std::vector<SimultaneousEvents*>& nowevents,
		                             HumNum nowtime,
		                             std::vector<MxmlPart>& partdata);
		void   appendNonZeroEvents   (GridMeasure* outdata,
		                              std::vector<SimultaneousEvents*>& nowevents,
		                              HumNum nowtime,
		                              std::vector<MxmlPart>& partdata);
		void   addGraceLines         (GridMeasure* outdata,
		                              std::vector<std::vector<std::vector<std::vector<MxmlEvent*>>>>& notes,
		                              std::vector<MxmlPart>& partdata, HumNum nowtime);
		void   addEventToList        (std::vector<std::vector<std::vector<std::vector<MxmlEvent*>>>>& list,
		                              MxmlEvent* event);
		void   addHeaderRecords      (HumdrumFile& outfile, pugi::xml_document& doc);
		void   addFooterRecords      (HumdrumFile& outfile, pugi::xml_document& doc);
		std::string& cleanSpaces     (std::string& input);
		std::string cleanSpacesAndColons(const std::string& input);
		void setEditorialAccidental  (int accidental, GridSlice* slice,
		                              int partindex, int staffindex, int voiceindex);
		void moveBreaksToEndOfPreviousMeasure(HumGrid& outdata);

		bool convert          (ostream& out);
		bool convertPart      (ostream& out, const std::string& partname,
		                       int partindex);
		bool insertMeasure    (HumGrid& outdata, int mnum,
		                       std::vector<MxmlPart>& partdata,
		                       std::vector<int> partstaves);
		bool convertNowEvents (GridMeasure* outdata,
		                       std::vector<SimultaneousEvents*>& nowevents,
		                       std::vector<int>& nowparts,
		                       HumNum nowtime,
		                       std::vector<MxmlPart>& partdata,
		                       std::vector<int>& partstaves);
		void appendNullTokens (HLp line, MxmlPart& part);
		void appendEvent      (HLp line, MxmlEvent* event);
		void insertExclusiveInterpretationLine(HumdrumFile& outfile,
		                       std::vector<MxmlPart>& partdata);
		void insertAllToken   (HumdrumFile& outfile, std::vector<MxmlPart>& partdata,
		                       const std::string& common);
		void insertSingleMeasure(HumdrumFile& outfile);
		void cleanupMeasures   (HumdrumFile& outfile,
		                        std::vector<HLp> measures);
		void processPrintElement(GridMeasure* outdata, pugi::xml_node element, HumNum timestamp);
		void insertOffsetHarmonyIntoMeasure(GridMeasure* gm);
		void insertOffsetFiguredBassIntoMeasure(GridMeasure* gm);

		void addStriaLine      (GridMeasure* outdata,
		                        std::vector<std::vector<xml_node> >& stafflines,
		                        std::vector<MxmlPart>& partdata,
                              HumNum nowtime);
		void addClefLine       (GridMeasure* outdata, std::vector<std::vector<pugi::xml_node>>& clefs,
		                        std::vector<MxmlPart>& partdata, HumNum nowtime);
		void addOttavaLine     (GridMeasure* outdata, std::vector<std::vector<std::vector<pugi::xml_node>>>& ottavas,
		                        std::vector<MxmlPart>& partdata, HumNum nowtime);
		void storeOttava       (int pindex, xml_node octaveShift, xml_node direction,
		                        std::vector<std::vector<std::vector<xml_node>>>& ottavas);
		void insertPartClefs   (pugi::xml_node clef, GridPart& part);
		void insertPartStria   (int lines, GridPart& part);
		void insertPartOttavas (pugi::xml_node ottava, GridPart& part, int partindex, int partstaffindex, int staffcount);
		pugi::xml_node convertClefToHumdrum(pugi::xml_node clef, HTp& token, int& staffindex);
		pugi::xml_node convertOttavaToHumdrum(pugi::xml_node ottava, HTp& token, int& staffindex,
		                        int partindex, int partstaffindex, int staffcount);

		void addTranspositionLine(GridMeasure* outdata, std::vector<std::vector<pugi::xml_node>>& transpositions,
		                       std::vector<MxmlPart>& partdata, HumNum nowtime);
		void addKeySigLine    (GridMeasure* outdata, std::vector<std::vector<pugi::xml_node>>& keysigs,
		                        std::vector<MxmlPart>& partdata, HumNum nowtime);
		void addKeyDesignationLine(GridMeasure* outdata, vector<vector<xml_node>>& keydesigs,
		                        vector<MxmlPart>& partdata, HumNum nowtime);
		void insertPartKeySigs (pugi::xml_node keysig, GridPart& part);
		void insertPartKeyDesignations(xml_node keydeg, GridPart& part);
		pugi::xml_node convertKeySigToHumdrum(pugi::xml_node keysig,
		                        HTp& token, int& staffindex);
		pugi::xml_node convertKeySigToHumdrumKeyDesignation(xml_node keysig,
		                        HTp& token, int& staffindex);

		void addTimeSigLine    (GridMeasure* outdata, std::vector<std::vector<pugi::xml_node>>& timesigs,
		                        std::vector<MxmlPart>& partdata, HumNum nowtime);
		bool insertPartTimeSigs (pugi::xml_node timesig, GridPart& part);
		void insertPartMensurations(pugi::xml_node timesig, GridPart& part);
		void insertPartNames    (HumGrid& outdata, std::vector<MxmlPart>& partdata);
		bool checkForMensuration(pugi::xml_node timesig);
		pugi::xml_node convertTimeSigToHumdrum(pugi::xml_node timesig,
		                        HTp& token, int& staffindex);
		pugi::xml_node convertMensurationToHumdrum(pugi::xml_node timesig,
		                        HTp& token, int& staffindex);

		void addEvent          (GridSlice* slice, GridMeasure* outdata, MxmlEvent* event, HumNum nowtime);
		void fillEmpties       (GridPart* part, const char* string);
		void addSecondaryChordNotes (ostream& output, MxmlEvent* head, const std::string& recip);
		bool isInvisible       (MxmlEvent* event);
		int  addLyrics         (GridStaff* staff, MxmlEvent* event);
		int  addHarmony        (GridPart* oart, MxmlEvent* event, HumNum nowtime, int partindex);
		void addDynamic        (GridPart* part, MxmlEvent* event, int partindex);
		void addHairpinEnding  (GridPart* part, MxmlEvent* event, int partindex);
		int  addFiguredBass    (GridPart* part, MxmlEvent* event, HumNum nowtime, int partindex);
		void addTexts          (GridSlice* slice, GridMeasure* measure, int partindex,
		                        int staffindex, int voiceindex, MxmlEvent* event);
		void addText           (GridSlice* slice, GridMeasure* measure, int partindex,
		                        int staffindex, int voiceindex, pugi::xml_node node, bool force = false);
		void addTempos         (GridSlice* slice, GridMeasure* measure, int partindex,
		                        int staffindex, int voiceindex, MxmlEvent* event);
		void addTempo          (GridSlice* slice, GridMeasure* measure, int partindex,
		                        int staffindex, int voiceindex, pugi::xml_node node);
		void addBrackets       (GridSlice* slice, GridMeasure* measure, MxmlEvent* event, HumNum nowtime,
		                        int partindex);
		int         getHarmonyOffset(pugi::xml_node hnode);
		std::string getHarmonyString(pugi::xml_node hnode);
		std::string getDynamicString(pugi::xml_node element);
		std::string getDynamicsParameters(pugi::xml_node element);
		std::string getFiguredBassString(pugi::xml_node element);
		std::string getFiguredBassParameters(pugi::xml_node element);
		std::string convertFiguredBassNumber(const xml_node& figure);
		int         getFiguredBassDuration(xml_node fnode);
		std::string getHairpinString(pugi::xml_node element, int partindex);
		std::string cleanSpaces     (const std::string& input);
		void checkForDummyRests(MxmlMeasure* measure);
		void reindexVoices     (std::vector<MxmlPart>& partdata);
		void reindexMeasure    (MxmlMeasure* measure);
		void setSoftwareInfo   (pugi::xml_document& doc);
		std::string getSystemDecoration(pugi::xml_document& doc, HumGrid& grid, std::vector<std::string>& partids);
		void getChildrenVector (std::vector<pugi::xml_node>& children, pugi::xml_node parent);
		void insertPartTranspositions(pugi::xml_node transposition, GridPart& part);
		pugi::xml_node convertTranspositionToHumdrum(pugi::xml_node transpose, HTp& token, int& staffindex);
		void prepareRdfs       (std::vector<MxmlPart>& partdata);
		void printRdfs         (ostream& out);
		void printResult       (ostream& out, HumdrumFile& outfile);
		void addMeasureOneNumber(HumdrumFile& infile);
		bool isUsedHairpin     (pugi::xml_node hairpin, int partindex);

	public:

	static bool nodeType      (pugi::xml_node node, const char* testname);

	private:
		Options m_options;
		bool DebugQ;
		bool VoiceDebugQ;
		bool m_recipQ        = false;
		bool m_stemsQ        = false;
		int  m_slurabove     = 0;
		int  m_slurbelow     = 0;
		char m_hasEditorial  = '\0';
		bool m_hasOrnamentsQ = false;
		int  m_maxstaff      = 0;
		std::vector<std::vector<std::string>> m_last_ottava_direction;
		std::vector<MusicXmlHarmonyInfo> offsetHarmony;
		std::vector<MusicXmlFiguredBassInfo> offsetFiguredBass;
		std::vector<string> m_stop_char;

		// RDF indications in **kern data:
		std::string  m_caesura_rdf;

		std::string m_software;
		std::string m_systemDecoration;

		std::vector<std::vector<pugi::xml_node>> m_current_dynamic;
		std::vector<std::vector<pugi::xml_node>> m_current_brackets;
		std::map<int, string> m_bracket_type_buffer;
		std::vector<std::vector<pugi::xml_node>> m_used_hairpins;
		std::vector<pugi::xml_node> m_current_figured_bass;
		std::vector<std::pair<int, pugi::xml_node>> m_current_text;
		std::vector<std::pair<int, pugi::xml_node>> m_current_tempo;

		bool m_hasTransposition = false;

		// m_forceRecipQ is used to force the display of the **recip spint
		// when a data line contains no notes or rests.  This is used for
		// harmony/dynamics side spines.
		bool m_forceRecipQ = false;

		// m_hasTremoloQ is used to run the tremolo tool.
		bool m_hasTremoloQ = false;

		// m_post_note_text is used to store interpretations that occur
		// before notes in the MusicXML data, but need to be moved after
		// the note in the Humdrum data.  The text will be stored and then
		// when note is processed, any text in this storage will be processed
		// index is a string: "part staff voice" with a vector list of strings
		// to process.
		std::map<std::string, vector<pugi::xml_node>> m_post_note_text;

};



class MyCoord {
	public:
		     MyCoord   (void) { clear(); }
		void clear   (void) { x = -1; y = -1; }
		bool isValid (void) { return ((x < 0) || (y < 0)) ? false : true; }
		int  x;
		int  y;
};

class MeasureInfo {
	public:
		MeasureInfo(void) { clear(); }
		void clear(void)  { num = seg = start = stop = -1;
			sclef.resize(0); skeysig.resize(0); skey.resize(0);
			stimesig.resize(0); smet.resize(0); stempo.resize(0);
			eclef.resize(0); ekeysig.resize(0); ekey.resize(0);
			etimesig.resize(0); emet.resize(0); etempo.resize(0);
			file = NULL;
		}
		void setTrackCount(int tcount) {
			sclef.resize(tcount+1);
			skeysig.resize(tcount+1);
			skey.resize(tcount+1);
			stimesig.resize(tcount+1);
			smet.resize(tcount+1);
			stempo.resize(tcount+1);
			eclef.resize(tcount+1);
			ekeysig.resize(tcount+1);
			ekey.resize(tcount+1);
			etimesig.resize(tcount+1);
			emet.resize(tcount+1);
			etempo.resize(tcount+1);
			int i;
			for (i=0; i<tcount+1; i++) {
				sclef[i].clear();
				skeysig[i].clear();
				skey[i].clear();
				stimesig[i].clear();
				smet[i].clear();
				stempo[i].clear();
				eclef[i].clear();
				ekeysig[i].clear();
				ekey[i].clear();
				etimesig[i].clear();
				emet[i].clear();
				etempo[i].clear();
			}
			tracks = tcount;
		}
		int num;          // measure number
		string stopStyle;  // styling for end of last measure
		string startStyle; // styling for start of first measure
		int seg;          // measure segment
		int start;        // starting line of segment
		int stop;         // ending line of segment
		int tracks;       // number of primary tracks in file.
		HumdrumFile* file;

		// musical settings at start of measure
		vector<MyCoord> sclef;     // starting clef of segment
		vector<MyCoord> skeysig;   // starting keysig of segment
		vector<MyCoord> skey;      // starting key of segment
		vector<MyCoord> stimesig;  // starting timesig of segment
		vector<MyCoord> smet;      // starting met of segment
		vector<MyCoord> stempo;    // starting tempo of segment

		// musical settings at start of measure
		vector<MyCoord> eclef;     // ending clef    of segment
		vector<MyCoord> ekeysig;   // ending keysig  of segment
		vector<MyCoord> ekey;      // ending key     of segment
		vector<MyCoord> etimesig;  // ending timesig of segment
		vector<MyCoord> emet;      // ending met     of segment
		vector<MyCoord> etempo;    // ending tempo   of segment
};



class Tool_myank : public HumTool {
	public:
		         Tool_myank            (void);
		        ~Tool_myank            () {};

		bool     run                   (HumdrumFileSet& infiles);
		bool     run                   (HumdrumFile& infile);
		bool     run                   (const string& indata, ostream& out);
		bool     run                   (HumdrumFile& infile, ostream& out);

	protected:
		void      initialize            (HumdrumFile& infile);
		void      example              (void);
		void      usage                (const string& command);
		void      myank                (HumdrumFile& infile,
		                                vector<MeasureInfo>& outmeasure);
		void      removeDollarsFromString(string& buffer, int maxx);
		void      processFieldEntry    (vector<MeasureInfo>& field,
		                                const string& str,
		                                HumdrumFile& infile, int maxmeasure,
		                                vector<MeasureInfo>& inmeasures,
		                                vector<int>& inmap);
		void      expandMeasureOutList (vector<MeasureInfo>& measureout,
		                                vector<MeasureInfo>& measurein,
		                                HumdrumFile& infile, const string& optionstring);
		void      getMeasureStartStop  (vector<MeasureInfo>& measurelist,
		                                HumdrumFile& infile);
		void      printEnding          (HumdrumFile& infile, int lastline, int adjlin);
		void      printStarting        (HumdrumFile& infile);
		void      reconcileSpineBoundary(HumdrumFile& infile, int index1, int index2);
		void      reconcileStartingPosition(HumdrumFile& infile, int index2);
		void      printJoinLine        (vector<int>& splits, int index, int count);
		void      printInvisibleMeasure(HumdrumFile& infile, int line);
		void      fillGlobalDefaults   (HumdrumFile& infile,
		                                vector<MeasureInfo>& measurein,
		                                vector<int>& inmap);
		void      adjustGlobalInterpretations(HumdrumFile& infile, int ii,
		                                vector<MeasureInfo>& outmeasures,
		                                int index);
		void      adjustGlobalInterpretationsStart(HumdrumFile& infile, int ii,
		                                vector<MeasureInfo>& outmeasures,
		                                int index);
		void      getMarkString        (ostream& out, HumdrumFile& infile);
		void      printDoubleBarline   (HumdrumFile& infile, int line);
		void      insertZerothMeasure  (vector<MeasureInfo>& measurelist,
		                                HumdrumFile& infile);
		void      getMetStates         (vector<vector<MyCoord> >& metstates,
		                                HumdrumFile& infile);
		MyCoord   getLocalMetInfo      (HumdrumFile& infile, int row, int track);
		int       atEndOfFile          (HumdrumFile& infile, int line);
		void      processFile          (HumdrumFile& infile);
		int       getSectionCount      (HumdrumFile& infile);
		void      getSectionString     (string& sstring, HumdrumFile& infile,
		                                int sec);
		void      collapseSpines       (HumdrumFile& infile, int line);
		void      printMeasureStart    (HumdrumFile& infile, int line, const string& style);
		std::string expandMultipliers  (const string& inputstring);

	private:
		int    debugQ      = 0;             // used with --debug option
		// int    inputlist   = 0;             // used with --inlist option
		int    inlistQ     = 0;             // used with --inlist option
		int    outlistQ    = 0;             // used with --outlist option
		int    verboseQ    = 0;             // used with -v option
		int    invisibleQ  = 1;             // used with --visible option
		int    maxQ        = 0;             // used with --max option
		int    minQ        = 0;             // used with --min option
		int    instrumentQ = 0;             // used with -I option
		int    nolastbarQ  = 0;             // used with -B option
		int    markQ       = 0;             // used with --mark option
		int    doubleQ     = 0;             // used with --mdsep option
		int    barnumtextQ = 0;             // used with -T option
		int    Section     = 0;             // used with --section option
		int    sectionCountQ = 0;           // used with --section-count option
		vector<MeasureInfo> MeasureOutList; // used with -m option
		vector<MeasureInfo> MeasureInList;  // used with -m option
		vector<vector<MyCoord> > metstates;

};



class Tool_pccount : public HumTool {
	public:
		      Tool_pccount              (void);
		     ~Tool_pccount              () {};

		bool  run                       (HumdrumFileSet& infiles);
		bool  run                       (HumdrumFile& infile);
		bool  run                       (const string& indata, ostream& out);
		bool  run                       (HumdrumFile& infile, ostream& out);

	protected:
		void   initialize               (HumdrumFile& infile);
		void   processFile              (HumdrumFile& infile);
		void   initializePartInfo       (HumdrumFile& infile);
		void   addCounts                (HTp sstart, HTp send);
		void   countPitches             (HumdrumFile& infile);
		void   printHumdrumTable        (void);
		void   printPitchClassList      (void);
		void   printVegaLiteJsonTemplate(const std::string& datavariable, HumdrumFile& infile);
		void   printVegaLiteJsonData    (void);
		void   printVoiceList           (void);
		void   printReverseVoiceList    (void);
		void   printColorList           (void);
		std::string getPitchClassString (int b40);
		void   printVegaLiteScript      (const string& jsonvar,
		                                 const string& target,
		                                 const string& datavar,
		                                 HumdrumFile& infile);
		void   printVegaLiteHtml        (const string& jsonvar,
		                                 const string& target,
		                                 const string& datavar,
		                                 HumdrumFile& infile);
		void   printVegaLitePage        (const string& jsonvar,
		                                 const string& target,
		                                 const string& datavar,
		                                 HumdrumFile& infile);
		std::string getFinal            (HumdrumFile& infile);
		double  getPercent              (const string& pitchclass);
		int     getCount                (const string& pitchclass);
		void    setFactorMaximum        (void);
		void    setFactorNormalize      (void);

	private:
		std::vector<int>               m_rkern;
		std::vector<int>               m_parttracks;
		std::vector<std::string>       m_names;
		std::vector<std::string>       m_abbreviations;
		std::vector<std::vector<double>> m_counts;
		bool m_attack       = false;
		bool m_full         = false;
		bool m_doublefull   = false;
		bool m_normalize    = false;
		bool m_maximum      = false;
		bool m_template     = false;
		bool m_data         = false;
		bool m_script       = false;
		bool m_html         = false;
		bool m_page         = false;
		int  m_width        = 500;
		double m_ratio      = 0.67;
		bool m_key          = true;
		double m_factor     = 1.0;
		int m_maxpc         = 0;
		std::string m_title = "";
		std::string m_id    = "id";
		std::map<std::string, std::string> m_vcolor;

};





class Tool_periodicity : public HumTool {
	public:
		         Tool_periodicity   (void);
		        ~Tool_periodicity   () {};

		bool     run                (HumdrumFileSet& infiles);
		bool     run                (HumdrumFile& infile);
		bool     run                (const string& indata, ostream& out);
		bool     run                (HumdrumFile& infile, ostream& out);

	protected:
		void     initialize         (HumdrumFile& infile);
		void     processFile        (HumdrumFile& infile);
		void     fillAttackGrids    (HumdrumFile& infile, vector<vector<double>>& grids, HumNum minrhy);
		void     printAttackGrid    (ostream& out, HumdrumFile& infile, vector<vector<double>>& grids, HumNum minrhy);
		void     doAnalysis         (vector<vector<double>>& analysis, int level, vector<double>& grid);
		void     doPeriodicityAnalysis(vector<vector<double>> & analysis, vector<double>& grid, HumNum minrhy);
		void     printPeriodicityAnalysis(ostream& out, vector<vector<double>>& analysis);
		void     printSvgAnalysis(ostream& out, vector<vector<double>>& analysis, HumNum minrhy);
		void     getColorMapping(double input, double& hue, double& saturation, double& lightness);

	private:

};


class Tool_phrase : public HumTool {
	public:
		     Tool_phrase          (void);
		    ~Tool_phrase          () {};

		bool  run                 (HumdrumFileSet& infiles);
		bool  run                 (HumdrumFile& infile);
		bool  run                 (const string& indata, ostream& out);
		bool  run                 (HumdrumFile& infile, ostream& out);

	protected:
		void  analyzeSpineByRests (int index);
		void  analyzeSpineByPhrase(int index);
		void  initialize          (HumdrumFile& infile);
		void  prepareAnalysis     (HumdrumFile& infile);
		void  addAverageLines     (HumdrumFile& infile);
		bool  hasPhraseMarks      (HTp start);
		void  removePhraseMarks   (HTp start);

	private:
		vector<vector<string>>    m_results;
		vector<HTp>               m_starts;
		HumdrumFile               m_infile;
		vector<int>               m_pcount;
		vector<HumNum>            m_psum;
		bool                      m_markQ;
		bool                      m_removeQ;
		bool                      m_remove2Q;
		bool                      m_averageQ;
		string                    m_color;

};



class Tool_pnum : public HumTool {
	public:
		      Tool_pnum               (void);
		     ~Tool_pnum               () {};

		bool  run                     (HumdrumFileSet& infiles);
		bool  run                     (HumdrumFile& infile);
		bool  run                     (const string& indata, ostream& out);
		bool  run                     (HumdrumFile& infile, ostream& out);

	protected:
		void  initialize              (HumdrumFile& infile);
		void  processFile             (HumdrumFile& infile);
		std::string convertSubtokenToBase(const std::string& text);
		void  convertTokenToBase      (HTp token);

	private:
		int  m_base = 12;
		int  m_midiQ;
		bool m_durationQ;
		bool m_classQ;
		bool m_octaveQ;
		bool m_attacksQ;
		std::string m_rest;
		bool m_restQ;

};



class Tool_recip : public HumTool {
	public:
		      Tool_recip               (void);
		     ~Tool_recip               () {};

		bool  run                      (HumdrumFileSet& infiles);
		bool  run                      (HumdrumFile& infile);
		bool  run                      (const string& indata, ostream& out);
		bool  run                      (HumdrumFile& infile, ostream& out);

	protected:
		void  initialize               (HumdrumFile& infile);
		void  replaceKernWithRecip     (HumdrumFile& infile);
		void  doCompositeAnalysis      (HumdrumFile& infile);
		void  insertAnalysisSpines     (HumdrumFile& infile, HumdrumFile& cfile);

	private:
		vector<HTp> m_kernspines;
		bool        m_graceQ = true;
		string      m_exinterp = "**recip";
		string      m_kernpitch = "e";

};



class Tool_restfill : public HumTool {
	public:
		         Tool_restfill         (void);
		        ~Tool_restfill         () {};

		bool        run                (HumdrumFileSet& infiles);
		bool        run                (HumdrumFile& infile);
		bool        run                (const string& indata, ostream& out);
		bool        run                (HumdrumFile& infile, ostream& out);

	protected:
		void        processFile        (HumdrumFile& infile);
		void        initialize         (void);
		bool        hasBlankMeasure    (HTp start);
		void        fillInRests        (HTp start);
		void        addRest            (HTp cell, HumNum duration);
		HumNum      getNextTime        (HTp token);

	private:
		bool        m_hiddenQ  = false;
		std::string m_exinterp = "**kern";

};


class Tool_rid : public HumTool {
	public:
		         Tool_rid          (void);
		        ~Tool_rid          () {};

		bool     run               (HumdrumFileSet& infiles);
		bool     run               (HumdrumFile& infile);
		bool     run               (const string& indata, ostream& out);
		bool     run               (HumdrumFile& infile, ostream& out);

	protected:
		void     processFile       (HumdrumFile& infile);
		void     initialize        (void);

	private:

		// User interface variables:
		int      option_D = 0;   // used with -D option
		int      option_d = 0;   // used with -d option
		int      option_G = 0;   // used with -G option
		int      option_g = 0;   // used with -g option
		int      option_I = 0;   // used with -I option
		int      option_i = 0;   // used with -i option
		int      option_L = 0;   // used with -L option
		int      option_l = 0;   // used with -l option
		int      option_T = 0;   // used with -T option
		int      option_U = 0;   // used with -U and -u option

		int      option_M = 0;   // used with -M option
		int      option_C = 0;   // used with -C option
		int      option_c = 0;   // used with -c option
		int      option_k = 0;   // used with -k option
		int      option_V = 0;   // used with -V option

};


class Tool_ruthfix : public HumTool {
	public:
		         Tool_ruthfix      (void);
		        ~Tool_ruthfix      () {};

		bool     run               (HumdrumFileSet& infiles);
		bool     run               (HumdrumFile& infile);
		bool     run               (const string& indata, ostream& out);
		bool     run               (HumdrumFile& infile, ostream& out);

	protected:
		void    insertCrossBarTies (HumdrumFile& infile);
		void    insertCrossBarTies (HumdrumFile& infile, int strand);
		void    createTiedNote     (HTp left, HTp right);

};


class Tool_satb2gs : public HumTool {
	public:
		         Tool_satb2gs      (void);
		        ~Tool_satb2gs      () {};

		bool     run               (HumdrumFileSet& infiles);
		bool     run               (HumdrumFile& infile);
		bool     run               (const string& indata, ostream& out);
		bool     run               (HumdrumFile& infile, ostream& out);

	protected:
		void    processFile        (HumdrumFile& infile);
		void    initialize         (void);
		void    getTrackInfo       (std::vector<std::vector<int>>& tracks,
		                            HumdrumFile& infile);

		void    printTerminatorLine(std::vector<std::vector<int>>& tracks);
		int     getNewTrackCount   (std::vector<std::vector<int>>& tracks);
		void    printRegularLine   (HumdrumFile& infile, int line,
		                            std::vector<std::vector<int>>& tracks);
		void    printSpineMergeLine(std::vector<std::vector<int>>& tracks);
		void    printSpineSplitLine(std::vector<std::vector<int>>& tracks);
		void    printHeaderLine    (HumdrumFile& infile, int line,
		                            std::vector<std::vector<int>>& tracks);
		bool    validateHeader     (HumdrumFile& infile);
		vector<HTp> getClefs       (HumdrumFile& infile, int line);

};


class Tool_scordatura : public HumTool {
	public:
		         Tool_scordatura   (void);
		        ~Tool_scordatura   () {};

		bool     run               (HumdrumFileSet& infiles);
		bool     run               (HumdrumFile& infile);
		bool     run               (const string& indata, ostream& out);
		bool     run               (HumdrumFile& infile, ostream& out);

	protected:
		void     processFile       (HumdrumFile& infile);
		void     initialize        (void);
		void     getScordaturaRdfs (vector<HTp>& rdfs, HumdrumFile& infile);
		void     processScordatura (HumdrumFile& infile, HTp reference);
		void     processScordaturas(HumdrumFile& infile, vector<HTp>& rdfs);
		void     flipScordaturaInfo(HTp reference, int diatonic, int chromatic);
		void     transposeStrand   (HTp sstart, HTp sstop, const string& marker);
		void     transposeChord    (HTp token, const string& marker);
		std::string transposeNote     (const string& note);
		void     transposeMarker   (HumdrumFile& infile, const string& marker, int diatonic, int chromatic);
		std::set<int> parsePitches(const string& input);
		void     markPitches       (HumdrumFile& infile);
		void     markPitches       (HTp sstart, HTp sstop);
		void     markPitches       (HTp token);
		void     addMarkerRdf      (HumdrumFile& infile);
		void     prepareTranspositionInterval(void);

	private:
		bool           m_writtenQ    = false;
		bool           m_soundingQ   = false;
		bool           m_modifiedQ   = false;
		bool           m_IQ          = false;  // true: enbed marker in sounding score
		std::string    m_transposition;
		std::string    m_color;
		std::string    m_marker;
		std::set<int>  m_pitches;
		HumTransposer  m_transposer;
		int            m_diatonic;
		int            m_chromatic;
		std::string    m_interval;
		bool           m_cd;
		std::string    m_string;

};


class Tool_semitones : public HumTool {
	public:
		      Tool_semitones   (void);
		     ~Tool_semitones   () {};

		bool  run              (HumdrumFileSet& infiles);
		bool  run              (HumdrumFile& infile);
		bool  run              (const std::string& indata, std::ostream& out);
		bool  run              (HumdrumFile& infile, std::ostream& out);

	protected:
		void        processFile(HumdrumFile& infile);
		void        initialize(void);
		void        analyzeLine(HumdrumFile& infile, int line);
		int         processKernSpines(HumdrumFile& infile, int line, int start, int kspine);
		void        printTokens(const std::string& value, int count);
		std::string getTwelveToneIntervalString(HTp token);
		std::string getNextNoteAttack(HTp token);
		void        markInterval(HTp token);
		HTp         markNote(HTp token, bool markQ);
		void        addMarker(HTp token);
		void        showCount(void);
		int         filterData(HTp token);
		std::vector<HTp> getTieGroup(HTp token);
		HTp         getNextNote(HTp token);
		bool        hasTieContinue(const string& value);

	private:

		bool        m_cdataQ      = false; // used **cdata (to display in VHV notation)
		bool        m_downQ       = false; // mark/count notes in downward interval
		bool        m_firstQ      = false; // mark only first note in interval
		bool        m_leapQ       = false; // mark/count notes in leap motion
		bool        m_midiQ       = false; // give the MIDI note number rather than inteval.
		bool        m_noanalysisQ = false; // do not print analysis spines
		bool        m_noinputQ    = false; // do not print input data
		bool        m_nomarkQ     = false; // do not mark notes (just count intervals)
		bool        m_norestsQ    = false; // ignore rests
		bool        m_notiesQ     = false; // do not mark secondary tied notes
		bool        m_pcQ         = false; // give pitch class rather than MIDI note num.
		bool        m_repeatQ     = false; // make/count notes that repeat
		bool        m_secondQ     = false; // mark only second note in interval
		bool        m_stepQ       = false; // mark/count notes in stepwise motion
		bool        m_upQ         = false; // mark/count notes in upward interval
      bool        m_count       = false; // count the number of intervals being marked

		int         m_markCount = 0;
		int         m_leap      = 3;

      std::string m_marker  = "@";
		std::string m_color   = "red";
		std::string m_include;
		std::string m_exclude;

};



class Tool_shed : public HumTool {
	public:
		         Tool_shed       (void);
		        ~Tool_shed       () {};

		bool     run               (HumdrumFileSet& infiles);
		bool     run               (HumdrumFile& infile);
		bool     run               (const string& indata, ostream& out);
		bool     run               (HumdrumFile& infile, ostream& out);

	protected:
		void    processFile                      (HumdrumFile& infile);
		void    searchAndReplaceInterpretation   (HumdrumFile& infile);
		void    searchAndReplaceExinterp         (HumdrumFile& infile);
		void    searchAndReplaceData             (HumdrumFile& infile);
		void    searchAndReplaceBarline          (HumdrumFile& infile);
		void    searchAndReplaceLocalComment     (HumdrumFile& infile);
		void    searchAndReplaceGlobalComment    (HumdrumFile& infile);
		void    searchAndReplaceReferenceRecords (HumdrumFile& infile);
		void    searchAndReplaceReferenceKeys    (HumdrumFile& infile);
		void    searchAndReplaceReferenceValues  (HumdrumFile& infile);

		void    initialize         (void);
		void    initializeSegment  (HumdrumFile& infile);
		bool    isValid            (HTp token);
		bool    isValidDataType    (HTp token);
		bool    isValidSpine       (HTp token);
		std::vector<std::string> addToExInterpList(void);
		void    parseExpression    (const string& value);
		void    prepareSearch      (int index);
		std::string getExInterp    (const string& value);

	private:
		std::vector<std::string> m_searches;  // search strings
		std::vector<std::string> m_replaces;  // replace strings
		std::vector<std::string> m_options;   // search options

		std::string m_search;
		std::string m_replace;
		std::string m_option;

		bool m_data           = true;  // process data
		bool m_barline        = false; // process barlines
		bool m_exinterp       = false; // process exclusive interpretations
		bool m_interpretation = false; // process interpretations
		bool m_localcomment   = false; // process local comments
		bool m_globalcomment  = false; // process global comments
		bool m_reference      = false; // process reference records
		bool m_referencekey   = false; // process reference records keys
		bool m_referencevalue = false; // process reference records values
		std::string m_xInterp; // used with -x option
		std::string m_yInterp; // used with -y option
		std::string m_zInterp; // used with -z option

		bool m_modified       = false;

		// list of exclusive interpretations to process
		std::vector<std::string> m_exinterps;
		std::string m_exclusion;

		std::vector<bool> m_spines; // usar with -s option
		std::string m_grepoptions;

};


class Tool_sic : public HumTool {
	public:
		         Tool_sic       (void);
		        ~Tool_sic       () {};

		bool     run               (HumdrumFileSet& infiles);
		bool     run               (HumdrumFile& infile);
		bool     run               (const string& indata, ostream& out);
		bool     run               (HumdrumFile& infile, ostream& out);

	protected:
		void     processFile       (HumdrumFile& infile);
		void     initialize        (void);
		void     insertOriginalToken(HTp sictok);
		void     insertSubstitutionToken(HTp sictok);
		HTp      getTargetToken     (HTp stok);
		void     addVerboseParameter(HTp token);
		void     removeVerboseParameter(HTp token);

	private:
		bool     m_substituteQ = false;
		bool     m_originalQ   = false;
		bool     m_removeQ     = false;
		bool     m_verboseQ    = false;
		bool     m_quietQ      = false;
		bool     m_modifiedQ   = false;

};


class MeasureData {
	public:
		            MeasureData               (void);
		            MeasureData               (HumdrumFile& infile,
		                                       int startline,int stopline);
		            MeasureData               (HumdrumFile* infile,
		                                      int startline,int stopline);
		           ~MeasureData               ();
		void        setOwner                  (HumdrumFile* infile);
		void        setOwner                  (HumdrumFile& infile);
		void        setStartLine              (int startline);
		void        setStopLine               (int stopline);
		int         getStartLine              (void);
		int         getStopLine               (void);
		void        clear                     (void);
		std::vector<double>& getHistogram7pc (void);
		void        generateNoteHistogram     (void);
		double      getSum7pc                 (void);
		double      getStartTime              (void);
		double      getStopTime               (void);
		double      getDuration               (void);
		int         getMeasure                (void);
		std::string getQoff                   (void);
		std::string getQon                    (void);
		double      getScoreDuration          (void);

	private:
		HumdrumFile*        m_owner       = NULL;
		int                 m_startline   = -1;
		int                 m_stopline    = -1;
		std::vector<double> m_hist7pc;
		double              m_sum7pc      = 0.0;
};



class MeasureDataSet {
	public:
		             MeasureDataSet   (void);
		             MeasureDataSet   (HumdrumFile& infile);
		            ~MeasureDataSet   ();

		void         clear            (void);
		int          parse            (HumdrumFile& infile);
		MeasureData& operator[]       (int index);
		int          size             (void) { return (int)m_data.size(); }
		double       getScoreDuration (void);

	private:
		std::vector<MeasureData*> m_data;
};



class MeasureComparison {
	public:
		MeasureComparison();
		MeasureComparison(MeasureData& data1, MeasureData& data2);
		MeasureComparison(MeasureData* data1, MeasureData* data2);
		~MeasureComparison();

		void clear(void);
		void compare(MeasureData& data1, MeasureData& data2);
		void compare(MeasureData* data1, MeasureData* data2);

		double getCorrelation7pc(void);

	protected:
		double correlation7pc = 0.0;
};



class MeasureComparisonGrid {
	public:
		             MeasureComparisonGrid     (void);
		             MeasureComparisonGrid     (MeasureDataSet& set1, MeasureDataSet& set2);
		             MeasureComparisonGrid     (MeasureDataSet* set1, MeasureDataSet* set2);
		            ~MeasureComparisonGrid     ();

		void         clear                     (void);
		void         analyze                   (MeasureDataSet& set1, MeasureDataSet& set2);
		void         analyze                   (MeasureDataSet* set1, MeasureDataSet* set2);

		double       getStartTime1             (int index);
		double       getStopTime1              (int index);
		double       getDuration1              (int index);
		int          getMeasure1               (int index);
		std::string  getQon1                   (int index);
		std::string  getQoff1                  (int index);
		double       getScoreDuration1         (void);
		double       getStartTime2             (int index);
		double       getStopTime2              (int index);
		double       getDuration2              (int index);
		int          getMeasure2               (int index);
		std::string  getQon2                   (int index);
		std::string  getQoff2                  (int index);
		double       getScoreDuration2         (void);

		ostream&     printCorrelationGrid      (ostream& out = std::cout);
		ostream&     printCorrelationDiagonal  (ostream& out = std::cout);
		ostream&     printSvgGrid              (ostream& out = std::cout);
		void         getColorMapping           (double input, double& hue, double& saturation,
				 double& lightness);

	private:
		std::vector<std::vector<MeasureComparison>> m_grid;
		MeasureDataSet* m_set1 = NULL;
		MeasureDataSet* m_set2 = NULL;
};



class Tool_simat : public HumTool {
	public:
		         Tool_simat         (void);
		        ~Tool_simat         () {};

		bool     run                (HumdrumFileSet& infiles);
		bool     run                (HumdrumFile& infile1, HumdrumFile& infile2);
		bool     run                (const string& indata1, const string& indata2, ostream& out);
		bool     run                (HumdrumFile& infile1, HumdrumFile& infile2, ostream& out);

	protected:
		void     initialize         (HumdrumFile& infile1, HumdrumFile& infile2);
		void     processFile        (HumdrumFile& infile1, HumdrumFile& infile2);

	private:
		MeasureDataSet        m_data1;
		MeasureDataSet        m_data2;
		MeasureComparisonGrid m_grid;

};


class Tool_slurcheck : public HumTool {
	public:
		         Tool_slurcheck    (void);
		        ~Tool_slurcheck    () {};

		bool     run               (HumdrumFileSet& infiles);
		bool     run               (HumdrumFile& infile);
		bool     run               (const string& indata, ostream& out);
		bool     run               (HumdrumFile& infile, ostream& out);

	protected:
		void     processFile       (HumdrumFile& infile);
		void     initialize        (void);

	private:

};


class Tool_spinetrace : public HumTool {
	public:
		      Tool_spinetrace          (void);
		     ~Tool_spinetrace          () {};

		bool  run                      (HumdrumFileSet& infiles);
		bool  run                      (HumdrumFile& infile);
		bool  run                      (const string& indata, ostream& out);
		bool  run                      (HumdrumFile& infile, ostream& out);

	protected:
		void  initialize               (HumdrumFile& infile);
		void  processFile              (HumdrumFile& infile);

	private:

};



class Tool_strophe : public HumTool {
	public:
		         Tool_strophe       (void);
		        ~Tool_strophe       () {};

		bool     run               (HumdrumFileSet& infiles);
		bool     run               (HumdrumFile& infile);
		bool     run               (const string& indata, ostream& out);
		bool     run               (HumdrumFile& infile, ostream& out);

	protected:
		void     processFile       (HumdrumFile& infile);
		void     initialize        (void);
		void     displayStropheVariants(HumdrumFile& infile);
		void     markWithColor     (HumdrumFile& infile);
		int      markStrophe       (HTp strophestart, HTp stropheend);

	private:
		bool         m_listQ;      // boolean for showing a list of variants
		bool         m_markQ;      // boolean for marking strophes
		std::string  m_marker;     // character for marking strophes
		std::string  m_color;      // color for strphe notes/rests
      std::set<std::string> m_variants;  // used for --list option

};


class Tool_synco : public HumTool {
	public:
		         Tool_synco        (void);
		        ~Tool_synco        () {};

		bool     run               (HumdrumFileSet& infiles);
		bool     run               (HumdrumFile& infile);
		bool     run               (const string& indata, ostream& out);
		bool     run               (HumdrumFile& infile, ostream& out);

	protected:
		void      processFile      (HumdrumFile& infile);
		void      initialize       (void);

		void      processStrand    (HTp stok, HTp etok);
		bool      isSyncopated     (HTp token);
		double    getMetricLevel   (HTp token);
		void      markNote         (HTp token);

	private:
		bool        m_hasSyncoQ = false;
		bool        m_infoQ     = false;
		bool        m_fileQ     = false;
		bool        m_allQ      = false;
		int         m_scount    = 0;
		std::string m_color     = "skyblue";

		// for -a option
		int         m_scountTotal    = 0;
		int         m_notecountTotal = 0;
		int         m_fileCount      = 0;

};


class Tool_tabber : public HumTool {
	public:
		      Tool_tabber              (void);
		     ~Tool_tabber              () {};

		bool  run                      (HumdrumFileSet& infiles);
		bool  run                      (HumdrumFile& infile);
		bool  run                      (const string& indata, ostream& out);
		bool  run                      (HumdrumFile& infile, ostream& out);

	protected:
		void  initialize               (HumdrumFile& infile);
		void  processFile              (HumdrumFile& infile);

	private:

};



class Tool_tassoize : public HumTool {
	public:
		         Tool_tassoize   (void);
		        ~Tool_tassoize   () {};

		bool     run                (HumdrumFileSet& infiles);
		bool     run                (HumdrumFile& infile);
		bool     run                (const string& indata, ostream& out);
		bool     run                (HumdrumFile& infile, ostream& out);

	protected:
		void     initialize         (HumdrumFile& infile);
		void     processFile        (HumdrumFile& infile);
		void     updateKeySignatures(HumdrumFile& infile, int lineindex);
		void     checkDataLine      (HumdrumFile& infile, int lineindex);
		void     clearStates        (void);
		void     addBibliographicRecords(HumdrumFile& infile);
		void     deleteBreaks       (HumdrumFile& infile);
		void     fixEditorialAccidentals(HumdrumFile& infile);
		void     fixInstrumentAbbreviations(HumdrumFile& infile);
		void     addTerminalLongs   (HumdrumFile& infile);
		void     deleteDummyTranspositions(HumdrumFile& infile);
		string   getDate            (void);
		void     adjustSystemDecoration(HumdrumFile& infile);

	private:
		vector<vector<int>> m_pstates;
		vector<vector<int>> m_kstates;
		vector<vector<bool>> m_estates;

};


class Tool_thru : public HumTool {
	public:
		         Tool_thru         (void);
		        ~Tool_thru         () {};

		bool     run               (HumdrumFileSet& infiles);
		bool     run               (HumdrumFile& infile);
		bool     run               (const string& indata, ostream& out);
		bool     run               (HumdrumFile& infile, ostream& out);

	protected:
		void      processFile         (HumdrumFile& infile);
		void      initialize          (void);

		void      checkOptions        (Options& opts, int argc, char* argv[]);
		void      example             (void);
		void      processData         (HumdrumFile& infile);
		void      usage               (const char* command);
		void      getLabelSequence    (vector<string>& labelsequence,
		                               const string& astring);
		int       getLabelIndex       (vector<string>& labels, string& key);
		void      printLabelList      (HumdrumFile& infile);
		void      printLabelInfo      (HumdrumFile& infile);
		int       getBarline          (HumdrumFile& infile, int line);
		int       adjustFirstBarline  (HumdrumFile& infile);

	private:
		bool      m_listQ = false;    // used with -l option
		bool      m_infoQ = false;    // used with -i option
		bool      m_keepQ = false;    // used with -k option
		bool      m_quietQ = false;   // used with -q option
		string    m_variation = "";   // used with -v option
		string    m_realization = ""; // used with -r option

};


class Tool_tie : public HumTool {
	public:
		         Tool_tie                (void);
		        ~Tool_tie                () {};

		bool     run                     (HumdrumFileSet& infiles);
		bool     run                     (HumdrumFile& infile);
		bool     run                     (const string& indata, std::ostream& out);
		bool     run                     (HumdrumFile& infile, std::ostream& out);

	protected:
		void     processFile             (HumdrumFile& infile);
		void     initialize              (void);
		void     mergeTies               (HumdrumFile& infile);
		void     mergeTie                (HTp token);
		int      markOverfills           (HumdrumFile& infile);
		bool     checkForOverfill        (HTp tok);
		bool     checkForInvisible       (HTp tok);
		void     markNextBarlineInvisible(HTp tok);
		void     splitOverfills          (HumdrumFile& infile);
		void     splitToken              (HTp tok);
		void     carryForwardLeftoverDuration(HumNum duration, HTp tok);
		HumNum   getDurationToNextVisibleBarline(HTp tok);
		HumNum   getDurationToNextBarline(HTp tok);

	private:
		bool          m_printQ         = false;
		bool          m_mergeQ         = false;
		bool          m_splitQ         = false;
		bool          m_markQ          = false;
		bool          m_invisibleQ     = false;
		bool          m_skipInvisibleQ = false;
		std::string   m_mark           = "@";

};


class Tool_timebase : public HumTool {
	public:
		      Tool_timebase       (void);
		     ~Tool_timebase       () {};

		bool  run                 (HumdrumFileSet& infiles);
		bool  run                 (HumdrumFile& infile);
		bool  run                 (const string& indata, ostream& out);
		bool  run                 (HumdrumFile& infile, ostream& out);

	protected:
		void   processFile         (HumdrumFile& infile);
		HumNum getMinimumTime      (HumdrumFile& infile);
		void   expandScore         (HumdrumFile& infile, HumNum mindur);

	private:
		bool   m_grace   = false;
		bool   m_quiet   = false;
		HumNum m_basedur = false;

};



class Tool_transpose : public HumTool {
	public:
		         Tool_transpose  (void);
		        ~Tool_transpose  () {};

		bool     run             (HumdrumFileSet& infiles);
		bool     run             (HumdrumFile& infile);
		bool     run             (const std::string& indata, ostream& out);
		bool     run             (HumdrumFile& infile, ostream& out);

	protected:

		// auto transpose functions:
		void     initialize             (HumdrumFile& infile);
		void     convertScore           (HumdrumFile& infile, int style);
		void     processFile            (HumdrumFile& infile,
		                                 vector<bool>& spineprocess);
		void     convertToConcertPitches(HumdrumFile& infile, int line,
		                                 vector<int>& tvals);
		void     convertToWrittenPitches(HumdrumFile& infile, int line,
		                                 vector<int>& tvals);
		void     printNewKeySignature   (const std::string& keysig, int trans);
		void     processInterpretationLine(HumdrumFile& infile, int line,
		                                 vector<int>& tvals, int style);
		int      isKeyMarker            (const std::string& str);
		void     printNewKeyInterpretation(HumdrumLine& aRecord,
		                                 int index, int transval);
		int      hasTrMarkers           (HumdrumFile& infile, int line);
		void     printHumdrumKernToken  (HumdrumLine& record, int index,
		                                 int transval);
		void     printHumdrumMxhmToken(HumdrumLine& record, int index,
		                                 int transval);
		int      checkForDeletedLine    (HumdrumFile& infile, int line);
		int      getBase40ValueFromInterval(const std::string& string);
		void     example                (void);
		void     usage                  (const std::string& command);
		void     printHumdrumDataRecord (HumdrumLine& record,
		                                 vector<bool>& spineprocess);

		double   pearsonCorrelation     (int size, double* x, double* y);
		void     doAutoTransposeAnalysis(HumdrumFile& infile);
		void     addToHistogramDouble   (vector<vector<double> >& histogram,
		                                 int pc, double start, double dur,
		                                 double tdur, int segments);
		double   storeHistogramForTrack (vector<vector<double> >& histogram,
		                                 HumdrumFile& infile, int track,
		                                 int segments);
		void     printHistograms        (int segments, vector<int> ktracks,
		                                vector<vector<vector<double> > >&
		                                 trackhist);
		void     doAutoKeyAnalysis      (vector<vector<vector<double> > >&
		                                 analysis, int level, int hop, int count,
		                                 int segments, vector<int>& ktracks,
		                                 vector<vector<vector<double> > >&
		                                 trackhist);
		void     doTrackKeyAnalysis     (vector<vector<double> >& analysis,
		                                 int level, int hop, int count,
		                                 vector<vector<double> >& trackhist,
		                                 vector<double>& majorweights,
		                                 vector<double>& minorweights);
		void     identifyKeyDouble      (vector<double>& correls,
		                                 vector<double>& histogram,
		                                 vector<double>& majorweights,
		                                 vector<double>& minorweights);
		void     fillWeightsWithKostkaPayne(vector<double>& maj,
		                                 vector<double>& min);
		void     printRawTrackAnalysis  (vector<vector<vector<double> > >&
		                                 analysis, vector<int>& ktracks);
		void     doSingleAnalysis       (vector<double>& analysis,
		                                 int startindex, int length,
		                                 vector<vector<double> >& trackhist,
		                                 vector<double>& majorweights,
		                                 vector<double>& minorweights);
		void     identifyKey            (vector<double>& correls,
		                                 vector<double>& histogram,
		                                 vector<double>& majorweights,
		                                 vector<double>& minorweights);
		void     doTranspositionAnalysis(vector<vector<vector<double> > >&
		                                 analysis);
		int      calculateTranspositionFromKey(int targetkey,
		                                 HumdrumFile& infile);
		void     printTransposedToken   (HumdrumFile& infile, int row, int col,
		                                 int transval);
		void     printTransposeInformation(HumdrumFile& infile,
		                                 vector<bool>& spineprocess,
		                                 int line, int transval);
		int      getTransposeInfo       (HumdrumFile& infile, int row, int col);
		void     printNewKernString     (const std::string& string, int transval);

	private:
		int      transval     = 0;   // used with -b option
		int      ssettonicQ   = 0;   // used with -k option
		int      ssettonic    = 0;   // used with -k option
		int      currentkey   = 0;
		int      autoQ        = 0;   // used with --auto option
		int      debugQ       = 0;   // used with --debug option
		string   spinestring  = "";  // used with -s option
		int      octave       = 0;   // used with -o option
		int      concertQ     = 0;   // used with -C option
		int      writtenQ     = 0;   // used with -W option
		int      quietQ       = 0;   // used with -q option
		int      instrumentQ  = 0;   // used with -I option
};



class Tool_tremolo : public HumTool {
	public:
		         Tool_tremolo       (void);
		        ~Tool_tremolo       () {};

		bool     run               (HumdrumFileSet& infiles);
		bool     run               (HumdrumFile& infile);
		bool     run               (const string& indata, ostream& out);
		bool     run               (HumdrumFile& infile, ostream& out);

	protected:
		void    processFile        (HumdrumFile& infile);
		void    removeMarkup       (void);
		void    expandTremolos     (void);
		void    expandFingerTremolo(HTp token);
		void    expandTremolo      (HTp token);
		void    addTremoloInterpretations(HumdrumFile& infile);
		void    storeFirstTremoloNoteInfo(HTp token);
		void    storeLastTremoloNoteInfo(HTp token);
		HTp     getNextNote        (HTp token);

	private:
		bool    m_keepQ      = false;
		bool    m_modifiedQ  = false;
		std::vector<HTp> m_markup_tokens;
		std::vector<HumNum> m_first_tremolo_time;
		std::vector<HumNum> m_last_tremolo_time;

};


class Tool_trillspell : public HumTool {
	public:
		      Tool_trillspell     (void);
		     ~Tool_trillspell     () {};

		bool  run                 (HumdrumFileSet& infiles);
		bool  run                 (HumdrumFile& infile);
		bool  run                 (const string& indata, ostream& out);
		bool  run                 (HumdrumFile& infile, ostream& out);

	protected:
		void  processFile         (HumdrumFile& infile);
		bool  analyzeOrnamentAccidentals(HumdrumFile& infile);
		void  resetDiatonicStatesWithKeySignature(vector<int>& states,
		                                          vector<int>& signature);
		void  fillKeySignature    (vector<int>& states, const string& keysig);
		int   getBase40           (int diatonic, int accidental);

	private:
		bool m_xmark = false;

};



} // end of namespace hum


#endif /* _HUMLIB_H_INCLUDED */


<|MERGE_RESOLUTION|>--- conflicted
+++ resolved
@@ -1,11 +1,7 @@
 //
 // Programmer:    Craig Stuart Sapp <craig@ccrma.stanford.edu>
 // Creation Date: Sat Aug  8 12:24:49 PDT 2015
-<<<<<<< HEAD
-// Last Modified: Mon Jul 11 11:50:01 PDT 2022
-=======
-// Last Modified: Mon Jul 11 11:48:22 PDT 2022
->>>>>>> 25a38e0a
+// Last Modified: Mon Jul 11 11:51:59 PDT 2022
 // Filename:      humlib.h
 // URL:           https://github.com/craigsapp/humlib/blob/master/include/humlib.h
 // Syntax:        C++11
