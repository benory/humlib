--- conflicted
+++ resolved
@@ -1,11 +1,7 @@
 //
 // Programmer:    Craig Stuart Sapp <craig@ccrma.stanford.edu>
 // Creation Date: Sat Aug  8 12:24:49 PDT 2015
-<<<<<<< HEAD
-// Last Modified: Fri 21 Oct 2022 10:52:15 AM PDT
-=======
-// Last Modified: Fri Oct 21 02:00:28 AM EDT 2022
->>>>>>> 74b46d03
+// Last Modified: Fri 21 Oct 2022 10:52:57 AM PDT
 // Filename:      humlib.h
 // URL:           https://github.com/craigsapp/humlib/blob/master/include/humlib.h
 // Syntax:        C++11
