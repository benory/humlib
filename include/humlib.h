//
// Programmer:    Craig Stuart Sapp <craig@ccrma.stanford.edu>
// Creation Date: Sat Aug  8 12:24:49 PDT 2015
<<<<<<< HEAD
// Last Modified: Sat Apr  2 16:40:15 PDT 2022
=======
// Last Modified: Fri Apr  1 10:28:39 PDT 2022
>>>>>>> 7e1525f3
// Filename:      humlib.h
// URL:           https://github.com/craigsapp/humlib/blob/master/include/humlib.h
// Syntax:        C++11
// vim:           ts=3
//
// Description:   Include file for humlib library.
//
/*
https://github.com/craigsapp/humlib
Copyright (c) 2015-2021 Craig Stuart Sapp
All rights reserved.

Redistribution and use in source and binary forms, with or without
modification, are permitted provided that the following conditions are met:

1. Redistributions of source code must retain the above copyright notice, this
   list of conditions and the following disclaimer.
2. Redistributions in binary form must reproduce the above copyright notice,
   and the following disclaimer in the documentation and/or other materials
   provided with the distribution.

THIS SOFTWARE IS PROVIDED BY THE COPYRIGHT HOLDERS AND CONTRIBUTORS "AS IS" AND
ANY EXPRESS OR IMPLIED WARRANTIES, INCLUDING, BUT NOT LIMITED TO, THE IMPLIED
WARRANTIES OF MERCHANTABILITY AND FITNESS FOR A PARTICULAR PURPOSE ARE
DISCLAIMED. IN NO EVENT SHALL THE COPYRIGHT OWNER OR CONTRIBUTORS BE LIABLE FOR
ANY DIRECT, INDIRECT, INCIDENTAL, SPECIAL, EXEMPLARY, OR CONSEQUENTIAL DAMAGES
(INCLUDING, BUT NOT LIMITED TO, PROCUREMENT OF SUBSTITUTE GOODS OR SERVICES;
LOSS OF USE, DATA, OR PROFITS; OR BUSINESS INTERRUPTION) HOWEVER CAUSED AND
ON ANY THEORY OF LIABILITY, WHETHER IN CONTRACT, STRICT LIABILITY, OR TORT
(INCLUDING NEGLIGENCE OR OTHERWISE) ARISING IN ANY WAY OUT OF THE USE OF THIS
SOFTWARE, EVEN IF ADVISED OF THE POSSIBILITY OF SUCH DAMAGE.

*/

#ifndef _HUMLIB_H_INCLUDED
#define _HUMLIB_H_INCLUDED

#include <stdarg.h>
#include <string.h>

#include <algorithm>
#include <cctype>
#include <chrono>
#include <cmath>
#include <cstring>
#include <ctime>
#include <fstream>
#include <functional>
#include <iostream>
#include <list>
#include <locale>
#include <map>
#include <regex>
#include <set>
#include <sstream>
#include <string>
#include <utility>
#include <vector>

using std::cerr;
using std::cin;
using std::cout;
using std::endl;
using std::ends;
using std::ifstream;
using std::invalid_argument;
using std::istream;
using std::istreambuf_iterator;
using std::list;
using std::map;
using std::ostream;
using std::pair;
using std::regex;
using std::set;
using std::string;
using std::stringstream;
using std::to_string;
using std::vector;

#ifdef USING_URI
	#include <sys/types.h>   /* socket, connect */
	#include <sys/socket.h>  /* socket, connect */
	#include <netinet/in.h>  /* htons           */
	#include <netdb.h>       /* gethostbyname   */
	#include <unistd.h>      /* read, write     */
	#include <string.h>      /* memcpy          */
   #include <sstream>
#endif

#include "pugiconfig.hpp"
#include "pugixml.hpp"

using pugi::xml_node;
using pugi::xml_attribute;
using pugi::xml_document;
using pugi::xpath_node;

namespace hum {

class Convert;
class HumNum;
class HumAddress;
class HumdrumToken;
typedef HumdrumToken* HTp;
class HumdrumLine;
typedef HumdrumLine* HLp;
class HumdrumFileBase;
class HumdrumFileStructure;
class HumdrumFileContent;
class HumdrumFile;
class MuseRecordBase;
class MuseRecord;
class MuseData;
class MuseDataSet;
class GridVoice;


class HumParameter : public std::string {
	public:
		HumParameter(void);
		HumParameter(const std::string& str);
		HumdrumToken* origin;
};

typedef std::map<std::string, std::map<std::string, std::map<std::string, HumParameter> > > MapNNKV;
typedef std::map<std::string, std::map<std::string, HumParameter> > MapNKV;
typedef std::map<std::string, HumParameter> MapKV;

class HumHash {
	public:
		               HumHash             (void);
		              ~HumHash             ();

		std::string    getValue            (const std::string& key) const;
		std::string    getValue            (const std::string& ns2,
		                                    const std::string& key) const;
		std::string    getValue            (const std::string& ns1, const std::string& ns2,
		                                    const std::string& key) const;
		HTp            getValueHTp         (const std::string& key) const;
		HTp            getValueHTp         (const std::string& ns2,
		                                    const std::string& key) const;
		HTp            getValueHTp         (const std::string& ns1, const std::string& ns2,
		                                    const std::string& key) const;
		int            getValueInt         (const std::string& key) const;
		int            getValueInt         (const std::string& ns2,
		                                    const std::string& key) const;
		int            getValueInt         (const std::string& ns1, const std::string& ns2,
		                                    const std::string& key) const;
		HumNum         getValueFraction    (const std::string& key) const;
		HumNum         getValueFraction    (const std::string& ns2,
		                                    const std::string& key) const;
		HumNum         getValueFraction    (const std::string& ns1, const std::string& ns2,
		                                    const std::string& key)const ;
		double         getValueFloat       (const std::string& key)const ;
		double         getValueFloat       (const std::string& ns2,
		                                    const std::string& key) const;
		double         getValueFloat       (const std::string& ns1, const std::string& ns2,
		                                    const std::string& key) const;
		bool           getValueBool        (const std::string& key) const;
		bool           getValueBool        (const std::string& ns2,
		                                    const std::string& key) const;
		bool           getValueBool        (const std::string& ns1, const std::string& ns2,
		                                    const std::string& key) const;

		void           setValue            (const std::string& key,
		                                    const std::string& value);
		void           setValue            (const std::string& ns2,
		                                    const std::string& key,
		                                    const std::string& value);
		void           setValue            (const std::string& ns1,
		                                    const std::string& ns2,
		                                    const std::string& key,
		                                    const std::string& value);
		void           setValue            (const std::string& key,
		                                    const char* value);
		void           setValue            (const std::string& ns2,
		                                    const std::string& key,
		                                    const char* value);
		void           setValue            (const std::string& ns1,
		                                    const std::string& ns2,
		                                    const std::string& key,
		                                    const char* value);
		void           setValue            (const std::string& key, int value);
		void           setValue            (const std::string& ns2, const std::string& key,
		                                    int value);
		void           setValue            (const std::string& ns1, const std::string& ns2,
		                                    const std::string& key, int value);
		void           setValue            (const std::string& key, HTp value);
		void           setValue            (const std::string& ns2, const std::string& key,
		                                    HTp value);
		void           setValue            (const std::string& ns1, const std::string& ns2,
		                                    const std::string& key, HTp value);
		void           setValue            (const std::string& key, HumNum value);
		void           setValue            (const std::string& ns2, const std::string& key,
		                                    HumNum value);
		void           setValue            (const std::string& ns1, const std::string& ns2,
		                                    const std::string& key, HumNum value);
		void           setValue            (const std::string& key, double value);
		void           setValue            (const std::string& ns2, const std::string& key,
		                                    double value);
		void           setValue            (const std::string& ns1, const std::string& ns2,
		                                    const std::string& key, double value);
		bool           isDefined           (const std::string& key) const;
		bool           isDefined           (const std::string& ns2,
		                                    const std::string& key) const;
		bool           isDefined           (const std::string& ns1, const std::string& ns2,
		                                    const std::string& key) const;
		void           deleteValue         (const std::string& key);
		void           deleteValue         (const std::string& ns2, const std::string& key);
		void           deleteValue         (const std::string& ns1, const std::string& ns2,
		                                    const std::string& key);

		std::vector<std::string> getKeys   (void) const;
		std::vector<std::string> getKeys   (const std::string& ns) const;
		std::vector<std::string> getKeys   (const std::string& ns1,
		                                    const std::string& ns2) const;

		std::map<std::string, std::string> getParameters(std::string& ns1);
		std::map<std::string, std::string> getParameters(const std::string& ns1,
		                                    const std::string& ns2);

		bool           hasParameters       (void) const;
		bool           hasParameters       (const std::string& ns) const;
		bool           hasParameters       (const std::string& ns1,
		                                    const std::string& ns2) const;
		int            getParameterCount   (void) const;
		int            getParameterCount   (const std::string& ns) const;
		int            getParameterCount   (const std::string& ns1,
		                                    const std::string& ns2) const;
		void           setPrefix           (const std::string& value);
		std::string    getPrefix           (void) const;
		std::ostream&  printXml            (std::ostream& out = std::cout, int level = 0,
		                                    const std::string& indent = "\t");
		std::ostream&  printXmlAsGlobal    (std::ostream& out = std::cout, int level = 0,
		                                    const std::string& indent = "\t");

		void           setOrigin           (const std::string& key,
		                                    HumdrumToken* tok);
		void           setOrigin           (const std::string& key,
		                                    HumdrumToken& tok);
		void           setOrigin           (const std::string& ns2, const std::string& key,
		                                    HumdrumToken* tok);
		void           setOrigin           (const std::string& ns2, const std::string& key,
		                                    HumdrumToken& tok);
		void           setOrigin           (const std::string& ns1, const std::string& ns2,
		                                    const std::string& parameter,
		                                    HumdrumToken* tok);
		void           setOrigin           (const std::string& ns1, const std::string& ns2,
		                                    const std::string& parameter,
		                                    HumdrumToken& tok);

		HumdrumToken*  getOrigin           (const std::string& key) const;
		HumdrumToken*  getOrigin           (const std::string& ns2,
		                                    const std::string& key) const;
		HumdrumToken*  getOrigin           (const std::string& ns1,
		                                    const std::string& ns2,
		                                    const std::string& parameter) const;

	protected:
		void                     initializeParameters  (void);
		std::vector<std::string> getKeyList            (const std::string& keys) const;

	private:
		MapNNKV*    parameters;
		std::string prefix;

	friend std::ostream& operator<<(std::ostream& out, const HumHash& hash);
	friend std::ostream& operator<<(std::ostream& out, HumHash* hash);
};



class HumNum {
	public:
		         HumNum             (void);
		         HumNum             (int value);
		         HumNum             (int numerator, int denominator);
		         HumNum             (const HumNum& rat);
		         HumNum             (const std::string& ratstring);
		         HumNum             (const char* ratstring);
		        ~HumNum             ();

		bool     isNegative         (void) const;
		bool     isPositive         (void) const;
		bool     isZero             (void) const;
		bool     isNonZero          (void) const;
		bool     isNonNegative      (void) const;
		bool     isNonPositive      (void) const;
		bool     isInfinite         (void) const;
		bool     isFinite           (void) const;
		bool     isNaN              (void) const;
		bool     isInteger          (void) const;
		bool     isPowerOfTwo       (void) const;
		double   getFloat           (void) const;
		double   toFloat  (void) const { return getFloat(); }
		int      getInteger         (double round = 0.0) const;
		int      toInteger (double round = 0.0) const {
		                                            return getInteger(round); }
		int      getNumerator       (void) const;
		int      getDenominator     (void) const;
		HumNum   getRemainder       (void) const;
		void     setValue           (int numerator);
		void     setValue           (int numerator, int denominator);
		void     setValue           (const std::string& ratstring);
		void     setValue           (const char* ratstring);
		void     invert             (void);
		HumNum   getAbs             (void) const;
		HumNum&  makeAbs            (void);
		HumNum&  operator=          (const HumNum& value);
		HumNum&  operator=          (int value);
		HumNum&  operator+=         (const HumNum& value);
		HumNum&  operator+=         (int value);
		HumNum&  operator-=         (const HumNum& value);
		HumNum&  operator-=         (int value);
		HumNum&  operator*=         (const HumNum& value);
		HumNum&  operator*=         (int value);
		HumNum&  operator/=         (const HumNum& value);
		HumNum&  operator/=         (int value);
		HumNum   operator-          (void) const;
		HumNum   operator+          (const HumNum& value) const;
		HumNum   operator+          (int value) const;
		HumNum   operator-          (const HumNum& value) const;
		HumNum   operator-          (int value) const;
		HumNum   operator*          (const HumNum& value) const;
		HumNum   operator*          (int value) const;
		HumNum   operator/          (const HumNum& value) const;
		HumNum   operator/          (int value) const;
		bool     operator==         (const HumNum& value) const;
		bool     operator==         (double value) const;
		bool     operator==         (int value) const;
		bool     operator!=         (const HumNum& value) const;
		bool     operator!=         (double value) const;
		bool     operator!=         (int value) const;
		bool     operator<          (const HumNum& value) const;
		bool     operator<          (double value) const;
		bool     operator<          (int value) const;
		bool     operator<=         (const HumNum& value) const;
		bool     operator<=         (double value) const;
		bool     operator<=         (int value) const;
		bool     operator>          (const HumNum& value) const;
		bool     operator>          (double value) const;
		bool     operator>          (int value) const;
		bool     operator>=         (const HumNum& value) const;
		bool     operator>=         (double value) const;
		bool     operator>=         (int value) const;
		std::ostream& printFraction      (std::ostream& = std::cout) const;
		std::ostream& printMixedFraction (std::ostream& out = std::cout,
		                             std::string separator = "_") const;
		std::ostream& printList          (std::ostream& out) const;
		std::ostream& printTwoPart  (std::ostream& out, const std::string& spacer = "+") const;

	protected:
		void     reduce             (void);
		int      gcdIterative       (int a, int b);
		int      gcdRecursive       (int a, int b);

	private:
		int top;
		int bot;
};


std::ostream& operator<<(std::ostream& out, const HumNum& number);

template <typename A>
std::ostream& operator<<(std::ostream& out, const std::vector<A>& v);



#define INVALID_INTERVAL_CLASS -123456789

// Diatonic pitch class integers:
// These could be converted into an enum provided
// that the same value are assigned to each class.
#define dpc_rest -1 /* Any negative value should be treated as a rest */
#define dpc_C 0 /* Integer for Diatonic pitch class for C */
#define dpc_D 1
#define dpc_E 2
#define dpc_F 3
#define dpc_G 4
#define dpc_A 5
#define dpc_B 6


////////////////////////////////////////////////////////////////////////////
//
// The HumPitch class is an interface for storing information about notes that will
// be used in the HumTransposer class.  The diatonic pitch class, chromatic alteration
// of the diatonic pitch and the octave are store in the class.  Names given to the
// parameters are analogous to MEI note attributes.  Note that note@accid can be also
// note/accid in MEI data, and other complications that need to be resolved into
// storing the correct pitch information in HumPitch.
//

class HumPitch {

	public:

		            HumPitch              (void)   {};
		            HumPitch              (int aDiatonic, int anAccid, int anOct);
		            HumPitch              (const HumPitch &pitch);
		            HumPitch &operator=   (const HumPitch &pitch);
		bool        isValid               (int maxAccid);
		void        setPitch              (int aDiatonic, int anAccid, int anOct);

		bool        isRest                (void) const;
		void        makeRest              (void);

		int         getOctave             (void) const;
		int         getAccid              (void) const;
		int         getDiatonicPitchClass (void) const;
		int         getDiatonicPC         (void) const;

		void        setOctave             (int anOct);
		void        setAccid              (int anAccid);
		void        makeSharp             (void);
		void        makeFlat              (void);
		void        makeNatural           (void);
		void        setDiatonicPitchClass (int aDiatonicPC);
		void        setDiatonicPC         (int aDiatonicPC);


		// conversions in/out of various representations:
		std::string getKernPitch          (void) const;
		bool        setKernPitch          (const std::string& kern);
		std::string getScientificPitch    (void) const;
		bool        setScientificPitch    (const std::string& pitch);

	protected:

		// diatonic pitch class name of pitch: C = 0, D = 1, ... B = 6.
		int m_diatonicpc;

		// chromatic alteration of pitch: 0 = natural, 1 = sharp, -2 = flat, +2 = double sharp
		int m_accid;

		// octave number of pitch: 4 = middle-C octave
		int m_oct;

		// used to convert to other formats:
		static const std::vector<char> m_diatonicPC2letterLC;
		static const std::vector<char> m_diatonicPC2letterUC;

};

std::ostream &operator<<(std::ostream &out, const HumPitch &pitch);






////////////////////////////////////////////////////////////////////////////
//
// The HumTransposer class is an interface for transposing notes represented in the
// HumPitch class format.
//

class HumTransposer {

	public:
		             HumTransposer       (void);
		            ~HumTransposer       (void);

		// Set the interval class for an octave (default is 40, +/- two sharps/flats).
		void         setMaxAccid         (int maxAccid);
		int          getMaxAccid         (void);
		void         setBase40           (void);
		void         setBase600          (void);
		int          getBase             (void);

		// Set the transposition amount for use with Transpose(void) functions.  These functions
		// need to be rerun after SetMaxAccid(void) or SetBase*(void) are called; otherwise, the
		// transposition will be 0/P1/unison.
		bool         setTransposition    (int transVal);
		bool         setTransposition    (const std::string &transString);
		bool         setTransposition    (const HumPitch &fromPitch, const std::string &toString);
		bool         setTransposition    (int keyFifths, int semitones);
		bool         setTransposition    (int keyFifths, const std::string &semitones);
		bool         setTranspositionDC  (int diatonic, int chromatic);

		// Accessor functions for retrieving stored transposition interval.
		int         getTranspositionIntervalClass  (void);
		std::string getTranspositionIntervalName   (void);

		// Transpostion based on stored transposition interval.
		void        transpose            (HumPitch &pitch);
		int         transpose            (int iPitch);

		// Transpose based on second input parameter (not with stored transposition interval).
		void        transpose            (HumPitch &pitch, int transVal);
		void        transpose            (HumPitch &pitch, const std::string &transString);

		// Convert between integer intervals and interval name strings:
		std::string getIntervalName      (const HumPitch &p1, const HumPitch &p2);
		std::string getIntervalName      (int intervalClass);
		int         getInterval          (const std::string &intervalName);

		// Convert between HumPitch class and integer pitch and interval representations.
		int humHumPitchToIntegerPitch    (const HumPitch &pitch);
		HumPitch integerPitchToHumPitch  (int ipitch);
		int         getInterval          (const HumPitch &p1, const HumPitch &p2);

		// Convert between Semitones and integer interval representation.
		std::string semitonesToIntervalName  (int keyFifths, int semitones);
		int         semitonesToIntervalClass (int keyFifths, int semitones);
		int         intervalToSemitones      (int intervalClass);
		int         intervalToSemitones      (const std::string &intervalName);

		// Circle-of-fifths related functions.
		int         intervalToCircleOfFifths      (const std::string &transString);
		int         intervalToCircleOfFifths      (int transval);
		std::string circleOfFifthsToIntervalName  (int fifths);
		int         circleOfFifthsToIntervalClass (int fifths);

		// Key-signature related functions.
		bool       getKeyTonic                     (const std::string &keyTonic,
		                                            HumPitch &tonic);
		HumPitch   circleOfFifthsToMajorTonic      (int fifths);
		HumPitch   circleOfFifthsToMinorTonic      (int fifths);
		HumPitch   circleOfFifthsToDorianTonic     (int fifths);
		HumPitch   circleOfFifthsToPhrygianTonic   (int fifths);
		HumPitch   circleOfFifthsToLydianTonic     (int fifths);
		HumPitch   circleOfFifthsToMixolydianTonic (int fifths);
		HumPitch   circleOfFifthsToLocrianTonic    (int fifths);

		// Conversions between diatonic/chromatic system and integer system of intervals.
		std::string diatonicChromaticToIntervalName(int diatonic, int chromatic);
		int  diatonicChromaticToIntervalClass (int diatonic, int chromatic);
		void intervalToDiatonicChromatic      (int &diatonic, int &chromatic, int intervalClass);
		void intervalToDiatonicChromatic      (int &diatonic, int &chromatic,
		                                       const std::string &intervalName);

		// Convenience functions for calculating common interval classes.  Augmented classes
		// can be calculated by adding 1 to perfect/major classes, and diminished classes can be
		// calcualted by subtracting 1 from perfect/minor classes.
		int    perfectUnisonClass   (void);
		int    minorSecondClass     (void);
		int    majorSecondClass     (void);
		int    minorThirdClass      (void);
		int    majorThirdClass      (void);
		int    perfectFourthClass   (void);
		int    perfectFifthClass    (void);
		int    minorSixthClass      (void);
		int    majorSixthClass      (void);
		int    minorSeventhClass    (void);
		int    majorSeventhClass    (void);
		int    perfectOctaveClass   (void);

		// Convenience functions for acessing m_diatonicMapping.
		int getCPitchClass(void) { return m_diatonicMapping[0]; }
		int getDPitchClass(void) { return m_diatonicMapping[1]; }
		int getEPitchClass(void) { return m_diatonicMapping[2]; }
		int getFPitchClass(void) { return m_diatonicMapping[3]; }
		int getGPitchClass(void) { return m_diatonicMapping[4]; }
		int getAPitchClass(void) { return m_diatonicMapping[5]; }
		int getBPitchClass(void) { return m_diatonicMapping[6]; }

		// Input string validity helper functions.
		static bool isValidIntervalName (const std::string &name);
		static bool isValidKeyTonic     (const std::string &name);
		static bool isValidSemitones    (const std::string &name);

	protected:
		// integer representation for perfect octave:
		int m_base;

		// maximum allowable sharp/flats for transposing:
		int m_maxAccid;

		// integer interval class for transposing:
		int m_transpose;

		// pitch integers for each natural diatonic pitch class:
		std::vector<int> m_diatonicMapping;

		// used to calculate semitones between diatonic pitch classes:
		static const std::vector<int> m_diatonic2semitone;

	private:
		void calculateDiatonicMapping(void);
};




class HumRegex {
	public:
		            HumRegex           (void);
		            HumRegex           (const std::string& exp,
		                                const std::string& options = "");
		           ~HumRegex           ();

		// setting persistent options for regular expression contruction
		void        setIgnoreCase      (void);
		bool        getIgnoreCase      (void);
		void        unsetIgnoreCase    (void);

		// setting persistent search/match options
		void        setGlobal          (void);
		bool        getGlobal          (void);
		void        unsetGlobal        (void);

		// replacing
		std::string&     replaceDestructive (std::string& input, const std::string& replacement,
		                                const std::string& exp);
		std::string&     replaceDestructive (std::string& input, const std::string& replacement,
		                                const std::string& exp,
		                                const std::string& options);
		std::string      replaceCopy        (const std::string& input,
		                                const std::string& replacement,
		                                const std::string& exp);
		std::string      replaceCopy        (const std::string& input,
		                                const std::string& replacement,
		                                const std::string& exp,
		                                const std::string& options);

		std::string&     replaceDestructive (std::string* input, const std::string& replacement,
		                                const std::string& exp);
		std::string&     replaceDestructive (std::string* input, const std::string& replacement,
		                                const std::string& exp,
		                                const std::string& options);
		std::string      replaceCopy        (std::string* input, const std::string& replacement,
		                                const std::string& exp);
		std::string      replaceCopy        (std::string* input, const std::string& replacement,
		                                const std::string& exp,
		                                const std::string& options);
		std::string&      tr                 (std::string& input, const std::string& from,
		                                const std::string& to);

		// matching (full-string match)
		bool        match              (const std::string& input, const std::string& exp);
		bool        match              (const std::string& input, const std::string& exp,
		                                const std::string& options);
		bool        match              (const std::string* input, const std::string& exp);
		bool        match              (const std::string* input, const std::string& exp,
		                                const std::string& options);


		// searching
		// http://www.cplusplus.com/reference/regex/regex_search
		int         search             (const std::string& input, const std::string& exp);
		int         search             (const std::string& input, const std::string& exp,
		                                const std::string& options);
		int         search             (const std::string& input, int startindex,
		                                const std::string& exp);
		int         search             (const std::string& input, int startindex,
		                                const std::string& exp,
		                                const std::string& options);

		int         search             (std::string* input, const std::string& exp);
		int         search             (std::string* input, const std::string& exp,
		                                const std::string& options);
		int         search             (std::string* input, int startindex,
		                                const std::string& exp);
		int         search             (std::string* input, int startindex,
		                                const std::string& exp,
		                                const std::string& options);

		int         getMatchCount      (void);
		std::string getMatch           (int index);
		int         getMatchInt        (int index);
		double      getMatchDouble     (int index);
		std::string getPrefix          (void);
		std::string getSuffix          (void);
		int         getMatchStartIndex (int index = 0);
		int         getMatchEndIndex   (int index = 0);
		int         getMatchLength     (int index = 0);

		// token lists:
		bool        split              (std::vector<std::string>& entries,
		                                const std::string& buffer,
		                                const std::string& separator);

	protected:
		std::regex_constants::syntax_option_type
				getTemporaryRegexFlags(const std::string& sflags);
		std::regex_constants::match_flag_type
				getTemporarySearchFlags(const std::string& sflags);


	private:

		// m_regex: stores the regular expression to use as a default.
		//
		// http://en.cppreference.com/w/cpp/regex/basic_regex
		// .assign(string) == set the regular expression.
		// operator=       == set the regular expression.
		// .flags()        == return syntax_option_type used to construct.
		std::regex m_regex;

		// m_matches: stores the matches from a search:
		//
		// http://en.cppreference.com/w/cpp/regex/match_results
		// .empty()     == check if match was successful.
		// .size()      == number of matches.
		// .length(i)   == return length of a submatch.
		// .position(i) == return start index of submatch in search string.
		// .str(i)      == return string of submatch.
		// operator[i]  == return submatch.
		// .prefix
		// .suffix
		// .begin()     == start of submatch list.
		// .end()       == end of submatch list.
		std::smatch m_matches;

		// m_regexflags: store default settings for regex processing
		// http://en.cppreference.com/w/cpp/regex/syntax_option_type
		// http://en.cppreference.com/w/cpp/regex/basic_regex
		// /usr/local/Cellar/gcc49/4.9.3/include/c++/4.9.3/bits/regex_constants.h
		//
		// Options (in the namespace std::regex_constants):
		//    icase      == Ignore case.
		//    nosubs     == Don't collect submatches.
		//    optimize   == Make matching faster, but construction slower.
		//    collate    == locale character ranges.
		//    multiline  == C++17 only.
		//
		// Only one of the following can be given.  EMCAScript will be
		// used by default if none specified.
		//    EMCAScript == Use EMCAScript regex syntax.
		//    basic      == Use basic POSIX syntax.
		//    extended   == Use extended POSIX syntax.
		//    awk        == Use awk POSIX syntax.
		//    grep       == Use grep POSIX syntax.
		//    egrep      == Use egrep POSIX syntax.
		std::regex_constants::syntax_option_type m_regexflags;

		// m_flags: store default settings for regex processing
		// http://www.cplusplus.com/reference/regex/regex_search
		//    match_default     == clear all options.
		//    match_not_bol     == not beginning of line.
		//    match_not_eol     == not end of line.
		//    match_not_bow     == not beginning of word for \b.
		//    match_not_eow     == not end of word for \b.
		//    match_any         == any match acceptable if more than 1 possible..
		//    match_not_null    == empty sequence does note match.
		//    match_continuous  ==
		//    match_prev_avail  ==
		//    format_default    == same as match_default.
		std::regex_constants::match_flag_type m_searchflags;

};



enum signifier_type {
	signifier_unknown,
	signifier_link,
	signifier_above,
	signifier_below
};

class HumSignifier {

	public:
		            HumSignifier     (void);
		            HumSignifier     (const std::string& rdfline);
		           ~HumSignifier     ();
		bool        parseSignifier   (const std::string& rdfline);
		void        clear            (void);
		std::string getSignifier     (void);
		std::string getDefinition    (void);
		std::string getParameter     (const std::string& key);
		bool        isKernLink       (void);
		bool        isKernAbove      (void);
		bool        isKernBelow      (void);

	private:
		std::string m_exinterp;
		std::string m_signifier;
		std::string m_definition;
		int         m_sigtype = signifier_type::signifier_unknown;
		std::map<std::string, std::string> m_parameters;
};



class HumSignifiers {
	public:
		              HumSignifiers    (void);
		             ~HumSignifiers    ();

		void          clear            (void);
		bool          addSignifier     (const std::string& rdfline);
		bool          hasKernLinkSignifier (void);
		std::string   getKernLinkSignifier (void);
		bool          hasKernAboveSignifier (void);
		std::string   getKernAboveSignifier (void);
		bool          hasKernBelowSignifier (void);
		std::string   getKernBelowSignifier (void);
		int           getSignifierCount(void);
		HumSignifier* getSignifier(int index);

	private:
		std::vector<HumSignifier*> m_signifiers;
		int  m_kernLinkIndex = -1;
		int  m_kernAboveIndex = -1;
		int  m_kernBelowIndex = -1;

};



class HumdrumLine;
typedef HumdrumLine* HLp;

class HumdrumToken;
typedef HumdrumToken* HTp;

class HumAddress {
	public:
		                    HumAddress        (void);
		                    HumAddress        (HumAddress& address);
		                   ~HumAddress        ();

		HumAddress&         operator=         (const HumAddress& address);
		int                 getLineIndex      (void) const;
		int                 getLineNumber     (void) const;
		int                 getFieldIndex     (void) const;
		const HumdrumToken& getDataType       (void) const;
		const std::string&  getSpineInfo      (void) const;
		int                 getTrack          (void) const;
		int                 getSubtrack       (void) const;
		int                 getSubtrackCount  (void) const;
		std::string         getTrackString    (std::string separator = ".") const;
		HLp                 getLine           (void) const;
		HLp                 getOwner          (void) const { return getLine(); }
		bool                hasOwner          (void) const;

	protected:
		void                setOwner          (HLp aLine);
		void                setFieldIndex     (int fieldlindex);
		void                setSpineInfo      (const std::string& spineinfo);
		void                setTrack          (int aTrack, int aSubtrack);
		void                setTrack          (int aTrack);
		void                setSubtrack       (int aSubtrack);
		void                setSubtrackCount  (int aSubtrack);

	private:

		// fieldindex: This is the index of the token in the HumdrumLine
		// which owns this token.
		int m_fieldindex;

		// spining: This is the spine position of the token. A simple spine
		// position is an integer, starting with "1" for the first spine
		// of the file (left-most spine).  When the spine splits, "(#)a"
		// is wrapped around the left-subspine's spine info, and "(#)b"
		// around the right-subspine's info. Merged spines will add a space
		// between the two or more merged spines information, such as
		// "(#)a (#)b" for two sub-spines merged into a single spine again.
		// But in this case there is a spine info simplification which will
		// convert "(#)a (#)b" into "#" where # is the original spine number.
		// Other more complicated mergers may be simplified in the future.
		std::string m_spining;

		// track: This is the track number of the spine.  It is the first
		// number found in the spineinfo string.
		int m_track;

		// subtrack: This is the subtrack number for the spine.  When a spine
		// is not split, it will be 0, if the spine has been split with *^,
		// then the left-subspine will be in subtrack 1 and the right-spine
		// will be subtrack 2.  If subspines are exchanged with *x, then their
		// subtrack assignments will also change.
		int m_subtrack;

		// subtrackcount: The number of currently active subtracks tokens
		// on the owning HumdrumLine (in the same track).  The subtrack range
		// is from 1 (if there is only a primary spine), to a larger number.
		// if subtrackcount is 0, then the variable is not set, or there are
		// no tokens in the track (such as for global comments).
		int m_subtrackcount;

		// owner: This is the line which manages the given token.
		HLp          m_owner;

	friend class HumdrumToken;
	friend class HumdrumLine;
	friend class HumdrumFile;
};



class HumParamSet {

	public:
		              HumParamSet        (void);
		              HumParamSet        (const std::string& token);
		              HumParamSet        (HTp token);
		             ~HumParamSet        ();

		const std::string& getNamespace1 (void);
		const std::string& getNamespace2 (void);
		std::string   getNamespace       (void);
		void          setNamespace1      (const std::string& name);
		void          setNamespace2      (const std::string& name);
		void          setNamespace       (const std::string& name);
		void          setNamespace       (const std::string& name1, const std::string& name2);
		HTp           getToken           (void) { return m_token; }

		void          clear              (void);
		int           getCount           (void);
		const std::string& getParameterName   (int index);
		const std::string& getParameterValue  (int index);
		int           addParameter       (const std::string& name, const std::string& value);
		int           setParameter       (const std::string& name, const std::string& value);
		void          readString         (const std::string& text);
		void          readString         (HTp token);
		std::ostream& printXml           (std::ostream& out = std::cout, int level = 0,
		                                  const std::string& indent = "\t");

	private:
		HTp         m_token = NULL;
		std::string m_ns1;
		std::string m_ns2;
		std::vector<std::pair<std::string, std::string>> m_parameters;

};


std::ostream& operator<<(std::ostream& out, HumParamSet* hps);
std::ostream& operator<<(std::ostream& out, HumParamSet& hps);



class _HumInstrument {
	public:
		_HumInstrument    (void) { humdrum = ""; name = ""; gm = 0; }
	  ~_HumInstrument    ()     { humdrum = ""; name = ""; gm = 0; }

		std::string humdrum;
		std::string name;
		int         gm;
};


class HumInstrument {
	public:
		            HumInstrument       (void);
		            HumInstrument       (const std::string& Hname);
		           ~HumInstrument       ();

		std::string getName             (void);
		std::string getName             (const std::string& Hname);
		std::string getHumdrum          (void);
		int         getGM               (void);
		int         getGM               (const std::string& Hname);
		void        setHumdrum          (const std::string& Hname);
		int         setGM               (const std::string& Hname, int aValue);

	private:
		int                            index;
		static std::vector<_HumInstrument>  data;
		static int                     classcount;

	protected:
		void       initialize          (void);
		void       afi                 (const char* humdrum_name, int midinum,
		                                const char* EN_name);
		int        find                (const std::string& Hname);
		void       sortData            (void);
		static int data_compare_by_humdrum_name(const void* a, const void* b);
};


///////////////////////////////////////////////////////////////////////////
//
// General MIDI instrument definitions
//

#define  CH_1                             0
#define  CH_2                             1
#define  CH_3                             2
#define  CH_4                             3
#define  CH_5                             4
#define  CH_6                             5
#define  CH_7                             6
#define  CH_8                             7
#define  CH_9                             8
#define  CH_10                            9
#define  CH_11                            10
#define  CH_12                            11
#define  CH_13                            12
#define  CH_14                            13
#define  CH_15                            14
#define  CH_16                            15

#define  GM_PIANO(X)                      (0+(X))
#define  GM_ACOUSTIC_GRAND_PIANO          (0)
#define  GM_BRIGHT_ACOUSTIC_PIANO         (1)
#define  GM_ELECTRIC_GRAND_PIANO          (1)
#define  GM_HONKYTONK_PIANO               (2)
#define  GM_HONKY_TONK_PIANO              (3)
#define  GM_ELECTRIC_PIANO_1              (4)
#define  GM_ELECTRIC_PIANO_2              (5)
#define  GM_HARPSICHORD                   (6)
#define  GM_CLAVI                         (7)

#define  GM_CHROMATIC(X)                  (8+(X))
#define  GM_CELESTA                       (8)
#define  GM_GLOCKENSPIEL                  (9)
#define  GM_MUSIC_BOX                     (10)
#define  GM_VIBRAPHONE                    (11)
#define  GM_MARIMBA                       (12)
#define  GM_XYLOPHONE                     (13)
#define  GM_TUBULAR_BELLS                 (14)
#define  GM_DULCIMER                      (15)

#define  GM_ORGAN(X)                      (16+(X))
#define  GM_DRAWBAR_ORGAN                 (16)
#define  GM_PERCUSSIVE_ORGAN              (17)
#define  GM_ROCK_ORGAN                    (18)
#define  GM_CHURCH_ORGAN                  (19)
#define  GM_REED_ORGAN                    (20)
#define  GM_ACCORDION                     (21)
#define  GM_HARMONICA                     (22)
#define  GM_TANGO_ACCORDION               (23)

#define  GM_GUITAR(X)                     (24+(X))
#define  GM_ACOUSTIC_GUITAR_NYLON         (24)
#define  GM_ACOUSTIC_GUITAR_STEEL         (25)
#define  GM_ELECTRIC_GUITAR_JAZZ          (26)
#define  GM_ELECTRIC_GUITAR_CLEAN         (27)
#define  GM_ELECTRIC_GUITAR_MUTED         (28)
#define  GM_OVERDRIVEN_GUITAR             (29)
#define  GM_DISTORTION_GUITAR             (30)
#define  GM_GUITAR_HARMONICS              (31)

#define  GM_BASS(X)                       (32+(X))
#define  GM_ACOUSTIC_BASS                 (32)
#define  GM_ELECTRIC_BASS_FINGER          (33)
#define  GM_ELECTRIC_BASS_PICK            (34)
#define  GM_FRETLESS_BASS                 (35)
#define  GM_SLAP_BASS_1                   (36)
#define  GM_SLAP_BASS_2                   (37)
#define  GM_SYNTH_BASS_1                  (38)
#define  GM_SYNTH_BASS_2                  (39)

#define  GM_STRINGS(X)                    (40+(X))
#define  GM_VIOLIN                        (40)
#define  GM_VIOLA                         (41)
#define  GM_CELLO                         (42)
#define  GM_CONTRABASS                    (43)
#define  GM_TREMOLO_STRINGS               (44)
#define  GM_PIZZACATO_STRINGS             (45)
#define  GM_ORCHESTRAL_HARP               (46)
#define  GM_TIMPANI                       (47)

#define  GM_ENSEMBLE(X)                   (48+(X))
#define  GM_STRING_ENSEMBLE_1             (48)
#define  GM_STRING_ENSEMBLE_2             (49)
#define  GM_SYNTHSTRINGS_1                (50)
#define  GM_SYNTHSTRINGS_2                (51)
#define  GM_CHOIR_AAHS                    (52)
#define  GM_VOICE_OOHS                    (53)
#define  GM_SYNTH_VOICE                   (54)
#define  GM_ORCHESTRA_HIT                 (55)

#define  GM_BRASS(X)                      (56+(X))
#define  GM_TRUMPET                       (56)
#define  GM_TROMBONE                      (57)
#define  GM_TUBA                          (58)
#define  GM_MUTED_TRUMPED                 (59)
#define  GM_FRENCH_HORN                   (60)
#define  GM_BRASS_SECTION                 (61)
#define  GM_SYNTHBRASS_1                  (62)
#define  GM_SYNTHBRASS_2                  (63)

#define  GM_REED(X)                       (64+(X))
#define  GM_SOPRANO_SAX                   (64)
#define  GM_ALTO_SAX                      (65)
#define  GM_TENOR_SAX                     (66)
#define  GM_BARITONE_SAX                  (67)
#define  GM_OBOE                          (68)
#define  GM_ENGLISH_HORN                  (69)
#define  GM_BASSOON                       (70)
#define  GM_CLARINET                      (71)

#define  GM_PIPE(X)                       (72+(X))
#define  GM_PICCOLO                       (72)
#define  GM_FLUTE                         (73)
#define  GM_RECORDER                      (74)
#define  GM_PAN_FLUTE                     (75)
#define  GM_BLOWN_BOTTLE                  (76)
#define  GM_SHAKUHACHI                    (77)
#define  GM_WHISTLE                       (78)
#define  GM_OCARINA                       (79)

#define  GM_LEAD(X)                       (80+(X))
#define  GM_LEAD_SQUARE                   (80)
#define  GM_LEAD_SAWTOOTH                 (81)
#define  GM_LEAD_CALLIOPE                 (82)
#define  GM_LEAD_CHIFF                    (83)
#define  GM_LEAD_CHARANG                  (84)
#define  GM_LEAD_VOICE                    (85)
#define  GM_LEAD_FIFTHS                   (86)
#define  GM_LEAD_BASS                     (87)

#define  GM_PAD(X)                        (88+(X))
#define  GM_PAD_NEW_AGE                   (88)
#define  GM_PAD_WARM                      (89)
#define  GM_PAD_POLYSYNTH                 (90)
#define  GM_PAD_CHOIR                     (91)
#define  GM_PAD_BOWED                     (92)
#define  GM_PAD_METALLIC                  (93)
#define  GM_PAD_HALO                      (94)
#define  GM_PAD_SWEEP                     (95)

#define  GM_FX(X)                         (96+(X))
#define  GM_FX_TRAIN                      (96)
#define  GM_FX_SOUNDTRACK                 (97)
#define  GM_FX_CRYSTAL                    (98)
#define  GM_FX_ATMOSPHERE                 (99)
#define  GM_FX_BRIGHTNESS                 (100)
#define  GM_FX_GOBLINS                    (101)
#define  GM_FX_ECHOES                     (102)
#define  GM_FX_SCI_FI                     (103)

#define  GM_ETHNIC(X)                     (104+(X))
#define  GM_SITAR                         (104)
#define  GM_BANJO                         (105)
#define  GM_SHAMISEN                      (106)
#define  GM_KOTO                          (107)
#define  GM_KALIMBA                       (108)
#define  GM_BAGPIPE                       (109)
#define  GM_FIDDLE                        (110)
#define  GM_SHANAI                        (111)

#define  GM_PERCUSSION(X)                 (112+(X))
#define  GM_TINKLE_BELL                   (112)
#define  GM_AGOGO                         (113)
#define  GM_STEEL_DRUMS                   (114)
#define  GM_WOODBLOCKS                    (115)
#define  GM_TAIKO_DRUM                    (116)
#define  GM_MELODIC_DRUM                  (117)
#define  GM_SYNTH_DRUM                    (118)
#define  GM_REVERSE_CYMBAL                (119)

#define  GM_SOUNDEFFECT(X)                (120+(X))
#define  GM_GUITAR_FRET_NOISE             (120)
#define  GM_BREATH_NOISE                  (121)
#define  GM_SEASHORE                      (122)
#define  GM_BIRD_TWEET                    (123)
#define  GM_TELEPHONE_RING                (124)
#define  GM_HELICOPTER                    (125)
#define  GM_APPLAUSE                      (126)
#define  GM_GUNSHOT                       (127)

//
// Percussion instruments on channel 10
//

#define  GM_ACOUSTIC_BASS_DRUM            (35)
#define  GM_BASS_DRUM_1                   (36)
#define  GM_SIDE_STICK                    (37)
#define  GM_ACOUSTIC_SNARE                (38)
#define  GM_HAND_CLAP                     (39)
#define  GM_ELECTRIC_SNARE                (40)
#define  GM_LOW_FLOOR_TOM                 (41)
#define  GM_CLOSED_HI_HAT                 (42)
#define  GM_HIGH_FLOOR_TOM                (43)
#define  GM_PEDAL_HI_HAT                  (44)
#define  GM_LOW_TOM                       (45)
#define  GM_OPEN_HI_HAT                   (46)
#define  GM_LOW_MID_TOM                   (47)
#define  GM_HIGH_MID_TOM                  (48)
#define  GM_CRASH_CYMBAL_1                (49)
#define  GM_HIGH_TOM                      (50)
#define  GM_RIDE_CYMBAL_1                 (51)
#define  GM_CHINESE_CYMBAL                (52)
#define  GM_RIDE_BELL                     (53)
#define  GM_TAMBOURINE                    (54)
#define  GM_SPLASH_CYMBAL                 (55)
#define  GM_COWBELL                       (56)
#define  GM_CRASH_CYMBAL_2                (57)
#define  GM_VIBRASLAP                     (58)
#define  GM_RIDE_CYMBAL_2                 (59)
#define  GM_HI_BONGO                      (60)
#define  GM_LOW_BONGO                     (61)
#define  GM_MUTE_HI_CONGA                 (62)
#define  GM_OPEN_HI_CONGA                 (63)
#define  GM_LOW_CONGA                     (64)
#define  GM_HIGH_TIMBALE                  (65)
#define  GM_LOW_TIMBALE                   (66)
#define  GM_HIGH_AGOGO                    (67)
#define  GM_LOW_AGOGO                     (68)
#define  GM_CABASA                        (69)
#define  GM_MARACAS                       (70)
#define  GM_SHORT_WHISTLE                 (71)
#define  GM_LONG_WHISTLE                  (72)
#define  GM_SHORT_GUIRO                   (73)
#define  GM_LONG_GUIRO                    (74)
#define  GM_CLAVES                        (75)
#define  GM_HI_WOOD_BLOCK                 (76)
#define  GM_LOW_WOOD_BLOCK                (77)
#define  GM_MUTE_CUICA                    (78)
#define  GM_OPEN_CUICA                    (79)
#define  GM_MUTE_TRIANGLE                 (80)
#define  GM_OPEN_TRIANGLE                 (81)



typedef HumdrumLine* HLp;

class HumdrumLine : public std::string, public HumHash {
	public:
		            HumdrumLine            (void);
		            HumdrumLine            (const std::string& aString);
		            HumdrumLine            (const char* aString);
		            HumdrumLine            (HumdrumLine& line);
		            HumdrumLine            (HumdrumLine& line, void* owner);
		           ~HumdrumLine            ();

		HumdrumLine& operator=             (HumdrumLine& line);
		bool        isComment              (void) const;
		bool        isCommentLocal         (void) const;
		bool        isLocalComment         (void) const { return isCommentLocal(); }
		bool        isCommentGlobal        (void) const;
		bool        isCommentUniversal     (void) const;
		bool        isReference            (void) const;
		bool        isGlobalReference      (void) const;
		bool        isUniversalReference   (void) const;
		bool        isSignifier            (void) const;
		std::string getReferenceKey        (void) const;
		std::string getReferenceValue      (void) const;
		std::string getGlobalReferenceKey      (void) const;
		std::string getGlobalReferenceValue    (void) const;
		std::string getUniversalReferenceKey   (void) const;
		std::string getUniversalReferenceValue (void) const;
		bool        isUniversalComment     (void) const { return isCommentUniversal(); }
		bool        isGlobalComment        (void) const { return isCommentGlobal(); }
		bool        isExclusive            (void) const;
		bool        isExclusiveInterpretation (void) const { return isExclusive(); }
		bool        isTerminator           (void) const;
		bool        isInterp               (void) const;
		bool        isInterpretation       (void) const { return isInterp(); }
		bool        isBarline              (void) const;
		bool        isData                 (void) const;
		bool        isGraceLine            (void);
		bool        isAllNull              (void) const;
		bool        isAllRhythmicNull      (void) const;
		bool        isEmpty                (void) const;
		bool        isBlank                (void) const { return isEmpty(); }
		bool        isManipulator          (void) const;
		bool        hasSpines              (void) const;
		bool        isGlobal               (void) const;
		bool        equalFieldsQ           (const std::string& exinterp, const std::string& value);
		HTp         token                  (int index) const;
		void        getTokens              (std::vector<HTp>& list);
		int         getTokenCount          (void) const;
		int         getFieldCount          (void) const { return getTokenCount(); }
		std::string getTokenString         (int index) const;
		bool        equalChar              (int index, char ch) const;
		char        getChar                (int index) const;
		bool        isKernBoundaryStart    (void) const;
		bool        isKernBoundaryEnd      (void) const;
		std::ostream& printSpineInfo       (std::ostream& out = std::cout);
		std::ostream& printTrackInfo       (std::ostream& out = std::cout);
		std::ostream& printDataTypeInfo    (std::ostream& out = std::cout);
		std::ostream& printDurationInfo    (std::ostream& out = std::cout);
		std::ostream& printCsv             (std::ostream& out = std::cout,
		                                    const std::string& separator = ",");
		std::ostream& printXml             (std::ostream& out = std::cout, int level = 0,
		                                    const std::string& indent = "\t");
		std::ostream& printXmlParameterInfo(std::ostream& out, int level,
		                                    const std::string& indent);
		std::ostream& printGlobalXmlParameterInfo(std::ostream& out, int level,
		                                    const std::string& indent);
		std::string   getXmlId             (const std::string& prefix = "") const;
		std::string   getXmlIdPrefix       (void) const;
		void          clearTokenLinkInfo   (void);
		void          createLineFromTokens (void);
		void          removeExtraTabs      (void);
		void          addExtraTabs         (std::vector<int>& trackWidths);
		int           getLineIndex         (void) const;
		int           getLineNumber        (void) const;
		HumdrumFile*  getOwner             (void);
		void          setText              (const std::string& text);
		std::string   getText              (void);
		int           getBarNumber         (void);
		int           getMeasureNumber     (void) { return getBarNumber(); }

		HumNum      getDuration            (void);
		HumNum      getDurationFromStart   (void);
		HumNum      getDurationToEnd       (void);
		HumNum      getDurationFromBarline (void);
		HumNum      getDurationToBarline   (void);
		HumNum      getBarlineDuration     (void);

		HumNum      getDuration            (HumNum scale);
		HumNum      getDurationFromStart   (HumNum scale);
		HumNum      getDurationToEnd       (HumNum scale);
		HumNum      getDurationFromBarline (HumNum scale);
		HumNum      getDurationToBarline   (HumNum scale);
		HumNum      getBarlineDuration     (HumNum scale);
		int         getKernNoteAttacks     (void);
		int         addLinkedParameter     (HTp token);

		HumNum   getBeat                (HumNum beatdur = 1);
		HumNum   getBeatStr             (std::string beatrecip = "4");
		HTp      getTrackStart          (int track) const;
		HTp      getTrackEnd            (int track, int subtrack = 0) const;
		void     setLineFromCsv         (const char* csv,
		                                 const std::string& separator = ",");
		void     setLineFromCsv         (const std::string& csv,
		                                 const std::string& separator = ",");

		// low-level editing functions (need to re-analyze structure after using)
		void     appendToken            (HTp token, int tabcount = 1);
		void     appendToken            (const HumdrumToken& token, int tabcount = 1);
		void     appendToken            (const std::string& token, int tabcount = 1);
		void     appendToken            (const char* token, int tabcount = 1);

		void     appendToken            (int index, HTp token, int tabcount = 1);
		void     appendToken            (int index, const HumdrumToken& token, int tabcount = 1);
		void     appendToken            (int index, const std::string& token, int tabcount = 1);
		void     appendToken            (int index, const char* token, int tabcount = 1);

		void     insertToken            (int index, HTp token, int tabcount = 1);
		void     insertToken            (int index, const HumdrumToken& token, int tabcount = 1);
		void     insertToken            (int index, const std::string& token, int tabcount = 1);
		void     insertToken            (int index, const char* token, int tabcount = 1);

		void     setDuration            (HumNum aDur);
		void     setDurationFromStart   (HumNum dur);
		void     setDurationFromBarline (HumNum dur);
		void     setDurationToBarline   (HumNum dur);

		void     copyStructure          (HLp line, const std::string& empty);

		bool     allSameBarlineStyle    (void);
		bool     hasDataStraddle        (void);

	protected:
		bool     analyzeTracks          (std::string& err);
		bool     analyzeTokenDurations  (std::string& err);
		void     setLineIndex           (int index);
		void     clear                  (void);
		void     setOwner               (void* hfile);
		int      createTokensFromLine   (void);
		void     setLayoutParameters    (void);
		void     setParameters          (const std::string& pdata);
		void     storeGlobalLinkedParameters(void);
		std::ostream&	printXmlGlobalLinkedParameterInfo(std::ostream& out = std::cout, int level = 0,
		                                 const std::string& indent = "\t");
		std::ostream& printXmlGlobalLinkedParameters(std::ostream& out = std::cout, int level = 0,
		                                 const std::string& indent = "\t");

	private:

		//
		// State variables managed by the HumdrumLine class:
		//

		// m_lineindex: Used to store the index number of the HumdrumLine in
		// the owning HumdrumFile object.
		// This variable is filled by HumdrumFileStructure::analyzeLines().
		int m_lineindex;

		// m_tokens: Used to store the individual tab-separated token fields
		// on a line.  These are prepared automatically after reading in
		// a full line of text (which is accessed throught the string parent
		// class).  If the full line is changed, the tokens are not updated
		// automatically -- use createTokensFromLine().  Likewise the full
		// text line is not updated if any tokens are changed -- use
		// createLineFromTokens() in that case.  The second case is more
		// useful: you can read in a HumdrumFile, tweak the tokens, then
		// reconstruct the full line and print out again.
		// This variable is filled by HumdrumFile::read().
		// The contents of this vector should be deleted when deconstructing
		// a HumdrumLine object.
		std::vector<HumdrumToken*> m_tokens;

		// m_tabs: Used to store a count of the number of tabs between
		// each token on a line.  This is the number of tabs after the
		// token at the given index (so no tabs before the first token).
		std::vector<int> m_tabs;

		// m_duration: This is the "duration" of a line.  The duration is
		// equal to the minimum time unit of all durational tokens on the
		// line.  This also includes null tokens when the duration of a
		// previous note in a previous spine is ending on the line, so it is
		// not just the minimum duration on the line.
		// This variable is filled by HumdrumFileStructure::analyzeRhythm().
		HumNum m_duration;

		// m_durationFromStart: This is the cumulative duration of all lines
		// prior to this one in the owning HumdrumFile object.  For example,
		// the first notes in a score start at time 0, If the duration of the
		// first data line is 1 quarter note, then the durationFromStart for
		// the second line will be 1 quarter note.
		// This variable is filled by HumdrumFileStructure::analyzeRhythm().
		HumNum m_durationFromStart;

		// m_durationFromBarline: This is the cumulative duration from the
		// last barline to the current data line.
		// This variable is filled by HumdrumFileStructure::analyzeMeter().
		HumNum m_durationFromBarline;

		// m_durationToBarline: This is the duration from the start of the
		// current line to the next barline in the owning HumdrumFile object.
		// This variable is filled by HumdrumFileStructure::analyzeMeter().
		HumNum m_durationToBarline;

		// m_linkedParameters: List of Humdrum tokens which are parameters
		// (mostly only layout parameters at the moment)
		std::vector<HTp> m_linkedParameters;

		// m_rhythm_analyzed: True if duration information from HumdrumFile
		// has been added to line.
		bool m_rhythm_analyzed = false;

		// owner: This is the HumdrumFile which manages the given line.
		void* m_owner;

	friend class HumdrumFileBase;
	friend class HumdrumFileStructure;
	friend class HumdrumFileContent;
	friend class HumdrumFile;
};

std::ostream& operator<< (std::ostream& out, HumdrumLine& line);
std::ostream& operator<< (std::ostream& out, HLp line);




typedef HumdrumToken* HTp;

class HumdrumToken : public std::string, public HumHash {
	public:
		         HumdrumToken              (void);
		         HumdrumToken              (const HumdrumToken& token);
		         HumdrumToken              (HumdrumToken* token);
		         HumdrumToken              (const HumdrumToken& token, HLp owner);
		         HumdrumToken              (HumdrumToken* token, HLp owner);
		         HumdrumToken              (const char* token);
		         HumdrumToken              (const std::string& token);
		        ~HumdrumToken              ();

		bool     isNull                    (void) const;
		bool     isManipulator             (void) const;

		bool     isExclusiveInterpretation (void) const;
		bool     isSplitInterpretation     (void) const;
		bool     isMergeInterpretation     (void) const;
		bool     isExchangeInterpretation  (void) const;
		bool     isTerminateInterpretation (void) const;
		bool     isAddInterpretation       (void) const;

		// alises for the above
		bool     isExclusive               (void) const
		                                  { return isExclusiveInterpretation(); }
		bool     isExInterp                (void) const
		                                  { return isExclusiveInterpretation(); }
		bool     isSplit                   (void) const
		                                      { return isSplitInterpretation(); }
		bool     isMerge                   (void) const
		                                      { return isMergeInterpretation(); }
		bool     isExchange                (void) const
		                                   { return isExchangeInterpretation(); }
		bool     isTerminate               (void) const
		                                  { return isTerminateInterpretation(); }
		bool     isTerminator              (void) const
		                                  { return isTerminateInterpretation(); }
		bool     isAdd                     (void) const
		                                      { return isSplitInterpretation(); }

		bool     isBarline                 (void) const;
		bool     isCommentLocal            (void) const;
		bool     isLocalComment            (void) const { return isCommentLocal(); }
		bool     isCommentGlobal           (void) const;
		bool     isGlobalComment           (void) const { return isCommentGlobal(); }
		bool     isComment                 (void) const;
		bool     isData                    (void) const;
		bool     isInterpretation          (void) const;
		bool     isNonNullData             (void) const;
		bool     isNullData                (void) const;
		bool     isChord                   (const std::string& separator = " ");
		bool     isLabel                   (void) const;
		bool     isExpansionList           (void) const;
		bool     hasRhythm                 (void) const;
		bool     hasBeam                   (void) const;
		bool     hasFermata                (void) const;
		bool     equalTo                   (const std::string& pattern);
		bool     isStaff                   (void) const;

		// kern-specific functions:
		bool     isRest                    (void);
		bool     isNote                    (void);
		bool     isUnpitched               (void);
		bool     isPitched                 (void);
		bool     isSecondaryTiedNote       (void);
		bool     isSustainedNote           (void);
		bool     isNoteSustain             (void) { return isSustainedNote(); }
		bool     isNoteAttack              (void);
		bool     isInvisible               (void);
		bool     isGrace                   (void);
		bool     isClef                    (void);
		bool     isModernClef              (void);
		bool     isOriginalClef            (void);
		bool     isKeySignature            (void);
		bool     isModernKeySignature      (void);
		bool     isOriginalKeySignature    (void);
		bool     isKeyDesignation          (void);
		bool     isTimeSignature           (void);
		bool     isMetricSymbol            (void);
		bool     isMeterSymbol             (void) { return isMetricSymbol(); }
		bool     isMeterSignature          (void) { return isMetricSymbol(); }
		bool     isMetricSignature         (void) { return isMetricSymbol(); }
		bool     isTempo                   (void);
		bool     isMensurationSymbol       (void);
		bool     isMensuration             (void) { return isMensurationSymbol(); }
		bool     isOriginalMensurationSymbol(void);
		bool     isOriginalMensuration     (void) { return isOriginalMensurationSymbol(); }
		bool     isInstrumentDesignation   (void);
		bool     isInstrumentName          (void);
		bool     isInstrumentAbbreviation  (void);
		bool     isStria                   (void);

		std::string getInstrumentName        (void);
		std::string getInstrumentAbbreviation(void);

		bool     hasSlurStart              (void);
		bool     hasSlurEnd                (void);
		int      hasVisibleAccidental      (int subtokenIndex) const;
		int      hasCautionaryAccidental   (int subtokenIndex) const;
		bool     hasLigatureBegin          (void);
		bool     hasRectaLigatureBegin     (void);
		bool     hasObliquaLigatureBegin   (void);
		bool     hasLigatureEnd            (void);
		bool     hasRectaLigatureEnd       (void);
		bool     hasObliquaLigatureEnd     (void);
		char     hasStemDirection          (void);
		bool     allSameBarlineStyle       (void);

		HumNum   getDuration               (void);
		HumNum   getDuration               (HumNum scale);
		HumNum   getTiedDuration           (void);
		HumNum   getTiedDuration           (HumNum scale);
		HumNum   getDurationNoDots         (void);
		HumNum   getDurationNoDots         (HumNum scale);
		int      getDots                   (char separator = ' ') const;

		HumNum   getDurationFromStart      (void);
		HumNum   getDurationFromStart      (HumNum scale);

		HumNum   getDurationToEnd          (void);
		HumNum   getDurationToEnd          (HumNum scale);

		HumNum   getDurationFromBarline    (void);
		HumNum   getDurationFromBarline    (HumNum scale);

		HumNum   getDurationToBarline      (void);
		HumNum   getDurationToBarline      (HumNum scale);

		HumNum   getBarlineDuration        (void);
		HumNum   getBarlineDuration        (HumNum scale);

		HLp      getOwner                  (void) const;
		HLp      getLine                   (void) const { return getOwner(); }
		bool     equalChar                 (int index, char ch) const;

		HTp      resolveNull               (void);
		void     setNullResolution         (HTp resolution);
		int      getLineIndex              (void) const;
		int      getLineNumber             (void) const;
		int      getFieldIndex             (void) const;
		int      getFieldNumber            (void) const;
		int      getTokenIndex             (void) const;
		int      getTokenNumber            (void) const;
		const std::string& getDataType     (void) const;
		const std::string& getExInterp     (void) { return getDataType(); }
		bool     isDataType                (const std::string& dtype) const;
		bool     isDataTypeLike            (const std::string& dtype) const;
		bool     isKern                    (void) const;
		bool     isKernLike                (void) const;
		bool     isMens                    (void) const;
		std::string   getSpineInfo         (void) const;
		int      getTrack                  (void) const;
		int      getSubtrack               (void) const;
		bool     noteInLowerSubtrack       (void);
		std::string   getTrackString       (void) const;
		int      getSubtokenCount          (const std::string& separator = " ") const;
		std::string   getSubtoken          (int index,
		                                    const std::string& separator = " ") const;
		std::vector<std::string> getSubtokens (const std::string& separator = " ") const;
		void     replaceSubtoken           (int index, const std::string& newsubtok,
		                                    const std::string& separator = " ");
		void     setParameters             (HTp ptok);
		void     setParameters             (const std::string& pdata, HTp ptok = NULL);
		int      getStrandIndex            (void) const;
		int      getSlurStartElisionLevel  (int index = 0) const;
		int      getPhraseStartElisionLevel(int index) const;
		int      getSlurEndElisionLevel    (int index = 0) const;
		int      getPhraseEndElisionLevel  (int index = 0) const;
		HTp      getSlurStartToken         (int number = 1);
		int      getSlurStartNumber        (int endnumber);
		HTp      getSlurEndToken           (int number = 1);
		HTp      getPhraseStartToken       (int number = 1);
		HTp      getPhraseEndToken         (int number = 1);
		void     storeParameterSet         (void);
		bool     linkedParameterIsGlobal   (int index);
		std::ostream& printCsv             (std::ostream& out = std::cout);
		std::ostream& printXml             (std::ostream& out = std::cout, int level = 0,
		                                    const std::string& indent = "\t");
		std::ostream& printGlobalXmlParameterInfo(std::ostream& out = std::cout, int level = 0,
		                                   const std::string& indent = "\t");
		std::string   getXmlId             (const std::string& prefix = "") const;
		std::string   getXmlIdPrefix       (void) const;
		void     setText                   (const std::string& text);
		std::string   getText              (void) const;
		int      addLinkedParameterSet     (HTp token);
		int      getLinkedParameterSetCount(void);
		HumParamSet* getLinkedParameterSet (int index);
		HumParamSet* getParameterSet       (void);
		void         clearLinkInfo         (void);
		std::string getSlurLayoutParameter (const std::string& keyname, int subtokenindex = -1);
		std::string getPhraseLayoutParameter(const std::string& keyname, int subtokenindex = -1);
		std::string getLayoutParameter     (const std::string& category, const std::string& keyname,
		                                    int subtokenindex = -1);
		std::string getLayoutParameterChord(const std::string& category,
		                                    const std::string& keyname);
		std::string getLayoutParameterNote (const std::string& category,
		                                    const std::string& keyname, int subtokenindex);
		std::ostream& printXmlLinkedParameterInfo(std::ostream& out, int level, const std::string& indent);

		// layout parameter accessors
		std::string   getVisualDuration    (int subtokenindex = -1);
		std::string   getVisualDurationChord(void);
		std::string   getVisualDurationNote(int subtokenindex = -1);

		HumdrumToken& operator=            (HumdrumToken& aToken);
		HumdrumToken& operator=            (const std::string& aToken);
		HumdrumToken& operator=            (const char* aToken);

		// next/previous token functions:
		int         getNextTokenCount      (void) const;
		int         getPreviousTokenCount  (void) const;
		HTp         getNextToken           (int index = 0) const;
		HTp         getPreviousToken       (int index = 0) const;
		std::vector<HTp> getNextTokens     (void) const;
		std::vector<HTp> getPreviousTokens (void) const;
		void        insertTokenAfter       (HTp newtoken);

		// next/previous token on line:
		HTp      getNextFieldToken     (void) const;
		HTp      getPreviousFieldToken (void) const;
		HTp      getNextField          (void) const { return getNextFieldToken(); }
		HTp      getPreviousField      (void) const { return getPreviousFieldToken(); }

		int      getPreviousNonNullDataTokenCount(void);
		int      getPreviousNNDTCount      (void)
		                           { return getPreviousNonNullDataTokenCount(); }
		HTp      getPreviousNonNullDataToken(int index = 0);
		HTp      getPreviousNNDT           (int index = 0)
		                           { return getPreviousNonNullDataToken(index); }
		int      getNextNonNullDataTokenCount(void);
		int      getNextNNDTCount           (void)
		                               { return getNextNonNullDataTokenCount(); }
		HTp      getNextNonNullDataToken   (int index = 0);
		HTp      getNextNNDT               (int index = 0)
		                               { return getNextNonNullDataToken(index); }

		// slur-analysis based functions:
		HumNum   getSlurDuration           (HumNum scale = 1);

		void     setTrack                  (int aTrack, int aSubtrack);
		void     setTrack                  (int aTrack);
		void     copyStructure             (HTp token);

		// strophe related functions:
		HTp      getStrophe                (void);
		std::string getStropheLabel        (void);
		void     setStrophe                (HTp strophe);
		bool     hasStrophe                (void);
		void     clearStrophe              (void);
		bool     isStrophe                 (const std::string& label);
		int      getStropheStartIndex      (void);
		bool     isFirstStrophe            (void);
		bool     isPrimaryStrophe          (void);

	protected:
		void     setLineIndex              (int lineindex);
		void     setFieldIndex             (int fieldlindex);
		void     setSpineInfo              (const std::string& spineinfo);
		void     setSubtrack               (int aSubtrack);
		void     setSubtrackCount          (int count);
		void     setPreviousToken          (HTp aToken);
		void     setNextToken              (HTp aToken);
		void     addNextNonNullToken       (HTp token);
		void     makeForwardLink           (HumdrumToken& nextToken);
		void     makeBackwardLink          (HumdrumToken& previousToken);
		void     setOwner                  (HLp aLine);
		int      getState                  (void) const;
		void     incrementState            (void);
		void     setDuration               (const HumNum& dur);
		void     setStrandIndex            (int index);

		bool     analyzeDuration           (void);
		std::ostream& printXmlBaseInfo     (std::ostream& out = std::cout, int level = 0,
		                                    const std::string& indent = "\t");
		std::ostream& printXmlContentInfo  (std::ostream& out = std::cout, int level = 0,
		                                    const std::string& indent = "\t");
		std::ostream& printXmlStructureInfo(std::ostream& out = std::cout, int level = 0,
		                                    const std::string& indent = "\t");
		std::ostream& printXmlParameterInfo(std::ostream& out = std::cout, int level = 0,
		                                    const std::string& indent = "\t");
		std::ostream&	printXmlLinkedParameters (std::ostream& out = std::cout, int level = 0,
		                                    const std::string& indent = "\t");

	private:
		// address: The address contains information about the location of
		// the token on a HumdrumLine and in a HumdrumFile.
		HumAddress m_address;

		// duration: The duration of the token.  Non-rhythmic data types
		// will have a negative duration (which should be interpreted
		// as a zero duration--See HumdrumToken::hasRhythm()).
		// Grace note will have a zero duration, even if they have a duration
		// list in the token for a graphical display duration.
		HumNum m_duration;

		// nextTokens: This is a list of all previous tokens in the spine which
		// immediately precede this token. Typically there will be one
		// following token, but there can be two tokens if the current
		// token is *^, and there will be zero following tokens after a
		// spine terminating token (*-).
		std::vector<HTp> m_nextTokens;     // link to next token(s) in spine

		// previousTokens: Simiar to nextTokens, but for the immediately
		// follow token(s) in the data.  Typically there will be one
		// preceding token, but there can be multiple tokens when the previous
		// line has *v merge tokens for the spine.  Exclusive interpretations
		// have no tokens preceding them.
		std::vector<HTp> m_previousTokens; // link to last token(s) in spine

		// nextNonNullTokens: This is a list of non-tokens in the spine
		// that follow this one.
		std::vector<HTp> m_nextNonNullTokens;

		// previousNonNullTokens: This is a list of non-tokens in the spine
		// that preced this one.
		std::vector<HTp> m_previousNonNullTokens;

		// rhycheck: Used to perfrom HumdrumFileStructure::analyzeRhythm
		// recursively.
		int m_rhycheck;

		// strand: Used to keep track of contiguous voice connections between
		// secondary spines/tracks.  This is the 1-D strand index number
		// (not the 2-d one).
		int m_strand;

		// m_nullresolve: used to point to the token that a null token
		// refers to.
		HTp m_nullresolve;

		// m_linkedParameterTokens: List of Humdrum tokens which are parameters
		// (mostly only layout parameters at the moment).
		// Was previously called m_linkedParameters;
		std::vector<HTp> m_linkedParameterTokens;

		// m_parameterSet: A single parameter encoded in the text of the
		// token.  Was previously called m_linkedParameter.
		HumParamSet* m_parameterSet = NULL;

		// m_rhythm_analyzed: Set to true when HumdrumFile assigned duration
		bool m_rhythm_analyzed = false;

		// m_strophe: Starting point of a strophe that the token belongs to.
		// NULL means that it is not in a strophe.
		HTp m_strophe = NULL;

	friend class HumdrumLine;
	friend class HumdrumFileBase;
	friend class HumdrumFileStructure;
	friend class HumdrumFileContent;
	friend class HumdrumFile;
};


std::ostream& operator<<(std::ostream& out, const HumdrumToken& token);
std::ostream& operator<<(std::ostream& out, HTp token);

std::ostream& printSequence(std::vector<std::vector<HTp> >& sequence, std::ostream& out=std::cout);
std::ostream& printSequence(std::vector<HTp>& sequence, std::ostream& out = std::cout);



// The following options are used for get[Primary]TrackTokens:
// * OPT_PRIMARY    => only extract primary subspine/subtrack.
// * OPT_NOEMPTY    => don't include null tokens in extracted list if all
//                        extracted subspines contains null tokens.
//                        Includes null interpretations and comments as well.
// * OPT_NONULL     => don't include any null tokens in extracted list.
// * OPT_NOINTERP   => don't include interprtation tokens.
// * OPT_NOMANIP    => don't include spine manipulators (*^, *v, *x, *+,
//                        but still keep ** and *0).
// * OPT_NOCOMMENT  => don't include comment tokens.
// * OPT_NOGLOBALS  => don't include global records (global comments, reference
//                        records, and empty lines). In other words, only return
//                        a list of tokens from lines which hasSpines() it true.
// * OPT_NOREST     => don't include **kern rests.
// * OPT_NOTIE      => don't include **kern secondary tied notes.
//
// Compound options:
// * OPT_DATA      (OPT_NOMANIP | OPT_NOCOMMENT | OPT_NOGLOBAL)
//     Only data tokens (including barlines)
// * OPT_ATTACKS   (OPT_DATA | OPT_NOREST | OPT_NOTIE | OPT_NONULL)
//     Only note-attack tokens (when etracting **kern data)
//
#define OPT_PRIMARY   0x001
#define OPT_NOEMPTY   0x002
#define OPT_NONULL    0x004
#define OPT_NOINTERP  0x008
#define OPT_NOMANIP   0x010
#define OPT_NOCOMMENT 0x020
#define OPT_NOGLOBAL  0x040
#define OPT_NOREST    0x080
#define OPT_NOTIE     0x100
#define OPT_DATA      (OPT_NOMANIP | OPT_NOCOMMENT | OPT_NOGLOBAL)
#define OPT_ATTACKS   (OPT_DATA | OPT_NOREST | OPT_NOTIE | OPT_NONULL)


class TokenPair {
	public:
		TokenPair(void) { clear(); }
		~TokenPair() { clear(); }
		void clear(void) {
			first = NULL;
			last  = NULL;
		}
		HTp first;
		HTp last;
};


// HumFileAnalysis: class used to manage analysis states for a Humdrum file.

class HumFileAnalysis {
	public:
		HumFileAnalysis(void) {}
		~HumFileAnalysis() { clear(); }
		void clear(void) {
			m_structure_analyzed = false;
			m_rhythm_analyzed    = false;
			m_strands_analyzed   = false;
			m_slurs_analyzed     = false;
			m_phrases_analyzed   = false;
			m_nulls_analyzed     = false;
			m_strophes_analyzed  = false;

			m_barlines_analyzed  = false;
			m_barlines_different = false;
		}

		// m_structure_analyzed: Used to keep track of whether or not
		// file structure has been analyzed.
		bool m_structure_analyzed = false;

		// m_rhythm_analyzed: Used to keep track of whether or not
		// rhythm structure has been analyzed.
		bool m_rhythm_analyzed = false;

		// m_strands_analyzed: Used to keep track of whether or not
		// file strands have been analyzed.
		bool m_strands_analyzed = false;

		// m_strophes_analyzed: Used to keep track of whether or not
		// file strands have been analyzed.
		bool m_strophes_analyzed = false;

		// m_slurs_analyzed: Used to keep track of whether or not
		// slur endpoints have been linked or not.
		bool m_slurs_analyzed = false;

		// m_phrases_analyzed: Used to keep track of whether or not
		// phrase endpoints have been linked or not.
		bool m_phrases_analyzed = false;

		// m_nulls_analyzed: Used to keep track of wheter or not
		// null tokens have been analyzed yet.
		bool m_nulls_analyzed = false;

		// m_barlines_analyzed: Used to keep track of wheter or not
		// barlines have beena analyzed yet.
		bool m_barlines_analyzed = false;
		// m_barlines_different: Set to true when the file contains
		// any barlines that are not all of the same at the same
		// times.
		bool m_barlines_different = false;
};

bool sortTokenPairsByLineIndex(const TokenPair& a, const TokenPair& b);


class HumdrumFileBase : public HumHash {
	public:
		              HumdrumFileBase          (void);
		              HumdrumFileBase          (HumdrumFileBase& infile);
		              HumdrumFileBase          (const std::string& contents);
		              HumdrumFileBase          (std::istream& contents);
		             ~HumdrumFileBase          ();

		HumdrumFileBase& operator=             (HumdrumFileBase& infile);
		bool          read                     (std::istream& contents);
		bool          read                     (const char* filename);
		bool          read                     (const std::string& filename);
		bool          readCsv                  (std::istream& contents,
		                                        const std::string& separator=",");
		bool          readCsv                  (const char* contents,
		                                        const std::string& separator=",");
		bool          readCsv                  (const std::string& contents,
		                                        const std::string& separator=",");

		bool          readString               (const char* contents);
		bool          readString               (const std::string& contents);
		bool          readStringCsv            (const char* contents,
		                                        const std::string& separator=",");
		bool          readStringCsv            (const std::string& contents,
		                                        const std::string& separator=",");
		bool          isValid                  (void);
		std::string   getParseError            (void) const;
		bool          isQuiet                  (void) const;
		void          setQuietParsing          (void);
		void          setNoisyParsing          (void);
		void          clear                    (void);
		bool          isStructureAnalyzed      (void);
		bool          isRhythmAnalyzed         (void);
		bool          areStrandsAnalyzed       (void);
		bool          areStrophesAnalyzed      (void);

    	template <class TYPE>
		   void       initializeArray          (std::vector<std::vector<TYPE>>& array, TYPE value);

		bool          parse                    (std::istream& contents)
		                                    { return read(contents); }
		bool          parse                    (const char* contents)
		                                    { return readString(contents); }
		bool          parse                    (const std::string& contents)
		                                    { return readString(contents); }
		bool          parseCsv                 (std::istream& contents,
		                                        const std::string& separator = ",")
		                                    { return readCsv(contents); }
		bool          parseCsv                 (const char* contents,
		                                        const std::string& separator = ",")
		                                    { return readStringCsv(contents); }
		bool          parseCsv                 (const std::string& contents,
		                                        const std::string& separator = ",")
		                                    { return readStringCsv(contents); }

		void          setXmlIdPrefix           (const std::string& value);
		std::string   getXmlIdPrefix           (void);
		void          setFilename              (const std::string& filename);
		std::string   getFilename              (void);
		std::string   getFilenameBase          (void);

		void          setSegmentLevel          (int level = 0);
		int           getSegmentLevel          (void);
		std::ostream& printSegmentLabel        (std::ostream& out);
		std::ostream& printNonemptySegmentLabel(std::ostream& out);

		HumdrumLine&  operator[]               (int index);
		HLp           getLine                  (int index);
		int           getLineCount             (void) const;
		HTp           token                    (int lineindex, int fieldindex);
		std::string   token                    (int lineindex, int fieldindex,
		                                        int subtokenindex,
		                                        const std::string& separator = " ");
		int           getMaxTrack              (void) const;
		int           getMaxTracks             (void) const { return getMaxTrack(); }
		int           getTrackCount            (void) const
		                                                { return getMaxTrack(); }
		int           getSpineCount            (void) const
		                                                { return getMaxTrack(); }
		std::vector<int> getMeasureNumbers     (void);
		int           getMeasureNumber         (int line);
		std::ostream& printSpineInfo           (std::ostream& out = std::cout);
		std::ostream& printDataTypeInfo        (std::ostream& out = std::cout);
		std::ostream& printTrackInfo           (std::ostream& out = std::cout);
		std::ostream& printCsv                 (std::ostream& out = std::cout,
		                                        const std::string& separator = ",");
		std::ostream& printFieldNumber         (int fieldnum, std::ostream& out);
		std::ostream& printFieldIndex          (int fieldind, std::ostream& out);
		void          usage                    (const std::string& command);
		void          example                  (void);

		bool          analyzeNonNullDataTokens (void);
		HTp           getTrackStart            (int track) const;
		void          getSpineStopList         (std::vector<HTp>& spinestops);
		HTp           getSpineStart            (int spine) const
		                                       { return getTrackStart(spine+1); }
		void          getSpineStartList        (std::vector<HTp>& spinestarts);
		void          getSpineStartList        (std::vector<HTp>& spinestarts,
		                                        const std::string& exinterp);
		void          getSpineStartList        (std::vector<HTp>& spinestarts,
		                                        const std::vector<std::string>& exinterps);
		void          getKernSpineStartList    (std::vector<HTp>& spinestarts);
		std::vector<HTp> getKernSpineStartList (void);
		void          getKernLikeSpineStartList(std::vector<HTp>& spinestarts);
		std::vector<HTp> getKernLikeSpineStartList(void);
		void          getStaffLikeSpineStartList(std::vector<HTp>& spinestarts);
		std::vector<HTp> getStaffLikeSpineStartList(void);
		int           getExinterpCount         (const std::string& exinterp);
		void          getTrackStartList        (std::vector<HTp>& spinestarts)
		                               { return getSpineStartList(spinestarts); }
		void          getTrackStartList        (std::vector<HTp>& spinestarts,
		                                        const std::string& exinterp)
		                     { return getSpineStartList(spinestarts, exinterp); }
		void          getTrackStartList        (std::vector<HTp>& spinestarts,
		                                        const std::vector<std::string>& exinterps)
		                    { return getSpineStartList(spinestarts, exinterps); }

		int           getTrackEndCount         (int track) const;
		HTp           getTrackEnd              (int track, int subtrack = 0) const;
		void          createLinesFromTokens    (void);
		void          generateLinesFromTokens  (void) { createLinesFromTokens(); }
		void          removeExtraTabs          (void);
		void          addExtraTabs             (void);
		std::vector<int> getTrackWidths        (void);
		void          appendLine               (const std::string& line);
		void          appendLine               (HLp line);
		void          push_back                (const std::string& line)
		                                                    { appendLine(line); }
		void          push_back                (HLp line)
		                                                    { appendLine(line); }

		void          insertLine               (int index, const std::string& line);
		void          insertLine               (int index, HLp line);

		HLp           insertNullDataLine                    (HumNum timestamp);
		HLp           insertNullInterpretationLine          (HumNum timestamp);
		HLp           insertNullInterpretationLineAbove     (HumNum timestamp);
		HLp           insertNullInterpretationLineAboveIndex(int index);
		HLp           getLineForInterpretationInsertion     (int index);
		HLp           getLineForInterpretationInsertionAbove(int index);

		void          clearTokenLinkInfo       (void);

		void          deleteLine               (int index);
//		void          adjustMergeSpineLines    (void);

		HLp           back                     (void);
		void          makeBooleanTrackList     (std::vector<bool>& spinelist,
		                                        const std::string& spinestring);
		bool          analyzeBaseFromLines     (void);
		bool          analyzeBaseFromTokens    (void);


		std::vector<HLp> getReferenceRecords(void);
		std::vector<HLp> getGlobalReferenceRecords(void);
		std::vector<HLp> getUniversalReferenceRecords(void);
		std::string getReferenceRecord(const std::string& key);

		// spine analysis functionality:
		void          getTrackSequence         (std::vector<std::vector<HTp> >& sequence,
		                                        HTp starttoken, int options);
		void          getTrackSequence         (std::vector<std::vector<HTp> >& sequence,
		                                        int track, int options);
		void          getPrimaryTrackSequence  (std::vector<HTp>& sequence,
		                                        int track, int options);

		void          getSpineSequence         (std::vector<std::vector<HTp> >& sequence,
		                                        HTp starttoken, int options);
		void          getSpineSequence         (std::vector<std::vector<HTp> >& sequence,
		                                        int spine, int options);
		void          getPrimarySpineSequence  (std::vector<HTp>& sequence,
		                                        int spine, int options);

		void          getTrackSeq              (std::vector<std::vector<HTp> >& sequence,
		                                        HTp starttoken, int options)
		                     { getTrackSequence(sequence, starttoken, options); }
		void          getTrackSeq              (std::vector<std::vector<HTp> >& sequence,
		                                        int track, int options)
		                          { getTrackSequence(sequence, track, options); }
		void          getPrimaryTrackSeq       (std::vector<HTp>& sequence,
		                                        int track, int options)
		                    {getPrimaryTrackSequence(sequence, track, options); }

		// functions defined in HumdrumFileBase-net.cpp:
		static std::string getUriToUrlMapping        (const std::string& uri);
		void          readFromHumdrumUri        (const std::string& humaddress);
		void          readFromJrpUri            (const std::string& jrpaddress);
		void          readFromHttpUri           (const std::string& webaddress);
		static void   readStringFromHttpUri     (std::stringstream& inputdata,
		                                         const std::string& webaddress);

	protected:
		static int    getChunk                  (int socket_id,
		                                         std::stringstream& inputdata,
		                                         char* buffer, int bufsize);
		static int    getFixedDataSize          (int socket_id,
		                                         int datalength,
		                                         std::stringstream& inputdata,
		                                         char* buffer, int bufsize);
		static void   prepare_address           (struct sockaddr_in *address,
		                                         const std::string& hostname,
		                                         unsigned short int port);
		static int    open_network_socket       (const std::string& hostname,
		                                         unsigned short int port);

	protected:
		bool          analyzeTokens             (void);
		bool          analyzeSpines             (void);
		bool          analyzeLinks              (void);
		bool          analyzeTracks             (void);
		bool          adjustSpines              (HumdrumLine& line,
		                                         std::vector<std::string>& datatype,
		                                         std::vector<std::string>& sinfo);
		std::string   getMergedSpineInfo        (std::vector<std::string>& info,
		                                         int starti, int extra);
		bool          stitchLinesTogether       (HumdrumLine& previous,
		                                         HumdrumLine& next);
		void          addToTrackStarts          (HTp token);
		void          addUniqueTokens           (std::vector<HTp>& target,
		                                         std::vector<HTp>& source);
		bool          processNonNullDataTokensForTrackForward(HTp starttoken,
		                                         std::vector<HTp> ptokens);
		bool          processNonNullDataTokensForTrackBackward(HTp starttoken,
		                                         std::vector<HTp> ptokens);
		bool          setParseError             (std::stringstream& err);
		bool          setParseError             (const std::string& err);
		bool          setParseError             (const char* format, ...);
		bool          analyzeLines              (void);
//		void          fixMerges                 (int linei);

	protected:

		// m_lines: an array representing lines from the input file.
		// The contents of lines must be deallocated when deconstructing object.
		std::vector<HLp> m_lines;

		// m_filename: name of the file which was loaded.
		std::string m_filename;

		// m_segementlevel: segment level (e.g., work/movement)
		int m_segmentlevel;

		// m_trackstarts: list of addresses of the exclusive interpreations
		// in the file.  The first element in the list is reserved, so the
		// number of tracks (primary spines) is equal to one less than the
		// size of this list.
		std::vector<HTp> m_trackstarts;

		// m_trackends: list of the addresses of the spine terminators in the
		// file. It is possible that spines can split and their subspines do not
		// merge before termination; therefore, the ends are stored in
		// a 2d array. The first dimension is the track number, and the second
		// dimension is the list of terminators.
		std::vector<std::vector<HTp> > m_trackends;

		// m_barlines: list of barlines in the data.  If the first measures is
		// a pickup measure, then the first entry will not point to the first
		// starting exclusive interpretation line rather than to a barline.
		std::vector<HLp> m_barlines;
		// Maybe also add "measures" which are complete metrical cycles.

		// m_ticksperquarternote: this is the number of tick
		int m_ticksperquarternote;

		// m_idprefix: an XML id prefix used to avoid id collisions when
		// including multiple HumdrumFile XML in a single group.
		std::string m_idprefix;

		// m_strands1d: one-dimensional list of spine strands.
		std::vector<TokenPair> m_strand1d;

		// m_strands2d: two-dimensional list of spine strands.
		std::vector<std::vector<TokenPair> > m_strand2d;

		// m_strophes1d: one-dimensional list of all *strophe/*Xstrophe pairs.
		std::vector<TokenPair> m_strophes1d;

		// m_strophes2d: two-dimensional list of all *strophe/*Xstrophe pairs.
		std::vector<std::vector<TokenPair> > m_strophes2d;

		// m_quietParse: Set to true if error messages should not be
		// printed to the console when reading.
		bool m_quietParse;

		// m_parseError: Set to true if a read is successful.
		std::string m_parseError;

		// m_displayError: Used to print error message only once.
		bool m_displayError;

		// m_signifiers: Used to keep track of !!!RDF records.
		HumSignifiers m_signifiers;

		// m_analysis: Used to keep track of analysis states for the file.
		HumFileAnalysis m_analyses;

	public:
		// Dummy functions to allow the HumdrumFile class's inheritance
		// to be shifted between HumdrumFileContent (the top-level default),
		// HumdrumFileStructure (mid-level interface), or HumdrumFileBase
		// (low-level interface).

		//
		// HumdrumFileStructure public functions:
		//
		bool readNoRhythm      (std::istream& infile) { return read(infile); };
		bool readNoRhythm      (const char*   filename) {return read(filename);};
		bool readNoRhythm      (const std::string& filename) {return read(filename);};
		bool readStringNoRhythm(const char*   contents) {return read(contents);};
		bool readStringNoRhythm(const std::string& contents) {return read(contents);};
		HumNum       getScoreDuration           (void) const { return 0; };
		std::ostream& printDurationInfo         (std::ostream& out=std::cout) {return out;};
		int          tpq                        (void) { return 0; }
		int          getBarlineCount            (void) const { return 0; }
		HLp          getBarline                 (int index) const { return NULL;};
		HumNum       getBarlineDuration         (int index) const { return 0; };
		HumNum       getBarlineDurationFromStart(int index) const { return 0; };
		HumNum       getBarlineDurationToEnd    (int index) const { return 0; };

		// HumdrumFileContent public functions:
		// to be added later

};

std::ostream& operator<<(std::ostream& out, HumdrumFileBase& infile);



class HumdrumFileStructure : public HumdrumFileBase {
	public:
		              HumdrumFileStructure         (void);
		              HumdrumFileStructure         (const std::string& filename);
		              HumdrumFileStructure         (std::istream& contents);
		             ~HumdrumFileStructure         ();
		bool          hasFilters                   (void);
		bool          hasGlobalFilters             (void);
		bool          hasUniversalFilters          (void);

		// TSV reading functions:
		bool          read                         (std::istream& contents);
		bool          read                         (const char* filename);
		bool          read                         (const std::string& filename);
		bool          readString                   (const char* contents);
		bool          readString                   (const std::string& contents);
		bool parse(std::istream& contents)      { return read(contents); }
		bool parse(const char* contents)   { return readString(contents); }
		bool parse(const std::string& contents) { return readString(contents); }
		bool          readNoRhythm                 (std::istream& contents);
		bool          readNoRhythm                 (const char* filename);
		bool          readNoRhythm                 (const std::string& filename);
		bool          readStringNoRhythm           (const char* contents);
		bool          readStringNoRhythm           (const std::string& contents);

		// CSV reading functions:
		bool          readCsv                      (std::istream& contents,
		                                            const std::string& separator=",");
		bool          readCsv                      (const char* filename,
		                                            const std::string& separator=",");
		bool          readCsv                      (const std::string& filename,
		                                            const std::string& separator=",");
		bool          readStringCsv                (const char* contents,
		                                            const std::string& separator=",");
		bool          readStringCsv                (const std::string& contents,
		                                            const std::string& separator=",");
		bool parseCsv(std::istream& contents, const std::string& separator = ",")
		                                 { return readCsv(contents, separator); }
		bool parseCsv(const char* contents, const std::string& separator = ",")
		                           { return readStringCsv(contents, separator); }
		bool parseCsv(const std::string& contents, const std::string& separator = ",")
		                           { return readStringCsv(contents, separator); }
		bool          readNoRhythmCsv              (std::istream& contents,
		                                            const std::string& separator = ",");
		bool          readNoRhythmCsv              (const char* filename,
		                                            const std::string& separator = ",");
		bool          readNoRhythmCsv              (const std::string& filename,
		                                            const std::string& separator = ",");
		bool          readStringNoRhythmCsv        (const char* contents,
		                                            const std::string& separator = ",");
		bool          readStringNoRhythmCsv        (const std::string& contents,
		                                            const std::string& separator = ",");

		// rhythmic analysis related functionality:
		HumNum        getScoreDuration             (void) const;
		std::ostream& printDurationInfo            (std::ostream& out = std::cout);
		int           tpq                          (void);
		int           getTpq                       (void) { return tpq(); }

		void          resolveNullTokens (void);

		// strand functionality:
		int           getStrandCount    (void);
		HTp           getStrandStart    (int index);
		HTp           getStrandBegin    (int index) { return getStrandStart(index); }
		HTp           getStrandEnd      (int index);
		HTp           getStrandStop     (int index) { return getStrandEnd(index); }
		HTp           getStrandStart    (int sindex, int index);
		HTp           getStrandBegin    (int sindex, int index) { return getStrandStart(sindex, index); }
		HTp           getStrandEnd      (int sindex, int index);
		HTp           getStrandStop     (int sindex, int index) { return getStrandEnd(sindex, index); }
		int           getStrandCount    (int spineindex);

		HTp           getStrand                    (int index)
		                                        { return getStrandStart(index); }
		HTp           getStrand                    (int sindex, int index)
		                                { return getStrandStart(sindex, index); }

		// strophe functionality (located in src/HumdrumFileStructure-strophe.cpp)
		bool         analyzeStrophes    (void);
		void         analyzeStropheMarkers(void);
		int          getStropheCount    (void);
		int          getStropheCount    (int spineindex);
		HTp          getStropheStart    (int index);
		HTp          getStropheBegin    (int index) { return getStropheStart(index); }
		HTp          getStropheEnd      (int index);
		HTp          getStropheStop     (int index) { return getStropheStart(index); }
		HTp          getStropheStart    (int spine, int index);
		HTp          getStropheBegin    (int spine, int index) { return getStropheStart(index); }
		HTp          getStropheEnd      (int spine, int index);
		HTp          getStropheStop     (int spine, int index) { return getStropheStart(index); }

		// barline/measure functionality:
		int           getBarlineCount              (void) const;
		HLp           getBarline                   (int index) const;
		HumNum        getBarlineDuration           (int index) const;
		HumNum        getBarlineDurationFromStart  (int index) const;
		HumNum        getBarlineDurationToEnd      (int index) const;

		bool          analyzeStructure             (void);
		bool          analyzeStructureNoRhythm     (void);
		bool          analyzeRhythmStructure       (void);
		bool          analyzeStrands               (void);

		// signifier access
		std::string   getKernLinkSignifier         (void);
		std::string   getKernAboveSignifier        (void);
		std::string   getKernBelowSignifier        (void);


	protected:
		bool          analyzeRhythm                (void);
		bool          assignRhythmFromRecip        (HTp spinestart);
		bool          analyzeMeter                 (void);
		bool          analyzeTokenDurations        (void);
		bool          analyzeGlobalParameters      (void);
		bool          analyzeLocalParameters       (void);
		// bool          analyzeParameters            (void);
		bool          analyzeDurationsOfNonRhythmicSpines(void);
		HumNum        getMinDur                    (std::vector<HumNum>& durs,
		                                            std::vector<HumNum>& durstate);
		bool          getTokenDurations            (std::vector<HumNum>& durs,
		                                            int line);
		bool          cleanDurs                    (std::vector<HumNum>& durs,
		                                            int line);
		bool          decrementDurStates           (std::vector<HumNum>& durs,
		                                            HumNum linedur, int line);
		bool          assignDurationsToTrack       (HTp starttoken,
		                                            HumNum startdur);
		bool          prepareDurations             (HTp token, int state,
		                                            HumNum startdur);
		bool          setLineDurationFromStart     (HTp token, HumNum dursum);
		bool          analyzeRhythmOfFloatingSpine (HTp spinestart);
		bool          analyzeNullLineRhythms       (void);
		void          fillInNegativeStartTimes     (void);
		void          assignLineDurations          (void);
		void          assignStrandsToTokens        (void);
		std::set<HumNum>   getNonZeroLineDurations      (void);
		std::set<HumNum>   getPositiveLineDurations     (void);
		void          processLocalParametersForStrand(int index);
		bool          processLocalParametersForTrack (HTp starttok, HTp current);
		void          checkForLocalParameters      (HTp token, HTp current);
		bool          assignDurationsToNonRhythmicTrack(HTp endtoken, HTp ptoken);
		void          analyzeSpineStrands          (std::vector<TokenPair>& ends,
		                                            HTp starttok);
		void          analyzeSignifiers            (void);
		void          setLineRhythmAnalyzed        (void);
		bool          prepareMensurationInformation(void);
};



class HumdrumFileContent : public HumdrumFileStructure {
	public:
		       HumdrumFileContent         (void);
		       HumdrumFileContent         (const std::string& filename);
		       HumdrumFileContent         (std::istream& contents);
		      ~HumdrumFileContent         ();

		bool   analyzeSlurs               (void);
		bool   analyzePhrasings           (void);
		bool   analyzeTextRepetition      (void);
	private:
		bool   analyzeMensSlurs           (void);
		bool   analyzeKernSlurs           (void);
		bool   analyzeKernPhrasings       (void);
	public:
		bool   analyzeKernTies            (void);
		bool   analyzeKernAccidentals     (void);

		bool   analyzeRScale              (void);

		// in HumdrumFileContent-rest.cpp
		void  analyzeRestPositions                  (void);
		void  assignImplicitVerticalRestPositions   (HTp kernstart);
		void  checkForExplicitVerticalRestPositions (void);

		// in HumdrumFileContent-stem.cpp
		bool analyzeKernStemLengths       (void);

		// in HumdrumFileContent-metlev.cpp
		void  getMetricLevels             (std::vector<double>& output, int track = 0,
		                                   double undefined = NAN);
		// in HumdrumFileContent-timesig.cpp
		void  getTimeSigs                 (std::vector<std::pair<int, HumNum> >& output,
		                                   int track = 0);

		template <class DATATYPE>
		bool   prependDataSpine           (std::vector<DATATYPE> data,
		                                   const std::string& null = ".",
		                                   const std::string& exinterp = "**data",
		                                   bool recalcLine = true);

		template <class DATATYPE>
		bool   appendDataSpine            (std::vector<DATATYPE> data,
		                                   const std::string& null = ".",
		                                   const std::string& exinterp = "**data",
		                                   bool recalcLine = true);

		template <class DATATYPE>
		bool   insertDataSpineBefore      (int nexttrack,
		                                   std::vector<DATATYPE> data,
		                                   const std::string& null = ".",
		                                   const std::string& exinterp = "**data",
		                                   bool recalcLine = true);

		template <class DATATYPE>
		bool   insertDataSpineAfter       (int prevtrack,
		                                   std::vector<DATATYPE> data,
		                                   const std::string& null = ".",
		                                   const std::string& exinterp = "**data",
		                                   bool recalcLine = true);

		// in HumdrumFileContent-ottava.cpp
		void   analyzeOttavas             (void);

		// in HumdrumFileContent-note.cpp
		void   analyzeCrossStaffStemDirections (void);
		void   analyzeCrossStaffStemDirections (HTp kernstart);

		int    hasPickup                  (void);

		// in HumdrumFileContent-barline.cpp
		void   analyzeBarlines            (void);
		bool   hasDifferentBarlines       (void);
		bool   hasDataStraddle            (int line);

	protected:

		bool   analyzeKernSlurs           (HTp spinestart, std::vector<HTp>& slurstarts,
		                                   std::vector<HTp>& slurends,
		                                   std::vector<std::pair<HTp, HTp>>& labels,
		                                   std::vector<int>& endings,
		                                   const std::string& linksig = "");
		bool   analyzeKernPhrasings       (HTp spinestart,
		                                   std::vector<HTp>& linkstarts,
		                                   std::vector<HTp>& linkends,
		                                   std::vector<std::pair<HTp, HTp>>& labels,
		                                   std::vector<int>& endings,
		                                   const std::string& linksig);
		bool   analyzeKernTies            (std::vector<std::pair<HTp, int>>& linkedtiestarts,
		                                   std::vector<std::pair<HTp, int>>& linkedtieends,
		                                   std::string& linkSignifier);
		void   fillKeySignature           (std::vector<int>& states,
		                                   const std::string& keysig);
		void   resetDiatonicStatesWithKeySignature(std::vector<int>& states,
				                             std::vector<int>& signature);
		void    linkSlurEndpoints         (HTp slurstart, HTp slurend);
		void    linkPhraseEndpoints       (HTp phrasestart, HTp phraseend);
		void    linkTieEndpoints          (HTp tiestart, int startindex,
		                                   HTp tieend, int endindex);
		bool    isLinkedSlurBegin         (HTp token, int index, const std::string& pattern);
		bool    isLinkedPhraseBegin       (HTp token, int index, const std::string& pattern);
		bool    isLinkedSlurEnd           (HTp token, int index, const std::string& pattern);
		bool    isLinkedPhraseEnd         (HTp token, int index, const std::string& pattern);
		void    createLinkedSlurs         (std::vector<HTp>& linkstarts, std::vector<HTp>& linkends);
		void    createLinkedPhrasings     (std::vector<HTp>& linkstarts, std::vector<HTp>& linkends);
		void    assignVerticalRestPosition(HTp first, HTp second, int baseline);
		int     getRestPositionAboveNotes (HTp rest, std::vector<int>& vpos);
		int     getRestPositionBelowNotes (HTp rest, std::vector<int>& vpos);
		void    setRestOnCenterStaffLine  (HTp rest, int baseline);
		bool    checkRestForVerticalPositioning(HTp rest, int baseline);
		bool    analyzeKernStemLengths    (HTp stok, HTp etok, std::vector<std::vector<int>>& centerlines);
		void    getBaselines              (std::vector<std::vector<int>>& centerlines);
		void    createLinkedTies          (std::vector<std::pair<HTp, int>>& starts,
		                                   std::vector<std::pair<HTp, int>>& ends);
		void    checkCrossStaffStems      (HTp token, std::string& above, std::string& below);
		void    checkDataForCrossStaffStems(HTp token, std::string& above, std::string& below);
		void    prepareStaffAboveNoteStems (HTp token);
		void    prepareStaffBelowNoteStems (HTp token);
};


//
// Templates:
//


//////////////////////////////
//
// HumdrumFileContent::prependDataSpine -- prepend a data spine
//     to the file.  Returns true if successful; false otherwise.
//
//     data == numeric or string data to print
//     null == if the data is converted to a string is equal to this
//             string then set the data spine content to a null token, ".".
//             default is ".".
//     exinterp == the exterp string to use.  Default is "**data".
//     recalcLine == boolean for whether or not to recalculate line string.
//                   Default is true;
//

template <class DATATYPE>
bool HumdrumFileContent::prependDataSpine(std::vector<DATATYPE> data,
		const std::string& null, const std::string& exinterp, bool recalcLine) {

	if ((int)data.size() != getLineCount()) {
		return false;
	}

	std::string ex;
	if (exinterp.find("**") == 0) {
		ex = exinterp;
	} else if (exinterp.find("*") == 0) {
		ex = "*" + exinterp;
	} else {
		ex = "**" + exinterp;
	}
	if (ex.size() <= 2) {
		ex += "data";
	}

	std::stringstream ss;
	HumdrumFileContent& infile = *this;
	HLp line;
	for (int i=0; i<infile.getLineCount(); i++) {
		line = infile.getLine(i);
		if (!line->hasSpines()) {
			continue;
		}
		if (line->isExclusive()) {
			line->insertToken(0, ex);
		} else if (line->isTerminator()) {
			line->insertToken(0, "*-");
		} else if (line->isInterpretation()) {
			line->insertToken(0, "*");
		} else if (line->isLocalComment()) {
			line->insertToken(0, "!");
		} else if (line->isBarline()) {
			line->insertToken(0, (std::string)*infile.token(i, 0));
		} else if (line->isData()) {
			ss.str(std::string());
			ss << data[i];
			if (ss.str() == null) {
				line->insertToken(0, ".");
			} else if (ss.str() == "") {
				line->insertToken(0, ".");
			} else {
				line->insertToken(0, ss.str());
			}
		} else{
			std::cerr << "!!strange error for line " << i+1 << ":\t" << line << std::endl;
		}
		if (recalcLine) {
			line->createLineFromTokens();
		}
	}
	return true;
}



//////////////////////////////
//
// HumdrumFileContent::appendDataSpine -- prepend a data spine
//     to the file.  Returns true if successful; false otherwise.
//
//     data == numeric or string data to print
//     null == if the data is converted to a string is equal to this
//             string then set the data spine content to a null token, ".".
//             default is ".".
//     exinterp == the exterp string to use.  Default is "**data".
//     recalcLine == boolean for whether or not to recalculate line string.
//                   Default is true;
//

template <class DATATYPE>
bool HumdrumFileContent::appendDataSpine(std::vector<DATATYPE> data,
		const std::string& null, const std::string& exinterp, bool recalcLine) {

	if ((int)data.size() != getLineCount()) {
		std::cerr << "DATA SIZE DOES NOT MATCH GETLINECOUNT " << std::endl;
		std::cerr << "DATA SIZE " << data.size() << "\tLINECOUNT ";
		std::cerr  << getLineCount() << std::endl;
		return false;
	}

	std::string ex;
	if (exinterp.find("**") == 0) {
		ex = exinterp;
	} else if (exinterp.find("*") == 0) {
		ex = "*" + exinterp;
	} else {
		ex = "**" + exinterp;
	}
	if (ex.size() <= 2) {
		ex += "data";
	}

	std::stringstream ss;
	HumdrumFileContent& infile = *this;
	HLp line;
	for (int i=0; i<infile.getLineCount(); i++) {
		line = infile.getLine(i);
		if (!line->hasSpines()) {
			continue;
		}
		if (line->isExclusive()) {
			line->appendToken(ex);
		} else if (line->isTerminator()) {
			line->appendToken("*-");
		} else if (line->isInterpretation()) {
			line->appendToken("*");
		} else if (line->isLocalComment()) {
			line->appendToken("!");
		} else if (line->isBarline()) {
			line->appendToken((std::string)*infile.token(i, 0));
		} else if (line->isData()) {
			ss.str(std::string());
			ss << data[i];
			if (ss.str() == null) {
				line->appendToken(".");
			} else if (ss.str() == "") {
				line->appendToken(".");
			} else {
				line->appendToken(ss.str());
			}
		} else{
			std::cerr << "!!strange error for line " << i+1 << ":\t" << line << std::endl;
		}
		if (recalcLine) {
			line->createLineFromTokens();
		}
	}
	return true;
}



//////////////////////////////
//
// HumdrumFileContent::insertDataSpineBefore -- prepend a data spine
//     to the file before the given spine.  Returns true if successful;
//     false otherwise.
//
//     nexttrack == track number to insert before.
//     data == numeric or string data to print
//     null == if the data is converted to a string is equal to this
//             string then set the data spine content to a null token, ".".
//             default is ".".
//     exinterp == the exterp string to use.  Default is "**data".
//     recalcLine == boolean for whether or not to recalculate line string.
//                   Default is true;
//

template <class DATATYPE>
bool HumdrumFileContent::insertDataSpineBefore(int nexttrack,
		std::vector<DATATYPE> data, const std::string& null, const std::string& exinterp,
		bool recalcLine) {

	if ((int)data.size() != getLineCount()) {
		std::cerr << "DATA SIZE DOES NOT MATCH GETLINECOUNT " << std::endl;
		std::cerr << "DATA SIZE " << data.size() << "\tLINECOUNT ";
		std::cerr  << getLineCount() << std::endl;
		return false;
	}

	std::string ex;
	if (exinterp.find("**") == 0) {
		ex = exinterp;
	} else if (exinterp.find("*") == 0) {
		ex = "*" + exinterp;
	} else {
		ex = "**" + exinterp;
	}
	if (ex.size() <= 2) {
		ex += "data";
	}

	std::stringstream ss;
	HumdrumFileContent& infile = *this;
	HLp line;
	int insertionField = -1;
	int track;
	for (int i=0; i<infile.getLineCount(); i++) {
		line = infile.getLine(i);
		if (!line->hasSpines()) {
			continue;
		}
		insertionField = -1;
		for (int j=0; j<line->getFieldCount(); j++) {
			track = line->token(j)->getTrack();
			if (track != nexttrack) {
				continue;
			}
			insertionField = j;
			break;
		}
		if (insertionField < 0) {
			return false;
		}

		if (line->isExclusive()) {
			line->insertToken(insertionField, ex);
		} else if (line->isTerminator()) {
			line->insertToken(insertionField, "*-");
		} else if (line->isInterpretation()) {
			line->insertToken(insertionField, "*");
		} else if (line->isLocalComment()) {
			line->insertToken(insertionField, "!");
		} else if (line->isBarline()) {
			line->insertToken(insertionField, (std::string)*infile.token(i, 0));
		} else if (line->isData()) {
			ss.str(std::string());
			ss << data[i];
			if (ss.str() == null) {
				line->insertToken(insertionField, ".");
			} else if (ss.str() == "") {
				line->insertToken(insertionField, ".");
			} else {
				line->insertToken(insertionField, ss.str());
			}
		} else{
			std::cerr << "!!strange error for line " << i+1 << ":\t" << line << std::endl;
		}
		if (recalcLine) {
			line->createLineFromTokens();
		}
	}
	return true;
}



//////////////////////////////
//
// HumdrumFileContent::insertDataSpineAfter -- appen a data spine
//     to the file after the given spine.  Returns true if successful;
//     false otherwise.
//
//     prevtrack == track number to insert after.
//     data == numeric or string data to print
//     null == if the data is converted to a string is equal to this
//             string then set the data spine content to a null token, ".".
//             default is ".".
//     exinterp == the exterp string to use.  Default is "**data".
//     recalcLine == boolean for whether or not to recalculate line string.
//                   Default is true;
//

template <class DATATYPE>
bool HumdrumFileContent::insertDataSpineAfter(int prevtrack,
		std::vector<DATATYPE> data, const std::string& null, const std::string& exinterp,
		bool recalcLine) {

	if ((int)data.size() != getLineCount()) {
		std::cerr << "DATA SIZE DOES NOT MATCH GETLINECOUNT " << std::endl;
		std::cerr << "DATA SIZE " << data.size() << "\tLINECOUNT ";
		std::cerr  << getLineCount() << std::endl;
		return false;
	}

	std::string ex;
	if (exinterp.find("**") == 0) {
		ex = exinterp;
	} else if (exinterp.find("*") == 0) {
		ex = "*" + exinterp;
	} else {
		ex = "**" + exinterp;
	}
	if (ex.size() <= 2) {
		ex += "data";
	}

	std::stringstream ss;
	HumdrumFileContent& infile = *this;
	HLp line;
	int insertionField = -1;
	int track;
	for (int i=0; i<infile.getLineCount(); i++) {
		line = infile.getLine(i);
		if (!line->hasSpines()) {
			continue;
		}
		insertionField = -1;
		for (int j = line->getFieldCount() - 1; j >= 0; j--) {
			track = line->token(j)->getTrack();
			if (track != prevtrack) {
				continue;
			}
			insertionField = j;
			break;
		}
		insertionField++;
		if (insertionField < 0) {
			return false;
		}

		if (line->isExclusive()) {
			line->insertToken(insertionField, ex);
		} else if (line->isTerminator()) {
			line->insertToken(insertionField, "*-");
		} else if (line->isInterpretation()) {
			line->insertToken(insertionField, "*");
		} else if (line->isLocalComment()) {
			line->insertToken(insertionField, "!");
		} else if (line->isBarline()) {
			line->insertToken(insertionField, (std::string)*infile.token(i, 0));
		} else if (line->isData()) {
			ss.str(std::string());
			ss << data[i];
			if (ss.str() == null) {
				line->insertToken(insertionField, ".");
			} else if (ss.str() == "") {
				line->insertToken(insertionField, ".");
			} else {
				line->insertToken(insertionField, ss.str());
			}
		} else{
			std::cerr << "!!strange error for line " << i+1 << ":\t" << line << std::endl;
		}
		if (recalcLine) {
			line->createLineFromTokens();
		}
	}
	return true;
}



#ifndef HUMDRUMFILE_PARENT
	#define HUMDRUMFILE_PARENT HumdrumFileContent
#endif

class HumdrumFile : public HUMDRUMFILE_PARENT {
	public:
		              HumdrumFile          (void);
		              HumdrumFile          (const std::string& filename);
		              HumdrumFile          (std::istream& filename);
		             ~HumdrumFile          ();

		std::ostream& printXml             (std::ostream& out = std::cout, int level = 0,
		                                    const std::string& indent = "\t");
		std::ostream& printXmlParameterInfo(std::ostream& out, int level,
		                                    const std::string& indent);
};



// Reference:     Beyond Midi, page 410.
#define E_muserec_note_regular       'N'
	//                                'A' --> use type E_muserec_note_regular
	//                                'B' --> use type E_muserec_note_regular
	//                                'C' --> use type E_muserec_note_regular
	//                                'D' --> use type E_muserec_note_regular
	//                                'E' --> use type E_muserec_note_regular
	//                                'F' --> use type E_muserec_note_regular
	//                                'G' --> use type E_muserec_note_regular
#define E_muserec_note_chord         'C'
#define E_muserec_note_cue           'c'
#define E_muserec_note_grace         'g'
#define E_muserec_note_grace_chord   'G'
#define E_muserec_print_suggestion   'P'
#define E_muserec_sound_directives   'S'
#define E_muserec_end                '/'
#define E_muserec_endtext            'T'
#define E_muserec_append             'a'
#define E_muserec_backspace          'b'
#define E_muserec_back               'b'
#define E_muserec_backward           'b'
#define E_muserec_figured_harmony    'f'
#define E_muserec_rest_invisible     'i'
#define E_muserec_forward            'i'
#define E_muserec_measure            'm'
#define E_muserec_rest               'r'
#define E_muserec_musical_attributes '$'
#define E_muserec_comment_toggle     '&'
#define E_muserec_comment_line       '@'
#define E_muserec_musical_directions '*'
#define E_muserec_copyright          '1'  // reserved for copyright notice
#define E_muserec_header_1           '1'  // reserved for copyright notice
#define E_muserec_header_2           '2'  // reserved for identification
#define E_muserec_id                 '2'  // reserved for identification
#define E_muserec_header_3           '3'  // reserved
#define E_muserec_header_4           '4'  // <date> <name of encoder>
#define E_muserec_encoder            '4'  // <date> <name of encoder>
#define E_muserec_header_5           '5'  // WK#:<work number> MV#:<mvmt num>
#define E_muserec_work_info          '5'  // WK#:<work number> MV#:<mvmt num>
#define E_muserec_header_6           '6'  // <source>
#define E_muserec_source             '6'  // <source>
#define E_muserec_header_7           '7'  // <work title>
#define E_muserec_work_title         '7'  // <work title>
#define E_muserec_header_8           '8'  // <movement title>
#define E_muserec_movement_title     '8'  // <movement title>
#define E_muserec_header_9           '9'  // <name of part>
#define E_muserec_header_part_name   '9'  // <name of part>
#define E_muserec_header_10          '0'  // misc designations
#define E_muserec_header_11          'A'  // group memberships
#define E_muserec_group_memberships  'A'  // group memberships
// multiple musered_head_12 lines can occur:
#define E_muserec_header_12          'B'  // <name1>: part <x> of <num in group>
#define E_muserec_group              'B'  // <name1>: part <x> of <num in group>
#define E_muserec_unknown            'U'  // unknown record type
#define E_muserec_empty              'E'  // nothing on line and not header
	                                       // or multi-line comment
#define E_muserec_deleted            'D'  // deleted line
// non-standard record types for MuseDataSet
#define E_muserec_filemarker         '+'
#define E_muserec_filename           'F'
#define E_musrec_header               1000
#define E_musrec_footer               2000


class MuseRecordBasic {
	public:
		                  MuseRecordBasic    (void);
		                  MuseRecordBasic    (const std::string& aLine, int index = -1);
		                  MuseRecordBasic    (MuseRecordBasic& aRecord);
		                 ~MuseRecordBasic    ();

		void              clear              (void);
		int               isEmpty            (void);
		void              cleanLineEnding    (void);
		std::string       extract            (int start, int stop);
		char&             getColumn          (int index);
		std::string       getColumns         (int startcol, int endcol);
		void              setColumns         (std::string& data, int startcol,
		                                      int endcol);
		int               getLength          (void) const;
		std::string       getLine            (void);
		int               getLineIndex       (void) { return m_lineindex; }
		void              setLineIndex       (int index);
		int               getLineNumber      (void) { return m_lineindex+1; }
		int               getType            (void) const;
		void              setTypeGraceNote   (void);
		void              setTypeGraceChordNote(void);
		void              setHeaderState     (int state);
		MuseData*         getOwner           (void);

		// Humdrum conversion variables
		void              setToken           (HTp token);
		HTp               getToken           (void);
		void              setVoice           (GridVoice* voice);
		GridVoice*        getVoice           (void);

		MuseRecordBasic&  operator=          (MuseRecordBasic& aRecord);
		MuseRecordBasic&  operator=          (MuseRecordBasic* aRecord);
		MuseRecordBasic&  operator=          (const std::string& aRecord);
		char&             operator[]         (int index);
		void              setLine            (const std::string& aString);
		void              setType            (int aType);
		void              shrink             (void);
		void              insertString       (int column, const std::string& strang);
		void              insertStringRight  (int column, const std::string& strang);
		void              setString          (std::string& strang);
		void              appendString       (const std::string& strang);
		void              appendInteger      (int value);
		void              appendRational     (HumNum& value);
		void              append             (const char* format, ...);

		// mark-up accessor functions:

		void              setAbsBeat         (HumNum value);
		void              setAbsBeat         (int topval, int botval = 1);
		HumNum            getAbsBeat         (void);

		void              setLineDuration    (HumNum value);
		void              setLineDuration    (int topval, int botval = 1);
		HumNum            getLineDuration    (void);

		void              setNoteDuration    (HumNum value);
		void              setNoteDuration    (int topval, int botval = 1);
		HumNum            getNoteDuration    (void);
		void              setRoundedBreve    (void);

		void              setMarkupPitch     (int aPitch);
		int               getMarkupPitch     (void);

		void              setLayer           (int layer);
		int               getLayer           (void);

		// tied note functions:
		int               isTied                  (void);
		int               getLastTiedNoteLineIndex(void);
		int               getNextTiedNoteLineIndex(void);
		void              setLastTiedNoteLineIndex(int index);
		void              setNextTiedNoteLineIndex(int index);

		std::string       getLayoutVis       (void);

		// boolean type fuctions:
		bool              isAnyNote          (void);
		bool              isAnyNoteOrRest    (void);
		bool              isAttributes       (void);
		bool              isBackup           (void);
		bool              isBarline          (void);
		bool              isBodyRecord       (void);
		bool              isChordGraceNote   (void);
		bool              isChordNote        (void);
		bool              isDirection        (void);
		bool              isAnyComment       (void);
		bool              isLineComment      (void);
		bool              isBlockComment     (void);
		bool              isCopyright        (void);
		bool              isCueNote          (void);
		bool              isEncoder          (void);
		bool              isFiguredHarmony   (void);
		bool              isGraceNote        (void);
		bool              isGroup            (void);
		bool              isGroupMembership  (void);
		bool              isHeaderRecord     (void);
		bool              isId               (void);
		bool              isMovementTitle    (void);
		bool              isPartName         (void);
		bool              isRegularNote      (void);
		bool              isAnyRest          (void);
		bool              isRegularRest      (void);
		bool              isInvisibleRest    (void);
		bool              isPrintSuggestion  (void);
		bool              isSource           (void);
		bool              isWorkInfo         (void);
		bool              isWorkTitle        (void);
		bool              hasTpq             (void);
		int               getTpq             (void);
		void              setTpq             (int value);
		static std::string musedataToUtf8    (std::string& input);

	protected:
		std::string       m_recordString;    // actual characters on line

		// mark-up data for the line:
		int               m_lineindex;       // index into original file
		int               m_type;            // category of MuseRecordBasic record
		HumNum            m_absbeat;         // dur in quarter notes from start
		HumNum            m_lineduration;    // duration of line
		HumNum            m_noteduration;    // duration of note

		int               m_b40pitch;        // base 40 pitch
		int               m_nexttiednote;    // line number of next note tied to
		                                     // this one (-1 if no tied note)
		int               m_lasttiednote;    // line number of previous note tied
		                                     // to this one (-1 if no tied note)
		int               m_roundBreve;
		int               m_header = -1;     // -1 = undefined, 0 = no, 1 = yes
		int               m_layer = 0;       // voice/layer (track info but may be analyzed)
		int               m_tpq = 0;         // ticks-per-quarter for durations
		std::string       m_graphicrecip;    // graphical duration of note/rest
		GridVoice*			m_voice = NULL;    // conversion structure that token is stored in.
		MuseData*         m_owner = NULL;

		void              setOwner    (MuseData* owner);

	public:
		static std::string       trimSpaces         (std::string input);

		friend class MuseData;
};


std::ostream& operator<<(std::ostream& out, MuseRecordBasic& aRecord);
std::ostream& operator<<(std::ostream& out, MuseRecordBasic* aRecord);





class MuseRecord : public MuseRecordBasic {
	public:
		                  MuseRecord                  (void);
		                  MuseRecord                  (const std::string& aLine);
		                  MuseRecord                  (MuseRecord& aRecord);
		                 ~MuseRecord                  ();

		MuseRecord& operator=(MuseRecord& aRecord);

	//////////////////////////////
	// functions which work with regular note, cue note, and grace note records
	// (A..G, c, g)

		// columns 1 -- 5: pitch field information
		std::string      getNoteField                 (void);
		int              getOctave                    (void);
		std::string      getOctaveString              (void);
		int              getPitch                     (void);
		std::string      getPitchString               (void);
		int              getPitchClass                (void);
		std::string      getPitchClassString          (void);
		int              getAccidental                (void);
		std::string      getAccidentalString          (void);
		int              getBase40                    (void);
		void             setPitch                     (int base40, int chordnote = 0,
		                                               int gracenote = 0);
		void             setPitch                     (const std::string& pitchname);
		void             setPitchAtIndex              (int index,
		                                               const std::string& pitchname);
		void             setChordPitch                (const std::string& pitchname);
		void             setGracePitch                (const std::string& pitchname);
		void             setGraceChordPitch           (const std::string& pitchname);
		void             setCuePitch                  (const std::string& pitchname);
		void             setStemDown                  (void);
		void             setStemUp                    (void);

		// columns 6 -- 9: duration field information
		std::string      getTickDurationField         (void);
		std::string      getTickDurationString        (void);
		int              getTickDuration              (void);
		int              getLineTickDuration          (void);
		int              getNoteTickDuration          (void);
		std::string      getTieString                 (void);
		int              getTie                       (void);
		int              setTie                       (int hidden = 0);
		int              tieQ                         (void);
		int              getTicks                     (void);
		void             setTicks                     (int value);
		void             setBack                      (int value);
		void             setDots                      (int value);
		int              getDotCount                  (void);
		void             setNoteheadShape             (HumNum duration);
		void             setNoteheadShapeMensural     (HumNum duration);
		void             setNoteheadMaxima            (void);
		void             setNoteheadLong              (void);
		void             setNoteheadBreve             (void);
		void             setNoteheadBreveSquare       (void);
		void             setNoteheadBreveRound        (void);

		void             setNoteheadWhole             (void);
		void             setNoteheadHalf              (void);
		void             setNoteheadQuarter           (void);
		void             setNotehead8th               (void);
		void             setNotehead16th              (void);
		void             setNotehead32nd              (void);
		void             setNotehead64th              (void);
		void             setNotehead128th             (void);
		void             setNotehead256th             (void);

		void             setNoteheadBreveMensural     (void);
		void             setNoteheadWholeMensural     (void);
		void             setNoteheadHalfMensural      (void);
		void             setNoteheadQuarterMensural   (void);
		void             setNotehead8thMensural       (void);
		void             setNotehead16thMensural      (void);
		void             setNotehead32ndMensural      (void);
		void             setNotehead64thMensural      (void);
		void             setNotehead128thMensural     (void);
		void             setNotehead256thMensural     (void);

		// columns 10 -- 12 ---> blank

		// columns 13 -- 80: graphical and interpretive information

		// column 13: footnote flag
		std::string      getFootnoteFlagField         (void);
		std::string      getFootnoteFlagString        (void);
		int              getFootnoteFlag              (void);
		int              footnoteFlagQ                (void);

		// column 14: level number
		std::string      getLevelField                (void);
		std::string      getLevelString               (void);
		int              getLevel                     (void);
		int              levelQ                       (void);

		// column 15: track number
		std::string      getTrackField                (void);
		std::string      getTrackString               (void);
		int              getTrack                     (void);
		int              trackQ                       (void);

		// column 16 ---> blank

		// column 17: graphic note type
		std::string      getGraphicNoteTypeField      (void);
		std::string      getGraphicNoteTypeString     (void);
		int              getGraphicNoteType           (void);
		int              getGraphicNoteTypeSize       (void);
		int              graphicNoteTypeQ             (void);
		std::string      getGraphicRecip              (void);

		// column 18: dots of prolongation
		std::string      getProlongationField         (void);
		std::string      getProlongationString        (void);
		int              getProlongation              (void);
		std::string      getStringProlongation        (void);
		int              prolongationQ                (void);

		// column 19: actual notated accidentals
		std::string      getNotatedAccidentalField    (void);
		std::string      getNotatedAccidentalString   (void);
		int              getNotatedAccidental         (void);
		int              notatedAccidentalQ           (void);

		// columns 20 -- 22: time modification
		std::string      getTimeModificationField     (void);
		std::string      getTimeModification          (void);
		std::string      getTimeModificationLeftField (void);
		std::string      getTimeModificationLeftString(void);
		int              getTimeModificationLeft      (void);
		std::string      getTimeModificationRightField(void);
		std::string      getTimeModificationRightString(void);
		int              getTimeModificationRight     (void);
		int              timeModificationQ            (void);
		int              timeModificationLeftQ        (void);
		int              timeModificationRightQ       (void);

		// column 23
		std::string      getStemDirectionField        (void);
		std::string      getStemDirectionString       (void);
		int              getStemDirection             (void);
		int              stemDirectionQ               (void);

		// column 24
		std::string      getStaffField                (void);
		std::string      getStaffString               (void);
		int              getStaff                     (void);
		int              staffQ                       (void);
		
		// column 25 ---> blank

		// columns 26 - 31: beam codes
		std::string      getBeamField                 (void);
		int              beamQ                        (void);
		char             getBeam8                     (void);
		char             getBeam16                    (void);
		char             getBeam32                    (void);
		char             getBeam64                    (void);
		char             getBeam128                   (void);
		char             getBeam256                   (void);
		int              beam8Q                       (void);
		int              beam16Q                      (void);
		int              beam32Q                      (void);
		int              beam64Q                      (void);
		int              beam128Q                     (void);
		int              beam256Q                     (void);
		std::string      getKernBeamStyle             (void);
		void             setBeamInfo                  (std::string& strang);

		// columns 32 -- 43: additional notation
		std::string      getAdditionalNotationsField  (void);
		int              additionalNotationsQ         (void);
		int              getAddCount                  (void);
		std::string      getAddItem                   (int elementIndex);
		int              addAdditionalNotation        (char symbol);
		int              addAdditionalNotation        (const std::string& symbol);
		int              getAddItemLevel              (int elementIndex);
		std::string      getEditorialLevels           (void);
		int              addEditorialLevelQ           (void);
		//  protected:   getAddElementIndex
		int              findField                    (const std::string& key);
		int              findField                    (char key, int mincol,
		                                               int maxcol);
		// int           getNotationLevel
		int              getSlurStartColumn           (void);
		std::string      getSlurParameterRegion       (void);
		void             getSlurInfo                  (std::string& slurstarts,
		                                               std::string& slurends);

		// columns 44 -- 80: text underlay
		std::string      getTextUnderlayField         (void);
		int              textUnderlayQ                (void);
		int              getVerseCount                (void);
		std::string      getVerse                     (int index);
		std::string      getVerseUtf8                 (int index);

		// general functions for note records:
		std::string      getKernNoteStyle             (int beams = 0, int stems = 0);
		std::string      getKernNoteAccents           (void);


	//////////////////////////////
	// functions which work with basso continuo figuration records ('f'):

		// column 2: number of figure fields
		std::string      getFigureCountField          (void);
		std::string      getFigureCountString         (void);
		int              getFigureCount               (void);

		// columns 3 -- 5 ---> blank
		
		// columns 6 -- 8: figure division pointer advancement (duration)
		std::string      getFigurePointerField        (void);
		int              figurePointerQ               (void);
		// same as note records: getDuration

		// columns 9 -- 12 ---> blank

		// columns 13 -- 15: footnote and level information
		// column 13 --> footnote: uses same functions as note records in col 13.
		// column 14 --> level: uses same functions as note records on column 14.
		// column 15 ---> blank

		// columns 17 -- 80: figure fields
		std::string      getFigureFields              (void);
		std::string      getFigureString              (void);
		int              figureFieldsQ                (void);
		std::string      getFigure                    (int index = 0);


	//////////////////////////////
	// functions which work with combined records ('b', 'i'):


	//////////////////////////////
	// functions which work with measure records ('m'):

		// columns 1 -- 7: measure style information
		std::string      getMeasureTypeField          (void);

		// columns 9 -- 12: measure number (left justified)
		std::string      getMeasureNumberField        (void);
		std::string      getMeasureNumberString       (void);
		int              getMeasureNumber             (void);
		int              measureNumberQ               (void);

		// columns 17 -- 80: measure flags
		std::string      getMeasureFlagsString        (void);
		int              measureFermataQ              (void);
		int              measureFlagQ                 (const std::string& key);
		void             addMeasureFlag               (const std::string& strang);

		// general functions for measure records:
		std::string      getKernMeasureStyle          (void);


	//////////////////////////////
	// functions which work with musical attributes records ('$'):

		std::string      getAttributes                (void);
		void             getAttributeMap              (std::map<std::string, std::string>& amap);
		int              attributeQ                   (const std::string& attribute);
		int              getAttributeInt              (char attribute);
		int              getAttributeField            (std::string& output, const std::string& attribute);

	//////////////////////////////
	// functions which work with musical direction records ('$'):

		// columns 17-18: type of direction
		std::string      getDirectionTypeField        (void);
		std::string      getDirectionTypeString       (void);
		bool             isTextDirection              (void);
		bool             isHairpin                    (void);
		bool             isHairpinStart               (void);
		bool             isHairpinStop                (void);
		bool             isDashStart                  (void);
		bool             isDashStop                   (void);
		bool             isPedalStart                 (void);
		bool             isPedalEnd                   (void);
		bool             isRehearsal                  (void);
		bool             isOctaveUpStart              (void);
		bool             isOctaveDownStart            (void);
		bool             isOctaveStop                 (void);

		std::string      getDirectionText             (void);
		std::string      getTextDirection             (void) { return getDirectionText(); }

	//
	//////////////////////////////

		std::string      getKernRestStyle             (void);

		bool             hasPrintSuggestions          (void);
		void             getAllPrintSuggestions       (std::vector<std::string>& suggestions);
		void             getPrintSuggestions          (std::vector<std::string>& suggestions, int column);

	protected:
		void             allowNotesOnly               (const std::string& functionName);
		void             allowNotesAndRestsOnly       (const std::string& functionName);
		void             allowMeasuresOnly            (const std::string& functioName);
		void             allowFigurationOnly          (const std::string& functioName);
		void             allowFigurationAndNotesOnly  (const std::string& functioName);
		void             allowDirectionsOnly          (const std::string& functioName);
		int              getAddElementIndex           (int& index, std::string& output,
		                                               const std::string& input);
		void             zerase                       (std::string& inout, int num);
};




// A MuseEventSet is a timestamp and then a list of pointers to all
// lines in the original file that occur at that time.
// The MuseData class contains a variable called "sequence" which is
// a list of MuseEventSet object pointers which are sorted by time.

class MuseEventSet {
	public:
		                   MuseEventSet       (void);
		                   MuseEventSet       (const MuseEventSet& aSet);
		                   MuseEventSet       (HumNum atime);
		                  ~MuseEventSet       ()     { clear(); }

		void               clear              (void);
		void               setTime            (HumNum abstime);
		HumNum             getTime            (void);
		void               appendRecord       (MuseRecord* arecord);
		MuseRecord&        operator[]         (int index);
		MuseEventSet       operator=          (MuseEventSet& anevent);
		int                getEventCount      (void);

	protected:
		HumNum     absbeat;              // starting time of events
		std::vector<MuseRecord*> events; // list of events on absbeat
};



class MuseData {
	public:
		                  MuseData            (void);
		                  MuseData            (MuseData& input);
		                 ~MuseData            ();

		void              setFilename         (const std::string& filename);
		std::string       getFilename         (void);
		std::string       getPartName         (void);
		int               isMember            (const std::string& mstring);
		int               getMembershipPartNumber(const std::string& mstring);
		void              selectMembership    (const std::string& selectstring);
		MuseData&         operator=           (MuseData& input);
		int               getLineCount        (void);
		int               getNumLines         (void) { return getLineCount(); }
		MuseRecord&       last                (void);
		int               isEmpty             (void);
		int               append              (MuseRecord& arecord);
		int               append              (MuseData& musedata);
		int               append              (std::string& charstring);
		void              insert              (int index, MuseRecord& arecord);
		void              clear               (void);
		int               getInitialTpq       (void);

		int               read                (std::istream& input);
		int               readString          (const std::string& filename);
		int               readFile            (const std::string& filename);
		void              analyzeLayers       (void);
		int               analyzeLayersInMeasure(int startindex);

		// aliases for access to MuseRecord objects based on line indexes:
		std::string       getLine             (int index);

		bool              isCopyright         (int index);
		bool              isEncoder           (int index);
		bool              isId                (int index);
		bool              isMovementTitle     (int index);
		bool              isAnyNote           (int index);
		bool              isRegularNote       (int index);
		bool              isPartName          (int index);
		bool              isSource            (int index);
		bool              isWorkInfo          (int index);
		bool              isWorkTitle         (int index);
		bool              isHeaderRecord      (int index);
		bool              isBodyRecord        (int index);

		// header information
		std::string       getComposer         (void);
		std::string       getComposerDate     (void);
		std::string       getCopyright        (void);
		std::string       getEncoder          (void);
		std::string       getEncoderDate      (void);
		std::string       getEncoderName      (void);
		std::string       getId               (void);
		std::string       getMovementTitle    (void);
		std::string       getSource           (void);
		std::string       getWorkInfo         (void);
		std::string       getWorkTitle        (void);
		std::string       getOpus             (void);
		std::string       getNumber           (void);
		std::string       getMovementNumber   (void);

		// additional mark-up analysis functions for post-processing:
		void              doAnalyses          (void);
		void              analyzeType         (void);
		void              analyzeRhythm       (void);
		void              analyzeTies         (void);
		void              analyzePitch        (void);
		void              analyzeTpq          (void);

		// line-based (file-order indexing) accessor functions:
		MuseRecord&       operator[]          (int lindex);
		MuseRecord&       getRecord           (int lindex);
		HumNum            getTiedDuration     (int lindex);

		HumNum            getAbsBeat         (int lindex);
		HumNum            getFileDuration    (void);

		int               getLineTickDuration (int lindex);

		// event-based (time-order indexing) accessor functions:
		MuseEventSet&     getEvent            (int eindex);
		int               getEventCount       (void);
		HumNum            getEventTime        (int eindex);
		MuseRecord&       getRecord           (int eindex, int erecord);
		int               getLineIndex        (int eindex, int erecord);
		HumNum            getLineDuration     (int eindex, int erecord);
		HumNum            getNoteDuration     (int eindex, int erecord);
		int               getLastTiedNoteLineIndex(int eindex, int erecord);
		int               getNextTiedNoteLineIndex(int eindex, int erecord);
		HumNum            getTiedDuration     (int eindex, int erecord);
		int               getType             (int eindex, int erecord);
		void              cleanLineEndings    (void);
		std::string       getError            (void);
		bool              hasError            (void);


	private:
		std::vector<MuseRecord*>    m_data;
		std::vector<MuseEventSet*>  m_sequence;
		std::string                 m_name;
		std::string                 m_error;

	protected:
		void         clearError           (void);
		void         setError             (const std::string& error);
		void         processTie           (int eventindex, int recordindex,
		                                        int lastindex);
		int          searchForPitch       (int eventindex, int b40, int track);
		int          getNextEventIndex    (int startindex, HumNum target);
		void         constructTimeSequence(void);
		void         insertEventBackwards (HumNum atime, MuseRecord* arecord);
		int          getPartNameIndex     (void);
		std::string  getPartName          (int index);
		void         assignHeaderBodyState(void);

	public:
		static std::string  trimSpaces    (const std::string& input);
		static std::string  convertAccents(const std::string& input);
		static std::string  cleanString   (const std::string& input);
};


std::ostream& operator<<(std::ostream& out, MuseData& musedata);




class MuseDataSet {
	public:
		                  MuseDataSet         (void);
		                  MuseDataSet         (MuseDataSet& input);
		                 ~MuseDataSet         () { clear(); }

		void              clear               (void);
		int               readPartFile        (const std::string& filename);
		int               readPartString      (const std::string& data);
		int               readPart            (std::istream& input);
		int               readFile            (const std::string& filename);
		int               readString          (const std::string& data);
		int               read                (std::istream& input);
		MuseData&         operator[]          (int index);
		int               getFileCount        (void);
		void              deletePart          (int index);
		void              cleanLineEndings    (void);
		std::vector<int>  getGroupIndexList   (const std::string& group);

		std::string       getError            (void);
		bool              hasError            (void);
		void              clearError          (void);

		// MIDI related information
		double            getMidiTempo        (void);


	private:
		std::vector<MuseData*>  m_part;
		std::string             m_error;

	protected:
		int               appendPart          (MuseData* musedata);
		void              analyzeSetType      (std::vector<int>& types,
		                                       std::vector<std::string>& lines);
		void              analyzePartSegments (std::vector<int>& startindex,
		                                       std::vector<int>& stopindex,
		                                       std::vector<std::string>& lines);
		void              setError            (const std::string& error);

};


std::ostream& operator<<(std::ostream& out, MuseDataSet& musedata);



#define GRIDREST NAN

class NoteGrid;


class NoteCell {
	public:
		       NoteCell             (NoteGrid* owner, HTp token);
		      ~NoteCell             (void) { clear();                    }

		double getSgnDiatonicPitch  (void) { return m_b7;                }
		double getSgnMidiPitch      (void) { return m_b12;               }
		double getSgnBase40Pitch    (void) { return m_b40;               }
		double getSgnAccidental     (void) { return m_accidental;        }

		double getSgnDiatonicPitchClass(void);
		double getAbsDiatonicPitchClass(void);

		double getSgnBase40PitchClass(void);
		double getAbsBase40PitchClass(void);

		double getAbsDiatonicPitch  (void) { return fabs(m_b7);          }
		double getAbsMidiPitch      (void) { return fabs(m_b12);         }
		double getAbsBase40Pitch    (void) { return fabs(m_b40);         }
		double getAbsAccidental     (void) { return fabs(m_accidental);  }

		HTp    getToken             (void) { return m_token;             }
		int    getNextAttackIndex   (void) { return m_nextAttackIndex;   }
		int    getPrevAttackIndex   (void) { return m_prevAttackIndex;   }
		int    getCurrAttackIndex   (void) { return m_currAttackIndex;   }
		int    getSliceIndex        (void) { return m_timeslice;         }
		int    getVoiceIndex        (void) { return m_voice;             }

		bool   isAttack             (void);
		bool   isRest               (void);
		bool   isSustained          (void);

		std::string getAbsKernPitch (void);
		std::string getSgnKernPitch (void);

		double operator-            (NoteCell& B);
		double operator-            (int B);

		int    getLineIndex         (void);
		int    getFieldIndex        (void);
		std::ostream& printNoteInfo (std::ostream& out);
		double getDiatonicIntervalToNextAttack      (void);
		double getDiatonicIntervalFromPreviousAttack(void);
		double getMetricLevel       (void);
		HumNum getDurationFromStart (void);
		HumNum getDuration          (void);
		void   setMeter             (int topval, HumNum botval);
		int    getMeterTop          (void);
		HumNum getMeterBottom       (void);

		std::vector<HTp> m_tiedtokens;  // list of tied notes/rests after note attack

	protected:
		void clear                  (void);
		void calculateNumericPitches(void);
		void setVoiceIndex          (int index) { m_voice = index;           }
		void setSliceIndex          (int index) { m_timeslice = index;       }
		void setNextAttackIndex     (int index) { m_nextAttackIndex = index; }
		void setPrevAttackIndex     (int index) { m_prevAttackIndex = index; }
		void setCurrAttackIndex     (int index) { m_currAttackIndex = index; }

	private:
		NoteGrid* m_owner; // the NoteGrid to which this cell belongs.
		HTp m_token;       // pointer to the note in the origina Humdrum file.
		int m_voice;       // index of the voice in the score the note belongs
		                   // 0=bottom voice (HumdrumFile ordering of parts)
		                   // column in NoteGrid.
		int m_timeslice;   // index for the row in NoteGrid.

		double m_b7;         // diatonic note number; NaN=rest; negative=sustain.
		double m_b12;        // MIDI note number; NaN=rest; negative=sustain.
		double m_b40;        // base-40 note number; NaN=rest; negative=sustain.
		double m_accidental; // chromatic alteration of a diatonic pitch.
		                     // NaN=no accidental.
		int m_nextAttackIndex; // index to next note attack (or rest),
		                       // -1 for undefined (interpred as rest).
		int m_prevAttackIndex; // index to previous note attack.
		int m_currAttackIndex; // index to current note attack (useful for
		                       // finding the start of a sustained note.
		int m_metertop = 0;    // top number of prevailing meter signature
		HumNum m_meterbot = 0; // bottom number of prevailing meter signature

	friend NoteGrid;
};



class NoteGrid {
	public:
		           NoteGrid              (void) { }
		           NoteGrid              (HumdrumFile& infile);
		          ~NoteGrid              ();

		void       clear                 (void);

		bool       load                  (HumdrumFile& infile);
		NoteCell*  cell                  (int voiceindex, int sliceindex);
		int        getVoiceCount         (void);
		int        getSliceCount         (void);
		int        getLineIndex          (int sindex);
		int        getFieldIndex         (int vindex);

		void       printDiatonicGrid     (ostream& out);
		void       printMidiGrid         (ostream& out);
		void       printBase40Grid       (ostream& out);
		void       printRawGrid          (ostream& out);
		void       printKernGrid         (ostream& out);

		double     getSgnDiatonicPitch   (int vindex, int sindex);
		double     getSgnMidiPitch       (int vindex, int sindex);
		double     getSgnBase40Pitch     (int vindex, int sindex);
		string     getSgnKernPitch       (int vindex, int sindex);

		double     getAbsDiatonicPitch   (int vindex, int sindex);
		double     getAbsMidiPitch       (int vindex, int sindex);
		double     getAbsBase40Pitch     (int vindex, int sindex);
		string     getAbsKernPitch       (int vindex, int sindex);

		bool       isRest                (int vindex, int sindex);
		bool       isSustained           (int vindex, int sindex);
		bool       isAttack              (int vindex, int sindex);

		HTp        getToken              (int vindex, int sindex);

		int        getPrevAttackDiatonic (int vindex, int sindex);
		int        getNextAttackDiatonic (int vindex, int sindex);

		void       printGridInfo         (ostream& out);
		void       printVoiceInfo        (ostream& out, int vindex);

		void       getNoteAndRestAttacks (vector<NoteCell*>& attacks, int vindex);
		double     getMetricLevel        (int sindex);
		HumNum     getNoteDuration       (int vindex, int sindex);

	protected:
		void       buildAttackIndexes    (void);
		void       buildAttackIndex      (int vindex);

	private:
		vector<vector<NoteCell*> > m_grid;
		vector<HTp>                m_kernspines;
		vector<double>             m_metriclevels;
		HumdrumFile*               m_infile;
};



class Convert {
	public:

		// Rhythm processing, defined in Convert-rhythm.cpp
		static HumNum  recipToDuration      (const std::string& recip,
		                                     HumNum scale = 4,
		                                     const std::string& separator = " ");
		static HumNum  recipToDuration      (std::string* recip,
		                                     HumNum scale = 4,
		                                     const std::string& separator = " ");
		static HumNum  recipToDurationIgnoreGrace(const std::string& recip,
		                                     HumNum scale = 4,
		                                     const std::string& separator = " ");
		static HumNum  recipToDurationIgnoreGrace(std::string* recip,
		                                     HumNum scale = 4,
		                                     const std::string& separator = " ");
		static HumNum  recipToDurationNoDots(const std::string& recip,
		                                     HumNum scale = 4,
		                                     const std::string& separator = " ");
		static HumNum  recipToDurationNoDots(std::string* recip,
		                                     HumNum scale = 4,
		                                     const std::string& separator = " ");
		static std::string  durationToRecip      (HumNum duration,
		                                     HumNum scale = HumNum(1,4));
		static std::string  durationFloatToRecip (double duration,
		                                     HumNum scale = HumNum(1,4));
		static HumNum timeSigToDurationInQuarter(HTp token);

		// Tempo processing, defined in Convert-tempo.cpp
		static int tempoNameToMm (const std::string& name, int bot = 4, int top = 4);

		// Pitch processing, defined in Convert-pitch.cpp
		static std::string  base40ToKern    (int b40);
		static int     base40ToAccidental   (int b40);
		static int     base40ToDiatonic     (int b40);
		static int     base40ToMidiNoteNumber(int b40);
		static std::string  base40ToIntervalAbbr (int b40);
		static int     kernToOctaveNumber   (const std::string& kerndata);
		static int     kernToOctaveNumber   (HTp token)
				{ return kernToOctaveNumber((std::string)*token); }
		static int     kernToAccidentalCount(const std::string& kerndata);
		static int     kernToAccidentalCount(HTp token)
				{ return kernToAccidentalCount((std::string)*token); }

      static int     kernToStaffLocation  (HTp token, HTp clef = NULL);
      static int     kernToStaffLocation  (HTp token, const std::string& clef);
      static int     kernToStaffLocation  (const std::string& token, const std::string& clef = "");

		static int     kernToDiatonicPC     (const std::string& kerndata);
		static int     kernToDiatonicPC     (HTp token)
				{ return kernToDiatonicPC     ((std::string)*token); }
		static char    kernToDiatonicUC     (const std::string& kerndata);
		static int     kernToDiatonicUC     (HTp token)
				{ return kernToDiatonicUC     ((std::string)*token); }
		static char    kernToDiatonicLC     (const std::string& kerndata);
		static int     kernToDiatonicLC     (HTp token)
				{ return kernToDiatonicLC     ((std::string)*token); }
		static int     kernToBase40PC       (const std::string& kerndata);
		static int     kernToBase40PC       (HTp token)
				{ return kernToBase40PC       ((std::string)*token); }
		static int     kernToBase12PC       (const std::string& kerndata);
		static int     kernToBase12PC       (HTp token)
				{ return kernToBase12PC       ((std::string)*token); }
		static int     kernToBase7PC        (const std::string& kerndata) {
		                                     return kernToDiatonicPC(kerndata); }
		static int     kernToBase7PC        (HTp token)
				{ return kernToBase7PC        ((std::string)*token); }
		static int     kernToBase40         (const std::string& kerndata);
		static int     kernToBase40         (HTp token)
				{ return kernToBase40         ((std::string)*token); }
		static int     kernToBase12         (const std::string& kerndata);
		static int     kernToBase12         (HTp token)
				{ return kernToBase12         ((std::string)*token); }
		static int     kernToBase7          (const std::string& kerndata);
		static int     kernToBase7          (HTp token)
				{ return kernToBase7          ((std::string)*token); }
		static std::string  kernToRecip     (const std::string& kerndata);
		static std::string  kernToRecip     (HTp token);
		static int     kernToMidiNoteNumber (const std::string& kerndata);
		static int     kernToMidiNoteNumber(HTp token)
				{ return kernToMidiNoteNumber((std::string)*token); }
		static std::string  kernToScientificPitch(const std::string& kerndata,
		                                     std::string flat = "b",
		                                     std::string sharp = "#",
		                                     std::string separator = "");
		static std::string  kernToSciPitch  (const std::string& kerndata,
		      										 std::string flat = "b",
		                                     std::string sharp = "#",
		                                     std::string separator = "")
	       { return kernToScientificPitch(kerndata, flat, sharp, separator); }
		static std::string  kernToSP        (const std::string& kerndata,
		                                     std::string flat = "b",
		                                     std::string sharp = "#",
		                                     std::string separator = "")
		      { return kernToScientificPitch(kerndata, flat, sharp, separator); }
		static int     pitchToWbh           (int dpc, int acc, int octave,
		                                     int maxacc);
		static void    wbhToPitch           (int& dpc, int& acc, int& octave,
		                                     int maxacc, int wbh);
		static int     kernClefToBaseline   (const std::string& input);
		static int     kernClefToBaseline   (HTp input);
		static std::string  base40ToTrans   (int base40);
		static int     transToBase40        (const std::string& input);
		static int     base40IntervalToLineOfFifths(int trans);
		static std::string  keyNumberToKern (int number);
		static int     base7ToBase40        (int base7);
		static int     base40IntervalToDiatonic(int base40interval);


		// **mens, mensual notation, defiend in Convert-mens.cpp
		static bool    isMensRest           (const std::string& mensdata);
		static bool    isMensNote           (const std::string& mensdata);
		static bool    hasLigatureBegin     (const std::string& mensdata);
		static bool    hasRectaLigatureBegin(const std::string& mensdata);
		static bool    hasObliquaLigatureBegin(const std::string& mensdata);
		static bool    hasLigatureEnd       (const std::string& mensdata);
		static bool    hasRectaLigatureEnd  (const std::string& mensdata);
		static bool    hasObliquaLigatureEnd(const std::string& mensdata);
		static bool    getMensStemDirection (const std::string& mensdata);

		static std::string mensToRecip      (char rhythm, bool altera,
		                                     bool perfecta, bool imperfecta,
		                                     int maximodus, int modus,
		                                     int tempus, int prolatio);
		static HumNum  mensToDuration       (char rhythm, bool altera,
		                                     bool perfecta, bool imperfecta,
		                                     int maximodus, int modus,
		                                     int tempus, int prolatio);
		static int metToMensurationLevels   (const std::string& metsig);
		static HumNum mensToDuration        (const std::string& menstok, int rlev);
		static HumNum mensToDuration        (HTp menstok, const std::string& mettok);
		static HumNum mensToDuration        (HTp menstok);

		// older functions to enhance or remove:
		static HumNum  mensToDuration       (const std::string& mensdata,
		                                     HumNum scale = 4,
		                                     const std::string& separator = " ");
		static std::string  mensToRecip     (const std::string& mensdata,
		                                     HumNum scale = 4,
		                                     const std::string& separator = " ");
		static HumNum  mensToDurationNoDots(const std::string& mensdata,
		                                     HumNum scale = 4,
		                                     const std::string& separator = " ");

		// MuseData conversions in Convert-musedata.cpp
      static int       museToBase40        (const std::string& pitchString);
      static std::string musePitchToKernPitch(const std::string& museInput);
		static std::string museClefToKernClef(const std::string& mclef);
		static std::string museKeySigToKernKeySig(const std::string& mkeysig);
		static std::string museTimeSigToKernTimeSig(const std::string& mtimesig);
		static std::string museMeterSigToKernMeterSig(const std::string& mtimesig);
		static std::string museFiguredBassToKernFiguredBass(const std::string& mfb);

		// Harmony processing, defined in Convert-harmony.cpp
		static std::vector<int> minorHScaleBase40(void);
		static std::vector<int> majorScaleBase40 (void);
		static int         keyToInversion   (const std::string& harm);
		static int         keyToBase40      (const std::string& key);
		static std::vector<int> harmToBase40     (HTp harm, const std::string& key) {
		                                        return harmToBase40(*harm, key); }
		static std::vector<int> harmToBase40     (HTp harm, HTp key) {
		                                        return harmToBase40(*harm, *key); }
		static std::vector<int> harmToBase40     (const std::string& harm, const std::string& key);
		static std::vector<int> harmToBase40     (const std::string& harm, int keyroot, int keymode);
		static void        makeAdjustedKeyRootAndMode(const std::string& secondary,
		                                     int& keyroot, int& keymode);
		static int         chromaticAlteration(const std::string& content);

		// data-type specific (other than pitch/rhythm),
		// defined in Convert-kern.cpp
		static bool isKernRest              (const std::string& kerndata);
		static bool isKernNote              (const std::string& kerndata);
		static bool isKernNoteAttack        (const std::string& kerndata);
		static bool hasKernSlurStart        (const std::string& kerndata);
		static bool hasKernSlurEnd          (const std::string& kerndata);
		static bool hasKernPhraseStart      (const std::string& kerndata);
		static bool hasKernPhraseEnd        (const std::string& kerndata);
		static int  getKernSlurStartElisionLevel(const std::string& kerndata, int index);
		static int  getKernSlurEndElisionLevel  (const std::string& kerndata, int index);
		static int  getKernPhraseStartElisionLevel(const std::string& kerndata, int index);
		static int  getKernPhraseEndElisionLevel(const std::string& kerndata, int index);
		static char hasKernStemDirection    (const std::string& kerndata);

		static bool isKernSecondaryTiedNote (const std::string& kerndata);
		static std::string getKernPitchAttributes(const std::string& kerndata);

		// String processing, defined in Convert-string.cpp
		static std::vector<std::string> splitString   (const std::string& data,
		                                     char separator = ' ');
		static void    replaceOccurrences   (std::string& source,
		                                     const std::string& search,
		                                     const std::string& replace);
		static std::string  repeatString         (const std::string& pattern, int count);
		static std::string  encodeXml            (const std::string& input);
		static std::string  getHumNumAttributes  (const HumNum& num);
		static std::string  trimWhiteSpace       (const std::string& input);
		static bool    startsWith           (const std::string& input,
		                                     const std::string& searchstring);
		static bool    contains(const std::string& input, const std::string& pattern);
		static bool    contains(const std::string& input, char pattern);
		static bool    contains(std::string* input, const std::string& pattern);
		static bool    contains(std::string* input, char pattern);
		static void    makeBooleanTrackList(std::vector<bool>& spinelist,
		                                     const std::string& spinestring,
		                                     int maxtrack);
		static std::vector<int> extractIntegerList(const std::string& input, int maximum);
		// private functions for extractIntegerList:
		static void processSegmentEntry(std::vector<int>& field, const std::string& astring, int maximum);
		static void removeDollarsFromString(std::string& buffer, int maximum);

		// Mathematical processing, defined in Convert-math.cpp
		static int     getLcm               (const std::vector<int>& numbers);
		static int     getGcd               (int a, int b);
		static void    primeFactors         (std::vector<int>& output, int n);
		static double  nearIntQuantize      (double value,
		                                    double delta = 0.00001);
		static double  significantDigits    (double value, int digits);
		static bool    isNaN                (double value);
		static bool    isPowerOfTwo         (int value);
		static double  pearsonCorrelation   (const std::vector<double> &x, const std::vector<double> &y);
		static double  standardDeviation    (const std::vector<double>& x);
		static double  standardDeviationSample(const std::vector<double>& x);
		static double  mean                 (const std::vector<double>& x);
		static int     romanNumeralToInteger(const std::string& roman);
		static double  coefficientOfVariationSample(const std::vector<double>& x);
		static double  coefficientOfVariationPopulation(const std::vector<double>& x);
		static double  nPvi                 (const std::vector<double>& x);

		// Reference record functions defined in Convert-reference.cpp
		static std::string getReferenceKeyMeaning(HTp token);
		static std::string getReferenceKeyMeaning(const std::string& token);
		static std::string getLanguageName(const std::string& abbreviation);
};



class PixelColor {
	public:
		             PixelColor     (void);
		             PixelColor     (const std::string& color);
		             PixelColor     (const PixelColor& color);
		             PixelColor     (int red, int green, int blue);
		             PixelColor     (float red, float green, float blue);
		             PixelColor     (double red, double green, double blue);
		            ~PixelColor     ();

		void         invert         (void);
		PixelColor&  setColor       (const std::string& colorstring);
		PixelColor&  setColor       (int red, int green, int blue);
		int          getRed         (void);
		int          getGreen       (void);
		int          getBlue        (void);
		void         setRed         (int value);
		void         setGreen       (int value);
		void         setBlue        (int value);
		float        getRedF        (void);
		float        getGreenF      (void);
		float        getBlueF       (void);
		void         setRedF        (float value);
		void         setGreenF      (float value);
		void         setBlueF       (float value);
		void         setColor       (PixelColor color);
		PixelColor&  setHue         (float value);
		PixelColor&  setTriHue      (float value);
		PixelColor&  makeGrey       (void);
		PixelColor&  makeGray       (void);
		PixelColor&  setGrayNormalized(double value);
		PixelColor&  setGreyNormalized(double value);
		int          operator>      (int number);
		int          operator<      (int number);
		int          operator==     (PixelColor color);
		int          operator!=     (PixelColor color);
		PixelColor&  operator=      (PixelColor color);
		PixelColor&  operator=      (int value);
		PixelColor   operator+      (PixelColor color);
		PixelColor&  operator+=     (int number);
		PixelColor   operator-      (PixelColor color);
		PixelColor&  operator*=     (double number);
		PixelColor   operator*      (PixelColor color);
		PixelColor   operator*      (double color);
		PixelColor   operator*      (int color);
		PixelColor   operator/      (double number);
		PixelColor   operator/      (int number);

		static PixelColor getColor  (const std::string& colorstring);

		void         writePpm6      (std::ostream& out);
		void         writePpm3      (std::ostream& out);

	public:
		unsigned char   Red;
		unsigned char   Green;
		unsigned char   Blue;

	private:
		float   charToFloat         (int value);
		int     floatToChar         (float value);
		int     limit               (int value, int min, int max);
};


// for use with P3 ASCII pnm images: print red green blue triplet.
std::ostream& operator<<(std::ostream& out, PixelColor apixel);



// SliceType is a list of various Humdrum line types.  Groupings are
// segmented by categories which are prefixed with an underscore.
// For example Notes are in the _Duration group, since they have
// non-zero durations.  Notes and Gracenotes are in the _Data group.
// The indentation shows the various types of groups.
//

enum class SliceType {
				Notes = 1,
			_Duration,
				GraceNotes,
		_Data,
			Measures,
		_Measure,
				Stria,
				Clefs,
				Transpositions,
				KeyDesignations,
				KeySigs,
				TimeSigs,
				MeterSigs,
				Tempos,
				Labels,
				LabelAbbrs,
				Ottavas,
			_RegularInterpretation,
				Exclusives,
				Terminators,
				Manipulators,
			_Manipulator,
		_Interpretation,
			Layouts,
			LocalComments,
	_Spined,
		GlobalComments,
		GlobalLayouts,
		ReferenceRecords,
	_Other,
		Invalid
};


// MeasureType is a list of the style types for a measure (ending type for now)

enum class MeasureStyle {
	Invisible,
	Plain,
	RepeatBackward,
	RepeatForward,
	RepeatBoth,
	Double,
	Final
};



class MxmlMeasure;
class MxmlEvent;

class MxmlPart {
	public:
		              MxmlPart             (void);
		             ~MxmlPart             ();
		void          clear                (void);
		void          enableStems          (void);
		bool          readPart             (const string& id, xml_node partdef,
		                                    xml_node part);
		bool          addMeasure           (xml_node mel);
		bool          addMeasure           (xpath_node mel);
		int           getMeasureCount      (void) const;
		MxmlMeasure*  getMeasure           (int index) const;
		long          getQTicks            (void) const;
		int           setQTicks            (long value);
	   MxmlMeasure*  getPreviousMeasure   (MxmlMeasure* measure) const;
		HumNum        getDuration          (void) const;
		void          allocateSortedEvents (void);
		void          setPartNumber        (int number);
		int           getPartNumber        (void) const;
		int           getPartIndex         (void) const;
		int           getStaffCount        (void) const;
		int           getVerseCount        (void) const;
		int           getVerseCount        (int staffindex) const;
		string        getCaesura           (void) const;
		int           getHarmonyCount      (void) const;
		void          trackStaffVoices     (int staffnum, int voicenum);
		void          printStaffVoiceInfo  (void);
		void          prepareVoiceMapping  (void);
		int           getVoiceIndex        (int voicenum);
		int           getStaffIndex        (int voicenum);
		bool          hasEditorialAccidental(void) const;
		bool          hasDynamics          (void) const;
		bool          hasFiguredBass       (void) const;
		void          parsePartInfo        (xml_node partdeclaration);
		string        getPartName          (void) const;
		string        getPartAbbr          (void) const;
		string        cleanSpaces          (const string& input);
		bool          hasOrnaments         (void) const;


	private:
		void          receiveStaffNumberFromChild (int staffnum, int voicenum);
		void          receiveVerseCount           (int count);
		void          receiveVerseCount           (int staffnum, int count);
		void          receiveHarmonyCount         (int count);
		void          receiveEditorialAccidental  (void);
		void          receiveDynamic              (void);
		void          receiveFiguredBass          (void);
		void          receiveCaesura              (const string& letter);
		void          receiveOrnament             (void);

	protected:
		vector<MxmlMeasure*> m_measures;
		vector<long>         m_qtick;
		int                  m_partnum;
		int                  m_maxstaff;
		vector<int>          m_verseCount;
		int                  m_harmonyCount;
		bool                 m_editorialAccidental;
		bool                 m_stems = false;
		bool                 m_has_dynamics = false;
		bool                 m_has_figured_bass = false;
		string               m_partname;
		string               m_partabbr;
		string               m_caesura;
		bool                 m_hasOrnaments = false;

		// m_staffvoicehist: counts of staff and voice numbers.
		// staff=0 is used for items such as measures.
		// voice=0 is used for nonduration items such as harmony.
		vector<vector<int> > m_staffvoicehist;
	 	vector<pair<int, int> > m_voicemapping; // voicenum -> (staff, voiceindex)

	friend MxmlMeasure;
	friend MxmlEvent;

};



class GridSide {
	public:
		GridSide(void);
		~GridSide();

		int   getVerseCount     (void);
		HTp   getVerse          (int index);
		void  setVerse          (int index, HTp token);
		void  setVerse          (int index, const std::string& token);

		int   getXmlidCount     (void);
		void  setXmlid          (HTp token);
		void  setXmlid          (const std::string& token);
		void  detachXmlid       (void);
		HTp   getXmlid          (void);

		int   getHarmonyCount   (void);
		void  setHarmony        (HTp token);
		void  setHarmony        (const std::string& token);
		void  detachHarmony     (void);
		HTp   getHarmony        (void);

		int   getDynamicsCount  (void);
		void  setDynamics       (HTp token);
		void  setDynamics       (const std::string& token);
		void  detachDynamics    (void);
		HTp   getDynamics       (void);

		int   getFiguredBassCount (void);
		void  setFiguredBass      (HTp token);
		void  setFiguredBass      (const std::string& token);
		void  detachFiguredBass   (void);
		HTp   getFiguredBass      (void);

	private:
		HumdrumToken* m_xmlid        = NULL;
		std::vector<HumdrumToken*> m_verses;
		HumdrumToken* m_dynamics     = NULL;
		HumdrumToken* m_figured_bass = NULL;
		HumdrumToken* m_harmony      = NULL;
};

std::ostream& operator<<(std::ostream& output, GridSide* side);


class GridStaff : public std::vector<GridVoice*>, public GridSide {
	public:
		GridStaff(void);
		~GridStaff();
		GridVoice* setTokenLayer (int layerindex, HTp token, HumNum duration);
		void setNullTokenLayer   (int layerindex, SliceType type, HumNum nextdur);
		void appendTokenLayer    (int layerindex, HTp token, HumNum duration,
		                          const std::string& spacer = " ");
		int getMaxVerseCount     (void);
		string getString         (void);
};

std::ostream& operator<<(std::ostream& output, GridStaff* staff);



class GridPart : public std::vector<GridStaff*>, public GridSide {
	public:
		GridPart(void);
		~GridPart();

	private:
		std::string m_partName;


};

std::ostream& operator<<(std::ostream& output, GridPart* part);
std::ostream& operator<<(std::ostream& output, GridPart& part);



class GridSlice;
class HumGrid;

class GridMeasure : public std::list<GridSlice*> {
	public:
		GridMeasure(HumGrid* owner);
		~GridMeasure();

		GridSlice*   addTempoToken  (const std::string& tok, HumNum timestamp,
		                             int part, int staff, int voice, int maxstaff);
		GridSlice*   addTempoToken  (GridSlice* slice, int partindex,
		                             const std::string& tempo);
		GridSlice*   addTimeSigToken(const std::string& tok, HumNum timestamp,
		                             int part, int staff, int voice, int maxstaff);
		GridSlice*   addMeterSigToken(const std::string& tok, HumNum timestamp,
		                             int part, int staff, int voice, int maxstaff);
		GridSlice*   addKeySigToken (const std::string& tok, HumNum timestamp,
		                             int part, int staff, int voice, int maxstaff);
		GridSlice*   addClefToken   (const std::string& tok, HumNum timestamp,
		                             int part, int staff, int voice, int maxstaff);
		GridSlice*   addBarlineToken(const std::string& tok, HumNum timestamp,
		                             int part, int staff, int voice, int maxstaff);
		GridSlice*   addTransposeToken(const std::string& tok, HumNum timestamp,
		                             int part, int staff, int voice, int maxstaff);
		GridSlice*   addLabelToken  (const std::string& tok, HumNum timestamp,
		                             int part, int staff, int voice, int maxpart,
		                             int maxstaff);
		GridSlice*   addLabelAbbrToken(const std::string& tok, HumNum timestamp,
		                             int part, int staff, int voice, int maxpart,
		                             int maxstaff);
		GridSlice*   addDataToken   (const std::string& tok, HumNum timestamp,
		                             int part, int staff, int voice, int maxstaff);
		GridSlice*   addDataSubtoken(const std::string& tok, HumNum timestamp,
		                             int part, int staff, int voice);
		GridSlice*   addGraceToken  (const std::string& tok, HumNum timestamp,
		                             int part, int staff, int voice, int maxstaff,
		                             int gracenumber);
		GridSlice*   addGlobalLayout(const std::string& tok, HumNum timestamp);
		GridSlice*   addGlobalComment(const std::string& tok, HumNum timestamp);
		GridSlice*   appendGlobalLayout(const std::string& tok, HumNum timestamp);
		bool         transferTokens (HumdrumFile& outfile, bool recip,
		                             bool addbar, int startbarnum = 0);
		HumGrid*     getOwner       (void);
		void         setOwner       (HumGrid* owner);
		HumNum       getDuration    (void);
		void         setDuration    (HumNum duration);
		HumNum       getTimestamp   (void);
		void         setTimestamp   (HumNum timestamp);
		HumNum       getTimeSigDur  (void);
		void         setTimeSigDur  (HumNum duration);
		MeasureStyle getStyle       (void) { return m_style; }
		MeasureStyle getBarStyle    (void) { return getStyle(); }
		void         setStyle       (MeasureStyle style) { m_style = style; }
		void         setBarStyle    (MeasureStyle style) { setStyle(style); }
		void         setInvisibleBarline(void) { setStyle(MeasureStyle::Invisible); }
		void         setFinalBarlineStyle(void) { setStyle(MeasureStyle::Final); }
		void         setRepeatEndStyle(void) { setStyle(MeasureStyle::RepeatBackward); }
		void         setRepeatBackwardStyle(void) { setStyle(MeasureStyle::RepeatBackward); }
		void         setMeasureNumber(int value);
		int          getMeasureNumber(void);

		bool         isDouble(void)
		                  {return m_style == MeasureStyle::Double;}
		bool         isFinal(void)
		                  {return m_style == MeasureStyle::Final;}
		bool         isRepeatBackward(void)
		                  { return m_style == MeasureStyle::RepeatBackward; }
		bool         isInvisibleBarline(void)
		                  { return m_style == MeasureStyle::Invisible; }
		bool         isRepeatForward(void)
		                  { return m_style == MeasureStyle::RepeatForward; }
		bool         isRepeatBoth(void)
		                  { return m_style == MeasureStyle::RepeatBoth; }
		void         addInterpretationBefore(GridSlice* slice, int partindex, int staffindex, int voiceindex, const std::string& interpretation);
		void         addInterpretationAfter(GridSlice* slice, int partindex, int staffindex, int voiceindex, const std::string& interpretation, HumNum timestamp);
		void         addLayoutParameter(GridSlice* slice, int partindex, const std::string& locomment);
		void         addLayoutParameter(HumNum timestamp, int partindex, int staffindex, const std::string& locomment);
		void         addDynamicsLayoutParameters(GridSlice* slice, int partindex, const std::string& locomment);
		void         addFiguredBassLayoutParameters(GridSlice* slice, int partindex, const std::string& locomment);
		GridSlice*   addFiguredBass(HTp token, HumNum timestamp, int part, int maxstaff);
		GridSlice*   addFiguredBass(const std::string& tok, HumNum timestamp, int part, int maxstaff);
		bool         isInvisible(void);
		bool         isSingleChordMeasure(void);
		bool         isMonophonicMeasure(void);
		GridSlice*   getLastSpinedSlice(void);
		GridSlice*   getFirstSpinedSlice(void);

	protected:
		void         appendInitialBarline(HumdrumFile& infile, int startbarnum = 0);

	private:
		HumGrid*     m_owner;
		HumNum       m_duration;
		HumNum       m_timestamp;
		HumNum       m_timesigdur;
		MeasureStyle m_style;
		int          m_barnum = -1;
};

std::ostream& operator<<(std::ostream& output, GridMeasure& measure);
std::ostream& operator<<(std::ostream& output, GridMeasure* measure);


class HumGrid;


class GridSlice : public std::vector<GridPart*> {
	public:
		GridSlice(GridMeasure* measure, HumNum timestamp, SliceType type,
		          int partcount = 0);
		GridSlice(GridMeasure* measure, HumNum timestamp, SliceType type,
		          const GridSlice& slice);
		GridSlice(GridMeasure* measure, HumNum timestamp, SliceType type,
		          GridSlice* slice);
		~GridSlice();

		bool isNoteSlice(void)          { return m_type == SliceType::Notes;            }
		bool isGraceSlice(void)         { return m_type == SliceType::GraceNotes;       }
		bool isMeasureSlice(void)       { return m_type == SliceType::Measures;         }
		bool isClefSlice(void)          { return m_type == SliceType::Clefs;            }
		bool isLabelSlice(void)         { return m_type == SliceType::Labels;           }
		bool isLabelAbbrSlice(void)     { return m_type == SliceType::LabelAbbrs;       }
		bool isTransposeSlice(void)     { return m_type == SliceType::Transpositions;   }
		bool isKeySigSlice(void)        { return m_type == SliceType::KeySigs;          }
		bool isKeyDesignationSlice(void){ return m_type == SliceType::KeyDesignations;  }
		bool isTimeSigSlice(void)       { return m_type == SliceType::TimeSigs;         }
		bool isTempoSlice(void)         { return m_type == SliceType::Tempos;           }
		bool isMeterSigSlice(void)      { return m_type == SliceType::MeterSigs;        }
		bool isManipulatorSlice(void)   { return m_type == SliceType::Manipulators;     }
		bool isLayoutSlice(void)        { return m_type == SliceType::Layouts;          }
		bool isLocalLayoutSlice(void)   { return m_type == SliceType::Layouts;          }
		bool isInvalidSlice(void)       { return m_type == SliceType::Invalid;          }
		bool isGlobalComment(void)      { return m_type == SliceType::GlobalComments;   }
		bool isGlobalLayout(void)       { return m_type == SliceType::GlobalLayouts;    }
		bool isReferenceRecord(void)    { return m_type == SliceType::ReferenceRecords; }
		bool isOttavaRecord(void)       { return m_type == SliceType::Ottavas;          }
		bool isInterpretationSlice(void);
		bool isDataSlice(void);
		bool hasSpines(void);
		std::string getNullTokenForSlice(void);
		SliceType getType(void)    { return m_type; }

		void transferTokens        (HumdrumFile& outfile, bool recip);
		void initializePartStaves  (std::vector<MxmlPart>& partdata);
		void initializeBySlice     (GridSlice* slice);
		void initializeByStaffCount(int staffcount);
		void reportVerseCount      (int partindex, int staffindex, int count);

		HumNum       getDuration        (void);
		void         setDuration        (HumNum duration);
		HumNum       getTimestamp       (void);
		void         setTimestamp       (HumNum timestamp);
		void         setOwner           (HumGrid* owner);
		HumGrid*     getOwner           (void);
		HumNum       getMeasureDuration (void);
		HumNum       getMeasureTimestamp(void);
		GridMeasure* getMeasure         (void);
		void         invalidate         (void);

		void transferSides        (HumdrumLine& line, GridStaff& sides,
		                           const std::string& empty, int maxxcount,
		                           int maxvcount, int maxhcount, int maxfcount);
		void transferSides        (HumdrumLine& line, GridPart& sides,
		                           int partindex, const std::string& empty,
		                           int maxxcount, int maxvcount, int maxhcount,
		                           int maxdcount, int maxfcount);
		int getVerseCount         (int partindex, int staffindex);
		int getHarmonyCount       (int partindex, int staffindex = -1);
		int getXmlidCount         (int partindex, int staffindex = -1);
		int getDynamicsCount      (int partindex, int staffindex = -1);
		int getFiguredBassCount   (int partindex, int staffindex = -1);
		void addToken             (const std::string& tok, int parti, int staffi, int voicei);

	protected:
		HTp  createRecipTokenFromDuration  (HumNum duration);

	private:
		HumGrid*     m_owner;
		GridMeasure* m_measure;
		HumNum       m_timestamp;
		HumNum       m_duration;
		SliceType    m_type;

};


std::ostream& operator<<(std::ostream& output, GridSlice* slice);
std::ostream& operator<<(std::ostream& output, GridSlice& slice);



class GridVoice {
	public:
		GridVoice(void);
		GridVoice(HTp token, HumNum duration);
		GridVoice(const char* token, HumNum duration);
		GridVoice(const std::string& token, HumNum duration);
		~GridVoice();

		bool   isTransfered       (void);

		HTp    getToken           (void) const;
		void   setToken           (HTp token);
		void   setToken           (const std::string& token);
		void   setToken           (const char* token);
		bool   isNull             (void) const;

		void   setDuration        (HumNum duration);
		HumNum getDuration        (void) const;
		HumNum getDurationToNext  (void) const;
		HumNum getDurationToPrev  (void) const;
		void   setDurationToPrev  (HumNum dur);
		void   incrementDuration  (HumNum duration);
		void   forgetToken        (void);
		std::string getString          (void);

	protected:
		void   setTransfered      (bool state);

	private:
		HTp    m_token;
		HumNum m_nextdur;
		HumNum m_prevdur;
		bool   m_transfered;

	friend class GridSlice;
};

std::ostream& operator<<(std::ostream& output, GridVoice* voice);
std::ostream& operator<<(std::ostream& output, GridVoice& voice);



class HumGrid : public std::vector<GridMeasure*> {
	public:
		HumGrid(void);
		~HumGrid();
		void enableRecipSpine           (void);
		bool transferTokens             (HumdrumFile& outfile, int startbarnum = 0, const string& interp = "**kern");
		int  getHarmonyCount            (int partindex);
		int  getDynamicsCount           (int partindex);
		int  getFiguredBassCount        (int partindex);
		int  getXmlidCount              (int partindex);
		int  getVerseCount              (int partindex, int staffindex);
		bool hasDynamics                (int partindex);
		bool hasXmlids                  (int partindex);
		bool hasFiguredBass             (int partindex);
		void setDynamicsPresent         (int partindex);
		void setXmlidsPresent           (int partindex);
		void setFiguredBassPresent      (int partindex);
		void setHarmonyPresent          (int partindex);
		void setVerseCount              (int partindex, int staffindex, int count);
		void reportVerseCount           (int partindex, int staffindex, int count);
		void reportXmlidCount           (int partindex, int staffindex, int count);
		void setHarmonyCount            (int partindex, int count);
		void removeRedundantClefChanges (void);
		void removeSibeliusIncipit      (void);
		bool hasPickup                  (void);
		GridMeasure*  addMeasureToBack  (void);
		int  getPartCount               (void);
		int  getStaffCount              (int partindex);
		void deleteMeasure              (int index);
		void setPartName                (int index, const string& name);
		std::string getPartName         (int index);
		void addInvisibleRestsInFirstTrack(void);
		void setPartStaffDimensions     (std::vector<std::vector<GridSlice*>>& nextevent,
		                                 GridSlice* startslice);
		void addInvisibleRest           (std::vector<std::vector<GridSlice*>>& nextevent,
		                                 int index, int p, int s);
		void cleanTempos                (void);
		void cleanTempos                (GridSlice* slice);
		void expandLocalCommentLayers   (void);
		bool buildSingleList            (void);

	protected:
		void calculateGridDurations        (void);
		void insertExclusiveInterpretationLine (HumdrumFile& outfile, const string& interp);
		void insertDataTerminationLine     (HumdrumFile& outfile);
		void appendMeasureLine             (HumdrumFile& outfile,
		                                    GridSlice& slice);
		void insertPartIndications         (HumdrumFile& outfile);
		void insertStaffIndications        (HumdrumFile& outfile);
		void insertPartNames               (HumdrumFile& outfile);
		void addNullTokens                 (void);
		void addNullTokensForGraceNotes    (void);
		void addNullTokensForClefChanges   (void);
		void addNullTokensForLayoutComments(void);
		void checkForNullDataHoles         (void);

		void fillInNullTokensForGraceNotes(GridSlice* graceslice, GridSlice* lastnote,
		                                   GridSlice* nextnote);
		void fillInNullTokensForLayoutComments(GridSlice* layoutslice, GridSlice* lastnote,
		                                   GridSlice* nextnote);
		void fillInNullTokensForClefChanges (GridSlice* clefslice,
		                                    GridSlice* lastnote, GridSlice* nextnote);
		void adjustClefChanges             (void);
		void extendDurationToken           (int slicei, int parti,
		                                    int staffi, int voicei);
		GridVoice* getGridVoice(int slicei, int parti, int staffi, int voicei);
		void addMeasureLines               (void);
		void addLastMeasure                (void);
		bool manipulatorCheck              (void);
		GridSlice* manipulatorCheck        (GridSlice* ice1, GridSlice* ice2);
		void cleanupManipulators           (void);
		void cleanManipulator              (std::vector<GridSlice*>& newslices,
		                                    GridSlice* curr);
		GridSlice* checkManipulatorExpand  (GridSlice* curr);
		GridSlice* checkManipulatorContract(GridSlice* curr);
		void transferMerges                (GridStaff* oldstaff,
		                                    GridStaff* oldlaststaff,
		                                    GridStaff* newstaff,
		                                    GridStaff* newlaststaff, int pindex,
		                                    int sindex);
		void transferOtherParts            (GridSlice* oldline, GridSlice* newline, int maxpart);
		void insertExInterpSides           (HLp line, int part, int staff);
		void insertSideTerminals           (HLp line, int part, int staff);
		void insertSidePartInfo            (HLp line, int part, int staff);
		void insertSideStaffInfo           (HLp line, int part, int staff, int staffnum);
		void insertSideNullInterpretations (HLp line, int part, int staff);
		void getMetricBarNumbers           (std::vector<int>& barnums);
		string  createBarToken             (int m, int barnum,
		                                    GridMeasure* measure);
		string getBarStyle                 (GridMeasure* measure);
		void adjustExpansionsInStaff       (GridSlice* newmanip, GridSlice* curr,
		                                    int p, int s);
		void transferNonDataSlices         (GridMeasure* output, GridMeasure* input);
		string extractMelody               (GridMeasure* measure);
		void insertMelodyString            (GridMeasure* measure, const string& melody);
		GridVoice* createVoice             (const string& tok, const string& post, HumNum duration, int pindex, int sindex);
		HTp createHumdrumToken             (const string& tok, int pindex, int sindex);
		GridSlice* getNextSpinedLine       (const GridMeasure::iterator& it, int measureindex);
		void matchVoices                   (GridSlice* current, GridSlice* last);
		void adjustVoices                  (GridSlice* curr, GridSlice* newmanip, int partsplit);
		void createMatchedVoiceCount       (GridStaff* snew, GridStaff* sold, int p, int s);
		void matchLayers                   (GridSlice* output, GridSlice* input);
		void matchLayers                   (GridStaff* output, GridStaff* input);

	private:
		std::vector<GridSlice*>       m_allslices;
		std::vector<std::vector<int>> m_verseCount;
		std::vector<int>              m_harmonyCount;
		bool                          m_pickup;
		std::vector<bool>             m_dynamics;
		std::vector<bool>             m_xmlids;
		std::vector<bool>             m_figured_bass;
		std::vector<bool>             m_harmony;

		std::vector<std::string>      m_partnames;

		// options:
		bool m_recip;               // include **recip spine in output
		bool m_musicxmlbarlines;    // use measure numbers from <measure> element

};

ostream& operator<<(ostream& out, HumGrid& grid);



class MxmlMeasure;
class MxmlPart;

// Event types: These are all of the XML elements which can be children of
// the measure element in MusicXML.

enum measure_event_type {
	mevent_unknown,
	mevent_attributes,
	mevent_backup,
	mevent_barline,
	mevent_bookmark,
	mevent_direction,
	mevent_figured_bass,
	mevent_forward,
	mevent_grouping,
	mevent_harmony,
	mevent_link,
	mevent_note,
	mevent_print,
	mevent_sound,
	mevent_float       // category for GridSides not attached to note onsets
};


class MxmlEvent {
	public:
		                   MxmlEvent          (MxmlMeasure* measure);
		                  ~MxmlEvent          ();
		void               clear              (void);
		void               enableStems        (void);
		bool               parseEvent         (xml_node el, xml_node nextel,
		                                       HumNum starttime);
		bool               parseEvent         (xpath_node el, HumNum starttime);
		void               setTickStart       (long value, long ticks);
		void               setTickDur         (long value, long ticks);
		void               setStartTime       (HumNum value);
		void               setDuration        (HumNum value);
		void               setDurationByTicks (long value, xml_node el = xml_node(NULL));
		void               setModification    (HumNum value);
		HumNum             getStartTime       (void) const;
		HumNum             getDuration        (void) const;
		HumNum             getModification    (void) const;
		void               setOwner           (MxmlMeasure* measure);
		MxmlMeasure*       getOwner           (void) const;
		const char*        getName            (void) const;
		int                setQTicks          (long value);
		long               getQTicks          (void) const;
		long               getIntValue        (const char* query) const;
		bool               hasChild           (const char* query) const;
		void               link               (MxmlEvent* event);
		bool               isLinked           (void) const;
		bool               isRest             (void);
		bool               isGrace            (void);
		bool               hasGraceSlash      (void);
		bool               isFloating         (void);
		int                hasSlurStart       (std::vector<int>& directions);
		int                hasSlurStop        (void);
		void               setLinked          (void);
		std::vector<MxmlEvent*> getLinkedNotes     (void);
		void               attachToLastEvent  (void);
		bool               isChord            (void) const;
		std::ostream&      print              (std::ostream& out);
		int                getSequenceNumber  (void) const;
		int                getVoiceNumber     (void) const;
		void               setVoiceNumber     (int value);
		int                getStaffNumber     (void) const;
		int                getStaffIndex      (void) const;
		int                getVoiceIndex      (int maxvoice = 4) const;
		void               setStaffNumber     (int value);
		measure_event_type getType            (void) const;
		int                getPartNumber      (void) const;
		int                getPartIndex       (void) const;
		std::string        getRecip           (void) const;
		std::string        getKernPitch       (void);
		std::string        getPrefixNoteInfo  (void) const;
		std::string        getPostfixNoteInfo (bool primarynote, const std::string& recip) const;
		xml_node           getNode            (void);
		xml_node           getHNode           (void);
		HumNum             getTimeSigDur      (void);
		std::string        getElementName     (void);
		void               addNotations       (std::stringstream& ss,
		                                       xml_node notations,
		                                       int beamstarts,
		                                       const std::string& recip) const;
		void               reportVerseCountToOwner    (int count);
		void               reportVerseCountToOwner    (int staffnum, int count);
		void               reportHarmonyCountToOwner  (int count);
		void               reportMeasureStyleToOwner  (MeasureStyle style);
		void               reportEditorialAccidentalToOwner(void);
		void               reportDynamicToOwner       (void);
		void               reportFiguredBassToOwner   (void);
		void               reportCaesuraToOwner       (const std::string& letter = "Z") const;
		void               reportOrnamentToOwner      (void) const;
      void               makeDummyRest      (MxmlMeasure* owner,
		                                       HumNum startime,
		                                       HumNum duration,
		                                       int staffindex = 0,
		                                       int voiceindex = 0);
		void               setVoiceIndex      (int voiceindex);
		void               forceInvisible     (void);
		bool               isInvisible        (void);
		void               setBarlineStyle    (xml_node node);
		void               setTexts           (std::vector<std::pair<int, xml_node>>& nodes);
		void               setTempos          (std::vector<std::pair<int, xml_node>>& nodes);
		std::vector<std::pair<int, xml_node>>&  getTexts           (void);
		std::vector<std::pair<int, xml_node>>&  getTempos          (void);
		void               setDynamics        (xml_node node);
		void               setBracket         (xml_node node);
		void               setHairpinEnding   (xml_node node);
		void               addFiguredBass     (xml_node node);
		std::vector<xml_node> getDynamics     (void);
		std::vector<xml_node> getBrackets     (void);
		xml_node           getHairpinEnding   (void);
		int                getFiguredBassCount(void);
		xml_node           getFiguredBass     (int index);
		std::string        getRestPitch       (void) const;

	protected:
		HumNum             m_starttime;    // start time in quarter notes of event
		HumNum             m_duration;     // duration in quarter notes of event
      HumNum             m_modification; // tuplet time adjustment of note
		measure_event_type m_eventtype;    // enumeration type of event
		xml_node           m_node;         // pointer to event in XML structure
		MxmlMeasure*       m_owner;        // measure that contains this event
		std::vector<MxmlEvent*> m_links;   // list of secondary chord notes
		bool               m_linked;       // true if a secondary chord note
		int                m_sequence;     // ordering of event in XML file
		static int         m_counter;      // counter for sequence variable
		short              m_staff;        // staff number in part for event
		short              m_voice;        // voice number in part for event
		int                m_voiceindex;   // voice index of item (remapping)
      int                m_maxstaff;     // maximum staff number for measure
		xml_node           m_hnode;        // harmony label starting at note event
		bool               m_invisible;    // for forceInvisible();
		bool               m_stems;        // for preserving stems

		std::vector<xml_node> m_dynamics;   // dynamics <direction> starting just before note
		xml_node          m_hairpin_ending; // hairpin <direction> starting just after note and before new measure
		std::vector<xml_node>  m_figured_bass; // fb starting just before note
		std::vector<xml_node>  m_brackets;  // brackets to start/end before/after note
		std::vector<std::pair<int, xml_node>>  m_text;   // text <direction> starting just before note
		std::vector<std::pair<int, xml_node>>  m_tempo;   // tempo starting just before note

	private:
   	void   reportStaffNumberToOwner  (int staffnum, int voicenum);
		void   reportTimeSigDurToOwner   (HumNum duration);
		int    getDotCount               (void) const;

	public:
		static HumNum getQuarterDurationFromType (const char* type);
		static bool   nodeType             (xml_node node, const char* testname);
		static HumNum getEmbeddedDuration  (HumNum& modification, xml_node el = xml_node(NULL));


	friend MxmlMeasure;
	friend MxmlPart;
};


std::ostream& operator<<(std::ostream& output, xml_node element);



class MxmlEvent;
class MxmlPart;


class SimultaneousEvents {
	public:
		SimultaneousEvents(void) { }
		~SimultaneousEvents() { }
		HumNum starttime;              // start time of events
		HumNum duration;               // duration to next non-zero duration
		vector<MxmlEvent*> zerodur;    // zero-duration elements at this time
		vector<MxmlEvent*> nonzerodur; // non-zero dur elements at this time
};


class MxmlMeasure {
	public:
		              MxmlMeasure        (MxmlPart* part);
		             ~MxmlMeasure        (void);
		void          clear              (void);
		void          enableStems        (void);
		bool          parseMeasure       (xml_node mel);
		bool          parseMeasure       (xpath_node mel);
		void          setStartTimeOfMeasure (HumNum value);
		void          setStartTimeOfMeasure (void);
		void          setDuration        (HumNum value);
		HumNum        getStartTime       (void) const;
		HumNum        getTimestamp       (void) const { return getStartTime(); }
		HumNum        getDuration        (void) const;
		void          setOwner           (MxmlPart* part);
		MxmlPart*     getOwner           (void) const;
		int           getPartNumber      (void) const;
		int           getPartIndex       (void) const;
		int           setQTicks          (long value);
		long          getQTicks          (void) const;
		void          attachLastEventToPrevious  (void);
		void          calculateDuration  (void);
		int           getEventCount      (void) const;
		vector<SimultaneousEvents>* getSortedEvents(void);
		MxmlEvent*    getEvent           (int index) const;

		void          setNextMeasure     (MxmlMeasure* event);
		MxmlMeasure*  getNextMeasure     (void) const;
		MxmlMeasure*  getPreviousMeasure (void) const;
		void          setPreviousMeasure (MxmlMeasure* event);

		int           getVoiceIndex      (int voicenum);
		int           getStaffIndex      (int voicenum);
		void          setTimeSigDur      (HumNum duration);
		HumNum        getTimeSigDur      (void);
		void          addDummyRest       (void);
		void          addDummyRest       (HumNum starttime, HumNum duration,
		                                  int staffindex, int voiceindex);
		vector<MxmlEvent*>& getEventList (void);
		void  sortEvents                 (void);
		void  forceLastInvisible         (void);
		MeasureStyle  getStyle           (void);
		MeasureStyle  getBarStyle        (void);
		void  setStyle                   (MeasureStyle style);
		void  setBarStyle                (MeasureStyle style);
		void  makeFinalBarline(void)   { m_style = MeasureStyle::Final; }
		bool  isFinal(void)            { return m_style == MeasureStyle::Final; }
		bool  isDouble(void)           { return m_style == MeasureStyle::Double; }
		bool  isRepeatBackward(void)   { return m_style == MeasureStyle::RepeatBackward; }
		bool  isRepeatForward(void)    { return m_style == MeasureStyle::RepeatForward; }
		bool  isRepeatBoth(void)       { return m_style == MeasureStyle::RepeatBoth; }

	private:
		void  receiveStaffNumberFromChild         (int staffnum, int voicenum);
		void  receiveTimeSigDurFromChild          (HumNum duration);
		void  receiveMeasureStyleFromChild        (MeasureStyle style);
		void  receiveEditorialAccidentalFromChild (void);
		void  receiveOrnamentFromChild            (void);
   	void  reportStaffNumberToOwner            (int staffnum, int voicenum);
		void  reportVerseCountToOwner             (int count);
		void  reportVerseCountToOwner             (int staffindex, int count);
		void  reportHarmonyCountToOwner           (int count);
		void  reportEditorialAccidentalToOwner    (void);
		void  reportDynamicToOwner                (void);
		void  reportFiguredBassToOwner            (void);
		void  reportCaesuraToOwner                (const string& letter);
		void  reportOrnamentToOwner               (void);

	protected:
		HumNum             m_starttime; // start time of measure in quarter notes
		HumNum             m_duration;  // duration of measure in quarter notes
		HumNum             m_timesigdur; // duration of measure according to
													// prevailing time signature.
		MxmlPart*          m_owner;     // part which contains measure
		MxmlMeasure*       m_previous;  // previous measure in part or null
		MxmlMeasure*       m_following; // following measure in part or null
		vector<MxmlEvent*> m_events;    // list of semi-ordered events in measure
		vector<SimultaneousEvents> m_sortedevents; // list of time-sorted events
		MeasureStyle       m_style;     // measure style type
		bool               m_stems = false;

	friend MxmlEvent;
	friend MxmlPart;
};



class Option_register {
	public:
		         Option_register     (void);
		         Option_register     (const string& aDefinition, char aType,
		                                  const string& aDefaultOption);
		         Option_register     (const string& aDefinition, char aType,
		                                  const string& aDefaultOption,
		                                  const string& aModifiedOption);
		         Option_register     (const Option_register& reg);
		        ~Option_register     ();

		Option_register& operator=(const Option_register& reg);
		void     clearModified      (void);
		string   getDefinition      (void);
		string   getDefault         (void);
		string   getOption          (void);
		string   getModified        (void);
		string   getDescription     (void);
		bool     isModified         (void);
		char     getType            (void);
		void     reset              (void);
		void     setDefault         (const string& aString);
		void     setDefinition      (const string& aString);
		void     setDescription     (const string& aString);
		void     setModified        (const string& aString);
		void     setType            (char aType);
		ostream& print              (ostream& out);

	protected:
		string       m_definition;
		string       m_description;
		string       m_defaultOption;
		string       m_modifiedOption;
		bool         m_modifiedQ;
		char         m_type;
};


class Options {
	public:
		                Options           (void);
		                Options           (int argc, char** argv);
		                Options           (const Options& options);
		               ~Options           ();

		Options&        operator=         (const Options& options);
		int             argc              (void) const;
		const vector<string>& argv        (void) const;
		int             define            (const string& aDefinition);
		int             define            (const string& aDefinition,
		                                   const string& description);
		string          getArg            (int index);
		string          getArgument       (int index);
		int             getArgCount       (void);
		int             getArgumentCount  (void);
		vector<string>& getArgList        (vector<string>& output);
		vector<string>& getArgumentList   (vector<string>& output);
		bool            getBoolean        (const string& optionName);
		string          getCommand        (void);
		string          getCommandLine    (void);
		string          getDefinition     (const string& optionName);
		double          getDouble         (const string& optionName);
		char            getFlag           (void);
		char            getChar           (const string& optionName);
		float           getFloat          (const string& optionName);
		int             getInt            (const string& optionName);
		int             getInteger        (const string& optionName);
		string          getString         (const string& optionName);
		char            getType           (const string& optionName);
		int             optionsArg        (void);
		ostream&        print             (ostream& out);
		ostream&        printOptionList   (ostream& out);
		ostream&        printOptionListBooleanState(ostream& out);
		bool            process           (int error_check = 1, int suppress = 0);
		bool            process           (int argc, char** argv,
		                                      int error_check = 1,
		                                      int suppress = 0);
		bool            process           (const vector<string>& argv,
		                                      int error_check = 1,
		                                      int suppress = 0);
		bool            process           (const string& argv, int error_check = 1,
		                                      int suppress = 0);
		void            reset             (void);
		void            xverify           (int argc, char** argv,
		                                      int error_check = 1,
		                                      int suppress = 0);
		void            xverify           (int error_check = 1,
		                                      int suppress = 0);
		void            setFlag           (char aFlag);
		void            setModified       (const string& optionName,
		                                   const string& optionValue);
		void            setOptions        (int argc, char** argv);
		void            setOptions        (const vector<string>& argv);
		void            setOptions        (const string& args);
		void            appendOptions     (int argc, char** argv);
		void            appendOptions     (string& args);
		void            appendOptions     (vector<string>& argv);
		ostream&        printRegister     (ostream& out);
		int             isDefined         (const string& name);
		static vector<string> tokenizeCommandLine(const string& args);
		bool            hasParseError     (void);
		string          getParseError     (void);
		ostream&        getParseError     (ostream& out);

	protected:
		// m_argv: the list of raw command line strings including
		// a mix of options and non-option argument.
		vector<string> m_argv;

		// m_arguments: list of parsed command-line arguments which
		// are not options, or the command (argv[0]);
		vector<string> m_arguments;

		// m_optionRegister: store for the states/values of each option.
		vector<Option_register*> m_optionRegister;

		// m_optionFlag: the character which indicates an option.
		// Generally a dash, but could be made a slash for Windows environments.
		char m_optionFlag = '-';

		// m_optionList:
		map<string, int> m_optionList;

		//
		// boolern options for object:
		//

		// m_options_error_check: for .verify() function.
		bool m_options_error_checkQ = true;

		// m_processedQ: true if process() was run.  This will parse
		// the command-line arguments into a list of options, and also
		// enable boolean versions of the options.
		bool m_processedQ = false;

		// m_suppressQ: true means to suppress automatic --options option
		// listing.
		bool m_suppressQ = false;

		// m_optionsArgument: indicate that --options was used.
		bool m_optionsArgQ = false;

		// m_error: used to store errors in parsing command-line options.
		stringstream m_error;

	private:
		int     getRegIndex    (const string& optionName);
		bool    isOption       (const string& aString, int& argp);
		int     storeOption    (int gargp, int& position, int& running);
};

#define OPTION_BOOLEAN_TYPE   'b'
#define OPTION_CHAR_TYPE      'c'
#define OPTION_DOUBLE_TYPE    'd'
#define OPTION_FLOAT_TYPE     'f'
#define OPTION_INT_TYPE       'i'
#define OPTION_STRING_TYPE    's'
#define OPTION_UNKNOWN_TYPE   'x'



class HumTool : public Options {
	public:
		              HumTool         (void);
		             ~HumTool         ();

		void          clearOutput     (void);

		bool          hasAnyText      (void);
		std::string   getAllText      (void);
		ostream&      getAllText      (ostream& out);

		bool          hasHumdrumText  (void);
		std::string   getHumdrumText  (void);
		ostream&      getHumdrumText  (ostream& out);
		void          suppressHumdrumFileOutput(void);

		bool          hasJsonText     (void);
		std::string   getJsonText     (void);
		ostream&      getJsonText     (ostream& out);

		bool          hasFreeText     (void);
		std::string   getFreeText     (void);
		ostream&      getFreeText     (ostream& out);

		bool          hasWarning      (void);
		std::string   getWarning      (void);
		ostream&      getWarning      (ostream& out);

		bool          hasError        (void);
		std::string   getError        (void);
		ostream&      getError        (ostream& out);
		void          setError        (const string& message);

	protected:
		std::stringstream m_humdrum_text;  // output text in Humdrum syntax.
		std::stringstream m_json_text;     // output text in JSON syntax.
		std::stringstream m_free_text;     // output for plain text content.
	  	std::stringstream m_warning_text;  // output for warning messages;
	  	std::stringstream m_error_text;    // output for error messages;

		bool m_suppress = false;

};


///////////////////////////////////////////////////////////////////////////
//
// common command-line Interfaces
//

//////////////////////////////
//
// BASIC_INTERFACE -- Expects one Humdurm file, either from the
//    first command-line argument (left over after options have been
//    parsed out), or from standard input.
//
// function call that the interface must implement:
//  .run(HumdrumFile& infile, ostream& out)
//
//

#define BASIC_INTERFACE(CLASS)                         \
using namespace std;                                   \
using namespace hum;                                   \
int main(int argc, char** argv) {                      \
	CLASS interface;                                    \
	if (!interface.process(argc, argv)) {               \
		interface.getError(cerr);                        \
		return -1;                                       \
	}                                                   \
	HumdrumFile infile;                                 \
	if (interface.getArgCount() > 0) {                  \
		infile.readNoRhythm(interface.getArgument(1));   \
	} else {                                            \
		infile.readNoRhythm(cin);                        \
	}                                                   \
	int status = interface.run(infile, cout);           \
	if (interface.hasWarning()) {                       \
		interface.getWarning(cerr);                      \
		return 0;                                        \
	}                                                   \
	if (interface.hasError()) {                         \
		interface.getError(cerr);                        \
		return -1;                                       \
	}                                                   \
	return !status;                                     \
}



//////////////////////////////
//
// STREAM_INTERFACE -- Use HumdrumFileStream (low-memory
//    usage implementation).
//

#define STREAM_INTERFACE(CLASS)                                  \
using namespace std;                                             \
using namespace hum;                                             \
int main(int argc, char** argv) {                                \
	CLASS interface;                                              \
	if (!interface.process(argc, argv)) {                         \
		interface.getError(cerr);                                  \
		return -1;                                                 \
	}                                                             \
	HumdrumFileStream instream(static_cast<Options&>(interface)); \
	HumdrumFileSet infiles;                                       \
	bool status = true;                                           \
	while (instream.readSingleSegment(infiles)) {                 \
		status &= interface.run(infiles);                          \
		if (interface.hasWarning()) {                              \
			interface.getWarning(cerr);                             \
		}                                                          \
		if (interface.hasAnyText()) {                              \
		   interface.getAllText(cout);                             \
		}                                                          \
		if (interface.hasError()) {                                \
			interface.getError(cerr);                               \
         return -1;                                              \
		}                                                          \
		if (!interface.hasAnyText()) {                             \
			for (int i=0; i<infiles.getCount(); i++) {              \
				cout << infiles[i];                                  \
			}                                                       \
		}                                                          \
		interface.clearOutput();                                   \
	}                                                             \
	return !status;                                               \
}



//////////////////////////////
//
// RAW_STREAM_INTERFACE -- Use HumdrumFileStream but send the
//    HumdrumFileStream object to the filter rather than individual
//    Humdrum files.
//

#define RAW_STREAM_INTERFACE(CLASS)                              \
using namespace std;                                             \
using namespace hum;                                             \
int main(int argc, char** argv) {                                \
	CLASS interface;                                              \
	if (!interface.process(argc, argv)) {                         \
		interface.getError(cerr);                                  \
		return -1;                                                 \
	}                                                             \
	HumdrumFileStream instream(static_cast<Options&>(interface)); \
	bool status = interface.run(instream);                        \
	if (interface.hasWarning()) {                                 \
		interface.getWarning(cerr);                                \
	}                                                             \
	if (interface.hasAnyText()) {                                 \
	   interface.getAllText(cout);                                \
	}                                                             \
	if (interface.hasError()) {                                   \
		interface.getError(cerr);                                  \
        return -1;                                               \
	}                                                             \
	interface.clearOutput();                                      \
	return !status;                                               \
}



//////////////////////////////
//
// SET_INTERFACE -- Use HumdrumFileSet (multiple file high-memory
//    usage implementation).
//

#define SET_INTERFACE(CLASS)                                     \
using namespace std;                                             \
using namespace hum;                                             \
int main(int argc, char** argv) {                                \
	CLASS interface;                                              \
	if (!interface.process(argc, argv)) {                         \
		interface.getError(cerr);                                  \
		return -1;                                                 \
	}                                                             \
	HumdrumFileStream instream(static_cast<Options&>(interface)); \
	HumdrumFileSet infiles;                                       \
	instream.read(infiles);                                       \
	bool status = interface.run(infiles);                         \
	if (interface.hasWarning()) {                                 \
		interface.getWarning(cerr);                                \
	}                                                             \
	if (interface.hasAnyText()) {                                 \
	   interface.getAllText(cout);                                \
	}                                                             \
	if (interface.hasError()) {                                   \
		interface.getError(cerr);                                  \
        return -1;                                               \
	}                                                             \
	if (!interface.hasAnyText()) {                                \
		for (int i=0; i<infiles.getCount(); i++) {                 \
			cout << infiles[i];                                     \
		}                                                          \
	}                                                             \
	interface.clearOutput();                                      \
	return !status;                                               \
}



class HumdrumFileSet;

class HumdrumFileStream {
	public:
		                HumdrumFileStream  (void);
		                HumdrumFileStream  (char** list);
		                HumdrumFileStream  (const std::vector<std::string>& list);
		                HumdrumFileStream  (Options& options);
		                HumdrumFileStream  (const string& datastream);

		void            loadString         (const string& data);

		int             setFileList        (char** list);
		int             setFileList        (const std::vector<std::string>& list);

		void            clear              (void);
		int             eof                (void);

		int             getFile            (HumdrumFile& infile);
		int             read               (HumdrumFile& infile);
		int             read               (HumdrumFileSet& infiles);
		int             readSingleSegment  (HumdrumFileSet& infiles);

	protected:
		std::stringstream m_stringbuffer;   // used to read files from a string
		std::ifstream     m_instream;       // used to read from list of files
		std::stringstream m_urlbuffer;      // used to read data over internet
		std::string       m_newfilebuffer;  // used to keep track of !!!!segment:
		                                    // records.

		std::vector<std::string>  m_filelist;       // used when not using cin
		int                       m_curfile;        // index into filelist

		std::vector<std::string>  m_universals;     // storage for universal comments

		// Automatic URL downloading of data from internet in read():
		void     fillUrlBuffer            (std::stringstream& uribuffer,
		                                   const std::string& uriname);

};



///////////////////////////////////////////////////////////////////////////

class HumdrumFileSet {
   public:
                            HumdrumFileSet   (void);
                            HumdrumFileSet   (Options& options);
                            HumdrumFileSet   (const std::string& contents);
                           ~HumdrumFileSet   ();

      void                  clear            (void);
      void                  clearNoFree      (void);
      int                   getSize          (void);
      int                   getCount         (void) { return getSize(); }
      HumdrumFile&          operator[]       (int index);
		bool                  swap             (int index1, int index2);
		bool                  hasFilters       (void);
		bool                  hasGlobalFilters    (void);
		bool                  hasUniversalFilters (void);
		std::vector<HLp>      getUniversalReferenceRecords(void);

      int                   readFile         (const std::string& filename);
      int                   readString       (const std::string& contents);
      int                   readStringCsv    (const std::string& contents);
      int                   read             (std::istream& inStream);
      int                   read             (Options& options);
      int                   read             (HumdrumFileStream& instream);

      int                   readAppendFile   (const std::string& filename);
      int                   readAppendString (const std::string& contents);
      int                   readAppendStringCsv (const std::string& contents);
      int                   readAppend       (std::istream& inStream);
      int                   readAppend       (Options& options);
      int                   readAppend       (HumdrumFileStream& instream);
      int                   readAppendHumdrum(HumdrumFile& infile);
		int                   appendHumdrumPointer(HumdrumFile* infile);

   protected:
      vector<HumdrumFile*>  m_data;

      void                  appendHumdrumFileContent(const std::string& filename,
                                               std::stringstream& inbuffer);
};



class Tool_autoaccid : public HumTool {
	public:
		         Tool_autoaccid    (void);
		        ~Tool_autoaccid    () {};

		bool     run               (HumdrumFileSet& infiles);
		bool     run               (HumdrumFile& infile);
		bool     run               (const string& indata, ostream& out);
		bool     run               (HumdrumFile& infile, ostream& out);

	protected:
		void    processFile        (HumdrumFile& infile);
		void    initialize         (void);
		void    addAccidentalInfo  (HTp token);
		void    removeAccidentalQualifications(HumdrumFile& infile);
		void    addAccidentalQualifications(HumdrumFile& infile);
		string  setVisualState     (const string& input, bool state);

	private:
		bool    m_visualQ;
		bool    m_hiddenQ;
		bool    m_removeQ;
		bool    m_cautionQ;

};



class Tool_autobeam : public HumTool {
	public:
		         Tool_autobeam   (void);
		        ~Tool_autobeam   () {};

		bool     run             (HumdrumFile& infile);
		bool     run             (HumdrumFileSet& infiles);
		bool     run             (const string& indata, ostream& out);
		bool     run             (HumdrumFile& infile, ostream& out);

	protected:
		void     initialize      (HumdrumFile& infile);
		void     processStrand   (HTp strandstart, HTp strandend);
		void     processMeasure  (vector<HTp>& measure);
		void     addBeam         (HTp startnote, HTp endnote);
		void     addBeams        (HumdrumFile& infile);
		void     beamGraceNotes  (HumdrumFile& infile);
		string   getBeamFromDur  (HTp token, const string& text);
		void     removeQqMarks   (HTp stok, HTp etok);
		void     removeQqMarks   (HTp tok);
		void     removeBeams     (HumdrumFile& infile);
		void     removeEdgeRests (HTp& startnote, HTp& endnote);
		void     breakBeamsByLyrics(HumdrumFile& infile);
		void     processStrandForLyrics(HTp stok, HTp etok);
		bool     hasSyllable     (HTp token);
		void     splitBeam       (HTp tok, HTp stok, HTp etok);
		void     splitBeam2      (vector<HTp>& group, HTp tok);
		void     getBeamedNotes(vector<HTp>& toks, HTp tok, HTp stok, HTp etok);
		bool     isLazy          (vector<HTp>& group);
		void     splitBeamLazy   (vector<HTp>& group, HTp tok);
		void     splitBeamNotLazy(vector<HTp>& group, HTp tok);
		void     removeBeamCharacters(HTp token);

	private:
		std::vector<std::vector<pair<int, HumNum> > > m_timesigs;
		std::vector<HTp> m_kernspines;
		bool        m_overwriteQ = false;
		std::vector<bool> m_tracks;
		bool        m_includerests = false;
		int         m_splitcount = 0;

};



class Coord {
   public:
           Coord(void) { clear(); }
      void clear(void) { i = j = -1; }
      int i;
      int j;
};


class Tool_autostem : public HumTool {
	public:
		         Tool_autostem         (void);
		        ~Tool_autostem         () {};

		bool     run                   (HumdrumFileSet& infiles);
		bool     run                   (HumdrumFile& infile);
		bool     run                   (const string& indata, ostream& out);
		bool     run                   (HumdrumFile& infile, ostream& out);

	protected:
		void     initialize            (HumdrumFile& infile);
		void      example              (void);
		void      usage                (void);
		bool      autostem             (HumdrumFile& infile);
		void      getClefInfo          (vector<vector<int> >& baseline,
		                                HumdrumFile& infile);
		void      addStem              (string& input, const string& piece);
		void      processKernTokenStemsSimpleModel(HumdrumFile& infile,
		                                vector<vector<int> >& baseline,
		                                int row, int col);
		void      removeStems          (HumdrumFile& infile);
		void      removeStem2          (HumdrumFile& infile, int row, int col);
		int       getVoice             (HumdrumFile& infile, int row, int col);
		void      getNotePositions     (vector<vector<vector<int> > >& notepos,
		                                vector<vector<int> >& baseline,
		                                HumdrumFile& infile);
		void      printNotePositions   (HumdrumFile& infile,
		                                vector<vector<vector<int> > >& notepos);
		void      getVoiceInfo         (vector<vector<int> >& voice, HumdrumFile& infile);
		void      printVoiceInfo       (HumdrumFile& infile, vector<vector<int> >& voice);
		void      processKernTokenStems(HumdrumFile& infile,
		                                vector<vector<int> >& baseline, int row, int col);
		void      getMaxLayers         (vector<int>& maxlayer, vector<vector<int> >& voice,
		                                HumdrumFile& infile);
		bool      assignStemDirections (vector<vector<int> >& stemdir,
		                                vector<vector<int> > & voice,
		                                vector<vector<vector<int> > >& notepos,
		                                HumdrumFile& infile);
		void      assignBasicStemDirections(vector<vector<int> >& stemdir,
		                                vector<vector<int> >& voice,
		                                vector<vector<vector<int> > >& notepos,
		                                HumdrumFile& infile);
		int       determineChordStem   (vector<vector<int> >& voice,
		                                vector<vector<vector<int> > >& notepos,
		                                HumdrumFile& infile, int row, int col);
		void      insertStems          (HumdrumFile& infile,
		                                vector<vector<int> >& stemdir);
		void      setStemDirection     (HumdrumFile& infile, int row, int col,
		                                int direction);
		bool      getBeamState         (vector<vector<string > >& beams,
		                                HumdrumFile& infile);
		void      countBeamStuff       (const string& token, int& start, int& stop,
		                                int& flagr, int& flagl);
		void      getBeamSegments      (vector<vector<Coord> >& beamednotes,
		                                vector<vector<string > >& beamstates,
		                                HumdrumFile& infile, vector<int> maxlayer);
		int       getBeamDirection     (vector<Coord>& coords,
		                                vector<vector<int> >& voice,
		                                vector<vector<vector<int> > >& notepos);
		void      setBeamDirection     (vector<vector<int> >& stemdir,
		                                vector<Coord>& bnote, int direction);

	private:
		int    debugQ        = 0;       // used with --debug option
		int    removeQ       = 0;       // used with -r option
		int    noteposQ      = 0;       // used with -p option
		int    voiceQ        = 0;       // used with --voice option
		int    removeallQ    = 0;       // used with -R option
		int    overwriteQ    = 0;       // used with -o option
		int    overwriteallQ = 0;       // used with -O option
		int    Middle        = 4;       // used with -u option
		int    Borderline    = 0;       // really used with -u option
		int    notlongQ      = 0;       // used with -L option
		bool   m_quit        = false;

};


class Tool_binroll : public HumTool {
	public:
		         Tool_binroll      (void);
		        ~Tool_binroll      () {};

		bool     run               (HumdrumFileSet& infiles);
		bool     run               (HumdrumFile& infile);
		bool     run               (const string& indata, ostream& out);
		bool     run               (HumdrumFile& infile, ostream& out);

	protected:
		void     processFile       (HumdrumFile& infile);
		void     processStrand     (vector<vector<char>>& roll, HTp starting,
		                            HTp ending);
		void     printAnalysis     (HumdrumFile& infile,
		                            vector<vector<char>>& roll);

	private:
		HumNum    m_duration;

};


class Tool_chantize : public HumTool {
	public:
		         Tool_chantize      (void);
		        ~Tool_chantize      () {};

		bool     run                (HumdrumFileSet& infiles);
		bool     run                (HumdrumFile& infile);
		bool     run                (const string& indata, ostream& out);
		bool     run                (HumdrumFile& infile, ostream& out);

	protected:
		void     initialize         (HumdrumFile& infile);
		void     processFile        (HumdrumFile& infile);
		void     outputFile         (HumdrumFile& infile);
		void     updateKeySignatures(HumdrumFile& infile, int lineindex);
		void     checkDataLine      (HumdrumFile& infile, int lineindex);
		void     clearStates        (void);
		void     addBibliographicRecords(HumdrumFile& infile);
		void     deleteBreaks       (HumdrumFile& infile);
		void     fixEditorialAccidentals(HumdrumFile& infile);
		void     fixInstrumentAbbreviations(HumdrumFile& infile);
		void     deleteDummyTranspositions(HumdrumFile& infile);
		string   getDate            (void);
		vector<bool> getTerminalRestStates(HumdrumFile& infile);
		bool     hasDiamondNotes    (HumdrumFile& infile);

	private:
		vector<vector<int>> m_pstates;
		vector<vector<int>> m_kstates;
		vector<vector<bool>> m_estates;
		bool m_diamondQ = false;

};


class Tool_chooser : public HumTool {
	public:
		       	   Tool_chooser       (void);
		       	  ~Tool_chooser       () {};

		bool        run                (HumdrumFileSet& infiles);
		bool        run                (const string& indata);
		bool        run                (HumdrumFileStream& instream);

	protected:
		void        processFiles       (HumdrumFileSet& infiles);
		void        initialize         (void);

		void        expandSegmentList  (vector<int>& field, string& fieldstring,
		                                int maximum);
		void        processSegmentEntry(vector<int>& field,
		                                const string& astring, int maximum);
		void        removeDollarsFromString(string& buffer, int maximum);

	private:

};


class Tool_chord : public HumTool {
	public:
		         Tool_chord      (void);
		        ~Tool_chord      () {};

		bool     run               (HumdrumFileSet& infiles);
		bool     run               (HumdrumFile& infile);
		bool     run               (const string& indata, ostream& out);
		bool     run               (HumdrumFile& infile, ostream& out);

	protected:
		void     processFile       (HumdrumFile& infile, int direction);
		void     processChord      (HTp tok, int direction);
		void     initialize        (void);
		void     minimizeChordPitches(vector<string>& notes, vector<pair<int,int>>& pitches);
		void     maximizeChordPitches(vector<string>& notes, vector<pair<int,int>>& pitches);

	private:
		int       m_direction = 0;
		int       m_spine     = -1;
		int       m_primary   = 0;

};


class NoteNode {
   public:
		int b40;         // base-40 pitch number or 0 if a rest, negative if tied
		int line;        // line number in original score of note
		int spine;       // spine number in original score of note
		int measure;     // measure number of note
		int serial;      // serial number
		int mark;        // for marking search matches
		std::string notemarker;  // for pass-through of marks
		double beatsize; // time signature bottom value which or
		                 // 3 times the bottom if compound meter
		HumNum   duration;  // duration

		         NoteNode             (void) { clear(); }
		         NoteNode             (const NoteNode& anode);
		         NoteNode& operator=  (NoteNode& anode);
		        ~NoteNode             (void);
		void     clear                (void);
		int      isRest               (void) { return b40 == 0 ? 1 : 0; }
		int      isSustain            (void) { return b40 < 0 ? 1 : 0; }
		int      isAttack             (void) { return b40 > 0 ? 1 : 0; }
		int      getB40               (void) { return abs(b40); }
		void     setId                (const std::string& anid);
		std::string   getIdString          (void);
		std::string   getId                (void);

   protected:
		std::string  protected_id; // id number provided by data
};



class Tool_cint : public HumTool {
	public:
		         Tool_cint    (void);
		        ~Tool_cint    () {};

		bool     run                    (HumdrumFileSet& infiles);
		bool     run                    (HumdrumFile& infile);
		bool     run                    (const std::string& indata, ostream& out);
		bool     run                    (HumdrumFile& infile, ostream& out);

	protected:

		void      initialize           (void);
		void      example              (void);
		void      usage                (const std::string& command);
		int       processFile          (HumdrumFile& infile);
		void      getKernTracks        (std::vector<int>& ktracks, HumdrumFile& infile);
		int       validateInterval     (std::vector<std::vector<NoteNode> >& notes,
		                                int i, int j, int k);
		void      printIntervalInfo    (HumdrumFile& infile, int line,
		                                int spine, std::vector<std::vector<NoteNode> >& notes,
		                                int noteline, int noteindex,
		                                std::vector<std::string >& abbr);
		void      getAbbreviations     (std::vector<std::string >& abbreviations,
		                                std::vector<std::string >& names);
		void      getAbbreviation      (std::string& abbr, std::string& name);
		void      extractNoteArray     (std::vector<std::vector<NoteNode> >& notes,
		                                HumdrumFile& infile, std::vector<int>& ktracks,
		                                std::vector<int>& reverselookup);
		int       onlyRests            (std::vector<NoteNode>& data);
		int       hasAttack            (std::vector<NoteNode>& data);
		int       allSustained         (std::vector<NoteNode>& data);
		void      printPitchGrid       (std::vector<std::vector<NoteNode> >& notes,
		                                HumdrumFile& infile);
		void      getNames             (std::vector<std::string >& names,
		                                std::vector<int>& reverselookup, HumdrumFile& infile);
		void      printLattice         (std::vector<std::vector<NoteNode> >& notes,
		                                HumdrumFile& infile, std::vector<int>& ktracks,
		                                std::vector<int>& reverselookup, int n);
		void      printSpacer          (ostream& out);
		int       printInterval        (ostream& out, NoteNode& note1, NoteNode& note2,
		                                int type, int octaveadjust = 0);
		int       printLatticeItem     (std::vector<std::vector<NoteNode> >& notes, int n,
		                                int currentindex, int fileline);
		int       printLatticeItemRows (std::vector<std::vector<NoteNode> >& notes, int n,
		                                int currentindex, int fileline);
		int       printLatticeModule   (ostream& out, std::vector<std::vector<NoteNode> >& notes,
		                                int n, int startline, int part1, int part2);
		void      printInterleaved     (HumdrumFile& infile, int line,
		                                std::vector<int>& ktracks, std::vector<int>& reverselookup,
		                                const std::string& interstring);
		void      printLatticeInterleaved(std::vector<std::vector<NoteNode> >& notes,
		                                HumdrumFile& infile, std::vector<int>& ktracks,
		                                std::vector<int>& reverselookup, int n);
		int       printInterleavedLattice(HumdrumFile& infile, int line,
		                                std::vector<int>& ktracks, std::vector<int>& reverselookup,
		                                int n, int currentindex,
		                                std::vector<std::vector<NoteNode> >& notes);
		int       printCombinations    (std::vector<std::vector<NoteNode> >& notes,
		                                HumdrumFile& infile, std::vector<int>& ktracks,
		                                std::vector<int>& reverselookup, int n,
		                                std::vector<std::vector<std::string> >& retrospective,
		                                const std::string& searchstring);
		void      printAsCombination   (HumdrumFile& infile, int line,
		                                std::vector<int>& ktracks, std::vector<int>& reverselookup,
		                                const std::string& interstring);
		int       printModuleCombinations(HumdrumFile& infile, int line,
		                                std::vector<int>& ktracks, std::vector<int>& reverselookup,
		                                int n, int currentindex,
		                                std::vector<std::vector<NoteNode> >& notes,
		                                int& matchcount,
		                                std::vector<std::vector<std::string> >& retrospective,
		                                const std::string& searchstring);
		int       printCombinationsSuspensions(std::vector<std::vector<NoteNode> >& notes,
		                                HumdrumFile& infile, std::vector<int>& ktracks,
		                                std::vector<int>& reverselookup, int n,
		                                std::vector<std::vector<std::string> >& retrospective);
		int       printCombinationModule(ostream& out, const std::string& filename,
		                                std::vector<std::vector<NoteNode> >& notes,
		                                int n, int startline, int part1, int part2,
		                                std::vector<std::vector<std::string> >& retrospective,
		                                std::string& notemarker, int markstate = 0);
		int       printCombinationModulePrepare(ostream& out, const std::string& filename,
		                                std::vector<std::vector<NoteNode> >& notes, int n,
		                                int startline, int part1, int part2,
		                                std::vector<std::vector<std::string> >& retrospective,
		                                HumdrumFile& infile, const std::string& searchstring);
		int       getOctaveAdjustForCombinationModule(std::vector<std::vector<NoteNode> >& notes,
		                                int n, int startline, int part1, int part2);
		void      addMarksToInputData  (HumdrumFile& infile,
		                                std::vector<std::vector<NoteNode> >& notes,
		                                std::vector<int>& ktracks,
		                                std::vector<int>& reverselookup);
		void      markNote              (HumdrumFile& infile, int line, int col);
		void      initializeRetrospective(std::vector<std::vector<std::string> >& retrospective,
		                                HumdrumFile& infile, std::vector<int>& ktracks);
		int       getTriangleIndex(int number, int num1, int num2);
		void      adjustKTracks        (std::vector<int>& ktracks, const std::string& koption);
		int       getMeasure           (HumdrumFile& infile, int line);

	private:

		int       debugQ       = 0;      // used with --debug option
		int       base40Q      = 0;      // used with --40 option
		int       base12Q      = 0;      // used with --12 option
		int       base7Q       = 0;      // used with -7 option
		int       pitchesQ     = 0;      // used with --pitches option
		int       rhythmQ      = 0;      // used with -r option and others
		int       durationQ    = 0;      // used with --dur option
		int       latticeQ     = 0;      // used with -l option
		int       interleavedQ = 0;      // used with -L option
		int       Chaincount   = 1;      // used with -n option
		int       chromaticQ   = 0;      // used with --chromatic option
		int       sustainQ     = 0;      // used with -s option
		int       zeroQ        = 0;      // used with -z option
		int       topQ         = 0;      // used with -t option
		int       toponlyQ     = 0;      // used with -T option
		int       hparenQ      = 0;      // used with -h option
		int       mparenQ      = 0;      // used with -y option
		int       locationQ    = 0;      // used with --location option
		int       koptionQ     = 0;      // used with -k option
		int       parenQ       = 0;      // used with -p option
		int       rowsQ        = 0;      // used with --rows option
		int       hmarkerQ     = 0;      // used with -h option
		int       mmarkerQ     = 0;      // used with -m option
		int       attackQ      = 0;      // used with --attacks option
		int       rawQ         = 0;      // used with --raw option
		int       raw2Q        = 0;      // used with --raw2 option
		int       xoptionQ     = 0;      // used with -x option
		int       octaveallQ   = 0;      // used with -O option
		int       octaveQ      = 0;      // used with -o option
		int       noharmonicQ  = 0;      // used with -H option
		int       nomelodicQ   = 0;      // used with -M option
		int       norestsQ     = 0;      // used with -R option
		int       nounisonsQ   = 0;      // used with -U option
		int       filenameQ    = 0;      // used with -f option
		int       searchQ      = 0;      // used with --search option
		int       markQ        = 0;      // used with --mark option
		int       countQ       = 0;      // used with --count option
		int       suspensionsQ = 0;      // used with --suspensions option
		int       uncrossQ     = 0;      // used with -c option
		int       retroQ       = 0;      // used with --retro option
		int       idQ          = 0;      // used with --id option
		std::vector<std::string> Ids;    // used with --id option
		std::string NoteMarker;          // used with -N option
		std::string MarkColor;           // used with --color
		std::string SearchString;
		std::string Spacer;

};


class Tool_colorgroups : public HumTool {
	public:
		         Tool_colorgroups  (void);
		        ~Tool_colorgroups  () {};

		bool     run               (HumdrumFileSet& infiles);
		bool     run               (HumdrumFile& infile);
		bool     run               (const string& indata, ostream& out);
		bool     run               (HumdrumFile& infile, ostream& out);

	protected:
		void     processFile       (HumdrumFile& infile);
		void     initialize        (void);

};


class Tool_colortriads : public HumTool {
	public:
		         Tool_colortriads  (void);
		        ~Tool_colortriads  () {};

		bool     run               (HumdrumFileSet& infiles);
		bool     run               (HumdrumFile& infile);
		bool     run               (const string& indata, ostream& out);
		bool     run               (HumdrumFile& infile, ostream& out);

	protected:
		void     processFile       (HumdrumFile& infile);
		void     initialize        (void);
		int      getDiatonicTransposition(HumdrumFile& infile);

	private:
		std::vector<bool> m_colorState;
		std::vector<std::string> m_color;
		std::vector<std::string> m_searches;
		std::vector<std::string> m_marks;
		bool m_filtersQ  = false;
		bool m_commandsQ = false;
		bool m_relativeQ = false;
		std::string m_key;

};


class Tool_composite : public HumTool {
	public:
		            Tool_composite       (void);
		           ~Tool_composite       () {};

		bool        run                  (HumdrumFileSet& infiles);
		bool        run                  (HumdrumFile& infile);
		bool        run                  (const std::string& indata, std::ostream& out);
		bool        run                  (HumdrumFile& infile, std::ostream& out);

	protected:
		void        processFile               (HumdrumFile& infile);
		void        initialize                (HumdrumFile& infile);
		void        initializeNumericAnalyses (HumdrumFile& infile);
		bool        hasGroupInterpretations   (HumdrumFile& infile);
		void        prepareOutput             (HumdrumFile& infile);
		void        analyzeFullCompositeRhythm(HumdrumFile& infile);
		void        analyzeGroupCompositeRhythms(HumdrumFile& infile);
		void        analyzeCoincidenceRhythms (HumdrumFile& infiel);
		void        assignGroups              (HumdrumFile& infile);
		void        analyzeLineGroups         (HumdrumFile& infile);
		void        analyzeLineGroup          (HumdrumFile& infile, int line,
		                                       const string& target);
		void        extractGroup              (HumdrumFile& infile, const std::string &target);
		void        getNumericGroupStates     (std::vector<int>& states, HumdrumFile& infile, const std::string& tgroup);
		int         getGroupNoteType          (HumdrumFile& infile, int line, const std::string& group);
		HumNum      getLineDuration           (HumdrumFile& infile, int index,
		                                       std::vector<bool>& isNull);
		void        backfillGroup             (std::vector<std::vector<std::string>>& curgroup,
		                                       HumdrumFile& infile, int line, int track,
		                                       int subtrack, const std::string& group);

		void        getAnalysisOutputLine     (std::ostream& output, HumdrumFile& infile,
		                                       int line);
		std::string getFullCompositeToken     (HumdrumFile& infile, int line);
		std::string getCoincidenceToken       (HumdrumFile& infile, int line);
		std::string getGroupCompositeToken    (HumdrumFile& infile, int line, int group);
		void        getGroupStates            (std::vector<std::vector<int>>& groupstates,
		                                       HumdrumFile& infile);
		void        getGroupDurations         (std::vector<std::vector<HumNum>>& groupdurs,
		                                       std::vector<std::vector<int>>& groupstates,
		                                       HumdrumFile& infile);
		void        getGroupDurations         (std::vector<HumNum>& groupdurs,
		                                       std::vector<int>& groupstates,
		                                       HumdrumFile& infile);
		void        printGroupAssignments     (HumdrumFile& infile);
		void        getGroupRhythms           (std::vector<std::vector<std::string>>& rhythms,
		                                       std::vector<std::vector<HumNum>>& groupdurs,
		                                       std::vector<std::vector<int>>& groupstates,
		                                       HumdrumFile& infile);
		void        getGroupRhythms           (std::vector<std::string>& rhythms,
		                                       std::vector<HumNum>& durs, std::vector<int>& states,
		                                       HumdrumFile& infile);
		int         typeStringToInt           (const string& value);
		void        addNumericAnalyses        (ostream& output, HumdrumFile& infile, int line,
		                                       std::vector<std::vector<double>>&  rhythmIndex);
		void        analyzeOutputVariables(HumdrumFile& infile);
		std::string getTimeSignature          (HumdrumFile& infile, int line, const std::string& group);
		std::string getMetricSymbol           (HumdrumFile& infile, int line, const std::string& group);
		std::string generateVerseLabelLine    (HumdrumFile& output, HumdrumFile& input, int line);
		std::string generateStriaLine         (HumdrumFile& output, HumdrumFile& input, int line);
		std::string getFullCompositeMarker    (int line);
		void        addStaffInfo              (HumdrumFile& output, HumdrumFile& infile);
		void        addTimeSignatureChanges   (HumdrumFile& output, HumdrumFile& infile);
		void        addMeterSignatureChanges  (HumdrumFile& output, HumdrumFile& infile);
		void        adjustBadCoincidenceRests (HumdrumFile& output, HumdrumFile& infile);
		HTp         fixBadRestRhythm          (HTp token, string& rhythm, HumNum tstop, HumNum tsbot);
		std::string generateSizeLine          (HumdrumFile& output, HumdrumFile& input, int line);
		void        convertNotesToRhythms     (HumdrumFile& infile);
		int         getEventCount             (std::vector<string>& data);
		void        fixTiedNotes              (std::vector<string>& data, HumdrumFile& infile);
		void        doOnsetAnalysisCoincidence(vector<double>& output,
		                                       vector<double>& inputA, vector<double>& inputB);

		// Numeric analysis functions:
		void        doNumericAnalyses         (HumdrumFile& infile);
		void        doOnsetAnalyses           (HumdrumFile& infile);
		void        doOnsetAnalysis           (std::vector<double>& analysis,
		                                       HumdrumFile& infile,
		                                       const string& targetGroup);

		void        doAccentAnalyses          (HumdrumFile& infile);

		void        doOrnamentAnalyses        (HumdrumFile& infile);

		void        doSlurAnalyses            (HumdrumFile& infile);

		void        doTotalAnalyses           (HumdrumFile& infile);

		// Numeric analysis support functions:
		int         countNoteOnsets           (HTp token);

		bool        needsCoincidenceMarker    (int line, bool forceQ = false);
		void        addCoincidenceMarks       (HumdrumFile& infile);

	private:
		bool        m_debugQ      = false;  // used with --debug option
		bool        m_appendQ     = false;  // append analysis data to input data spines
		bool        m_prependQ    = true;   // default position is to place output at start of line
		bool        m_extractQ    = false;  // output only comp. rhythm analyses (no input)
		bool        m_beamQ       = true;   // used with -B option
		bool        m_hasGroupsQ  = false;  // true if contains *grp:(A|B) interpretations
		std::string m_pitch       = "eR";   // pitch to display for composite rhythm
		bool        m_graceQ      = false;  // include grace notes in composite rhythm

		// Composite rhythm analysis variables:
		bool        m_fullCompositeQ  = true;  // used with -F option
		bool        m_coincidenceQ    = false; // used with -c option
		bool        m_groupsQ         = false; // used with -g option
		bool        m_upstemQ         = false; // used with -u option


		bool        m_onlyQ = false; // used with -o option
		std::string m_only;          // used with -o option

		bool        m_assignedGroups = false; // Have group labels been added to notes?

		// Storage for composite rhythm analysis spines:
		std::vector<std::string> m_fullComposite;
		std::vector<std::string> m_coincidence;
		std::vector<std::vector<std::string>> m_groups;  // Groups A and B

		// Numerical analysis variables:
		bool        m_analysisOnsetsQ    = false;    // used with -P option
		bool        m_analysisAccentsQ   = false;    // used with -A option
		bool        m_analysisOrnamentsQ = false;    // used with -O option
		bool        m_analysisSlursQ     = false;    // used with -S option
		bool        m_analysisTotalQ     = false;    // used with -T option
		std::vector<bool> m_analysisIndex;           // -PAOST booleans in array

		bool        m_analysesQ          = false;    // union of -PAOST options
		int         m_numericAnalysisSpineCount = 0; // sum of -PAOST options
		bool        m_nozerosQ           = false;    // used with -Z option

		bool        m_assignedQ          = false;    // used to keep track of group analysis initialization

		// Data storage for numerical anslysis.
		//
		// First index is the rhythm type:
		//    0 index for Coincidence rhythm
		//    1 index for full Composite rhythm
		//    2 index for Group A composite rhythym
		//    3 index for Group B composite rhythym
		//    [4 and higher: index for Group C (future?)]
		//
		// Second index is type of analysis:
		//    0 = onsets
		//    1 = accents
		//    2 = ornaments
		//    3 = slurs
		//    4 = total
		//
		// Third index is line number in original file
		//
		std::vector<std::vector<std::vector<double>>> m_analyses;

		// first two dimension indexes into m_analyses:

		const int m_ANALYSES_DIM1  = 4;
		const int m_COINCIDENCE    = 0;
		const int m_COMPOSITE_FULL = 1;
		const int m_COMPOSITE_A    = 2;
		const int m_COMPOSITE_B    = 3;

		const int m_ANALYSES_DIM2  = 5;
		const int m_ONSET          = 0;
		const int m_ACCENT         = 1;
		const int m_ORNAMENT       = 2;
		const int m_SLUR           = 3;
		const int m_TOTAL          = 4;

		// output line variables (zero means unset, and negative means add
		// before next line.
		int m_clefIndex             = 0;
		int m_striaIndex            = 0;
		int m_sizeIndex             = 0;
		int m_firstDataIndex        = 0;
		int m_instrumentNameIndex   = 0;
		int m_instrumentAbbrIndex   = 0;
		int m_timeSignatureIndex    = 0;
		int m_meterSymbolIndex      = 0;
		int m_groupAssignmentIndex  = 0;
		int m_verseLabelIndex       = 0;

		int m_coincidenceEventCount   = -1;
		int m_fullCompositeEventCount = -1;
		int m_groupAEventCount        = -1;
		int m_groupBEventCount        = -1;

		double m_scoreSize          = 100.0;
		double m_analysisSize       = 100.0;

		bool m_eventQ                = false;
		bool m_rhythmQ              = false;
		bool m_colorFullCompositeQ  = false;
		bool m_extractInputQ        = false;
		bool m_coinMarkQ            = false;
		std::string m_coinMark      = "|";
		std::string m_coinMarkColor = "limegreen";
		std::string m_AMark         = "@";
		std::string m_AMarkColor    = "crimson";
		std::string m_BMark         = "Z";
		std::string m_BMarkColor    = "dodgerblue";

};


class Tool_compositeold : public HumTool {
	public:
		            Tool_compositeold        (void);
		           ~Tool_compositeold        () {};

		bool        run                  (HumdrumFileSet& infiles);
		bool        run                  (HumdrumFile& infile);
		bool        run                  (const std::string& indata, ostream& out);
		bool        run                  (HumdrumFile& infile, ostream& out);

	protected:
		void        processFile          (HumdrumFile& infile);
		void        prepareMultipleGroups(HumdrumFile& infile);
		void        prepareSingleGroup   (HumdrumFile& infile);
		void        initialize           (void);
		void        initializeAnalysisArrays(HumdrumFile& infile);
		int         typeStringToInt      (const std::string& value);
		HumNum      getLineDuration      (HumdrumFile& infile, int index, std::vector<bool>& isNull);
		void        getGroupStates       (std::vector<std::vector<int>>& groupstates, HumdrumFile& infile);
		void        assignGroups         (HumdrumFile& infile);
		void        analyzeLineGroups    (HumdrumFile& infile);
		void        analyzeLineGroup     (HumdrumFile& infile, int line, const std::string& target);
		void        printGroupAssignments(HumdrumFile& infile);
		int         getGroupNoteType     (HumdrumFile& infile, int line, const std::string& group);
		void        getGroupDurations    (std::vector<std::vector<HumNum>>& groupdurs,
		                                  std::vector<std::vector<int>>& groupstates, HumdrumFile& infile);
		void        getGroupDurations    (std::vector<HumNum>& groupdurs, std::vector<int>& groupstates,
		                                  HumdrumFile& infile);
		void        getGroupRhythms      (std::vector<std::vector<std::string>>& rhythms,
		                                  std::vector<std::vector<HumNum>>& groupdurs,
		                                  std::vector<std::vector<int>>& groupstates,
		                                  HumdrumFile& infile);
		void        getGroupRhythms      (std::vector<std::string>& rhythms,
		                                  std::vector<HumNum>& durs,
		                                  std::vector<int>& states, HumdrumFile& infile);
		bool        hasGroupInterpretations(HumdrumFile& infile);
		void        checkForTremoloReduction(HumdrumFile& infile, int line, int field);
		void        reduceTremolos       (HumdrumFile& infile);
		bool        areAllEqual          (std::vector<HTp>& notes);
		void        getBeamedNotes       (std::vector<HTp>& notes, HTp starting);
		void        getPitches           (std::vector<int>& pitches, HTp token);
		void        addLabelsAndStria    (HumdrumFile& infile);
		void        addLabels            (HTp sstart, int labelIndex, const string& label,
		                                  int abbrIndex, const string& abbr);
		void        addStria             (HumdrumFile& infile, HTp spinestart);
		void        addVerseLabels       (HumdrumFile& infile, HTp spinestart);
		void        addVerseLabels2      (HumdrumFile& infile, HTp spinestart);
		bool        pitchesEqual         (vector<int>& pitches1, vector<int>& pitches2);
		void        mergeTremoloGroup    (vector<HTp>& notes, vector<int> groups, int group);
		bool        onlyAuxTremoloNotes  (HumdrumFile& infile, int line);
		void        removeAuxTremolosFromCompositeRhythm(HumdrumFile& infile);
		void        markTogether         (HumdrumFile& infile, int direction);
		void        markCoincidences     (HumdrumFile& infile, int direction);
		void        markCoincidencesMusic(HumdrumFile& infile);
		bool        isOnsetInBothGroups (HumdrumFile& infile, int line);
		void        extractNestingData   (HumdrumFile& infile);
		void        analyzeNestingDataGroups(HumdrumFile& infile, int direction);
		void        analyzeNestingDataAll(HumdrumFile& infile, int direction);
		void        getNestData          (HTp spine, int& total, int& coincide);
		void        getCoincidenceRhythms(vector<string>& rhythms, vector<int>& coincidences,
		                                  HumdrumFile& infile);
		void        fillInCoincidenceRhythm(vector<int>& coincidences,
		                                  HumdrumFile& infile, int direction);
		void        processCoincidenceInterpretation(HumdrumFile& infile, HTp token);
		bool        hasPipeRdf           (HumdrumFile& infile);
		void        extractGroup         (HumdrumFile& infile, const string &target);
		void        backfillGroup        (vector<vector<string>>& curgroup, HumdrumFile& infile,
		                                  int line, int track, int subtrack, const string& group);

		void        analyzeComposite      (HumdrumFile& infile);
		void        analyzeCompositeOnsets(HumdrumFile& infile, vector<HTp>& groups, vector<bool>& tracks);
		void        analyzeCompositeAccents(HumdrumFile& infile, vector<HTp>& groups, vector<bool>& tracks);
		void        analyzeCompositeOrnaments(HumdrumFile& infile, vector<HTp>& groups, vector<bool>& tracks);
		void        analyzeCompositeSlurs(HumdrumFile& infile, vector<HTp>& groups, vector<bool>& tracks);
		void        analyzeCompositeTotal(HumdrumFile& infile, vector<HTp>& groups, vector<bool>& tracks);

		void        getCompositeSpineStarts(std::vector<HTp>& groups, HumdrumFile& infile);
		std::vector<int> getExpansionList(vector<bool>& tracks, int maxtrack, int count);
		std::string makeExpansionString(vector<int>& tracks);
		void        doCoincidenceAnalysis(HumdrumFile& outfile, HumdrumFile& infile,
		                                  int ctrack, HTp compositeoldStart);
		void        doTotalAnalysis(HumdrumFile& outfile, HumdrumFile& infile, int ctrack);
		void        doGroupAnalyses(HumdrumFile& outfile, HumdrumFile& infile);
		int         countNoteOnsets(HTp token);
		void        doTotalOnsetAnalysis(vector<double>& analysis, HumdrumFile& infile,
		                                  int track, vector<bool>& tracks);
		void        doGroupOnsetAnalyses(vector<double>& analysisA,
		                                  vector<double>& analysisB,
		                                  HumdrumFile& infile);
		void        doCoincidenceOnsetAnalysis(vector<vector<double>>& analysis);
		void        insertAnalysesIntoFile(HumdrumFile& outfile, vector<string>& spines,
		                                   vector<int>& trackMap, vector<bool>& tracks);
		void        assignAnalysesToVdataTracks(vector<vector<double>*>& data,
		                                   vector<string>& spines, HumdrumFile& outfile);

	private:
		std::string m_pitch       = "eR";   // pitch to display for compositeold rhythm
		bool        m_onlygroupsQ = false;  // only split compositeold rhythms into markup groups
		bool        m_addgroupsQ  = false;  // do not split compositeold rhythms into markup groups
		bool        m_nogroupsQ   = false;  // has no groups in output
		bool        m_extractQ    = false;  // output only compositeold rhythm analysis (not input data)
		bool        m_appendQ     = false;  // display analysis at top of system
		bool        m_debugQ      = false;  // display debug information
		bool        m_graceQ      = false;  // include grace notes in compositeold rhythm
		bool        m_tremoloQ    = false;  // preserve tremolos
		bool        m_upQ         = false;  // force stem up
		bool        m_hasGroupsQ  = false;  // used with -M, -N option
		bool        m_nestQ       = false;  // used with --nest option
		bool        m_onlyQ       = false;  // used with --only option
		std::string m_only;                 // used with --only option
		bool        m_coincidenceQ = false; // used with -c option
		bool        m_assignedGroups = false;
		bool        m_suppressCMarkQ = false; // used with -c option when -M -m -N and -n not present
		std::string m_togetherInScore;    // used with -n option
		std::string m_together;           // used with -m option
		bool        m_coincideDisplayQ = true; // used with m_together and m_togetherInScore

		// Analysis variables:
		bool        m_analysisOnsetsQ    = false;   // used with -P option
		bool        m_analysisAccentsQ   = false;   // used with -A option
		bool        m_analysisOrnamentsQ = false;   // used with -O option
		bool        m_analysisSlursQ     = false;   // used with -S option
		bool        m_analysisTotalQ    = false;   // used with -T option
		bool        m_analysisQ          = false;   // union of -paost options
		bool        m_nozerosQ           = false;   // used with -Z option
		vector<vector<double>> m_analysisOnsets;    // used with -P
		vector<vector<double>> m_analysisAccents;   // used with -A
		vector<vector<double>> m_analysisOrnaments; // used with -O
		vector<vector<double>> m_analysisSlurs;     // used with -S
		vector<vector<double>> m_analysisTotal;    // used with -T

};


class Tool_dissonant : public HumTool {
	public:
		         Tool_dissonant    (void);
		        ~Tool_dissonant    () {};

		bool     run               (HumdrumFileSet& infiles);
		bool     run               (HumdrumFile& infile);
		bool     run               (const string& indata, ostream& out);
		bool     run               (HumdrumFile& infile, ostream& out);

	protected:
		void    doAnalysis         (vector<vector<string> >& results,
		                            NoteGrid& grid,
		                            vector<vector<NoteCell*> >& attacks,
		                            bool debug);
		void    doAnalysisForVoice (vector<vector<string> >& results,
		                            NoteGrid& grid,
		                            vector<NoteCell*>& attacks,
		                            int vindex, bool debug);
		void    findFakeSuspensions(vector<vector<string> >& results,
		                            NoteGrid& grid,
		                            vector<NoteCell*>& attacks, int vindex);
		void    findAppoggiaturas  (vector<vector<string> >& results,
		                            NoteGrid& grid,
		                            vector<NoteCell*>& attacks, int vindex);
		void    findLs             (vector<vector<string> >& results,
		                            NoteGrid& grid,
		                            vector<NoteCell*>& attacks, int vindex);
		void    findYs             (vector<vector<string> >& results,
		                            NoteGrid& grid,
		                            vector<NoteCell*>& attacks, int vindex);
		void    findCadentialVoiceFunctions(vector<vector<string> >& results,
		                            NoteGrid& grid, vector<NoteCell*>& attacks,
		                            vector<vector<string> >& voiceFuncs,
		                            int vindex);

		void    printColorLegend   (HumdrumFile& infile);
		int     getNextPitchAttackIndex(NoteGrid& grid, int voicei,
		                            int sliceindex);
		void    fillLabels         (void);
		void    fillLabels2        (void);
		void    printCountAnalysis (vector<vector<string> >& data);
		void    suppressDissonances(HumdrumFile& infile, NoteGrid& grid,
		                            vector<vector<NoteCell* > >& attacks,
		                            vector<vector<string> >& results);
		void    suppressDissonancesInVoice(HumdrumFile& infile,
		                            NoteGrid& grid, int vindex,
		                            vector<NoteCell*>& attacks,
		                            vector<string>& results);
		void    suppressSusOrnamentsInVoice(HumdrumFile& infile,
		                            NoteGrid& grid, int vindex,
		                            vector<NoteCell*>& attacks,
		                            vector<string>& results);
		void    mergeWithPreviousNote(HumdrumFile& infile, int line, int field);
		void    mergeWithNextNote(HumdrumFile& infile, int line, int field);
		void    changeDurationOfNote(HTp note, HumNum dur);
		void    changePitch        (HTp note2, HTp note1);
		void    simplePreviousMerge(HTp pnote, HTp cnote);
		void    simpleNextMerge    (HTp cnote, HTp nnote);
		void    changePitchOfTieGroupFollowing(HTp note, const string& pitch);
		void    mergeWithPreviousNoteViaTies(HTp pnote, HTp cnote);
		void    mergeWithPreviousNote(HumdrumFile& infile, NoteCell* cell);
		void    mergeWithNextNote    (HumdrumFile& infile, NoteCell* cell);
		void    adjustColorization   (HumdrumFile& infile);
		void    adjustColorForVoice  (HTp spinestart, vector<string>& labels);
		void    removeAgentColor     (HTp disslabel, const string& marker, const string& query);
		void    addLabelToSuspensions(HTp disslabel, const string& marker);
		bool    isSuspension         (HTp token);
		void    addSuspensionMarkToNote(HTp start, const string& marks);
		void    adjustSuspensionColors(HTp speinstart);

	private:
		vector<HTp> m_kernspines;
		bool diss2Q = false;
		bool diss7Q = false;
		bool diss4Q = false;
		bool dissL0Q = false;
		bool dissL1Q = false;
		bool dissL2Q = false;
		bool suppressQ = false;
		bool voiceFuncsQ = false;
		bool m_voicenumQ = false;
		bool m_selfnumQ = false;

		vector<string> m_labels;

		// unaccdented non-harmonic tones:
		const int PASSING_UP           =  0; // rising passing tone
		const int PASSING_DOWN         =  1; // downward passing tone
		const int NEIGHBOR_UP          =  2; // upper neighbor
		const int NEIGHBOR_DOWN        =  3; // lower neighbor
		const int ECHAPPEE_UP          =  4; // upper échappée
		const int ECHAPPEE_DOWN        =  5; // lower échappée
		const int CAMBIATA_UP_S        =  6; // ascending short nota cambiata
		const int CAMBIATA_DOWN_S      =  7; // descending short nota cambiata
		const int CAMBIATA_UP_L        =  8; // ascending long nota cambiata
		const int CAMBIATA_DOWN_L      =  9; // descending long nota cambiata
		const int REV_CAMBIATA_UP      = 10; // incomplete anterior upper neighbor
		const int REV_CAMBIATA_DOWN    = 11; // incomplete anterior lower neighbor
		const int REV_ECHAPPEE_UP      = 12; // incomplete posterior upper neighbor
		const int REV_ECHAPPEE_DOWN    = 13; // incomplete posterior lower neighbor
		const int ANT_UP               = 14; // rising anticipation
		const int ANT_DOWN             = 15; // descending anticipation
		const int DBL_NEIGHBOR_UP      = 16; // double neighbor beginning with upper neighbor
		const int DBL_NEIGHBOR_DOWN    = 17; // double neighbor beginning with lower neighbor

		// accented non-harmonic tones:
		const int THIRD_Q_PASS_UP      = 18; // dissonant third quarter
		const int THIRD_Q_PASS_DOWN    = 19; // dissonant third quarter
		const int THIRD_Q_UPPER_NEI    = 20; // dissonant third quarter
		const int THIRD_Q_LOWER_NEI    = 21; // dissonant third quarter
		const int ACC_PASSING_UP       = 22; // appoggiatura
		const int ACC_PASSING_DOWN     = 23; // appoggiatura
		const int ACC_UP_NEI           = 24; // appoggiatura
		const int ACC_LO_NEI           = 25; // appoggiatura
		const int APP_UPPER            = 26; // appoggiatura
		const int APP_LOWER            = 27; // appoggiatura
		const int SUS_BIN              = 28; // binary suspension
		const int SUS_TERN             = 29; // ternary suspension
		const int AGENT_BIN            = 30; // binary agent
		const int AGENT_TERN           = 31; // ternary agent
		const int SUSPENSION_REP       = 32; // suspension repeated note
		const int FAKE_SUSPENSION_LEAP = 33; // fake suspension approached by leap
		const int FAKE_SUSPENSION_STEP = 34; // fake suspension approached by step or anticipation
		const int SUS_NO_AGENT_LEAP    = 35; // suspension missing a normal agent approached by leap
		const int SUS_NO_AGENT_STEP    = 36; // suspension missing a normal agent approached by step or anticipation
		const int CHANSON_IDIOM        = 37; // chanson idiom
		const int ORNAMENTAL_SUS       = 38; // purely ornamental suspension

		// unknown dissonances:
		const int PARALLEL_UP          = 39; // moves in parallel with known dissonant, approached from below
		const int PARALLEL_DOWN        = 40; // moves in parallel with known dissonant, approached from above
		const int RES_PITCH            = 41; // note of resolution of a suspension against suspension dissonance

		const int ONLY_WITH_VALID_UP   = 42; // only dissonant with identifiable dissonances, approached from below
		const int ONLY_WITH_VALID_DOWN = 43; // only dissonant with identifiable dissonances, approached from above
		const int UNKNOWN_DISSONANCE   = 44; // unknown dissonance type
		const int UNLABELED_Z2         = 45; // unknown dissonance type, 2nd interval
		const int UNLABELED_Z7         = 46; // unknown dissonance type, 7th interval
		const int UNLABELED_Z4         = 47; // unknown dissonance type, 4th interval

		const int LABELS_SIZE          = 48; // one more than last index
};


class Tool_double : public HumTool {
	public:
		         Tool_double     (void);
		        ~Tool_double     () {};

		bool     run                (HumdrumFileSet& infiles);
		bool     run                (HumdrumFile& infile);
		bool     run                (const string& indata, ostream& out);
		bool     run                (HumdrumFile& infile, ostream& out);

	protected:
		void     initialize         (HumdrumFile& infile);
		void     processFile        (HumdrumFile& infile);
		void     doubleRhythms      (HumdrumFile& infile);
		void     terminalBreveToTerminalLong(HumdrumFile& infile);
		void     processBeamsForMeasure(vector<HTp>& notes);
		void     adjustBeams        (HumdrumFile& infile);
		void     adjustBeams        (HTp sstart, HTp send);

	private:

};



#define ND_NOTE 0  /* notes or rests + text and phrase markings */
#define ND_BAR  1  /* explicit barlines */


class NoteData {
	public:
		NoteData(void) { clear(); }
		void clear(void) { bar = pitch = phstart = phend = 0;
							  phnum = -1;
							  lyricerr = lyricnum = 0;
							  tiestart = tiecont = tieend = 0;
							  slstart = slend = 0;
							  num = denom = barnum = 0;
							  barinterp = 0; bardur = 0.0;
							  duration = 0.0; text = ""; }
		double duration;
		int    bar;       int    num;
		int    denom;     int    barnum;
		double bardur;    int    barinterp;
		int    pitch;     int    lyricerr;
		int    phstart;   int    phend;    int phnum;
		int    slstart;   int    slend;    int lyricnum;
		int    tiestart;  int    tiecont;  int tieend;
		string text;
};



class Tool_esac2hum : public HumTool {
	public:
		         Tool_esac2hum         (void);
		        ~Tool_esac2hum         () {};

		bool    convertFile          (ostream& out, const string& filename);
		bool    convert              (ostream& out, const string& input);
		bool    convert              (ostream& out, istream& input);

	protected:
		bool      initialize            (void);
		void      checkOptions          (Options& opts, int argc, char** argv);
		void      example               (void);
		void      usage                 (const string& command);
		void      convertEsacToHumdrum  (ostream& out, istream& input);
		bool      getSong               (vector<string>& song, istream& infile,
		                                int init);
		void      convertSong           (vector<string>& song, ostream& out);
		bool      getKeyInfo            (vector<string>& song, string& key,
		                                 double& mindur, int& tonic, string& meter,
		                                 ostream& out);
		void      printNoteData         (NoteData& data, int textQ, ostream& out);
		bool      getNoteList           (vector<string>& song,
		                                 vector<NoteData>& songdata, double mindur,
		                                 int tonic);
		void      getMeterInfo          (string& meter, vector<int>& numerator,
		                                 vector<int>& denominator);
		void      postProcessSongData   (vector<NoteData>& songdata,
		                                 vector<int>& numerator,vector<int>& denominator);
		void      printKeyInfo          (vector<NoteData>& songdata, int tonic,
		                                 int textQ, ostream& out);
		int       getAccidentalMax      (int a, int b, int c);
		bool      printTitleInfo        (vector<string>& song, ostream& out);
		void      getLineRange          (vector<string>& song, const string& field,
		                                 int& start, int& stop);
		void      printChar             (unsigned char c, ostream& out);
		void      printBibInfo          (vector<string>& song, ostream& out);
		void      printString           (const string& string, ostream& out);
		void      printSpecialChars     (ostream& out);
		bool      placeLyrics           (vector<string>& song,
		                                 vector<NoteData>& songdata);
		bool      placeLyricPhrase      (vector<NoteData>& songdata,
		                                 vector<string>& lyrics, int line);
		void      getLyrics             (vector<string>& lyrics, const string& buffer);
		void      cleanupLyrics         (vector<string>& lyrics);
		bool      getFileContents       (vector<string>& array, const string& filename);
		void      chopExtraInfo         (char* holdbuffer);
		void      printHumdrumHeaderInfo(ostream& out, vector<string>& song);
		void      printHumdrumFooterInfo(ostream& out, vector<string>& song);

	private:
		int            debugQ = 0;        // used with --debug option
		int            verboseQ = 0;      // used with -v option
		int            splitQ = 0;        // used with -s option
		int            firstfilenum = 1;  // used with -f option
		vector<string> header;            // used with -h option
		vector<string> trailer;           // used with -t option
		string         fileextension;     // used with -x option
		string         namebase;          // used with -s option

		vector<int>    chartable;  // used printChars() & printSpecialChars()
		int inputline = 0;

};


class Tool_extract : public HumTool {
	public:
		         Tool_extract           (void);
		        ~Tool_extract           () {};

		bool     run                    (HumdrumFileSet& infiles);
		bool     run                    (HumdrumFile& infile);
		bool     run                    (const string& indata, ostream& out);
		bool     run                    (HumdrumFile& infile, ostream& out);

	protected:

		// auto transpose functions:
		void     initialize             (HumdrumFile& infile);

		// function declarations
		void    processFile             (HumdrumFile& infile);
		void    excludeFields           (HumdrumFile& infile, vector<int>& field,
		                                 vector<int>& subfield, vector<int>& model);
		void    extractFields           (HumdrumFile& infile, vector<int>& field,
		                                 vector<int>& subfield, vector<int>& model);
		void    extractTrace            (HumdrumFile& infile, const string& tracefile);
		void    getInterpretationFields (vector<int>& field, vector<int>& subfield,
		                                 vector<int>& model, HumdrumFile& infile,
		                                 string& interps, int state);
		//void    extractInterpretations  (HumdrumFile& infile, string& interps);
		void    example                 (void);
		void    usage                   (const string& command);
		void    fillFieldData           (vector<int>& field, vector<int>& subfield,
		                                 vector<int>& model, string& fieldstring,
		                                 HumdrumFile& infile);
		void    processFieldEntry       (vector<int>& field, vector<int>& subfield,
		                                 vector<int>& model, const string& astring,
		                                 HumdrumFile& infile);
		void    removeDollarsFromString (string& buffer, int maxtrack);
		int     isInList                (int number, vector<int>& listofnum);
		void    getTraceData            (vector<int>& startline,
		                                 vector<vector<int> >& fields,
		                                 const string& tracefile, HumdrumFile& infile);
		void    printTraceLine          (HumdrumFile& infile, int line,
		                                 vector<int>& field);
		void    dealWithSpineManipulators(HumdrumFile& infile, int line,
		                                 vector<int>& field, vector<int>& subfield,
		                                 vector<int>& model);
		void    storeToken              (vector<string>& storage,
		                                 const string& string);
		void    storeToken              (vector<string>& storage, int index,
		                                 const string& string);
		void    printMultiLines         (vector<int>& vsplit, vector<int>& vserial,
		                                 vector<string>& tempout);
		void    reverseSpines           (vector<int>& field, vector<int>& subfield,
		                                 vector<int>& model, HumdrumFile& infile,
		                                 const string& exinterp);
		void    getSearchPat            (string& spat, int target,
		                                 const string& modifier);
		void    expandSpines            (vector<int>& field, vector<int>& subfield,
		                                 vector<int>& model, HumdrumFile& infile,
		                                 string& interp);
		void    dealWithSecondarySubspine(vector<int>& field, vector<int>& subfield,
		                                 vector<int>& model, int targetindex,
		                                 HumdrumFile& infile, int line, int spine,
		                                 int submodel);
		void    dealWithCospine         (vector<int>& field, vector<int>& subfield,
		                                 vector<int>& model, int targetindex,
		                                 HumdrumFile& infile, int line, int cospine,
		                                 int comodel, int submodel,
		                                 const string& cointerp);
		void    printCotokenInfo        (int& start, HumdrumFile& infile, int line,
		                                 int spine, vector<string>& cotokens,
		                                 vector<int>& spineindex,
		                                 vector<int>& subspineindex);
		void    fillFieldDataByGrep     (vector<int>& field, vector<int>& subfield,
		                                 vector<int>& model, const string& grepString,
		                                 HumdrumFile& infile, int state);
		vector<int> getNullDataTracks(HumdrumFile& infile);
		void fillFieldDataByEmpty       (vector<int>& field, vector<int>& subfield,
				                           vector<int>& model, HumdrumFile& infile, int negate);
		void fillFieldDataByNoEmpty     (vector<int>& field, vector<int>& subfield,
				                           vector<int>& model, HumdrumFile& infile, int negate);
		void fillFieldDataByNoRest      (vector<int>& field, vector<int>& subfield,
		                                 vector<int>& model, const string& searchstring,
		                                 HumdrumFile& infile, int state);

	private:

		// global variables
		int          excludeQ = 0;        // used with -x option
		int          expandQ  = 0;        // used with -e option
		string       expandInterp = "";   // used with -E option
		int          interpQ  = 0;        // used with -i option
		string       interps  = "";       // used with -i option
		int          debugQ   = 0;        // used with --debug option
		int          kernQ    = 0;        // used with -k option
		int          fieldQ   = 0;        // used with -f or -p option
		string       fieldstring = "";    // used with -f or -p option
		vector<int>  field;               // used with -f or -p option
		vector<int>  subfield;            // used with -f or -p option
		vector<int>  model;               // used with -p, or -e options and similar
		int          countQ   = 0;        // used with -C option
		int          traceQ   = 0;        // used with -t option
		string       tracefile = "";      // used with -t option
		int          reverseQ = 0;        // used with -r option
		string       reverseInterp = "**kern"; // used with -r and -R options.
		// sub-spine "b" expansion model: how to generate data for a secondary
		// spine if the primary spine is not divided.  Models are:
		//    'd': duplicate primary spine (or "a" subspine) data (default)
		//    'n': null = use a null token
		//    'r': rest = use a rest instead of a primary spine note (in **kern)
		//         data.  'n' will be used for non-kern spines when 'r' is used.
		int          submodel = 'd';       // used with -m option
		string editorialInterpretation = "yy";
		string      cointerp = "**kern";   // used with -c option
		int         comodel  = 0;          // used with -M option
		string subtokenseparator = " "; // used with a future option
		int         interpstate = 0;       // used -I or with -i
		int         grepQ       = 0;       // used with -g option
		string      grepString  = "";      // used with -g option
		string      blankName   = "**blank"; // used with -n option
		int         noEmptyQ    = 0;       // used with --no-empty option
		int         emptyQ      = 0;       // used with --empty option
		int         spineListQ  = 0;       // used with --spine option
		int         removerestQ = 0;       // used with --no-rest option

};



class Tool_fb : public HumTool {
	public:
		         Tool_fb           (void);
		        ~Tool_fb           () {};

		bool     run               (HumdrumFileSet& infiles);
		bool     run               (HumdrumFile& infile);
		bool     run               (const string& indata, ostream& out);
		bool     run               (HumdrumFile& infile, ostream& out);

	protected:
		void     processFile       (HumdrumFile& infile);
		void     initialize        (void);
		void     processLine       (HumdrumFile& infile, int index);
		void     setupScoreData    (HumdrumFile& infile);
		void     getAnalyses       (HumdrumFile& infile);
		void     getHarmonicIntervals(HumdrumFile& infile);
		void     calculateIntervals(vector<int>& intervals, vector<HTp>& tokens, int bassIndex);
		void     printOutput       (HumdrumFile& infile);
		void     printLineStyle3   (HumdrumFile& infile, int line);
		std::string getAnalysisTokenStyle3(HumdrumFile& infile, int line, int field);

	private:
		std::vector<HTp>              m_kernspines;
		std::vector<int>              m_kerntracks;
		std::vector<int>              m_track2index;
		std::vector<std::vector<int>> m_keyaccid;
		std::vector<std::vector<int>> m_intervals;
		const int m_rest = -1000;
		int       m_reference = 0; // currently fixed to bass
		int       m_debugQ = false;

};


class Tool_filter : public HumTool {
	public:
		         Tool_filter        (void);
		        ~Tool_filter        () {};

		bool     run                (HumdrumFileSet& infiles);
		bool     run                (HumdrumFile& infile);
		bool     run                (const string& indata);

		bool     runUniversal       (HumdrumFileSet& infiles);

	protected:
		void     getCommandList     (vector<pair<string, string> >& commands,
		                             HumdrumFile& infile);
		void     getUniversalCommandList(std::vector<std::pair<std::string, std::string> >& commands,
		                             HumdrumFileSet& infiles);
		void     initialize         (HumdrumFile& infile);
		void     removeGlobalFilterLines    (HumdrumFile& infile);
		void     removeUniversalFilterLines (HumdrumFileSet& infiles);
		void     splitPipeline      (vector<string>& clist, const string& command);

	private:
		string   m_variant;        // used with -v option.
		bool     m_debugQ = false; // used with --debug option

};


class Tool_fixps : public HumTool {
	public:
		         Tool_fixps         (void);
		        ~Tool_fixps         () {};

		bool     run                (HumdrumFileSet& infiles);
		bool     run                (HumdrumFile& infile);
		bool     run                (const string& indata, ostream& out);
		bool     run                (HumdrumFile& infile, ostream& out);

	protected:
		void     initialize         (HumdrumFile& infile);
		void     processFile        (HumdrumFile& infile);
		void     markEmptyVoices    (HumdrumFile& infile);
		void     removeEmpties      (vector<vector<HTp>>& newlist, HumdrumFile& infile);
		void     removeDuplicateDynamics(HumdrumFile& infile);
		void     outputNewSpining   (vector<vector<HTp>>& newlist, HumdrumFile& infile);
		void     printNewManipulator(HumdrumFile& infile, vector<vector<HTp>>& newlist, int line);

	private:

};


class Tool_flipper : public HumTool {
	public:
		         Tool_flipper      (void);
		        ~Tool_flipper      () {};

		bool     run               (HumdrumFileSet& infiles);
		bool     run               (HumdrumFile& infile);
		bool     run               (const string& indata, ostream& out);
		bool     run               (HumdrumFile& infile, ostream& out);

	protected:
		void     processFile       (HumdrumFile& infile);
		void     initialize        (void);

		void     processLine        (HumdrumFile& infile, int index);
		void     checkForFlipChanges(HumdrumFile& infile, int index);
		bool     flipSubspines      (vector<vector<HTp>>& flipees);
		void     flipSpineTokens    (vector<HTp>& subtokens);
		void     extractFlipees     (vector<vector<HTp>>& flipees,
		                             HumdrumFile& infile, int index);

	private:
		bool     m_allQ         = false;
		bool     m_keepQ        = false;
		bool     m_kernQ        = false;
		bool     m_stropheQ     = false;
		std::string m_interp;
		std::vector<bool> m_flipState;
		std::vector<bool> m_fliplines;
		std::vector<bool> m_strophe;

};


class Tool_gasparize : public HumTool {
	public:
		         Tool_gasparize     (void);
		        ~Tool_gasparize     () {};

		bool     run                (HumdrumFileSet& infiles);
		bool     run                (HumdrumFile& infile);
		bool     run                (const string& indata, ostream& out);
		bool     run                (HumdrumFile& infile, ostream& out);

	protected:
		void     initialize         (HumdrumFile& infile);
		void     processFile        (HumdrumFile& infile);
		void     checkDataLine      (HumdrumFile& infile, int lineindex);
		void     addBibliographicRecords(HumdrumFile& infile);
		void     fixEditorialAccidentals(HumdrumFile& infile);
		void     fixInstrumentAbbreviations(HumdrumFile& infile);
		void     addTerminalLongs   (HumdrumFile& infile);
		void     deleteDummyTranspositions(HumdrumFile& infile);
		string   getDate            (void);
		void     adjustSystemDecoration(HumdrumFile& infile);
		void     deleteBreaks       (HumdrumFile& infile);
		void     updateKeySignatures(HumdrumFile& infile, int lineindex);
		void     convertBreaks      (HumdrumFile& infile);
		void     clearStates        (void);
		void     removeArticulations(HumdrumFile& infile);
		void     fixTies            (HumdrumFile& infile);
		void     fixTiesForStrand   (HTp sstart, HTp send);
		void     fixTieToInvisibleRest(HTp first, HTp second);
		void     fixHangingTie      (HTp first, HTp second);
		void     addMensurations    (HumdrumFile& infile);
		void     addMensuration     (int top, HumdrumFile& infile, int i);
		void     createEditText     (HumdrumFile& infile);
		bool     addEditStylingForText(HumdrumFile& infile, HTp sstart, HTp send);
		string   getEditLine        (const string& text, int fieldindex, HLp line);
		bool     insertEditText     (const string& text, HumdrumFile& infile, int line, int field);
		void     adjustIntrumentNames(HumdrumFile& infile);
		void     removeKeyDesignations(HumdrumFile& infile);
		void     fixBarlines        (HumdrumFile& infile);
		void     fixFinalBarline    (HumdrumFile& infile);
		void     removeDoubledAccidentals(HumdrumFile& infile);
		void     createJEditorialAccidentals(HumdrumFile& infile);
		void     createJEditorialAccidentals(HTp sstart, HTp send);
		void     convertNextNoteToJAccidental(HTp current);
		void     fixTieStartEnd(HumdrumFile& infile);
		void     fixTiesStartEnd(HTp starts, HTp ends);

	private:
		vector<vector<int>> m_pstates;
		vector<vector<int>> m_kstates;
		vector<vector<bool>> m_estates;

};


class Tool_half : public HumTool {
	public:
		         Tool_half     (void);
		        ~Tool_half     () {};

		bool     run           (HumdrumFileSet& infiles);
		bool     run           (HumdrumFile& infile);
		bool     run           (const string& indata, ostream& out);
		bool     run           (HumdrumFile& infile, ostream& out);

	protected:
		void     initialize    (HumdrumFile& infile);
		void     processFile   (HumdrumFile& infile);
		void     halfRhythms   (HumdrumFile& infile);
		void     terminalLongToTerminalBreve(HumdrumFile& infile);
		void     adjustBeams   (HumdrumFile& infile);

	private:
		bool     m_lyricBreakQ = false;  // used with -l option

};


class HPNote {
	public:
		int track = -1;
		int line = -1;
		int field = -1;
		int subfield = -1;
		HTp token = NULL;
		HumNum duration = 0;
		std::string text;
		bool attack = false;
		bool nullQ = false;
};

class Tool_homorhythm : public HumTool {
	public:
		            Tool_homorhythm    (void);
		           ~Tool_homorhythm    () {};

		bool        run                (HumdrumFileSet& infiles);
		bool        run                (HumdrumFile& infile);
		bool        run                (const string& indata, ostream& out);
		bool        run                (HumdrumFile& infile, ostream& out);

	protected:
		void        processFile        (HumdrumFile& infile);
		void        analyzeLine        (HumdrumFile& infile, int line);
		void        initialize         (void);
		void        markHomophonicNotes(void);
		int         getExtantVoiceCount(HumdrumFile& infile);
		int         getOriginalVoiceCount(HumdrumFile& infile);
		void        addRawAnalysis     (HumdrumFile& infile, vector<double>& raw);
		void        addAccumulatedScores(HumdrumFile& infile, vector<double>& score);
		void        addAttacks         (HumdrumFile& infile, vector<int>& attacks);
		void        addFractionAnalysis(HumdrumFile& infile, std::vector<double>& score);

	private:
		std::vector<std::string> m_homorhythm;
		std::vector<int> m_notecount;
		std::vector<int> m_attacks;
		std::vector<std::vector<HPNote>> m_notes;
		double m_threshold = 4.0;
		double m_score = 1.0;
		double m_intermediate_score = 0.5;
		int m_voice_count = 0;
		bool m_letterQ = false;
};


class Tool_homorhythm2 : public HumTool {
	public:
		            Tool_homorhythm2    (void);
		           ~Tool_homorhythm2    () {};

		bool        run                (HumdrumFileSet& infiles);
		bool        run                (HumdrumFile& infile);
		bool        run                (const string& indata, ostream& out);
		bool        run                (HumdrumFile& infile, ostream& out);

	protected:
		void        processFile        (HumdrumFile& infile);
		void        initialize         (void);

	private:
		double      m_threshold = 0.6;
		double      m_threshold2 = 0.4;
		vector<double> m_score;
};


class Tool_hproof : public HumTool {
	public:
		      Tool_hproof      (void);
		     ~Tool_hproof      () {};

		bool  run              (HumdrumFileSet& infiles);
		bool  run              (HumdrumFile& infile);
		bool  run              (const string& indata, ostream& out);
		bool  run              (HumdrumFile& infile, ostream& out);

	protected:
		void  markNonChordTones(HumdrumFile& infile);
		void  processHarmSpine (HumdrumFile& infile, HTp hstart);
		void  markNotesInRange (HumdrumFile& infile, HTp ctoken, HTp ntoken, const string& key);
		void  markHarmonicTones(HTp tok, vector<int>& cts);
		void  getNewKey        (HTp token, HTp ntoken, string& key);

	private:
		vector<HTp> m_kernspines;

};



// A TimePoint records the event times in a file.  These are positions of note attacks
// in the file.  The "index" variable keeps track of the line in the original file
// (for the first position in index), and other positions in index keep track of the
// equivalent line position of the timepoint in other file(s) that are being compared.
class TimePoint {
	public:
		// file: pointers to the file in which the index refers to
		vector<HumdrumFile*> file;

		// index :: A list of indexes for the lines at which the given timestamp
		// occurs in each file.  The first index is for the reference work.
		vector<int> index;

		// timestamp :: The duration from the start of the score to given time in score.
		HumNum timestamp = -1;

		// measure :: The measure number in which the timestamp occurs.
		int measure = -1;

		void clear(void) {
			file.clear();
			index.clear();
			timestamp = -1;
			measure = -1;
		}
};


// NotePoint is a note from a score that will be matches hopefully to an
// equivalent note in another score.
class NotePoint {
	public:
		HTp         token          = NULL;   // Humdrum token that contains note
		string      subtoken;                // string that represents not (token may be chord)
		int         subindex       = -1;     // subtoken index of note (in chord)
		int         measure        = -1;     // measure number that note is found
		HumNum      measurequarter = -1;     // distance from start of measure to note
		int         track          = -1;     // track that note is from
		int         layer          = -1;     // layer that note is in
		HumNum      duration       = -1;     // duration (tied) of note
		int         b40            = -1;     // b40 pitch of note
		int         processed      = 0;      // has note been processed/matched
		int         sourceindex    = -1;     // source file index for note
		int         tpindex        = -1;     // timepoint index of note in source
		vector<int> matched;       // indexes to the location of the note in TimePoint list.
		                           // the index indicate which score the match is related to,
		                           // and a value of -1 means there is no equivalent timepoint.
		void clear(void) {
			token = NULL;
			subtoken = "";
			subindex = -1;
			measure = -1;
			measurequarter = -1;
			track = -1;
			layer = -1;
			duration = -1;
			b40 = -1;
			processed = 0;
			sourceindex = -1;
			tpindex = -1;
			matched.clear();
		}
};


// Function declarations:

class Tool_humdiff : public HumTool {
	public:
		         Tool_humdiff       (void);

		bool     run                (HumdrumFileSet& infiles);

	protected:
		void     compareFiles       (HumdrumFile& reference, HumdrumFile& alternate);

		void     compareTimePoints  (vector<vector<TimePoint>>& timepoints, HumdrumFile& reference, HumdrumFile& alternate);
		void     extractTimePoints  (vector<TimePoint>& points, HumdrumFile& infile);
		void     printTimePoints    (vector<TimePoint>& timepoints);
		void     compareLines       (HumNum minval, vector<int>& indexes, vector<vector<TimePoint>>& timepoints, vector<HumdrumFile*> infiles);
		void     getNoteList        (vector<NotePoint>& notelist, HumdrumFile& infile, int line, int measure, int sourceindex, int tpindex);
		int      findNoteInList     (NotePoint& np, vector<NotePoint>& nps);
		void     printNotePoints    (vector<NotePoint>& notelist);
		void     markNote           (NotePoint& np);

	private:
		int m_marked = 0;


};

ostream& operator<<(ostream& out, TimePoint& tp);
ostream& operator<<(ostream& out, NotePoint& np);



class Tool_humsheet : public HumTool {
	public:
		         Tool_humsheet       (void);
		        ~Tool_humsheet       () {};

		bool     run               (HumdrumFileSet& infiles);
		bool     run               (HumdrumFile& infile);
		bool     run               (const string& indata, ostream& out);
		bool     run               (HumdrumFile& infile, ostream& out);

		void     printRowClasses   (HumdrumFile& infile, int row);
		void     printRowContents  (HumdrumFile& infile, int row);
		void     printRowData      (HumdrumFile& infile, int line);
      void     printCellClasses  (HTp token);
      void     printHtmlHeader   (void);
      void     printHtmlFooter   (void);
      void     printStyle        (HumdrumFile& infile);
      void     printJavascript   (void);
		void     printTitle        (HumdrumFile& infile, int line);

	protected:
		void     processFile       (HumdrumFile& infile);
		void     initialize        (void);
		void     analyzeTracks     (HumdrumFile& infile);
		void     printColSpan      (HTp token);
		void     printTabIndex     (HTp token);
		void     analyzeTabIndex   (HumdrumFile& infile);
		void     printId           (HTp token);
		void     printToken        (HTp token);
		void     printCellData     (HTp token);
		bool     isLayout          (HLp line);

	private:
		bool             m_exinterpQ       = false;
		bool             m_javascriptQ     = false;
		bool             m_idQ             = false;
		bool             m_htmlQ           = false;
		bool             m_zebraQ          = false;
		bool             m_zebra2Q         = false;
		bool             m_tabindexQ       = false;
		std::vector<int> m_max_subtrack;
		int              m_max_track       = 0;
		int              m_max_field       = 0;

};


class Tool_humsort : public HumTool {
	public:
		         Tool_humsort      (void);
		        ~Tool_humsort      () {};

		bool     run               (HumdrumFileSet& infiles);
		bool     run               (HumdrumFile& infile);
		bool     run               (const string& indata, ostream& out);
		bool     run               (HumdrumFile& infile, ostream& out);

	protected:
		void    processFile        (HumdrumFile& infile);

};


class Tool_imitation : public HumTool {
	public:
		         Tool_imitation    (void);
		        ~Tool_imitation    () {};

		bool     run               (HumdrumFileSet& infiles);
		bool     run               (HumdrumFile& infile);
		bool     run               (const string& indata, ostream& out);
		bool     run               (HumdrumFile& infile, ostream& out);

	protected:
		void    doAnalysis         (vector<vector<string>>& results, NoteGrid& grid,
		                            vector<vector<NoteCell*>>& attacks,
		                            vector<vector<double>>& intervals,
		                            HumdrumFile& infile, bool debug);
		void    analyzeImitation  (vector<vector<string>>& results,
		                            vector<vector<NoteCell*>>& attacks,
		                            vector<vector<double>>& intervals,
		                            int v1, int v2);
		void    getIntervals       (vector<double>& intervals,
		                            vector<NoteCell*>& attacks);
		int     compareSequences   (vector<NoteCell*>& attack1, vector<double>& seq1,
		                            int i1, vector<NoteCell*>& attack2,
		                            vector<double>& seq2, int i2);
		int     checkForIntervalSequence(vector<int>& m_intervals,
		                            vector<double>& v1i, int starti, int count);
		void    markedTiedNotes    (vector<HTp>& tokens);

	private:
	 	vector<HTp> m_kernspines;
		int m_threshold;
		bool m_duration;
		bool m_rest;
		bool m_rest2;
		double m_maxdistance;
		bool m_maxdistanceQ;
		vector<int> m_intervals;
		bool m_mark;
		char m_marker = '@';
		bool m_single = false;
		static int Enumerator;
		bool m_first = false;
		bool m_nozero = false;
		bool m_onlyzero = false;
		bool m_measure = false;
		bool m_beat    = false;
		bool m_length  = false;

		bool m_noInfo = false;

		bool m_noN    = false;
		bool m_noC    = false;
		bool m_noD    = false;
		bool m_noI    = false;

		bool m_noNN   = false;
		bool m_noCC   = false;
		bool m_noDD   = false;
		bool m_noII   = false;

		bool m_addsearches  = false;
		bool m_inversion  = false;
		bool m_retrograde = false;

		vector<int> m_barlines;
};


class Tool_kern2mens : public HumTool {
	public:
		         Tool_kern2mens           (void);
		        ~Tool_kern2mens           () {};

		bool     run                      (HumdrumFileSet& infiles);
		bool     run                      (HumdrumFile& infile);
		bool     run                      (const string& indata, ostream& out);
		bool     run                      (HumdrumFile& infile, ostream& out);

	protected:
		void     convertToMens            (HumdrumFile& infile);
		string   convertKernTokenToMens   (HTp token);
		void     printBarline             (HumdrumFile& infile, int line);

	private:
		bool     m_numbersQ   = true;      // used with -N option
		bool     m_measuresQ  = true;      // used with -M option
		bool     m_invisibleQ = true;      // used with -I option
		bool     m_doublebarQ = true;      // used with -D option
		string   m_clef;                   // used with -c option

};


class Tool_kernview : public HumTool {
	public:
		         Tool_kernview      (void);
		        ~Tool_kernview      () {};

		bool     run               (HumdrumFileSet& infiles);
		bool     run               (HumdrumFile& infile);
		bool     run               (const string& indata, ostream& out);
		bool     run               (HumdrumFile& infile, ostream& out);

	protected:
		void     processFile       (HumdrumFile& infile);
		void     initialize        (HumdrumFile& infile);
		std::string getKernString(HumdrumFile& infile, const std::string& list);

	private:
		std::string m_view_string;
		std::string m_hide_string;

};


class mei_staffDef {
	public:
		HumNum timestamp;
		string clef;           // such as *clefG2
		string timesig;        // such as *M4/4
		string keysig;         // such as *k[f#]
		string midibpm;        // such as *MM120
		string transpose;      // such as *Trd-1c-2
		int base40 = 0;        // used for transposing to C score
		string label;          // such as *I"violin 1
		string labelabbr;      // such as *I'v1
		bool mensural = false; // true if notationtype="mensural", "mensural.white" or "mensural.black"
		bool black = false;    // true if notationtype="mensural.black"
		int  maximodus = 0;    // number of longs in maxima (2 or 3)
		int  modus = 0;        // number of breves in long (2 or 3)
		int  tempus = 0;       // number of semibreves in breve (2 or 3)
		int  prolatio = 0;     // number of minims in semibreve (2 or 3)
		// always two semiminims in a minim
		// always two fusa in a semiminim
		// always two semifusa in a fusa

		void clear(void) {
			clef.clear();
			timesig.clear();
			keysig.clear();
			midibpm.clear();
			transpose.clear();
			base40 = 0;
			label.clear();
			labelabbr.clear();
		}
		mei_staffDef& operator=(mei_staffDef& staffDef) {
			if (this == &staffDef) {
				return *this;
			}
			clef       = staffDef.clef;
			timesig    = staffDef.timesig;
			keysig     = staffDef.keysig;
			midibpm    = staffDef.midibpm;
			transpose  = staffDef.transpose;
			base40     = staffDef.base40;
			label      = staffDef.label;
			labelabbr  = staffDef.labelabbr;
			mensural   = staffDef.mensural;
			black      = staffDef.black;
			maximodus  = staffDef.maximodus;
			modus      = staffDef.modus;
			tempus     = staffDef.tempus;
			prolatio   = staffDef.prolatio;
			return *this;
		}
		mei_staffDef(void) {
			// do nothing
		}
		mei_staffDef(const mei_staffDef& staffDef) {
			clef       = staffDef.clef;
			timesig    = staffDef.timesig;
			keysig     = staffDef.keysig;
			midibpm    = staffDef.midibpm;
			transpose  = staffDef.transpose;
			base40     = staffDef.base40;
			label      = staffDef.label;
			labelabbr  = staffDef.labelabbr;
			mensural   = staffDef.mensural;
			black      = staffDef.black;
			maximodus  = staffDef.maximodus;
			modus      = staffDef.modus;
			tempus     = staffDef.tempus;
			prolatio   = staffDef.prolatio;
		}
};


class mei_scoreDef {
	public:
		mei_staffDef global;
		vector<mei_staffDef> staves;
		void clear(void) {
			global.clear();
			staves.clear(); // or clear the contents of each staff...
		}
		void minresize(int count) {
			if (count < 1) {
				return;
			} else if (count < (int)staves.size()) {
				return;
			} else {
				staves.resize(count);
			}
		}
};


class hairpin_info {
	public:
		xml_node hairpin;
		GridMeasure *gm = NULL;
		int mindex = 0;
};


class grace_info {
	public:
		xml_node node; // note or chord
		string beamprefix;
		string beampostfix;
};


class Tool_mei2hum : public HumTool {
	public:
		        Tool_mei2hum    (void);
		       ~Tool_mei2hum    () {}

		bool    convertFile          (ostream& out, const char* filename);
		bool    convert              (ostream& out, xml_document& infile);
		bool    convert              (ostream& out, const char* input);
		bool    convert              (ostream& out, istream& input);

		void    setOptions           (int argc, char** argv);
		void    setOptions           (const vector<string>& argvlist);
		Options getOptionDefinitions (void);

	protected:
		void   initialize           (void);
		HumNum parseScore           (xml_node score, HumNum starttime);
		void   getChildrenVector    (vector<xml_node>& children, xml_node parent);
		void   parseScoreDef        (xml_node scoreDef, HumNum starttime);
		void   parseSectionScoreDef (xml_node scoreDef, HumNum starttime);
		void   processPgHead        (xml_node pgHead, HumNum starttime);
		void   processPgFoot        (xml_node pgFoot, HumNum starttime);
		void   processKeySig        (mei_staffDef& staffinfo, xml_node keysig, HumNum starttime);
		HumNum parseSection         (xml_node section, HumNum starttime);
		HumNum parseApp             (xml_node app, HumNum starttime);
		HumNum parseLem             (xml_node lem, HumNum starttime);
		HumNum parseRdg             (xml_node rdg, HumNum starttime);
		void   parseStaffGrp        (xml_node staffGrp, HumNum starttime);
		void   parseStaffDef        (xml_node staffDef, HumNum starttime);
		void   fillWithStaffDefAttributes(mei_staffDef& staffinfo, xml_node element);
		HumNum parseMeasure         (xml_node measure, HumNum starttime);
		HumNum parseStaff           (xml_node staff, HumNum starttime);
		HumNum parseStaff_mensural  (xml_node staff, HumNum starttime);
		void   parseReh             (xml_node reh, HumNum starttime);
		HumNum parseLayer           (xml_node layer, HumNum starttime, vector<bool>& layerPresent);
		HumNum parseLayer_mensural  (xml_node layer, HumNum starttime, vector<bool>& layerPresent);
		HumNum parseCorr_mensural   (xml_node corr, HumNum starttime);
		HumNum parseChoice_mensural (xml_node corr, HumNum starttime);
		HumNum parseLigature        (xml_node staff, HumNum starttime);
		int    extractStaffCountByFirstMeasure    (xml_node element);
		int    extractStaffCountByScoreDef        (xml_node element);
		HumNum parseRest            (xml_node chord, HumNum starttime);
		HumNum parseRest_mensural   (xml_node chord, HumNum starttime);
		HumNum parseMRest           (xml_node mrest, HumNum starttime);
		HumNum parseChord           (xml_node chord, HumNum starttime, int gracenumber);
		HumNum parseNote            (xml_node note, xml_node chord, string& output, HumNum starttime, int gracenumber);
		HumNum parseNote_mensural   (xml_node note, xml_node chord, string& output, HumNum starttime, int gracenumber);
		HumNum parseBeam            (xml_node note, HumNum starttime);
		HumNum parseTuplet          (xml_node note, HumNum starttime);
		void   parseClef            (xml_node clef, HumNum starttime);
		void   parseDynam           (xml_node dynam, HumNum starttime);
		void   parseHarm            (xml_node harm, HumNum starttime);
		void   parseTempo           (xml_node tempo, HumNum starttime);
		void   parseDir             (xml_node dir, HumNum starttime);
		HumNum getDuration          (xml_node element);
		HumNum getDuration_mensural (xml_node element, int& dotcount);
		string getHumdrumPitch      (xml_node note, vector<xml_node>& children);
		string getHumdrumRecip      (HumNum duration, int dotcount);
		void   buildIdLinkMap       (xml_document& doc);
		void   processNodeStartLinks(string& output, xml_node node,
		                             vector<xml_node>& nodelist);
		void   processNodeStopLinks(string& output, xml_node node,
		                             vector<xml_node>& nodelist);
		void   processPreliminaryLinkedNodes(xml_node node);
		void   processNodeStartLinks2(xml_node node, vector<xml_node>& nodelist);
		void   parseFermata         (string& output, xml_node node, xml_node fermata);
		void   parseSlurStart       (string& output, xml_node node, xml_node slur);
		void   parseSlurStop        (string& output, xml_node node, xml_node slur);
		void   parseTieStart        (string& output, xml_node node, xml_node tie);
		void   parseTieStop         (string& output, xml_node node, xml_node tie);
		void   parseArpeg           (string& output, xml_node node, xml_node arpeg);
		void   parseTrill           (string& output, xml_node node, xml_node trill);
		void   parseTupletSpanStart (xml_node node, xml_node tupletSpan);
		void   parseTupletSpanStop  (string& output, xml_node node, xml_node tupletSpan);
		void   parseSb              (xml_node sb, HumNum starttime);
		void   parsePb              (xml_node pb, HumNum starttime);
		void   processLinkedNodes   (string& output, xml_node node);
		int    getDotCount          (xml_node node);
		void   processFermataAttribute(string& output, xml_node node);
		string getNoteArticulations (xml_node note, xml_node chord);
		string getHumdrumArticulation(const string& tag, const string& humdrum,
		                              const string& attribute_artic,
		                              vector<xml_node>& element_artic,
		                              const string& chord_attribute_artic,
		                              vector<xml_node>& chord_element_artic);
		string setPlacement          (const string& placement);
		void   addFooterRecords      (HumdrumFile& outfile, xml_document& doc);
		void   addExtMetaRecords     (HumdrumFile& outfile, xml_document& doc);
		void   addHeaderRecords      (HumdrumFile& outfile, xml_document& doc);
		void   parseVerse            (xml_node verse, GridStaff* staff);
		string parseSyl              (xml_node syl);
		void   parseSylAttribute     (const string& attsyl, GridStaff* staff);
		void   reportVerseNumber     (int pmax, int staffindex);
		string getEditorialAccidental(vector<xml_node>& children);
		string getCautionaryAccidental(vector<xml_node>& children);
		string makeHumdrumClef       (const string& shape,
		                              const string& line,
		                              const string& clefdis,
		                              const string& clefdisplace);
		string cleanDirText          (const string& input);
		string cleanWhiteSpace       (const string& input);
		string cleanReferenceRecordText(const string& input);
		string cleanVerseText        (const string& input);
		bool   beamIsValid           (vector<xml_node>& beamlist);
		bool   beamIsGrace           (vector<xml_node>& beamlist);
		void   parseHairpin          (xml_node hairpin, HumNum starttime);
		void   processHairpins       (void);
		void   processHairpin        (hairpin_info& info);
		void   processGraceNotes     (HumNum timestamp);
		string prepareSystemDecoration(xml_node scoreDef);
		void   getRecursiveSDString  (string& output, xml_node current);
		void   parseBareSyl          (xml_node syl, GridStaff* staff);
		string getChildAccidGes      (vector<xml_node>& children);
		string getChildAccidVis      (vector<xml_node>& children);
		void   parseBarline          (xml_node barLine, HumNum starttime);

		// static functions
		static string accidToKern(const string& accid);

	private:
		Options        m_options;
		bool           m_stemsQ = false;
		bool           m_recipQ = false;
		bool           m_placeQ = false;
		bool           m_xmlidQ = false;

		mei_scoreDef   m_scoreDef;    // for keeping track of key/meter/clef etc.
		int            m_staffcount;  // number of staves in score.
		HumNum         m_tupletfactor = 1;
		HumGrid        m_outdata;
		int            m_currentLayer = 0;
		int            m_currentStaff = 0;
		int            m_maxStaffInFile = 0; // valid after parsing staves in first measure
		int            m_currentMeasure = -1;
		vector<int>    m_currentMeterUnit;
		string         m_beamPrefix;
		string         m_beamPostfix;
		bool           m_aboveQ = false;
		bool           m_belowQ = false;
		bool           m_editorialAccidentalQ = false;
		string         m_appLabel;
		string         m_systemDecoration;

		vector<int>    m_maxverse;
		vector<HumNum> m_measureDuration;
		vector<bool>   m_hasDynamics;
		vector<bool>   m_hasHarm;
		vector<bool>   m_hasXmlids;
		const int      m_maxstaff = 1000;

		bool           m_fermata = false;     // set priority of note/fermata over note@fermata
		vector<grace_info> m_gracenotes;      // buffer for storing grace notes
		HumNum			m_gracetime = 0;       // performance time of buffered grace notes
		bool           m_mensuralQ = false;

		HTp            lastNote = NULL;

		vector<hairpin_info> m_hairpins;

		map<string, vector<xml_node>> m_startlinks;
		map<string, vector<xml_node>> m_stoplinks;

};



class WordInfo {
	public:
		string word;                 // text of word
		int notes = 0;               // number of notes in word
		HumNum starttime;            // start time of word
		HumNum endtime;              // end time of word
		int bar = 0;                 // starting barline number for word
	  	vector<int> bars;            // starting barline number for each syllable
		vector<string> syllables;    // list of syllables in word with melisma
		vector<int> notecounts;      // list of note counts for each syllable in word
		vector<HumNum> starttimes;   // list of start times for each syllable
		vector<HumNum> endtimes;     // list of end times for each syllable
		HumNum duration(void) { return endtime - starttime; }
		string name;
		string abbreviation;
		int partnum = 0;
		void clear(void) {
			starttime = 0;
			endtime   = 0;
			partnum   = 0;
			notes     = 0;
			bar       = 0;
			abbreviation.clear();
			notecounts.clear();
			starttimes.clear();
			syllables.clear();
			endtimes.clear();
			word.clear();
			name.clear();
			bars.clear();
		}
};


class Tool_melisma : public HumTool {
	public:
		      Tool_melisma             (void);
		     ~Tool_melisma             () {};

		bool  run                      (HumdrumFileSet& infiles);
		bool  run                      (HumdrumFile& infile);
		bool  run                      (const string& indata, ostream& out);
		bool  run                      (HumdrumFile& infile, ostream& out);

	protected:
		void   initialize              (HumdrumFile& infile);
		void   processFile             (HumdrumFile& infile);
		void   getNoteCounts           (HumdrumFile& infile, vector<vector<int>>& counts);
		void   getNoteCountsForLyric   (vector<vector<int>>& counts, HTp lyricStart);
		int    getCountForSyllable     (HTp token);
		void   replaceLyrics           (HumdrumFile& infile, vector<vector<int>>& counts);
		void   markMelismas            (HumdrumFile& infile, vector<vector<int>>& counts);
		void   markMelismaNotes        (HTp text, int count);
		void   extractWordlist         (vector<WordInfo>& wordinfo, map<string, int>& wordlist,
		                                HumdrumFile& infile, vector<vector<int>>& notecount);
		string extractWord             (WordInfo& winfo, HTp token, vector<vector<int>>& counts);
		HumNum getEndtime              (HTp text);
		void   printWordlist           (HumdrumFile& infile, vector<WordInfo>& wordinfo,
		                                map<string, int>);
		void   initializePartInfo      (HumdrumFile& infile);
		void   getMelismaNoteCounts    (vector<int>& ncounts, vector<int>& mcounts,
		                                HumdrumFile& infile);
		double getScoreDuration        (HumdrumFile& infile);
		void   initBarlines            (HumdrumFile& infile);

	private:
		vector<vector<HumNum>> m_endtimes;      // end time of syllables indexed by line/field
		vector<string>         m_names;         // name of parts indexed by track
		vector<string>         m_abbreviations; // abbreviation of parts indexed by track
		vector<int>            m_partnums;      // part number index by track
		vector<int>            m_measures;      // current measure number

};



class Tool_mens2kern : public HumTool {
	public:
		         Tool_mens2kern      (void);
		        ~Tool_mens2kern      () {};

		bool     run                 (HumdrumFileSet& infiles);
		bool     run                 (HumdrumFile& infile);
		bool     run                 (const string& indata, ostream& out);
		bool     run                 (HumdrumFile& infile, ostream& out);

	protected:
		void     processFile         (HumdrumFile& infile);
		void     initialize          (void);
		void     processMelody       (vector<HTp>& melody);
		std::string mens2kernRhythm  (const std::string& rhythm,
		                              bool altera,  bool perfecta,
		                              bool imperfecta, int maxima_def, int longa_def,
		                              int brevis_def, int semibrevis_def);
		void     getMensuralInfo     (HTp token, int& maximodus, int& modus,
		                              int& tempus, int& prolatio);

	private:
		bool     m_debugQ;


};


class Tool_metlev : public HumTool {
	public:
		      Tool_metlev      (void);
		     ~Tool_metlev      () {};

		bool  run              (HumdrumFileSet& infiles);
		bool  run              (HumdrumFile& infile);
		bool  run              (const string& indata, ostream& out);
		bool  run              (HumdrumFile& infile, ostream& out);

	protected:
		void  fillVoiceResults (vector<vector<double> >& results,
		                        HumdrumFile& infile,
		                        vector<double>& beatlev);

	private:
		vector<HTp> m_kernspines;

};



class Tool_modori : public HumTool {
	public:
		         Tool_modori         (void);
		        ~Tool_modori         () {};

		bool     run                 (HumdrumFileSet& infiles);
		bool     run                 (HumdrumFile& infile);
		bool     run                 (const string& indata, ostream& out);
		bool     run                 (HumdrumFile& infile, ostream& out);

	protected:
		void     processFile         (HumdrumFile& infile);
		void     initialize          (void);
		void     printInfo           (void);
		void     switchModernOriginal(HumdrumFile& infile);
		bool     swapKeyStyle        (HTp one, HTp two);
		bool     swapClefStyle       (HTp one, HTp two);
		bool     flipMensurationStyle(HTp token);
		void     convertKeySignatureToModern  (HTp token);
		void     convertKeySignatureToOriginal(HTp token);
		void     convertKeySignatureToRegular (HTp token);
		void     convertClefToModern          (HTp token);
		void     convertClefToOriginal        (HTp token);
		void     convertClefToRegular         (HTp token);
		int      getPairedReference  (int index, vector<string>& keys);
		void     storeModOriReferenceRecords(HumdrumFile& infile);

	private:
		bool m_modernQ        = false; // -m option: show modern key/clef/time signatures
		bool m_originalQ      = false; // -o option: show original key/clef/mensuration
		bool m_infoQ          = false; // show key/clef/mensuration tokens in data

		bool m_nokeyQ         = false; // -K option: don't change key signatures
		bool m_noclefQ        = false; // -C option: don't change clefs
		bool m_nomensurationQ = false; // -M option: don't change mensurations
		bool m_nolyricsQ      = false; // -L option: don't change **text
		bool m_nolotextQ      = false; // -T option: don't change !LO:TX
		bool m_norefsQ        = false; // -R option: don't change !LO:TX

		std::vector<std::map<HumNum, std::vector<HTp>>> m_keys;
		std::vector<std::map<HumNum, std::vector<HTp>>> m_clefs;
		std::vector<std::map<HumNum, std::vector<HTp>>> m_mensurations;
		std::vector<std::pair<HTp, HTp>> m_references;
		std::vector<HTp> m_lyrics;
		std::vector<HTp> m_lotext;

};



class SonorityNoteData {
	public:

		SonorityNoteData(void) {
			clear();
		}

		void clear(void) {
			m_token = NULL;
			m_tok.clear();
			m_accidentalQ = false;
			m_upperQ = false;
			m_attackQ = false;
			m_index = 0;
			m_base7 = -1;
			m_base12 = -1;
			m_base40 = -1;
		}

		ostream& print(ostream& out) {
			out << "NOTE:\t"   << m_token   << endl;
			out << "\tINDEX:\t"  << m_index   << endl;
			out << "\tSTRING:\t" << m_tok     << endl;
			out << "\tATTACK:\t" << m_attackQ << endl;
			out << "\tBASE7:\t"  << m_base7   << endl;
			out << "\tBASE40:\t" << m_base40  << endl;
			return out;
		}

		void setToken(HTp token, bool nullQ, int index) {
			m_attackQ = true;
			if (nullQ) {
				m_attackQ = false;
			}
			m_token = token;
			m_index = index;
			if (token->isChord()) {
				m_tok = token->getSubtoken(index);
			} else {
				m_tok = *token;
				m_index = 0;
			}
			if (m_tok.find('_') != std::string::npos) {
				m_attackQ = false;
			}
			if (m_tok.find(']') != std::string::npos) {
				m_attackQ = false;
			}
			m_base7 = Convert::kernToBase7(m_tok);
			m_base12 = Convert::kernToBase12(m_tok);
			m_base40 = Convert::kernToBase40(m_tok);
		}

		void setString(std::string tok) {
			// tok cannot be a chord or a null token
			// This version is for vertical queries not for searching data.
			m_attackQ = true;
			m_token = NULL;
			m_index = 0;
			m_tok = tok;
			if (m_tok.find('_') != std::string::npos) {
				m_attackQ = false;
			}
			if (m_tok.find(']') != std::string::npos) {
				m_attackQ = false;
			}
			m_base7 = Convert::kernToBase7(m_tok);
			m_base12 = Convert::kernToBase12(m_tok);
			m_base40 = Convert::kernToBase40(m_tok);

			if (m_tok.find('n') != std::string::npos) {
				m_accidentalQ = true;
			} if (m_tok.find('-') != std::string::npos) {
				m_accidentalQ = true;
			} if (m_tok.find('#') != std::string::npos) {
				m_accidentalQ = true;
			}
			for (int i=0; i<(int)m_tok.size(); i++) {
				if (isupper(m_tok[i])) {
					m_upperQ = true;
				}
				break;
			}
		}
	
		bool hasAccidental(void) {
			// Set only with setText() input.
			return m_accidentalQ;
		}

		bool hasUpperCase(void) {
			// Set only with setText() input.
			return m_upperQ;
		}

		bool isValid(void)     { return m_token != NULL;    }
		HTp  getToken(void)    { return m_token;            }
		std::string getText(void) { return m_tok;           }
		int  getIndex(void)    { return m_index;            }
		bool isAttack(void)    { return m_attackQ;          }
		bool isSustain(void)   { return !m_attackQ;         }
		int  getBase12(void)   { return (int)m_base12;      }
		int  getBase12Pc(void) { return (int)m_base12 % 7;  }
		int  getBase7(void)    { return (int)m_base7;       }
		int  getBase7Pc(void)  { return (int)m_base7 % 7;   }
		int  getBase40(void)   { return (int)m_base40;      }
		int  getBase40Pc(void) { return (int)m_base40 % 40; }

	private:
		HTp m_token;
		std::string m_tok;  // note string from token
		bool m_accidentalQ; // note contains an accidental
		bool m_upperQ;      // Diatonic note name contains an upper case letter
		bool m_attackQ;     // true if note is an attack
		char m_index;       // chord index of note (zero offset)
		char m_base7;       // pitch in base-7 representation
		char m_base12;      // pitch in base-12 representation
		short int m_base40; // pitch in base-40 representation
};



class SonorityDatabase {
	public:
		SonorityDatabase(void) { clear(); }
		void clear(void)       { m_notes.clear(); m_line = NULL; }
		int getCount(void)     { return (int)m_notes.size(); }
		int getNoteCount(void) { return (int)m_notes.size(); }
		int getSize(void)      { return (int)m_notes.size(); }
		bool isEmpty(void)     { return m_notes.empty(); }
		HLp getLine(void)      { return m_line; }
		SonorityNoteData& getLowest(void) { return m_lowest; };
		void addNote          (const std::string& text);
		void buildDatabase     (HLp line);
		SonorityNoteData& operator[](int index) {
			return m_notes.at(index);
		}
	protected:
		void expandList(void) {
			m_notes.resize(m_notes.size() + 1);
		}

	private:
		SonorityNoteData m_lowest;
		std::vector<SonorityNoteData> m_notes;
		HLp m_line = NULL;
};


//////////////////////////////
//
// MSearchQueryToken -- one element of the music search.  This is a combined
//    search of pitch, interval, rhythm and harmony.
//

class MSearchQueryToken {
	public:
		MSearchQueryToken(void) {
			clear();
		}
		MSearchQueryToken(const MSearchQueryToken& token) {
			anything    = token.anything;
			anypitch    = token.anypitch;
			anyinterval = token.anyinterval;
			anyrhythm   = token.anyrhythm;
			pc          = token.pc;
			base        = token.base;
			direction   = token.direction;
			dinterval   = token.dinterval;
			cinterval   = token.cinterval;
			duration    = token.duration;
			rhythm      = token.rhythm;
			harmonic    = token.harmonic;
			hpieces     = token.hpieces;
			hquery      = token.hquery;
		}
		MSearchQueryToken& operator=(const MSearchQueryToken& token) {
			if (this == &token) {
				return *this;
			}
			anything    = token.anything;
			anypitch    = token.anypitch;
			anyinterval = token.anyinterval;
			anyrhythm   = token.anyrhythm;
			pc          = token.pc;
			base        = token.base;
			direction   = token.direction;
			dinterval   = token.dinterval;
			harmonic    = token.harmonic;
			hpieces     = token.hpieces;
			hquery      = token.hquery;
			cinterval   = token.cinterval;
			duration    = token.duration;
			rhythm      = token.rhythm;
			return *this;
		}
		void clear(void) {
			anything     = true;
			anypitch     = true;
			anyrhythm    = true;
			anyinterval  = true;
			pc           = NAN;
			base         = 0;
			direction    = -123456789; // interval direction
			dinterval    = -123456789; // diatonic interval
			cinterval    = -123456789; // chromatic interval
			duration     = -1;
			harmonic     = "";
			hpieces.clear();
			hquery.clear();
			rhythm       = "";
		}
		void parseHarmonicQuery(void);

		bool   anything    = true;  // element can match any note/rest
		bool   anypitch    = true;  // element can match any pitch class
		bool   anyrhythm   = true;  // element can match any rhythm
		bool   anyinterval = true;  // element can match any interval

		// pitch features
		double pc;           // NAN = rest
		int    base;

		// interval features:
		int    direction;   // which melodic direction for interval?
		int    dinterval;   // diatonic interval
		int    cinterval;   // chromatic interval (base-40; up to 2 sharps/flats)
		std::string harmonic; // harmonic query
		std::vector<std::string> hpieces;
		std::vector<SonorityNoteData> hquery;

		// rhythm features:
		HumNum duration;
		std::string rhythm;
};


ostream& operator<<(ostream& out, MSearchQueryToken& item);

class MSearchTextQuery {
	public:
		MSearchTextQuery(void) {
			clear();
		}
		MSearchTextQuery(const MSearchTextQuery& token) {
			word = token.word;
			link = token.link;
		}
		MSearchTextQuery& operator=(const MSearchTextQuery& token) {
			if (this == &token) {
				return *this;
			}
			word = token.word;
			link = token.link;
			return *this;
		}
		void clear(void) {
			word.clear();
			link = false;
		}
		std::string word;
		bool link = false;
};


class TextInfo {
	public:
		TextInfo(void) {
			clear();
		}
		TextInfo(const TextInfo& info) {
			fullword = info.fullword;
			starttoken = info.starttoken;
			nexttoken = info.nexttoken;
		}
		TextInfo& operator=(const TextInfo& info) {
			if (this == &info) {
				return *this;
			}
			fullword = info.fullword;
			starttoken = info.starttoken;
			nexttoken = info.nexttoken;
			return *this;
		}
		void clear(void) {
			fullword.clear();
			starttoken = NULL;
			nexttoken = NULL;
		}
		std::string fullword;
		HTp starttoken;
		HTp nexttoken;
};


class Tool_msearch : public HumTool {
	public:
		         Tool_msearch      (void);
		        ~Tool_msearch      () {};

		bool     run               (HumdrumFileSet& infiles);
		bool     run               (HumdrumFile& infile);
		bool     run               (const std::string& indata, ostream& out);
		bool     run               (HumdrumFile& infile, ostream& out);

	protected:
		void    initialize         (void);
		void    doMusicSearch      (HumdrumFile& infile, NoteGrid& grid,
		                            vector<MSearchQueryToken>& query);
		bool    doHarmonicPitchSearch(MSearchQueryToken& query, HTp token);
		void    doTextSearch       (HumdrumFile& infile, NoteGrid& grid,
		                            vector<MSearchTextQuery>& query);
		void    fillMusicQuery     (vector<MSearchQueryToken>& query);
		void    fillMusicQueryInterleaved(vector<MSearchQueryToken>& query,
		                            const std::string& input, bool rhythmQ = false);
		void    fillMusicQueryPitch(vector<MSearchQueryToken>& query,
		                            const std::string& input);
		void    fillMusicQueryInterval(vector<MSearchQueryToken>& query,
		                            const std::string& input);
		void    fillMusicQueryRhythm(vector<MSearchQueryToken>& query,
		                            const std::string& input);
		void    fillTextQuery      (vector<MSearchTextQuery>& query,
		                            const std::string& input);
		bool    checkForMusicMatch(vector<NoteCell*>& notes, int index,
		                            vector<MSearchQueryToken>& dpcQuery,
		                            vector<NoteCell*>& match);
		void    markMatch          (HumdrumFile& infile,
		                            vector<NoteCell*>& match);
		void    storeMatch         (vector<NoteCell*>& match);
		void    markTextMatch      (HumdrumFile& infile, TextInfo& word);
		void    fillWords          (HumdrumFile& infile,
		                            vector<TextInfo*>& words);
		void    fillWordsForTrack  (vector<TextInfo*>& words,
		                            HTp starttoken);
		void    printQuery         (vector<MSearchQueryToken>& query);
		void    addMusicSearchSummary(HumdrumFile& infile, int mcount, const std::string& marker);
		void    addTextSearchSummary(HumdrumFile& infile, int mcount, const std::string& marker);
		void    addMatch           (HumdrumFile& infile, vector<NoteCell*>& match);
		int     makeBase40Interval (int diatonic, const std::string& alteration);
		std::string convertPitchesToIntervals(const std::string& input);
		void    markNote           (HTp token, int index);
		int     checkHarmonicPitchMatch (SonorityNoteData& query,
		                           SonorityDatabase& sonorities, bool suppressQ);
		bool    checkVerticalOnly  (const std::string& input);
		void    makeLowerCase      (std::string& inout);

	private:
	 	vector<HTp> m_kernspines;
		std::string m_text;
		std::string m_marker;
		bool        m_verticalOnlyQ = false;
		bool        m_markQ      = false;
		bool        m_quietQ     = false;
		bool        m_debugQ     = false;
		bool        m_nooverlapQ = false;
		std::vector<int> m_barnums;
		std::vector<std::vector<NoteCell*>> m_matches;
		std::vector<SonorityDatabase> m_sonorities;
		std::vector<bool> m_sonoritiesChecked;
		std::vector<pair<HTp, int>> m_tomark;
};


class Tool_musedata2hum : public HumTool {
	public:
		        Tool_musedata2hum    (void);
		       ~Tool_musedata2hum    () {}

		bool    convertFile          (ostream& out, const string& filename);
		bool    convertString        (ostream& out, const string& input);
		bool    convert              (ostream& out, MuseDataSet& mds);
		bool    convert              (ostream& out, istream& input);

		void    setOptions           (int argc, char** argv);
		void    setOptions           (const std::vector<std::string>& argvlist);
		Options getOptionDefinitions (void);
		void    setInitialOmd        (const string& omd);

	protected:
		void    initialize           (void);
		void    convertLine          (GridMeasure* gm, MuseRecord& mr);
		bool    convertPart          (HumGrid& outdata, MuseDataSet& mds, int index, int partindex, int partcount);
		int     convertMeasure       (HumGrid& outdata, MuseData& part, int partindex, int startindex);
		GridMeasure* getMeasure      (HumGrid& outdata, HumNum starttime);
		void    setTimeSigDurInfo    (const std::string& mtimesig);
		void    setMeasureStyle      (GridMeasure* gm, MuseRecord& mr);
		void    setMeasureNumber     (GridMeasure* gm, MuseRecord& mr);
		void    storePartName        (HumGrid& outdata, MuseData& part, int index);
		void    addNoteDynamics      (GridSlice* slice, int part,
		                              MuseRecord& mr);
		void    addLyrics            (GridSlice* slice, int part, int staff, MuseRecord& mr);
		void    addFiguredHarmony    (MuseRecord& mr, GridMeasure* gm,
		                              HumNum timestamp, int part, int maxstaff);
		std::string cleanString      (const std::string& input);
		void    addTextDirection     (GridMeasure* gm, int part, int staff,
		                              MuseRecord& mr, HumNum timestamp);

	private:
		// options:
		Options m_options;
		bool m_stemsQ = false;         // used with -s option
		bool m_recipQ = false;         // used with -r option
      std::string m_group = "score"; // used with -g option
		std::string m_omd = "";        // initial tempo designation (store for later output)

		// state variables:
		int m_part     = 0;            // staff index currently being processed
		int m_maxstaff = 0;            // total number of staves (parts)
		HumNum m_timesigdur = 4;       // duration of current time signature in quarter notes
		HTp m_lastfigure = NULL;       // last figured bass token
		int m_lastbarnum = -1;         // barnumber carried over from previous bar
		HTp m_lastnote = NULL;         // for dealing with chords.
		double m_tempo = 0.0;          // for initial tempo from MIDI settings

		std::map<std::string, bool> m_usedReferences;
		std::vector<std::string> m_postReferences;

};



class MusicXmlHarmonyInfo {
	public:
		HTp    token;
		HumNum timestamp;
		int    partindex;
};

class MusicXmlFiguredBassInfo {
	public:
		HTp    token;
		HumNum timestamp;
		int    partindex;
};


class Tool_musicxml2hum : public HumTool {
	public:
		        Tool_musicxml2hum    (void);
		       ~Tool_musicxml2hum    () {}

		bool    convertFile          (ostream& out, const char* filename);
		bool    convert              (ostream& out, pugi::xml_document& infile);
		bool    convert              (ostream& out, const char* input);
		bool    convert              (ostream& out, istream& input);

		void    setOptions           (int argc, char** argv);
		void    setOptions           (const std::vector<std::string>& argvlist);
		Options getOptionDefinitions (void);

	protected:
		void   initialize           (void);
		std::string getChildElementText  (pugi::xml_node root, const char* xpath);
		std::string getChildElementText  (pugi::xpath_node root, const char* xpath);
		std::string getAttributeValue    (pugi::xml_node xnode, const std::string& target);
		std::string getAttributeValue    (xpath_node xnode, const std::string& target);
		void   printAttributes      (pugi::xml_node node);
		bool   getPartInfo          (map<std::string, pugi::xml_node>& partinfo,
		                             std::vector<std::string>& partids, pugi::xml_document& doc);
		bool   stitchParts          (HumGrid& outdata,
		                             std::vector<std::string>& partids,
		                             map<std::string, pugi::xml_node>& partinfo,
		                             map<std::string, pugi::xml_node>& partcontent,
		                             std::vector<MxmlPart>& partdata);
		bool   getPartContent       (map<std::string, pugi::xml_node>& partcontent,
		                             std::vector<std::string>& partids, pugi::xml_document& doc);
		void   printPartInfo        (std::vector<std::string>& partids,
		                             map<std::string, pugi::xml_node>& partinfo,
		                             map<std::string, pugi::xml_node>& partcontent,
		                             std::vector<MxmlPart>& partdata);
		bool   fillPartData         (std::vector<MxmlPart>& partdata,
		                             const std::vector<std::string>& partids,
		                             map<std::string, pugi::xml_node>& partinfo,
		                             map<std::string, pugi::xml_node>& partcontent);
		bool   fillPartData         (MxmlPart& partdata, const std::string& id,
		                             pugi::xml_node partdeclaration,
		                             pugi::xml_node partcontent);
		void   appendZeroEvents     (GridMeasure* outfile,
		                             std::vector<SimultaneousEvents*>& nowevents,
		                             HumNum nowtime,
		                             std::vector<MxmlPart>& partdata);
		void   appendNonZeroEvents   (GridMeasure* outdata,
		                              std::vector<SimultaneousEvents*>& nowevents,
		                              HumNum nowtime,
		                              std::vector<MxmlPart>& partdata);
		void   addGraceLines         (GridMeasure* outdata,
		                              std::vector<std::vector<std::vector<std::vector<MxmlEvent*>>>>& notes,
		                              std::vector<MxmlPart>& partdata, HumNum nowtime);
		void   addEventToList        (std::vector<std::vector<std::vector<std::vector<MxmlEvent*>>>>& list,
		                              MxmlEvent* event);
		void   addHeaderRecords      (HumdrumFile& outfile, pugi::xml_document& doc);
		void   addFooterRecords      (HumdrumFile& outfile, pugi::xml_document& doc);
		std::string& cleanSpaces     (std::string& input);
		std::string cleanSpacesAndColons(const std::string& input);
		void setEditorialAccidental  (int accidental, GridSlice* slice,
		                              int partindex, int staffindex, int voiceindex);
		void moveBreaksToEndOfPreviousMeasure(HumGrid& outdata);

		bool convert          (ostream& out);
		bool convertPart      (ostream& out, const std::string& partname,
		                       int partindex);
		bool insertMeasure    (HumGrid& outdata, int mnum,
		                       std::vector<MxmlPart>& partdata,
		                       std::vector<int> partstaves);
		bool convertNowEvents (GridMeasure* outdata,
		                       std::vector<SimultaneousEvents*>& nowevents,
		                       std::vector<int>& nowparts,
		                       HumNum nowtime,
		                       std::vector<MxmlPart>& partdata,
		                       std::vector<int>& partstaves);
		void appendNullTokens (HLp line, MxmlPart& part);
		void appendEvent      (HLp line, MxmlEvent* event);
		void insertExclusiveInterpretationLine(HumdrumFile& outfile,
		                       std::vector<MxmlPart>& partdata);
		void insertAllToken   (HumdrumFile& outfile, std::vector<MxmlPart>& partdata,
		                       const std::string& common);
		void insertSingleMeasure(HumdrumFile& outfile);
		void cleanupMeasures   (HumdrumFile& outfile,
		                        std::vector<HLp> measures);
		void processPrintElement(GridMeasure* outdata, pugi::xml_node element, HumNum timestamp);
		void insertOffsetHarmonyIntoMeasure(GridMeasure* gm);
		void insertOffsetFiguredBassIntoMeasure(GridMeasure* gm);

		void addStriaLine      (GridMeasure* outdata,
		                        std::vector<std::vector<xml_node> >& stafflines,
		                        std::vector<MxmlPart>& partdata,
                              HumNum nowtime);
		void addClefLine       (GridMeasure* outdata, std::vector<std::vector<pugi::xml_node>>& clefs,
		                        std::vector<MxmlPart>& partdata, HumNum nowtime);
		void addOttavaLine     (GridMeasure* outdata, std::vector<std::vector<std::vector<pugi::xml_node>>>& ottavas,
		                        std::vector<MxmlPart>& partdata, HumNum nowtime);
		void storeOttava       (int pindex, xml_node octaveShift, xml_node direction,
		                        std::vector<std::vector<std::vector<xml_node>>>& ottavas);
		void insertPartClefs   (pugi::xml_node clef, GridPart& part);
		void insertPartStria   (int lines, GridPart& part);
		void insertPartOttavas (pugi::xml_node ottava, GridPart& part, int partindex, int partstaffindex, int staffcount);
		pugi::xml_node convertClefToHumdrum(pugi::xml_node clef, HTp& token, int& staffindex);
		pugi::xml_node convertOttavaToHumdrum(pugi::xml_node ottava, HTp& token, int& staffindex,
		                        int partindex, int partstaffindex, int staffcount);

		void addTranspositionLine(GridMeasure* outdata, std::vector<std::vector<pugi::xml_node>>& transpositions,
		                       std::vector<MxmlPart>& partdata, HumNum nowtime);
		void addKeySigLine    (GridMeasure* outdata, std::vector<std::vector<pugi::xml_node>>& keysigs,
		                        std::vector<MxmlPart>& partdata, HumNum nowtime);
		void addKeyDesignationLine(GridMeasure* outdata, vector<vector<xml_node>>& keydesigs,
		                        vector<MxmlPart>& partdata, HumNum nowtime);
		void insertPartKeySigs (pugi::xml_node keysig, GridPart& part);
		void insertPartKeyDesignations(xml_node keydeg, GridPart& part);
		pugi::xml_node convertKeySigToHumdrum(pugi::xml_node keysig,
		                        HTp& token, int& staffindex);
		pugi::xml_node convertKeySigToHumdrumKeyDesignation(xml_node keysig,
		                        HTp& token, int& staffindex);

		void addTimeSigLine    (GridMeasure* outdata, std::vector<std::vector<pugi::xml_node>>& timesigs,
		                        std::vector<MxmlPart>& partdata, HumNum nowtime);
		bool insertPartTimeSigs (pugi::xml_node timesig, GridPart& part);
		void insertPartMensurations(pugi::xml_node timesig, GridPart& part);
		void insertPartNames    (HumGrid& outdata, std::vector<MxmlPart>& partdata);
		bool checkForMensuration(pugi::xml_node timesig);
		pugi::xml_node convertTimeSigToHumdrum(pugi::xml_node timesig,
		                        HTp& token, int& staffindex);
		pugi::xml_node convertMensurationToHumdrum(pugi::xml_node timesig,
		                        HTp& token, int& staffindex);

		void addEvent          (GridSlice* slice, GridMeasure* outdata, MxmlEvent* event, HumNum nowtime);
		void fillEmpties       (GridPart* part, const char* string);
		void addSecondaryChordNotes (ostream& output, MxmlEvent* head, const std::string& recip);
		bool isInvisible       (MxmlEvent* event);
		int  addLyrics         (GridStaff* staff, MxmlEvent* event);
		int  addHarmony        (GridPart* oart, MxmlEvent* event, HumNum nowtime, int partindex);
		void addDynamic        (GridPart* part, MxmlEvent* event, int partindex);
		void addHairpinEnding  (GridPart* part, MxmlEvent* event, int partindex);
		int  addFiguredBass    (GridPart* part, MxmlEvent* event, HumNum nowtime, int partindex);
		void addTexts          (GridSlice* slice, GridMeasure* measure, int partindex,
		                        int staffindex, int voiceindex, MxmlEvent* event);
		void addText           (GridSlice* slice, GridMeasure* measure, int partindex,
		                        int staffindex, int voiceindex, pugi::xml_node node, bool force = false);
		void addTempos         (GridSlice* slice, GridMeasure* measure, int partindex,
		                        int staffindex, int voiceindex, MxmlEvent* event);
		void addTempo          (GridSlice* slice, GridMeasure* measure, int partindex,
		                        int staffindex, int voiceindex, pugi::xml_node node);
		void addBrackets       (GridSlice* slice, GridMeasure* measure, MxmlEvent* event, HumNum nowtime,
		                        int partindex);
		int         getHarmonyOffset(pugi::xml_node hnode);
		std::string getHarmonyString(pugi::xml_node hnode);
		std::string getDynamicString(pugi::xml_node element);
		std::string getDynamicsParameters(pugi::xml_node element);
		std::string getFiguredBassString(pugi::xml_node element);
		std::string getFiguredBassParameters(pugi::xml_node element);
		std::string convertFiguredBassNumber(const xml_node& figure);
		int         getFiguredBassDuration(xml_node fnode);
		std::string getHairpinString(pugi::xml_node element, int partindex);
		std::string cleanSpaces     (const std::string& input);
		void checkForDummyRests(MxmlMeasure* measure);
		void reindexVoices     (std::vector<MxmlPart>& partdata);
		void reindexMeasure    (MxmlMeasure* measure);
		void setSoftwareInfo   (pugi::xml_document& doc);
		std::string getSystemDecoration(pugi::xml_document& doc, HumGrid& grid, std::vector<std::string>& partids);
		void getChildrenVector (std::vector<pugi::xml_node>& children, pugi::xml_node parent);
		void insertPartTranspositions(pugi::xml_node transposition, GridPart& part);
		pugi::xml_node convertTranspositionToHumdrum(pugi::xml_node transpose, HTp& token, int& staffindex);
		void prepareRdfs       (std::vector<MxmlPart>& partdata);
		void printRdfs         (ostream& out);
		void printResult       (ostream& out, HumdrumFile& outfile);
		void addMeasureOneNumber(HumdrumFile& infile);
		bool isUsedHairpin     (pugi::xml_node hairpin, int partindex);

	public:

	static bool nodeType      (pugi::xml_node node, const char* testname);

	private:
		Options m_options;
		bool DebugQ;
		bool VoiceDebugQ;
		bool m_recipQ        = false;
		bool m_stemsQ        = false;
		int  m_slurabove     = 0;
		int  m_slurbelow     = 0;
		char m_hasEditorial  = '\0';
		bool m_hasOrnamentsQ = false;
		int  m_maxstaff      = 0;
		std::vector<std::vector<std::string>> m_last_ottava_direction;
		std::vector<MusicXmlHarmonyInfo> offsetHarmony;
		std::vector<MusicXmlFiguredBassInfo> offsetFiguredBass;
		std::vector<string> m_stop_char;

		// RDF indications in **kern data:
		std::string  m_caesura_rdf;

		std::string m_software;
		std::string m_systemDecoration;

		std::vector<std::vector<pugi::xml_node>> m_current_dynamic;
		std::vector<std::vector<pugi::xml_node>> m_current_brackets;
		std::map<int, string> m_bracket_type_buffer;
		std::vector<std::vector<pugi::xml_node>> m_used_hairpins;
		std::vector<pugi::xml_node> m_current_figured_bass;
		std::vector<std::pair<int, pugi::xml_node>> m_current_text;
		std::vector<std::pair<int, pugi::xml_node>> m_current_tempo;

		bool m_hasTransposition = false;

		// m_forceRecipQ is used to force the display of the **recip spint
		// when a data line contains no notes or rests.  This is used for
		// harmony/dynamics side spines.
		bool m_forceRecipQ = false;

		// m_hasTremoloQ is used to run the tremolo tool.
		bool m_hasTremoloQ = false;

		// m_post_note_text is used to store interpretations that occur
		// before notes in the MusicXML data, but need to be moved after
		// the note in the Humdrum data.  The text will be stored and then
		// when note is processed, any text in this storage will be processed
		// index is a string: "part staff voice" with a vector list of strings
		// to process.
		std::map<std::string, vector<pugi::xml_node>> m_post_note_text;

};



class MyCoord {
	public:
		     MyCoord   (void) { clear(); }
		void clear   (void) { x = -1; y = -1; }
		bool isValid (void) { return ((x < 0) || (y < 0)) ? false : true; }
		int  x;
		int  y;
};

class MeasureInfo {
	public:
		MeasureInfo(void) { clear(); }
		void clear(void)  { num = seg = start = stop = -1;
			sclef.resize(0); skeysig.resize(0); skey.resize(0);
			stimesig.resize(0); smet.resize(0); stempo.resize(0);
			eclef.resize(0); ekeysig.resize(0); ekey.resize(0);
			etimesig.resize(0); emet.resize(0); etempo.resize(0);
			file = NULL;
		}
		void setTrackCount(int tcount) {
			sclef.resize(tcount+1);
			skeysig.resize(tcount+1);
			skey.resize(tcount+1);
			stimesig.resize(tcount+1);
			smet.resize(tcount+1);
			stempo.resize(tcount+1);
			eclef.resize(tcount+1);
			ekeysig.resize(tcount+1);
			ekey.resize(tcount+1);
			etimesig.resize(tcount+1);
			emet.resize(tcount+1);
			etempo.resize(tcount+1);
			int i;
			for (i=0; i<tcount+1; i++) {
				sclef[i].clear();
				skeysig[i].clear();
				skey[i].clear();
				stimesig[i].clear();
				smet[i].clear();
				stempo[i].clear();
				eclef[i].clear();
				ekeysig[i].clear();
				ekey[i].clear();
				etimesig[i].clear();
				emet[i].clear();
				etempo[i].clear();
			}
			tracks = tcount;
		}
		int num;          // measure number
		string stopStyle;  // styling for end of last measure
		string startStyle; // styling for start of first measure
		int seg;          // measure segment
		int start;        // starting line of segment
		int stop;         // ending line of segment
		int tracks;       // number of primary tracks in file.
		HumdrumFile* file;

		// musical settings at start of measure
		vector<MyCoord> sclef;     // starting clef of segment
		vector<MyCoord> skeysig;   // starting keysig of segment
		vector<MyCoord> skey;      // starting key of segment
		vector<MyCoord> stimesig;  // starting timesig of segment
		vector<MyCoord> smet;      // starting met of segment
		vector<MyCoord> stempo;    // starting tempo of segment

		// musical settings at start of measure
		vector<MyCoord> eclef;     // ending clef    of segment
		vector<MyCoord> ekeysig;   // ending keysig  of segment
		vector<MyCoord> ekey;      // ending key     of segment
		vector<MyCoord> etimesig;  // ending timesig of segment
		vector<MyCoord> emet;      // ending met     of segment
		vector<MyCoord> etempo;    // ending tempo   of segment
};



class Tool_myank : public HumTool {
	public:
		         Tool_myank            (void);
		        ~Tool_myank            () {};

		bool     run                   (HumdrumFileSet& infiles);
		bool     run                   (HumdrumFile& infile);
		bool     run                   (const string& indata, ostream& out);
		bool     run                   (HumdrumFile& infile, ostream& out);

	protected:
		void      initialize            (HumdrumFile& infile);
		void      example              (void);
		void      usage                (const string& command);
		void      myank                (HumdrumFile& infile,
		                                vector<MeasureInfo>& outmeasure);
		void      removeDollarsFromString(string& buffer, int maxx);
		void      processFieldEntry    (vector<MeasureInfo>& field,
		                                const string& str,
		                                HumdrumFile& infile, int maxmeasure,
		                                vector<MeasureInfo>& inmeasures,
		                                vector<int>& inmap);
		void      expandMeasureOutList (vector<MeasureInfo>& measureout,
		                                vector<MeasureInfo>& measurein,
		                                HumdrumFile& infile, const string& optionstring);
		void      getMeasureStartStop  (vector<MeasureInfo>& measurelist,
		                                HumdrumFile& infile);
		void      printEnding          (HumdrumFile& infile, int lastline, int adjlin);
		void      printStarting        (HumdrumFile& infile);
		void      reconcileSpineBoundary(HumdrumFile& infile, int index1, int index2);
		void      reconcileStartingPosition(HumdrumFile& infile, int index2);
		void      printJoinLine        (vector<int>& splits, int index, int count);
		void      printInvisibleMeasure(HumdrumFile& infile, int line);
		void      fillGlobalDefaults   (HumdrumFile& infile,
		                                vector<MeasureInfo>& measurein,
		                                vector<int>& inmap);
		void      adjustGlobalInterpretations(HumdrumFile& infile, int ii,
		                                vector<MeasureInfo>& outmeasures,
		                                int index);
		void      adjustGlobalInterpretationsStart(HumdrumFile& infile, int ii,
		                                vector<MeasureInfo>& outmeasures,
		                                int index);
		void      getMarkString        (ostream& out, HumdrumFile& infile);
		void      printDoubleBarline   (HumdrumFile& infile, int line);
		void      insertZerothMeasure  (vector<MeasureInfo>& measurelist,
		                                HumdrumFile& infile);
		void      getMetStates         (vector<vector<MyCoord> >& metstates,
		                                HumdrumFile& infile);
		MyCoord   getLocalMetInfo      (HumdrumFile& infile, int row, int track);
		int       atEndOfFile          (HumdrumFile& infile, int line);
		void      processFile          (HumdrumFile& infile);
		int       getSectionCount      (HumdrumFile& infile);
		void      getSectionString     (string& sstring, HumdrumFile& infile,
		                                int sec);
		void      collapseSpines       (HumdrumFile& infile, int line);
		void      printMeasureStart    (HumdrumFile& infile, int line, const string& style);
		std::string expandMultipliers  (const string& inputstring);

	private:
		int    debugQ      = 0;             // used with --debug option
		// int    inputlist   = 0;             // used with --inlist option
		int    inlistQ     = 0;             // used with --inlist option
		int    outlistQ    = 0;             // used with --outlist option
		int    verboseQ    = 0;             // used with -v option
		int    invisibleQ  = 1;             // used with --visible option
		int    maxQ        = 0;             // used with --max option
		int    minQ        = 0;             // used with --min option
		int    instrumentQ = 0;             // used with -I option
		int    nolastbarQ  = 0;             // used with -B option
		int    markQ       = 0;             // used with --mark option
		int    doubleQ     = 0;             // used with --mdsep option
		int    barnumtextQ = 0;             // used with -T option
		int    Section     = 0;             // used with --section option
		int    sectionCountQ = 0;           // used with --section-count option
		vector<MeasureInfo> MeasureOutList; // used with -m option
		vector<MeasureInfo> MeasureInList;  // used with -m option
		vector<vector<MyCoord> > metstates;

};



class Tool_pccount : public HumTool {
	public:
		      Tool_pccount              (void);
		     ~Tool_pccount              () {};

		bool  run                       (HumdrumFileSet& infiles);
		bool  run                       (HumdrumFile& infile);
		bool  run                       (const string& indata, ostream& out);
		bool  run                       (HumdrumFile& infile, ostream& out);

	protected:
		void   initialize               (HumdrumFile& infile);
		void   processFile              (HumdrumFile& infile);
		void   initializePartInfo       (HumdrumFile& infile);
		void   addCounts                (HTp sstart, HTp send);
		void   countPitches             (HumdrumFile& infile);
		void   printHumdrumTable        (void);
		void   printPitchClassList      (void);
		void   printVegaLiteJsonTemplate(const std::string& datavariable, HumdrumFile& infile);
		void   printVegaLiteJsonData    (void);
		void   printVoiceList           (void);
		void   printReverseVoiceList    (void);
		void   printColorList           (void);
		std::string getPitchClassString (int b40);
		void   printVegaLiteScript      (const string& jsonvar,
		                                 const string& target,
		                                 const string& datavar,
		                                 HumdrumFile& infile);
		void   printVegaLiteHtml        (const string& jsonvar,
		                                 const string& target,
		                                 const string& datavar,
		                                 HumdrumFile& infile);
		void   printVegaLitePage        (const string& jsonvar,
		                                 const string& target,
		                                 const string& datavar,
		                                 HumdrumFile& infile);
		std::string getFinal            (HumdrumFile& infile);
		double  getPercent              (const string& pitchclass);
		int     getCount                (const string& pitchclass);
		void    setFactorMaximum        (void);
		void    setFactorNormalize      (void);

	private:
		std::vector<int>               m_rkern;
		std::vector<int>               m_parttracks;
		std::vector<std::string>       m_names;
		std::vector<std::string>       m_abbreviations;
		std::vector<std::vector<double>> m_counts;
		bool m_attack       = false;
		bool m_full         = false;
		bool m_doublefull   = false;
		bool m_normalize    = false;
		bool m_maximum      = false;
		bool m_template     = false;
		bool m_data         = false;
		bool m_script       = false;
		bool m_html         = false;
		bool m_page         = false;
		int  m_width        = 500;
		double m_ratio      = 0.67;
		bool m_key          = true;
		double m_factor     = 1.0;
		int m_maxpc         = 0;
		std::string m_title = "";
		std::string m_id    = "id";
		std::map<std::string, std::string> m_vcolor;

};



class Tool_peak : public HumTool {
	public:
		                              Tool_peak          (void);
		                             ~Tool_peak          () {};

		bool                          run                (HumdrumFileSet& infiles);
		bool                          run                (HumdrumFile& infile);
		bool                          run                (const string& indata, ostream& out);
		bool                          run                (HumdrumFile& infile, ostream& out);

	protected:
		void                          processFile        (HumdrumFile& infile);
		void                          initialize         (void);
		void                          processFile        (HumdrumFile& infile, Options& options);
		void                          processSpine       (HTp startok);
		void                          identifyLocalPeaks (std::vector<bool>& peaknotes,
		                                                  std::vector<int>& notelist);
		void                          getDurations       (vector<double>& durations,
		                                                  vector<vector<HTp>>& notelist);
		void                          getBeat            (vector<bool>& metpos,
		                                                  vector<vector<HTp>>& notelist);

		void                          getLocalPeakNotes  (vector<vector<HTp>>& newnotelist,
		                                                  vector<vector<HTp>>& oldnotelist,
		                                                  vector<bool>& peaknotes);

		void                          identifyPeakSequence(vector<bool>& globalpeaknotes,
		                                                   vector<int>& peakmidinums,
		                                                   vector<vector<HTp>>& notes);
		std::vector<int>              getMidiNumbers     (std::vector<std::vector<HTp>>& notelist);
		std::vector<std::vector<HTp>> getNoteList        (HTp starting);
		void                          printData          (std::vector<std::vector<HTp>>& notelist,
		                                                  std::vector<int>& midinums,
		                                                  std::vector<bool>& peaknotes);
		void                          markNotesInScore   (vector<vector<HTp>>& peaknotelist,
		                                                  vector<bool>& ispeak);

	private:
		bool m_rawQ             = false;
		std::string m_marker    = "@";
		std::string m_color     = "red";
		double      m_smallRest = 4.0;   // Ignore rests that are 1 whole note or less.
		double      m_peakDur   = 24.0;  // 6 whole notes maximum between m_peakNum local maximums.
		double      m_peakNum   = 3;     // Number of local maximums in a row needed to mark in score.


		bool        m_infoQ     = false; // Used with -i option.
		int         m_count     = 0;     // Number of peaks in score.

		std::vector<int>    m_peakMeasureBegin;
		std::vector<int>    m_peakMeasureEnd;
		std::vector<HumNum> m_peakDuration;
		std::vector<string> m_peakPitch;
		std::vector<int>    m_peakPitchCount;

};




class Tool_periodicity : public HumTool {
	public:
		         Tool_periodicity   (void);
		        ~Tool_periodicity   () {};

		bool     run                (HumdrumFileSet& infiles);
		bool     run                (HumdrumFile& infile);
		bool     run                (const string& indata, ostream& out);
		bool     run                (HumdrumFile& infile, ostream& out);

	protected:
		void     initialize         (HumdrumFile& infile);
		void     processFile        (HumdrumFile& infile);
		void     fillAttackGrids    (HumdrumFile& infile, vector<vector<double>>& grids, HumNum minrhy);
		void     printAttackGrid    (ostream& out, HumdrumFile& infile, vector<vector<double>>& grids, HumNum minrhy);
		void     doAnalysis         (vector<vector<double>>& analysis, int level, vector<double>& grid);
		void     doPeriodicityAnalysis(vector<vector<double>> & analysis, vector<double>& grid, HumNum minrhy);
		void     printPeriodicityAnalysis(ostream& out, vector<vector<double>>& analysis);
		void     printSvgAnalysis(ostream& out, vector<vector<double>>& analysis, HumNum minrhy);
		void     getColorMapping(double input, double& hue, double& saturation, double& lightness);

	private:

};


class Tool_phrase : public HumTool {
	public:
		     Tool_phrase          (void);
		    ~Tool_phrase          () {};

		bool  run                 (HumdrumFileSet& infiles);
		bool  run                 (HumdrumFile& infile);
		bool  run                 (const string& indata, ostream& out);
		bool  run                 (HumdrumFile& infile, ostream& out);

	protected:
		void  analyzeSpineByRests (int index);
		void  analyzeSpineByPhrase(int index);
		void  initialize          (HumdrumFile& infile);
		void  prepareAnalysis     (HumdrumFile& infile);
		void  addAverageLines     (HumdrumFile& infile);
		bool  hasPhraseMarks      (HTp start);
		void  removePhraseMarks   (HTp start);

	private:
		vector<vector<string>>    m_results;
		vector<HTp>               m_starts;
		HumdrumFile               m_infile;
		vector<int>               m_pcount;
		vector<HumNum>            m_psum;
		bool                      m_markQ;
		bool                      m_removeQ;
		bool                      m_remove2Q;
		bool                      m_averageQ;
		string                    m_color;

};



class Tool_pnum : public HumTool {
	public:
		      Tool_pnum               (void);
		     ~Tool_pnum               () {};

		bool  run                     (HumdrumFileSet& infiles);
		bool  run                     (HumdrumFile& infile);
		bool  run                     (const string& indata, ostream& out);
		bool  run                     (HumdrumFile& infile, ostream& out);

	protected:
		void  initialize              (HumdrumFile& infile);
		void  processFile             (HumdrumFile& infile);
		std::string convertSubtokenToBase(const std::string& text);
		void  convertTokenToBase      (HTp token);

	private:
		int  m_base = 12;
		int  m_midiQ;
		bool m_durationQ;
		bool m_classQ;
		bool m_octaveQ;
		bool m_attacksQ;
		std::string m_rest;
		bool m_restQ;

};



class Tool_recip : public HumTool {
	public:
		      Tool_recip               (void);
		     ~Tool_recip               () {};

		bool  run                      (HumdrumFileSet& infiles);
		bool  run                      (HumdrumFile& infile);
		bool  run                      (const string& indata, ostream& out);
		bool  run                      (HumdrumFile& infile, ostream& out);

	protected:
		void  initialize               (HumdrumFile& infile);
		void  replaceKernWithRecip     (HumdrumFile& infile);
		void  doCompositeAnalysis      (HumdrumFile& infile);
		void  insertAnalysisSpines     (HumdrumFile& infile, HumdrumFile& cfile);

	private:
		vector<HTp> m_kernspines;
		bool        m_graceQ = true;
		string      m_exinterp = "**recip";
		string      m_kernpitch = "e";

};



class Tool_restfill : public HumTool {
	public:
		         Tool_restfill         (void);
		        ~Tool_restfill         () {};

		bool        run                (HumdrumFileSet& infiles);
		bool        run                (HumdrumFile& infile);
		bool        run                (const string& indata, ostream& out);
		bool        run                (HumdrumFile& infile, ostream& out);

	protected:
		void        processFile        (HumdrumFile& infile);
		void        initialize         (void);
		bool        hasBlankMeasure    (HTp start);
		void        fillInRests        (HTp start);
		void        addRest            (HTp cell, HumNum duration);
		HumNum      getNextTime        (HTp token);

	private:
		bool        m_hiddenQ  = false;
		std::string m_exinterp = "**kern";

};


class Tool_rid : public HumTool {
	public:
		         Tool_rid          (void);
		        ~Tool_rid          () {};

		bool     run               (HumdrumFileSet& infiles);
		bool     run               (HumdrumFile& infile);
		bool     run               (const string& indata, ostream& out);
		bool     run               (HumdrumFile& infile, ostream& out);

	protected:
		void     processFile       (HumdrumFile& infile);
		void     initialize        (void);

	private:

		// User interface variables:
		int      option_D = 0;   // used with -D option
		int      option_d = 0;   // used with -d option
		int      option_G = 0;   // used with -G option
		int      option_g = 0;   // used with -g option
		int      option_I = 0;   // used with -I option
		int      option_i = 0;   // used with -i option
		int      option_L = 0;   // used with -L option
		int      option_l = 0;   // used with -l option
		int      option_T = 0;   // used with -T option
		int      option_U = 0;   // used with -U and -u option

		int      option_M = 0;   // used with -M option
		int      option_C = 0;   // used with -C option
		int      option_c = 0;   // used with -c option
		int      option_k = 0;   // used with -k option
		int      option_V = 0;   // used with -V option

};


class Tool_ruthfix : public HumTool {
	public:
		         Tool_ruthfix      (void);
		        ~Tool_ruthfix      () {};

		bool     run               (HumdrumFileSet& infiles);
		bool     run               (HumdrumFile& infile);
		bool     run               (const string& indata, ostream& out);
		bool     run               (HumdrumFile& infile, ostream& out);

	protected:
		void    insertCrossBarTies (HumdrumFile& infile);
		void    insertCrossBarTies (HumdrumFile& infile, int strand);
		void    createTiedNote     (HTp left, HTp right);

};


class Tool_satb2gs : public HumTool {
	public:
		         Tool_satb2gs      (void);
		        ~Tool_satb2gs      () {};

		bool     run               (HumdrumFileSet& infiles);
		bool     run               (HumdrumFile& infile);
		bool     run               (const string& indata, ostream& out);
		bool     run               (HumdrumFile& infile, ostream& out);

	protected:
		void    processFile        (HumdrumFile& infile);
		void    initialize         (void);
		void    getTrackInfo       (std::vector<std::vector<int>>& tracks,
		                            HumdrumFile& infile);

		void    printTerminatorLine(std::vector<std::vector<int>>& tracks);
		int     getNewTrackCount   (std::vector<std::vector<int>>& tracks);
		void    printRegularLine   (HumdrumFile& infile, int line,
		                            std::vector<std::vector<int>>& tracks);
		void    printSpineMergeLine(std::vector<std::vector<int>>& tracks);
		void    printSpineSplitLine(std::vector<std::vector<int>>& tracks);
		void    printHeaderLine    (HumdrumFile& infile, int line,
		                            std::vector<std::vector<int>>& tracks);
		bool    validateHeader     (HumdrumFile& infile);
		vector<HTp> getClefs       (HumdrumFile& infile, int line);

};


class Tool_scordatura : public HumTool {
	public:
		         Tool_scordatura   (void);
		        ~Tool_scordatura   () {};

		bool     run               (HumdrumFileSet& infiles);
		bool     run               (HumdrumFile& infile);
		bool     run               (const string& indata, ostream& out);
		bool     run               (HumdrumFile& infile, ostream& out);

	protected:
		void     processFile       (HumdrumFile& infile);
		void     initialize        (void);
		void     getScordaturaRdfs (vector<HTp>& rdfs, HumdrumFile& infile);
		void     processScordatura (HumdrumFile& infile, HTp reference);
		void     processScordaturas(HumdrumFile& infile, vector<HTp>& rdfs);
		void     flipScordaturaInfo(HTp reference, int diatonic, int chromatic);
		void     transposeStrand   (HTp sstart, HTp sstop, const string& marker);
		void     transposeChord    (HTp token, const string& marker);
		std::string transposeNote     (const string& note);
		void     transposeMarker   (HumdrumFile& infile, const string& marker, int diatonic, int chromatic);
		std::set<int> parsePitches(const string& input);
		void     markPitches       (HumdrumFile& infile);
		void     markPitches       (HTp sstart, HTp sstop);
		void     markPitches       (HTp token);
		void     addMarkerRdf      (HumdrumFile& infile);
		void     prepareTranspositionInterval(void);

	private:
		bool           m_writtenQ    = false;
		bool           m_soundingQ   = false;
		bool           m_modifiedQ   = false;
		bool           m_IQ          = false;  // true: enbed marker in sounding score
		std::string    m_transposition;
		std::string    m_color;
		std::string    m_marker;
		std::set<int>  m_pitches;
		HumTransposer  m_transposer;
		int            m_diatonic;
		int            m_chromatic;
		std::string    m_interval;
		bool           m_cd;
		std::string    m_string;

};


class Tool_semitones : public HumTool {
	public:
		      Tool_semitones   (void);
		     ~Tool_semitones   () {};

		bool  run              (HumdrumFileSet& infiles);
		bool  run              (HumdrumFile& infile);
		bool  run              (const std::string& indata, std::ostream& out);
		bool  run              (HumdrumFile& infile, std::ostream& out);

	protected:
		void        processFile(HumdrumFile& infile);
		void        initialize(void);
		void        analyzeLine(HumdrumFile& infile, int line);
		int         processKernSpines(HumdrumFile& infile, int line, int start, int kspine);
		void        printTokens(const std::string& value, int count);
		std::string getTwelveToneIntervalString(HTp token);
		std::string getNextNoteAttack(HTp token);
		void        markInterval(HTp token);
		HTp         markNote(HTp token, bool markQ);
		void        addMarker(HTp token);
		void        showCount(void);
		int         filterData(HTp token);
		std::vector<HTp> getTieGroup(HTp token);
		HTp         getNextNote(HTp token);
		bool        hasTieContinue(const string& value);

	private:

		bool        m_cdataQ      = false; // used **cdata (to display in VHV notation)
		bool        m_downQ       = false; // mark/count notes in downward interval
		bool        m_firstQ      = false; // mark only first note in interval
		bool        m_leapQ       = false; // mark/count notes in leap motion
		bool        m_midiQ       = false; // give the MIDI note number rather than inteval.
		bool        m_noanalysisQ = false; // do not print analysis spines
		bool        m_noinputQ    = false; // do not print input data
		bool        m_nomarkQ     = false; // do not mark notes (just count intervals)
		bool        m_norestsQ    = false; // ignore rests
		bool        m_notiesQ     = false; // do not mark secondary tied notes
		bool        m_pcQ         = false; // give pitch class rather than MIDI note num.
		bool        m_repeatQ     = false; // make/count notes that repeat
		bool        m_secondQ     = false; // mark only second note in interval
		bool        m_stepQ       = false; // mark/count notes in stepwise motion
		bool        m_upQ         = false; // mark/count notes in upward interval
      bool        m_count       = false; // count the number of intervals being marked

		int         m_markCount = 0;
		int         m_leap      = 3;

      std::string m_marker  = "@";
		std::string m_color   = "red";
		std::string m_include;
		std::string m_exclude;

};



class Tool_shed : public HumTool {
	public:
		         Tool_shed       (void);
		        ~Tool_shed       () {};

		bool     run               (HumdrumFileSet& infiles);
		bool     run               (HumdrumFile& infile);
		bool     run               (const string& indata, ostream& out);
		bool     run               (HumdrumFile& infile, ostream& out);

	protected:
		void    processFile                      (HumdrumFile& infile);
		void    searchAndReplaceInterpretation   (HumdrumFile& infile);
		void    searchAndReplaceExinterp         (HumdrumFile& infile);
		void    searchAndReplaceData             (HumdrumFile& infile);
		void    searchAndReplaceBarline          (HumdrumFile& infile);
		void    searchAndReplaceLocalComment     (HumdrumFile& infile);
		void    searchAndReplaceGlobalComment    (HumdrumFile& infile);
		void    searchAndReplaceReferenceRecords (HumdrumFile& infile);
		void    searchAndReplaceReferenceKeys    (HumdrumFile& infile);
		void    searchAndReplaceReferenceValues  (HumdrumFile& infile);

		void    initialize         (void);
		void    initializeSegment  (HumdrumFile& infile);
		bool    isValid            (HTp token);
		bool    isValidDataType    (HTp token);
		bool    isValidSpine       (HTp token);
		std::vector<std::string> addToExInterpList(void);
		void    parseExpression    (const string& value);
		void    prepareSearch      (int index);
		std::string getExInterp    (const string& value);

	private:
		std::vector<std::string> m_searches;  // search strings
		std::vector<std::string> m_replaces;  // replace strings
		std::vector<std::string> m_options;   // search options

		std::string m_search;
		std::string m_replace;
		std::string m_option;

		bool m_data           = true;  // process data
		bool m_barline        = false; // process barlines
		bool m_exinterp       = false; // process exclusive interpretations
		bool m_interpretation = false; // process interpretations
		bool m_localcomment   = false; // process local comments
		bool m_globalcomment  = false; // process global comments
		bool m_reference      = false; // process reference records
		bool m_referencekey   = false; // process reference records keys
		bool m_referencevalue = false; // process reference records values
		std::string m_xInterp; // used with -x option
		std::string m_yInterp; // used with -y option
		std::string m_zInterp; // used with -z option

		bool m_modified       = false;

		// list of exclusive interpretations to process
		std::vector<std::string> m_exinterps;
		std::string m_exclusion;

		std::vector<bool> m_spines; // usar with -s option
		std::string m_grepoptions;

};


class Tool_sic : public HumTool {
	public:
		         Tool_sic       (void);
		        ~Tool_sic       () {};

		bool     run               (HumdrumFileSet& infiles);
		bool     run               (HumdrumFile& infile);
		bool     run               (const string& indata, ostream& out);
		bool     run               (HumdrumFile& infile, ostream& out);

	protected:
		void     processFile       (HumdrumFile& infile);
		void     initialize        (void);
		void     insertOriginalToken(HTp sictok);
		void     insertSubstitutionToken(HTp sictok);
		HTp      getTargetToken     (HTp stok);
		void     addVerboseParameter(HTp token);
		void     removeVerboseParameter(HTp token);

	private:
		bool     m_substituteQ = false;
		bool     m_originalQ   = false;
		bool     m_removeQ     = false;
		bool     m_verboseQ    = false;
		bool     m_quietQ      = false;
		bool     m_modifiedQ   = false;

};


class MeasureData {
	public:
		            MeasureData               (void);
		            MeasureData               (HumdrumFile& infile,
		                                       int startline,int stopline);
		            MeasureData               (HumdrumFile* infile,
		                                      int startline,int stopline);
		           ~MeasureData               ();
		void        setOwner                  (HumdrumFile* infile);
		void        setOwner                  (HumdrumFile& infile);
		void        setStartLine              (int startline);
		void        setStopLine               (int stopline);
		int         getStartLine              (void);
		int         getStopLine               (void);
		void        clear                     (void);
		std::vector<double>& getHistogram7pc (void);
		void        generateNoteHistogram     (void);
		double      getSum7pc                 (void);
		double      getStartTime              (void);
		double      getStopTime               (void);
		double      getDuration               (void);
		int         getMeasure                (void);
		std::string getQoff                   (void);
		std::string getQon                    (void);
		double      getScoreDuration          (void);

	private:
		HumdrumFile*        m_owner       = NULL;
		int                 m_startline   = -1;
		int                 m_stopline    = -1;
		std::vector<double> m_hist7pc;
		double              m_sum7pc      = 0.0;
};



class MeasureDataSet {
	public:
		             MeasureDataSet   (void);
		             MeasureDataSet   (HumdrumFile& infile);
		            ~MeasureDataSet   ();

		void         clear            (void);
		int          parse            (HumdrumFile& infile);
		MeasureData& operator[]       (int index);
		int          size             (void) { return (int)m_data.size(); }
		double       getScoreDuration (void);

	private:
		std::vector<MeasureData*> m_data;
};



class MeasureComparison {
	public:
		MeasureComparison();
		MeasureComparison(MeasureData& data1, MeasureData& data2);
		MeasureComparison(MeasureData* data1, MeasureData* data2);
		~MeasureComparison();

		void clear(void);
		void compare(MeasureData& data1, MeasureData& data2);
		void compare(MeasureData* data1, MeasureData* data2);

		double getCorrelation7pc(void);

	protected:
		double correlation7pc = 0.0;
};



class MeasureComparisonGrid {
	public:
		             MeasureComparisonGrid     (void);
		             MeasureComparisonGrid     (MeasureDataSet& set1, MeasureDataSet& set2);
		             MeasureComparisonGrid     (MeasureDataSet* set1, MeasureDataSet* set2);
		            ~MeasureComparisonGrid     ();

		void         clear                     (void);
		void         analyze                   (MeasureDataSet& set1, MeasureDataSet& set2);
		void         analyze                   (MeasureDataSet* set1, MeasureDataSet* set2);

		double       getStartTime1             (int index);
		double       getStopTime1              (int index);
		double       getDuration1              (int index);
		int          getMeasure1               (int index);
		std::string  getQon1                   (int index);
		std::string  getQoff1                  (int index);
		double       getScoreDuration1         (void);
		double       getStartTime2             (int index);
		double       getStopTime2              (int index);
		double       getDuration2              (int index);
		int          getMeasure2               (int index);
		std::string  getQon2                   (int index);
		std::string  getQoff2                  (int index);
		double       getScoreDuration2         (void);

		ostream&     printCorrelationGrid      (ostream& out = std::cout);
		ostream&     printCorrelationDiagonal  (ostream& out = std::cout);
		ostream&     printSvgGrid              (ostream& out = std::cout);
		void         getColorMapping           (double input, double& hue, double& saturation,
				 double& lightness);

	private:
		std::vector<std::vector<MeasureComparison>> m_grid;
		MeasureDataSet* m_set1 = NULL;
		MeasureDataSet* m_set2 = NULL;
};



class Tool_simat : public HumTool {
	public:
		         Tool_simat         (void);
		        ~Tool_simat         () {};

		bool     run                (HumdrumFileSet& infiles);
		bool     run                (HumdrumFile& infile1, HumdrumFile& infile2);
		bool     run                (const string& indata1, const string& indata2, ostream& out);
		bool     run                (HumdrumFile& infile1, HumdrumFile& infile2, ostream& out);

	protected:
		void     initialize         (HumdrumFile& infile1, HumdrumFile& infile2);
		void     processFile        (HumdrumFile& infile1, HumdrumFile& infile2);

	private:
		MeasureDataSet        m_data1;
		MeasureDataSet        m_data2;
		MeasureComparisonGrid m_grid;

};


class Tool_slurcheck : public HumTool {
	public:
		         Tool_slurcheck    (void);
		        ~Tool_slurcheck    () {};

		bool     run               (HumdrumFileSet& infiles);
		bool     run               (HumdrumFile& infile);
		bool     run               (const string& indata, ostream& out);
		bool     run               (HumdrumFile& infile, ostream& out);

	protected:
		void     processFile       (HumdrumFile& infile);
		void     initialize        (void);

	private:

};


class Tool_spinetrace : public HumTool {
	public:
		      Tool_spinetrace          (void);
		     ~Tool_spinetrace          () {};

		bool  run                      (HumdrumFileSet& infiles);
		bool  run                      (HumdrumFile& infile);
		bool  run                      (const string& indata, ostream& out);
		bool  run                      (HumdrumFile& infile, ostream& out);

	protected:
		void  initialize               (HumdrumFile& infile);
		void  processFile              (HumdrumFile& infile);

	private:

};



class Tool_strophe : public HumTool {
	public:
		         Tool_strophe       (void);
		        ~Tool_strophe       () {};

		bool     run               (HumdrumFileSet& infiles);
		bool     run               (HumdrumFile& infile);
		bool     run               (const string& indata, ostream& out);
		bool     run               (HumdrumFile& infile, ostream& out);

	protected:
		void     processFile       (HumdrumFile& infile);
		void     initialize        (void);
		void     displayStropheVariants(HumdrumFile& infile);
		void     markWithColor     (HumdrumFile& infile);
		int      markStrophe       (HTp strophestart, HTp stropheend);

	private:
		bool         m_listQ;      // boolean for showing a list of variants
		bool         m_markQ;      // boolean for marking strophes
		std::string  m_marker;     // character for marking strophes
		std::string  m_color;      // color for strphe notes/rests
      std::set<std::string> m_variants;  // used for --list option

};


class Tool_tabber : public HumTool {
	public:
		      Tool_tabber              (void);
		     ~Tool_tabber              () {};

		bool  run                      (HumdrumFileSet& infiles);
		bool  run                      (HumdrumFile& infile);
		bool  run                      (const string& indata, ostream& out);
		bool  run                      (HumdrumFile& infile, ostream& out);

	protected:
		void  initialize               (HumdrumFile& infile);
		void  processFile              (HumdrumFile& infile);

	private:

};



class Tool_tassoize : public HumTool {
	public:
		         Tool_tassoize   (void);
		        ~Tool_tassoize   () {};

		bool     run                (HumdrumFileSet& infiles);
		bool     run                (HumdrumFile& infile);
		bool     run                (const string& indata, ostream& out);
		bool     run                (HumdrumFile& infile, ostream& out);

	protected:
		void     initialize         (HumdrumFile& infile);
		void     processFile        (HumdrumFile& infile);
		void     updateKeySignatures(HumdrumFile& infile, int lineindex);
		void     checkDataLine      (HumdrumFile& infile, int lineindex);
		void     clearStates        (void);
		void     addBibliographicRecords(HumdrumFile& infile);
		void     deleteBreaks       (HumdrumFile& infile);
		void     fixEditorialAccidentals(HumdrumFile& infile);
		void     fixInstrumentAbbreviations(HumdrumFile& infile);
		void     addTerminalLongs   (HumdrumFile& infile);
		void     deleteDummyTranspositions(HumdrumFile& infile);
		string   getDate            (void);
		void     adjustSystemDecoration(HumdrumFile& infile);

	private:
		vector<vector<int>> m_pstates;
		vector<vector<int>> m_kstates;
		vector<vector<bool>> m_estates;

};


class Tool_tie : public HumTool {
	public:
		         Tool_tie                (void);
		        ~Tool_tie                () {};

		bool     run                     (HumdrumFileSet& infiles);
		bool     run                     (HumdrumFile& infile);
		bool     run                     (const string& indata, std::ostream& out);
		bool     run                     (HumdrumFile& infile, std::ostream& out);

	protected:
		void     processFile             (HumdrumFile& infile);
		void     initialize              (void);
		void     mergeTies               (HumdrumFile& infile);
		void     mergeTie                (HTp token);
		int      markOverfills           (HumdrumFile& infile);
		bool     checkForOverfill        (HTp tok);
		bool     checkForInvisible       (HTp tok);
		void     markNextBarlineInvisible(HTp tok);
		void     splitOverfills          (HumdrumFile& infile);
		void     splitToken              (HTp tok);
		void     carryForwardLeftoverDuration(HumNum duration, HTp tok);
		HumNum   getDurationToNextVisibleBarline(HTp tok);
		HumNum   getDurationToNextBarline(HTp tok);

	private:
		bool          m_printQ         = false;
		bool          m_mergeQ         = false;
		bool          m_splitQ         = false;
		bool          m_markQ          = false;
		bool          m_invisibleQ     = false;
		bool          m_skipInvisibleQ = false;
		std::string   m_mark           = "@";

};


class Tool_timebase : public HumTool {
	public:
		      Tool_timebase       (void);
		     ~Tool_timebase       () {};

		bool  run                 (HumdrumFileSet& infiles);
		bool  run                 (HumdrumFile& infile);
		bool  run                 (const string& indata, ostream& out);
		bool  run                 (HumdrumFile& infile, ostream& out);

	protected:
		void   processFile         (HumdrumFile& infile);
		HumNum getMinimumTime      (HumdrumFile& infile);
		void   expandScore         (HumdrumFile& infile, HumNum mindur);

	private:
		bool   m_grace   = false;
		bool   m_quiet   = false;
		HumNum m_basedur = false;

};



class Tool_transpose : public HumTool {
	public:
		         Tool_transpose  (void);
		        ~Tool_transpose  () {};

		bool     run             (HumdrumFileSet& infiles);
		bool     run             (HumdrumFile& infile);
		bool     run             (const std::string& indata, ostream& out);
		bool     run             (HumdrumFile& infile, ostream& out);

	protected:

		// auto transpose functions:
		void     initialize             (HumdrumFile& infile);
		void     convertScore           (HumdrumFile& infile, int style);
		void     processFile            (HumdrumFile& infile,
		                                 vector<bool>& spineprocess);
		void     convertToConcertPitches(HumdrumFile& infile, int line,
		                                 vector<int>& tvals);
		void     convertToWrittenPitches(HumdrumFile& infile, int line,
		                                 vector<int>& tvals);
		void     printNewKeySignature   (const std::string& keysig, int trans);
		void     processInterpretationLine(HumdrumFile& infile, int line,
		                                 vector<int>& tvals, int style);
		int      isKeyMarker            (const std::string& str);
		void     printNewKeyInterpretation(HumdrumLine& aRecord,
		                                 int index, int transval);
		int      hasTrMarkers           (HumdrumFile& infile, int line);
		void     printHumdrumKernToken  (HumdrumLine& record, int index,
		                                 int transval);
		void     printHumdrumMxhmToken(HumdrumLine& record, int index,
		                                 int transval);
		int      checkForDeletedLine    (HumdrumFile& infile, int line);
		int      getBase40ValueFromInterval(const std::string& string);
		void     example                (void);
		void     usage                  (const std::string& command);
		void     printHumdrumDataRecord (HumdrumLine& record,
		                                 vector<bool>& spineprocess);

		double   pearsonCorrelation     (int size, double* x, double* y);
		void     doAutoTransposeAnalysis(HumdrumFile& infile);
		void     addToHistogramDouble   (vector<vector<double> >& histogram,
		                                 int pc, double start, double dur,
		                                 double tdur, int segments);
		double   storeHistogramForTrack (vector<vector<double> >& histogram,
		                                 HumdrumFile& infile, int track,
		                                 int segments);
		void     printHistograms        (int segments, vector<int> ktracks,
		                                vector<vector<vector<double> > >&
		                                 trackhist);
		void     doAutoKeyAnalysis      (vector<vector<vector<double> > >&
		                                 analysis, int level, int hop, int count,
		                                 int segments, vector<int>& ktracks,
		                                 vector<vector<vector<double> > >&
		                                 trackhist);
		void     doTrackKeyAnalysis     (vector<vector<double> >& analysis,
		                                 int level, int hop, int count,
		                                 vector<vector<double> >& trackhist,
		                                 vector<double>& majorweights,
		                                 vector<double>& minorweights);
		void     identifyKeyDouble      (vector<double>& correls,
		                                 vector<double>& histogram,
		                                 vector<double>& majorweights,
		                                 vector<double>& minorweights);
		void     fillWeightsWithKostkaPayne(vector<double>& maj,
		                                 vector<double>& min);
		void     printRawTrackAnalysis  (vector<vector<vector<double> > >&
		                                 analysis, vector<int>& ktracks);
		void     doSingleAnalysis       (vector<double>& analysis,
		                                 int startindex, int length,
		                                 vector<vector<double> >& trackhist,
		                                 vector<double>& majorweights,
		                                 vector<double>& minorweights);
		void     identifyKey            (vector<double>& correls,
		                                 vector<double>& histogram,
		                                 vector<double>& majorweights,
		                                 vector<double>& minorweights);
		void     doTranspositionAnalysis(vector<vector<vector<double> > >&
		                                 analysis);
		int      calculateTranspositionFromKey(int targetkey,
		                                 HumdrumFile& infile);
		void     printTransposedToken   (HumdrumFile& infile, int row, int col,
		                                 int transval);
		void     printTransposeInformation(HumdrumFile& infile,
		                                 vector<bool>& spineprocess,
		                                 int line, int transval);
		int      getTransposeInfo       (HumdrumFile& infile, int row, int col);
		void     printNewKernString     (const std::string& string, int transval);

	private:
		int      transval     = 0;   // used with -b option
		int      ssettonicQ   = 0;   // used with -k option
		int      ssettonic    = 0;   // used with -k option
		int      currentkey   = 0;
		int      autoQ        = 0;   // used with --auto option
		int      debugQ       = 0;   // used with --debug option
		string   spinestring  = "";  // used with -s option
		int      octave       = 0;   // used with -o option
		int      concertQ     = 0;   // used with -C option
		int      writtenQ     = 0;   // used with -W option
		int      quietQ       = 0;   // used with -q option
		int      instrumentQ  = 0;   // used with -I option
};



class Tool_tremolo : public HumTool {
	public:
		         Tool_tremolo       (void);
		        ~Tool_tremolo       () {};

		bool     run               (HumdrumFileSet& infiles);
		bool     run               (HumdrumFile& infile);
		bool     run               (const string& indata, ostream& out);
		bool     run               (HumdrumFile& infile, ostream& out);

	protected:
		void    processFile        (HumdrumFile& infile);
		void    removeMarkup       (void);
		void    expandTremolos     (void);
		void    expandFingerTremolo(HTp token);
		void    expandTremolo      (HTp token);
		void    addTremoloInterpretations(HumdrumFile& infile);
		void    storeFirstTremoloNoteInfo(HTp token);
		void    storeLastTremoloNoteInfo(HTp token);
		HTp     getNextNote        (HTp token);

	private:
		bool    m_keepQ      = false;
		bool    m_modifiedQ  = false;
		std::vector<HTp> m_markup_tokens;
		std::vector<HumNum> m_first_tremolo_time;
		std::vector<HumNum> m_last_tremolo_time;

};


class Tool_trillspell : public HumTool {
	public:
		      Tool_trillspell     (void);
		     ~Tool_trillspell     () {};

		bool  run                 (HumdrumFileSet& infiles);
		bool  run                 (HumdrumFile& infile);
		bool  run                 (const string& indata, ostream& out);
		bool  run                 (HumdrumFile& infile, ostream& out);

	protected:
		void  processFile         (HumdrumFile& infile);
		bool  analyzeOrnamentAccidentals(HumdrumFile& infile);
		void  resetDiatonicStatesWithKeySignature(vector<int>& states,
		                                          vector<int>& signature);
		void  fillKeySignature    (vector<int>& states, const string& keysig);
		int   getBase40           (int diatonic, int accidental);

	private:
		bool m_xmark = false;

};



} // end of namespace hum


#endif /* _HUMLIB_H_INCLUDED */


<|MERGE_RESOLUTION|>--- conflicted
+++ resolved
@@ -1,11 +1,7 @@
 //
 // Programmer:    Craig Stuart Sapp <craig@ccrma.stanford.edu>
 // Creation Date: Sat Aug  8 12:24:49 PDT 2015
-<<<<<<< HEAD
-// Last Modified: Sat Apr  2 16:40:15 PDT 2022
-=======
-// Last Modified: Fri Apr  1 10:28:39 PDT 2022
->>>>>>> 7e1525f3
+// Last Modified: Sat Apr  2 16:46:26 PDT 2022
 // Filename:      humlib.h
 // URL:           https://github.com/craigsapp/humlib/blob/master/include/humlib.h
 // Syntax:        C++11
