//
// Programmer:    Craig Stuart Sapp <craig@ccrma.stanford.edu>
// Creation Date: Sat Aug  8 12:24:49 PDT 2015
<<<<<<< HEAD
// Last Modified: Wed Jul  6 11:04:13 PDT 2022
=======
// Last Modified: Mon Jul  4 12:42:16 PDT 2022
>>>>>>> 4be084a8
// Filename:      humlib.h
// URL:           https://github.com/craigsapp/humlib/blob/master/include/humlib.h
// Syntax:        C++11
// vim:           ts=3
//
// Description:   Include file for humlib library.
//
/*
https://github.com/craigsapp/humlib
Copyright (c) 2015-2021 Craig Stuart Sapp
All rights reserved.

Redistribution and use in source and binary forms, with or without
modification, are permitted provided that the following conditions are met:

1. Redistributions of source code must retain the above copyright notice, this
   list of conditions and the following disclaimer.
2. Redistributions in binary form must reproduce the above copyright notice,
   and the following disclaimer in the documentation and/or other materials
   provided with the distribution.

THIS SOFTWARE IS PROVIDED BY THE COPYRIGHT HOLDERS AND CONTRIBUTORS "AS IS" AND
ANY EXPRESS OR IMPLIED WARRANTIES, INCLUDING, BUT NOT LIMITED TO, THE IMPLIED
WARRANTIES OF MERCHANTABILITY AND FITNESS FOR A PARTICULAR PURPOSE ARE
DISCLAIMED. IN NO EVENT SHALL THE COPYRIGHT OWNER OR CONTRIBUTORS BE LIABLE FOR
ANY DIRECT, INDIRECT, INCIDENTAL, SPECIAL, EXEMPLARY, OR CONSEQUENTIAL DAMAGES
(INCLUDING, BUT NOT LIMITED TO, PROCUREMENT OF SUBSTITUTE GOODS OR SERVICES;
LOSS OF USE, DATA, OR PROFITS; OR BUSINESS INTERRUPTION) HOWEVER CAUSED AND
ON ANY THEORY OF LIABILITY, WHETHER IN CONTRACT, STRICT LIABILITY, OR TORT
(INCLUDING NEGLIGENCE OR OTHERWISE) ARISING IN ANY WAY OUT OF THE USE OF THIS
SOFTWARE, EVEN IF ADVISED OF THE POSSIBILITY OF SUCH DAMAGE.

*/

#ifndef _HUMLIB_H_INCLUDED
#define _HUMLIB_H_INCLUDED

#include <stdarg.h>
#include <string.h>

#include <algorithm>
#include <cctype>
#include <chrono>
#include <cmath>
#include <cstring>
#include <ctime>
#include <fstream>
#include <functional>
#include <iostream>
#include <list>
#include <locale>
#include <map>
#include <regex>
#include <set>
#include <sstream>
#include <string>
#include <utility>
#include <vector>

#ifndef M_PI
    #define M_PI 3.14159265358979323846
#endif

using std::cerr;
using std::cin;
using std::cout;
using std::endl;
using std::ends;
using std::ifstream;
using std::invalid_argument;
using std::istream;
using std::istreambuf_iterator;
using std::list;
using std::map;
using std::ostream;
using std::pair;
using std::regex;
using std::set;
using std::string;
using std::stringstream;
using std::to_string;
using std::vector;

#ifdef USING_URI
	#include <sys/types.h>   /* socket, connect */
	#include <sys/socket.h>  /* socket, connect */
	#include <netinet/in.h>  /* htons           */
	#include <netdb.h>       /* gethostbyname   */
	#include <unistd.h>      /* read, write     */
	#include <string.h>      /* memcpy          */
   #include <sstream>
#endif

#include "pugiconfig.hpp"
#include "pugixml.hpp"

using pugi::xml_node;
using pugi::xml_attribute;
using pugi::xml_document;
using pugi::xpath_node;

namespace hum {

class Convert;
class HumNum;
class HumAddress;
class HumdrumToken;
typedef HumdrumToken* HTp;
class HumdrumLine;
typedef HumdrumLine* HLp;
class HumdrumFileBase;
class HumdrumFileStructure;
class HumdrumFileContent;
class HumdrumFile;
class MuseRecordBase;
class MuseRecord;
class MuseData;
class MuseDataSet;
class GridVoice;


class HumParameter : public std::string {
	public:
		HumParameter(void);
		HumParameter(const std::string& str);
		HumdrumToken* origin;
};

typedef std::map<std::string, std::map<std::string, std::map<std::string, HumParameter> > > MapNNKV;
typedef std::map<std::string, std::map<std::string, HumParameter> > MapNKV;
typedef std::map<std::string, HumParameter> MapKV;

class HumHash {
	public:
		               HumHash             (void);
		              ~HumHash             ();

		std::string    getValue            (const std::string& key) const;
		std::string    getValue            (const std::string& ns2,
		                                    const std::string& key) const;
		std::string    getValue            (const std::string& ns1, const std::string& ns2,
		                                    const std::string& key) const;
		HTp            getValueHTp         (const std::string& key) const;
		HTp            getValueHTp         (const std::string& ns2,
		                                    const std::string& key) const;
		HTp            getValueHTp         (const std::string& ns1, const std::string& ns2,
		                                    const std::string& key) const;
		int            getValueInt         (const std::string& key) const;
		int            getValueInt         (const std::string& ns2,
		                                    const std::string& key) const;
		int            getValueInt         (const std::string& ns1, const std::string& ns2,
		                                    const std::string& key) const;
		HumNum         getValueFraction    (const std::string& key) const;
		HumNum         getValueFraction    (const std::string& ns2,
		                                    const std::string& key) const;
		HumNum         getValueFraction    (const std::string& ns1, const std::string& ns2,
		                                    const std::string& key)const ;
		double         getValueFloat       (const std::string& key)const ;
		double         getValueFloat       (const std::string& ns2,
		                                    const std::string& key) const;
		double         getValueFloat       (const std::string& ns1, const std::string& ns2,
		                                    const std::string& key) const;
		bool           getValueBool        (const std::string& key) const;
		bool           getValueBool        (const std::string& ns2,
		                                    const std::string& key) const;
		bool           getValueBool        (const std::string& ns1, const std::string& ns2,
		                                    const std::string& key) const;

		void           setValue            (const std::string& key,
		                                    const std::string& value);
		void           setValue            (const std::string& ns2,
		                                    const std::string& key,
		                                    const std::string& value);
		void           setValue            (const std::string& ns1,
		                                    const std::string& ns2,
		                                    const std::string& key,
		                                    const std::string& value);
		void           setValue            (const std::string& key,
		                                    const char* value);
		void           setValue            (const std::string& ns2,
		                                    const std::string& key,
		                                    const char* value);
		void           setValue            (const std::string& ns1,
		                                    const std::string& ns2,
		                                    const std::string& key,
		                                    const char* value);
		void           setValue            (const std::string& key, int value);
		void           setValue            (const std::string& ns2, const std::string& key,
		                                    int value);
		void           setValue            (const std::string& ns1, const std::string& ns2,
		                                    const std::string& key, int value);
		void           setValue            (const std::string& key, HTp value);
		void           setValue            (const std::string& ns2, const std::string& key,
		                                    HTp value);
		void           setValue            (const std::string& ns1, const std::string& ns2,
		                                    const std::string& key, HTp value);
		void           setValue            (const std::string& key, HumNum value);
		void           setValue            (const std::string& ns2, const std::string& key,
		                                    HumNum value);
		void           setValue            (const std::string& ns1, const std::string& ns2,
		                                    const std::string& key, HumNum value);
		void           setValue            (const std::string& key, double value);
		void           setValue            (const std::string& ns2, const std::string& key,
		                                    double value);
		void           setValue            (const std::string& ns1, const std::string& ns2,
		                                    const std::string& key, double value);
		bool           isDefined           (const std::string& key) const;
		bool           isDefined           (const std::string& ns2,
		                                    const std::string& key) const;
		bool           isDefined           (const std::string& ns1, const std::string& ns2,
		                                    const std::string& key) const;
		void           deleteValue         (const std::string& key);
		void           deleteValue         (const std::string& ns2, const std::string& key);
		void           deleteValue         (const std::string& ns1, const std::string& ns2,
		                                    const std::string& key);

		std::vector<std::string> getKeys   (void) const;
		std::vector<std::string> getKeys   (const std::string& ns) const;
		std::vector<std::string> getKeys   (const std::string& ns1,
		                                    const std::string& ns2) const;

		std::map<std::string, std::string> getParameters(std::string& ns1);
		std::map<std::string, std::string> getParameters(const std::string& ns1,
		                                    const std::string& ns2);

		bool           hasParameters       (void) const;
		bool           hasParameters       (const std::string& ns) const;
		bool           hasParameters       (const std::string& ns1,
		                                    const std::string& ns2) const;
		int            getParameterCount   (void) const;
		int            getParameterCount   (const std::string& ns) const;
		int            getParameterCount   (const std::string& ns1,
		                                    const std::string& ns2) const;
		void           setPrefix           (const std::string& value);
		std::string    getPrefix           (void) const;
		std::ostream&  printXml            (std::ostream& out = std::cout, int level = 0,
		                                    const std::string& indent = "\t");
		std::ostream&  printXmlAsGlobal    (std::ostream& out = std::cout, int level = 0,
		                                    const std::string& indent = "\t");

		void           setOrigin           (const std::string& key,
		                                    HumdrumToken* tok);
		void           setOrigin           (const std::string& key,
		                                    HumdrumToken& tok);
		void           setOrigin           (const std::string& ns2, const std::string& key,
		                                    HumdrumToken* tok);
		void           setOrigin           (const std::string& ns2, const std::string& key,
		                                    HumdrumToken& tok);
		void           setOrigin           (const std::string& ns1, const std::string& ns2,
		                                    const std::string& parameter,
		                                    HumdrumToken* tok);
		void           setOrigin           (const std::string& ns1, const std::string& ns2,
		                                    const std::string& parameter,
		                                    HumdrumToken& tok);

		HumdrumToken*  getOrigin           (const std::string& key) const;
		HumdrumToken*  getOrigin           (const std::string& ns2,
		                                    const std::string& key) const;
		HumdrumToken*  getOrigin           (const std::string& ns1,
		                                    const std::string& ns2,
		                                    const std::string& parameter) const;

	protected:
		void                     initializeParameters  (void);
		std::vector<std::string> getKeyList            (const std::string& keys) const;

	private:
		MapNNKV*    parameters;
		std::string prefix;

	friend std::ostream& operator<<(std::ostream& out, const HumHash& hash);
	friend std::ostream& operator<<(std::ostream& out, HumHash* hash);
};



class HumNum {
	public:
		         HumNum             (void);
		         HumNum             (int value);
		         HumNum             (int numerator, int denominator);
		         HumNum             (const HumNum& rat);
		         HumNum             (const std::string& ratstring);
		         HumNum             (const char* ratstring);
		        ~HumNum             ();

		bool     isNegative         (void) const;
		bool     isPositive         (void) const;
		bool     isZero             (void) const;
		bool     isNonZero          (void) const;
		bool     isNonNegative      (void) const;
		bool     isNonPositive      (void) const;
		bool     isInfinite         (void) const;
		bool     isFinite           (void) const;
		bool     isNaN              (void) const;
		bool     isInteger          (void) const;
		bool     isPowerOfTwo       (void) const;
		double   getFloat           (void) const;
		double   toFloat  (void) const { return getFloat(); }
		int      getInteger         (double round = 0.0) const;
		int      toInteger (double round = 0.0) const {
		                                            return getInteger(round); }
		int      getNumerator       (void) const;
		int      getDenominator     (void) const;
		HumNum   getRemainder       (void) const;
		void     setValue           (int numerator);
		void     setValue           (int numerator, int denominator);
		void     setValue           (const std::string& ratstring);
		void     setValue           (const char* ratstring);
		void     invert             (void);
		HumNum   getAbs             (void) const;
		HumNum&  makeAbs            (void);
		HumNum&  operator=          (const HumNum& value);
		HumNum&  operator=          (int value);
		HumNum&  operator+=         (const HumNum& value);
		HumNum&  operator+=         (int value);
		HumNum&  operator-=         (const HumNum& value);
		HumNum&  operator-=         (int value);
		HumNum&  operator*=         (const HumNum& value);
		HumNum&  operator*=         (int value);
		HumNum&  operator/=         (const HumNum& value);
		HumNum&  operator/=         (int value);
		HumNum   operator-          (void) const;
		HumNum   operator+          (const HumNum& value) const;
		HumNum   operator+          (int value) const;
		HumNum   operator-          (const HumNum& value) const;
		HumNum   operator-          (int value) const;
		HumNum   operator*          (const HumNum& value) const;
		HumNum   operator*          (int value) const;
		HumNum   operator/          (const HumNum& value) const;
		HumNum   operator/          (int value) const;
		bool     operator==         (const HumNum& value) const;
		bool     operator==         (double value) const;
		bool     operator==         (int value) const;
		bool     operator!=         (const HumNum& value) const;
		bool     operator!=         (double value) const;
		bool     operator!=         (int value) const;
		bool     operator<          (const HumNum& value) const;
		bool     operator<          (double value) const;
		bool     operator<          (int value) const;
		bool     operator<=         (const HumNum& value) const;
		bool     operator<=         (double value) const;
		bool     operator<=         (int value) const;
		bool     operator>          (const HumNum& value) const;
		bool     operator>          (double value) const;
		bool     operator>          (int value) const;
		bool     operator>=         (const HumNum& value) const;
		bool     operator>=         (double value) const;
		bool     operator>=         (int value) const;
		std::ostream& printFraction      (std::ostream& = std::cout) const;
		std::ostream& printMixedFraction (std::ostream& out = std::cout,
		                             std::string separator = "_") const;
		std::ostream& printList          (std::ostream& out) const;
		std::ostream& printTwoPart  (std::ostream& out, const std::string& spacer = "+") const;

	protected:
		void     reduce             (void);
		int      gcdIterative       (int a, int b);
		int      gcdRecursive       (int a, int b);

	private:
		int top;
		int bot;
};


std::ostream& operator<<(std::ostream& out, const HumNum& number);

template <typename A>
std::ostream& operator<<(std::ostream& out, const std::vector<A>& v);



#define INVALID_INTERVAL_CLASS -123456789

// Diatonic pitch class integers:
// These could be converted into an enum provided
// that the same value are assigned to each class.
#define dpc_rest -1 /* Any negative value should be treated as a rest */
#define dpc_C 0 /* Integer for Diatonic pitch class for C */
#define dpc_D 1
#define dpc_E 2
#define dpc_F 3
#define dpc_G 4
#define dpc_A 5
#define dpc_B 6


////////////////////////////////////////////////////////////////////////////
//
// The HumPitch class is an interface for storing information about notes that will
// be used in the HumTransposer class.  The diatonic pitch class, chromatic alteration
// of the diatonic pitch and the octave are store in the class.  Names given to the
// parameters are analogous to MEI note attributes.  Note that note@accid can be also
// note/accid in MEI data, and other complications that need to be resolved into
// storing the correct pitch information in HumPitch.
//

class HumPitch {

	public:

		            HumPitch              (void)   {};
		            HumPitch              (int aDiatonic, int anAccid, int anOct);
		            HumPitch              (const HumPitch &pitch);
		            HumPitch &operator=   (const HumPitch &pitch);
		bool        isValid               (int maxAccid);
		void        setPitch              (int aDiatonic, int anAccid, int anOct);

		bool        isRest                (void) const;
		void        makeRest              (void);

		int         getOctave             (void) const;
		int         getAccid              (void) const;
		int         getDiatonicPitchClass (void) const;
		int         getDiatonicPC         (void) const;

		void        setOctave             (int anOct);
		void        setAccid              (int anAccid);
		void        makeSharp             (void);
		void        makeFlat              (void);
		void        makeNatural           (void);
		void        setDiatonicPitchClass (int aDiatonicPC);
		void        setDiatonicPC         (int aDiatonicPC);


		// conversions in/out of various representations:
		std::string getKernPitch          (void) const;
		bool        setKernPitch          (const std::string& kern);
		std::string getScientificPitch    (void) const;
		bool        setScientificPitch    (const std::string& pitch);

	protected:

		// diatonic pitch class name of pitch: C = 0, D = 1, ... B = 6.
		int m_diatonicpc;

		// chromatic alteration of pitch: 0 = natural, 1 = sharp, -2 = flat, +2 = double sharp
		int m_accid;

		// octave number of pitch: 4 = middle-C octave
		int m_oct;

		// used to convert to other formats:
		static const std::vector<char> m_diatonicPC2letterLC;
		static const std::vector<char> m_diatonicPC2letterUC;

};

std::ostream &operator<<(std::ostream &out, const HumPitch &pitch);






////////////////////////////////////////////////////////////////////////////
//
// The HumTransposer class is an interface for transposing notes represented in the
// HumPitch class format.
//

class HumTransposer {

	public:
		             HumTransposer       (void);
		            ~HumTransposer       (void);

		// Set the interval class for an octave (default is 40, +/- two sharps/flats).
		void         setMaxAccid         (int maxAccid);
		int          getMaxAccid         (void);
		void         setBase40           (void);
		void         setBase600          (void);
		int          getBase             (void);

		// Set the transposition amount for use with Transpose(void) functions.  These functions
		// need to be rerun after SetMaxAccid(void) or SetBase*(void) are called; otherwise, the
		// transposition will be 0/P1/unison.
		bool         setTransposition    (int transVal);
		bool         setTransposition    (const std::string &transString);
		bool         setTransposition    (const HumPitch &fromPitch, const std::string &toString);
		bool         setTransposition    (int keyFifths, int semitones);
		bool         setTransposition    (int keyFifths, const std::string &semitones);
		bool         setTranspositionDC  (int diatonic, int chromatic);

		// Accessor functions for retrieving stored transposition interval.
		int         getTranspositionIntervalClass  (void);
		std::string getTranspositionIntervalName   (void);

		// Transpostion based on stored transposition interval.
		void        transpose            (HumPitch &pitch);
		int         transpose            (int iPitch);

		// Transpose based on second input parameter (not with stored transposition interval).
		void        transpose            (HumPitch &pitch, int transVal);
		void        transpose            (HumPitch &pitch, const std::string &transString);

		// Convert between integer intervals and interval name strings:
		std::string getIntervalName      (const HumPitch &p1, const HumPitch &p2);
		std::string getIntervalName      (int intervalClass);
		int         getInterval          (const std::string &intervalName);

		// Convert between HumPitch class and integer pitch and interval representations.
		int humHumPitchToIntegerPitch    (const HumPitch &pitch);
		HumPitch integerPitchToHumPitch  (int ipitch);
		int         getInterval          (const HumPitch &p1, const HumPitch &p2);

		// Convert between Semitones and integer interval representation.
		std::string semitonesToIntervalName  (int keyFifths, int semitones);
		int         semitonesToIntervalClass (int keyFifths, int semitones);
		int         intervalToSemitones      (int intervalClass);
		int         intervalToSemitones      (const std::string &intervalName);

		// Circle-of-fifths related functions.
		int         intervalToCircleOfFifths      (const std::string &transString);
		int         intervalToCircleOfFifths      (int transval);
		std::string circleOfFifthsToIntervalName  (int fifths);
		int         circleOfFifthsToIntervalClass (int fifths);

		// Key-signature related functions.
		bool       getKeyTonic                     (const std::string &keyTonic,
		                                            HumPitch &tonic);
		HumPitch   circleOfFifthsToMajorTonic      (int fifths);
		HumPitch   circleOfFifthsToMinorTonic      (int fifths);
		HumPitch   circleOfFifthsToDorianTonic     (int fifths);
		HumPitch   circleOfFifthsToPhrygianTonic   (int fifths);
		HumPitch   circleOfFifthsToLydianTonic     (int fifths);
		HumPitch   circleOfFifthsToMixolydianTonic (int fifths);
		HumPitch   circleOfFifthsToLocrianTonic    (int fifths);

		// Conversions between diatonic/chromatic system and integer system of intervals.
		std::string diatonicChromaticToIntervalName(int diatonic, int chromatic);
		int  diatonicChromaticToIntervalClass (int diatonic, int chromatic);
		void intervalToDiatonicChromatic      (int &diatonic, int &chromatic, int intervalClass);
		void intervalToDiatonicChromatic      (int &diatonic, int &chromatic,
		                                       const std::string &intervalName);

		// Convenience functions for calculating common interval classes.  Augmented classes
		// can be calculated by adding 1 to perfect/major classes, and diminished classes can be
		// calcualted by subtracting 1 from perfect/minor classes.
		int    perfectUnisonClass   (void);
		int    minorSecondClass     (void);
		int    majorSecondClass     (void);
		int    minorThirdClass      (void);
		int    majorThirdClass      (void);
		int    perfectFourthClass   (void);
		int    perfectFifthClass    (void);
		int    minorSixthClass      (void);
		int    majorSixthClass      (void);
		int    minorSeventhClass    (void);
		int    majorSeventhClass    (void);
		int    perfectOctaveClass   (void);

		// Convenience functions for acessing m_diatonicMapping.
		int getCPitchClass(void) { return m_diatonicMapping[0]; }
		int getDPitchClass(void) { return m_diatonicMapping[1]; }
		int getEPitchClass(void) { return m_diatonicMapping[2]; }
		int getFPitchClass(void) { return m_diatonicMapping[3]; }
		int getGPitchClass(void) { return m_diatonicMapping[4]; }
		int getAPitchClass(void) { return m_diatonicMapping[5]; }
		int getBPitchClass(void) { return m_diatonicMapping[6]; }

		// Input string validity helper functions.
		static bool isValidIntervalName (const std::string &name);
		static bool isValidKeyTonic     (const std::string &name);
		static bool isValidSemitones    (const std::string &name);

	protected:
		// integer representation for perfect octave:
		int m_base;

		// maximum allowable sharp/flats for transposing:
		int m_maxAccid;

		// integer interval class for transposing:
		int m_transpose;

		// pitch integers for each natural diatonic pitch class:
		std::vector<int> m_diatonicMapping;

		// used to calculate semitones between diatonic pitch classes:
		static const std::vector<int> m_diatonic2semitone;

	private:
		void calculateDiatonicMapping(void);
};




class HumRegex {
	public:
		            HumRegex           (void);
		            HumRegex           (const std::string& exp,
		                                const std::string& options = "");
		           ~HumRegex           ();

		// setting persistent options for regular expression contruction
		void        setIgnoreCase      (void);
		bool        getIgnoreCase      (void);
		void        unsetIgnoreCase    (void);

		// setting persistent search/match options
		void        setGlobal          (void);
		bool        getGlobal          (void);
		void        unsetGlobal        (void);

		// replacing
		std::string&     replaceDestructive (std::string& input, const std::string& replacement,
		                                const std::string& exp);
		std::string&     replaceDestructive (std::string& input, const std::string& replacement,
		                                const std::string& exp,
		                                const std::string& options);
		std::string      replaceCopy        (const std::string& input,
		                                const std::string& replacement,
		                                const std::string& exp);
		std::string      replaceCopy        (const std::string& input,
		                                const std::string& replacement,
		                                const std::string& exp,
		                                const std::string& options);

		std::string&     replaceDestructive (std::string* input, const std::string& replacement,
		                                const std::string& exp);
		std::string&     replaceDestructive (std::string* input, const std::string& replacement,
		                                const std::string& exp,
		                                const std::string& options);
		std::string      replaceCopy        (std::string* input, const std::string& replacement,
		                                const std::string& exp);
		std::string      replaceCopy        (std::string* input, const std::string& replacement,
		                                const std::string& exp,
		                                const std::string& options);
		std::string&      tr                 (std::string& input, const std::string& from,
		                                const std::string& to);

		// matching (full-string match)
		bool        match              (const std::string& input, const std::string& exp);
		bool        match              (const std::string& input, const std::string& exp,
		                                const std::string& options);
		bool        match              (const std::string* input, const std::string& exp);
		bool        match              (const std::string* input, const std::string& exp,
		                                const std::string& options);


		// searching
		// http://www.cplusplus.com/reference/regex/regex_search
		int         search             (const std::string& input, const std::string& exp);
		int         search             (const std::string& input, const std::string& exp,
		                                const std::string& options);
		int         search             (const std::string& input, int startindex,
		                                const std::string& exp);
		int         search             (const std::string& input, int startindex,
		                                const std::string& exp,
		                                const std::string& options);

		int         search             (std::string* input, const std::string& exp);
		int         search             (std::string* input, const std::string& exp,
		                                const std::string& options);
		int         search             (std::string* input, int startindex,
		                                const std::string& exp);
		int         search             (std::string* input, int startindex,
		                                const std::string& exp,
		                                const std::string& options);

		int         getMatchCount      (void);
		std::string getMatch           (int index);
		int         getMatchInt        (int index);
		double      getMatchDouble     (int index);
		std::string getPrefix          (void);
		std::string getSuffix          (void);
		int         getMatchStartIndex (int index = 0);
		int         getMatchEndIndex   (int index = 0);
		int         getMatchLength     (int index = 0);

		// token lists:
		bool        split              (std::vector<std::string>& entries,
		                                const std::string& buffer,
		                                const std::string& separator);

	protected:
		std::regex_constants::syntax_option_type
				getTemporaryRegexFlags(const std::string& sflags);
		std::regex_constants::match_flag_type
				getTemporarySearchFlags(const std::string& sflags);


	private:

		// m_regex: stores the regular expression to use as a default.
		//
		// http://en.cppreference.com/w/cpp/regex/basic_regex
		// .assign(string) == set the regular expression.
		// operator=       == set the regular expression.
		// .flags()        == return syntax_option_type used to construct.
		std::regex m_regex;

		// m_matches: stores the matches from a search:
		//
		// http://en.cppreference.com/w/cpp/regex/match_results
		// .empty()     == check if match was successful.
		// .size()      == number of matches.
		// .length(i)   == return length of a submatch.
		// .position(i) == return start index of submatch in search string.
		// .str(i)      == return string of submatch.
		// operator[i]  == return submatch.
		// .prefix
		// .suffix
		// .begin()     == start of submatch list.
		// .end()       == end of submatch list.
		std::smatch m_matches;

		// m_regexflags: store default settings for regex processing
		// http://en.cppreference.com/w/cpp/regex/syntax_option_type
		// http://en.cppreference.com/w/cpp/regex/basic_regex
		// /usr/local/Cellar/gcc49/4.9.3/include/c++/4.9.3/bits/regex_constants.h
		//
		// Options (in the namespace std::regex_constants):
		//    icase      == Ignore case.
		//    nosubs     == Don't collect submatches.
		//    optimize   == Make matching faster, but construction slower.
		//    collate    == locale character ranges.
		//    multiline  == C++17 only.
		//
		// Only one of the following can be given.  EMCAScript will be
		// used by default if none specified.
		//    EMCAScript == Use EMCAScript regex syntax.
		//    basic      == Use basic POSIX syntax.
		//    extended   == Use extended POSIX syntax.
		//    awk        == Use awk POSIX syntax.
		//    grep       == Use grep POSIX syntax.
		//    egrep      == Use egrep POSIX syntax.
		std::regex_constants::syntax_option_type m_regexflags;

		// m_flags: store default settings for regex processing
		// http://www.cplusplus.com/reference/regex/regex_search
		//    match_default     == clear all options.
		//    match_not_bol     == not beginning of line.
		//    match_not_eol     == not end of line.
		//    match_not_bow     == not beginning of word for \b.
		//    match_not_eow     == not end of word for \b.
		//    match_any         == any match acceptable if more than 1 possible..
		//    match_not_null    == empty sequence does note match.
		//    match_continuous  ==
		//    match_prev_avail  ==
		//    format_default    == same as match_default.
		std::regex_constants::match_flag_type m_searchflags;

};



enum signifier_type {
	signifier_unknown,
	signifier_link,
	signifier_above,
	signifier_below
};

class HumSignifier {

	public:
		            HumSignifier     (void);
		            HumSignifier     (const std::string& rdfline);
		           ~HumSignifier     ();
		bool        parseSignifier   (const std::string& rdfline);
		void        clear            (void);
		std::string getSignifier     (void);
		std::string getDefinition    (void);
		std::string getParameter     (const std::string& key);
		bool        isKernLink       (void);
		bool        isKernAbove      (void);
		bool        isKernBelow      (void);

	private:
		std::string m_exinterp;
		std::string m_signifier;
		std::string m_definition;
		int         m_sigtype = signifier_type::signifier_unknown;
		std::map<std::string, std::string> m_parameters;
};



class HumSignifiers {
	public:
		              HumSignifiers    (void);
		             ~HumSignifiers    ();

		void          clear            (void);
		bool          addSignifier     (const std::string& rdfline);
		bool          hasKernLinkSignifier (void);
		std::string   getKernLinkSignifier (void);
		bool          hasKernAboveSignifier (void);
		std::string   getKernAboveSignifier (void);
		bool          hasKernBelowSignifier (void);
		std::string   getKernBelowSignifier (void);
		int           getSignifierCount(void);
		HumSignifier* getSignifier(int index);

	private:
		std::vector<HumSignifier*> m_signifiers;
		int  m_kernLinkIndex = -1;
		int  m_kernAboveIndex = -1;
		int  m_kernBelowIndex = -1;

};



class HumdrumLine;
typedef HumdrumLine* HLp;

class HumdrumToken;
typedef HumdrumToken* HTp;

class HumAddress {
	public:
		                    HumAddress        (void);
		                    HumAddress        (HumAddress& address);
		                   ~HumAddress        ();

		HumAddress&         operator=         (const HumAddress& address);
		int                 getLineIndex      (void) const;
		int                 getLineNumber     (void) const;
		int                 getFieldIndex     (void) const;
		const HumdrumToken& getDataType       (void) const;
		const std::string&  getSpineInfo      (void) const;
		int                 getTrack          (void) const;
		int                 getSubtrack       (void) const;
		int                 getSubtrackCount  (void) const;
		std::string         getTrackString    (std::string separator = ".") const;
		HLp                 getLine           (void) const;
		HLp                 getOwner          (void) const { return getLine(); }
		bool                hasOwner          (void) const;

	protected:
		void                setOwner          (HLp aLine);
		void                setFieldIndex     (int fieldlindex);
		void                setSpineInfo      (const std::string& spineinfo);
		void                setTrack          (int aTrack, int aSubtrack);
		void                setTrack          (int aTrack);
		void                setSubtrack       (int aSubtrack);
		void                setSubtrackCount  (int aSubtrack);

	private:

		// fieldindex: This is the index of the token in the HumdrumLine
		// which owns this token.
		int m_fieldindex;

		// spining: This is the spine position of the token. A simple spine
		// position is an integer, starting with "1" for the first spine
		// of the file (left-most spine).  When the spine splits, "(#)a"
		// is wrapped around the left-subspine's spine info, and "(#)b"
		// around the right-subspine's info. Merged spines will add a space
		// between the two or more merged spines information, such as
		// "(#)a (#)b" for two sub-spines merged into a single spine again.
		// But in this case there is a spine info simplification which will
		// convert "(#)a (#)b" into "#" where # is the original spine number.
		// Other more complicated mergers may be simplified in the future.
		std::string m_spining;

		// track: This is the track number of the spine.  It is the first
		// number found in the spineinfo string.
		int m_track;

		// subtrack: This is the subtrack number for the spine.  When a spine
		// is not split, it will be 0, if the spine has been split with *^,
		// then the left-subspine will be in subtrack 1 and the right-spine
		// will be subtrack 2.  If subspines are exchanged with *x, then their
		// subtrack assignments will also change.
		int m_subtrack;

		// subtrackcount: The number of currently active subtracks tokens
		// on the owning HumdrumLine (in the same track).  The subtrack range
		// is from 1 (if there is only a primary spine), to a larger number.
		// if subtrackcount is 0, then the variable is not set, or there are
		// no tokens in the track (such as for global comments).
		int m_subtrackcount;

		// owner: This is the line which manages the given token.
		HLp          m_owner;

	friend class HumdrumToken;
	friend class HumdrumLine;
	friend class HumdrumFile;
};



class HumParamSet {

	public:
		              HumParamSet        (void);
		              HumParamSet        (const std::string& token);
		              HumParamSet        (HTp token);
		             ~HumParamSet        ();

		const std::string& getNamespace1 (void);
		const std::string& getNamespace2 (void);
		std::string   getNamespace       (void);
		void          setNamespace1      (const std::string& name);
		void          setNamespace2      (const std::string& name);
		void          setNamespace       (const std::string& name);
		void          setNamespace       (const std::string& name1, const std::string& name2);
		HTp           getToken           (void) { return m_token; }

		void          clear              (void);
		int           getCount           (void);
		const std::string& getParameterName   (int index);
		const std::string& getParameterValue  (int index);
		int           addParameter       (const std::string& name, const std::string& value);
		int           setParameter       (const std::string& name, const std::string& value);
		void          readString         (const std::string& text);
		void          readString         (HTp token);
		std::ostream& printXml           (std::ostream& out = std::cout, int level = 0,
		                                  const std::string& indent = "\t");

	private:
		HTp         m_token = NULL;
		std::string m_ns1;
		std::string m_ns2;
		std::vector<std::pair<std::string, std::string>> m_parameters;

};


std::ostream& operator<<(std::ostream& out, HumParamSet* hps);
std::ostream& operator<<(std::ostream& out, HumParamSet& hps);



class _HumInstrument {
	public:
		_HumInstrument    (void) { humdrum = ""; name = ""; gm = 0; }
	  ~_HumInstrument    ()     { humdrum = ""; name = ""; gm = 0; }

		std::string humdrum;
		std::string name;
		int         gm;
};


class HumInstrument {
	public:
		            HumInstrument       (void);
		            HumInstrument       (const std::string& Hname);
		           ~HumInstrument       ();

		std::string getName             (void);
		std::string getName             (const std::string& Hname);
		std::string getHumdrum          (void);
		int         getGM               (void);
		int         getGM               (const std::string& Hname);
		void        setHumdrum          (const std::string& Hname);
		int         setGM               (const std::string& Hname, int aValue);

	private:
		int                            index;
		static std::vector<_HumInstrument>  data;
		static int                     classcount;

	protected:
		void       initialize          (void);
		void       afi                 (const char* humdrum_name, int midinum,
		                                const char* EN_name);
		int        find                (const std::string& Hname);
		void       sortData            (void);
		static int data_compare_by_humdrum_name(const void* a, const void* b);
};


///////////////////////////////////////////////////////////////////////////
//
// General MIDI instrument definitions
//

#define  CH_1                             0
#define  CH_2                             1
#define  CH_3                             2
#define  CH_4                             3
#define  CH_5                             4
#define  CH_6                             5
#define  CH_7                             6
#define  CH_8                             7
#define  CH_9                             8
#define  CH_10                            9
#define  CH_11                            10
#define  CH_12                            11
#define  CH_13                            12
#define  CH_14                            13
#define  CH_15                            14
#define  CH_16                            15

#define  GM_PIANO(X)                      (0+(X))
#define  GM_ACOUSTIC_GRAND_PIANO          (0)
#define  GM_BRIGHT_ACOUSTIC_PIANO         (1)
#define  GM_ELECTRIC_GRAND_PIANO          (1)
#define  GM_HONKYTONK_PIANO               (2)
#define  GM_HONKY_TONK_PIANO              (3)
#define  GM_ELECTRIC_PIANO_1              (4)
#define  GM_ELECTRIC_PIANO_2              (5)
#define  GM_HARPSICHORD                   (6)
#define  GM_CLAVI                         (7)

#define  GM_CHROMATIC(X)                  (8+(X))
#define  GM_CELESTA                       (8)
#define  GM_GLOCKENSPIEL                  (9)
#define  GM_MUSIC_BOX                     (10)
#define  GM_VIBRAPHONE                    (11)
#define  GM_MARIMBA                       (12)
#define  GM_XYLOPHONE                     (13)
#define  GM_TUBULAR_BELLS                 (14)
#define  GM_DULCIMER                      (15)

#define  GM_ORGAN(X)                      (16+(X))
#define  GM_DRAWBAR_ORGAN                 (16)
#define  GM_PERCUSSIVE_ORGAN              (17)
#define  GM_ROCK_ORGAN                    (18)
#define  GM_CHURCH_ORGAN                  (19)
#define  GM_REED_ORGAN                    (20)
#define  GM_ACCORDION                     (21)
#define  GM_HARMONICA                     (22)
#define  GM_TANGO_ACCORDION               (23)

#define  GM_GUITAR(X)                     (24+(X))
#define  GM_ACOUSTIC_GUITAR_NYLON         (24)
#define  GM_ACOUSTIC_GUITAR_STEEL         (25)
#define  GM_ELECTRIC_GUITAR_JAZZ          (26)
#define  GM_ELECTRIC_GUITAR_CLEAN         (27)
#define  GM_ELECTRIC_GUITAR_MUTED         (28)
#define  GM_OVERDRIVEN_GUITAR             (29)
#define  GM_DISTORTION_GUITAR             (30)
#define  GM_GUITAR_HARMONICS              (31)

#define  GM_BASS(X)                       (32+(X))
#define  GM_ACOUSTIC_BASS                 (32)
#define  GM_ELECTRIC_BASS_FINGER          (33)
#define  GM_ELECTRIC_BASS_PICK            (34)
#define  GM_FRETLESS_BASS                 (35)
#define  GM_SLAP_BASS_1                   (36)
#define  GM_SLAP_BASS_2                   (37)
#define  GM_SYNTH_BASS_1                  (38)
#define  GM_SYNTH_BASS_2                  (39)

#define  GM_STRINGS(X)                    (40+(X))
#define  GM_VIOLIN                        (40)
#define  GM_VIOLA                         (41)
#define  GM_CELLO                         (42)
#define  GM_CONTRABASS                    (43)
#define  GM_TREMOLO_STRINGS               (44)
#define  GM_PIZZACATO_STRINGS             (45)
#define  GM_ORCHESTRAL_HARP               (46)
#define  GM_TIMPANI                       (47)

#define  GM_ENSEMBLE(X)                   (48+(X))
#define  GM_STRING_ENSEMBLE_1             (48)
#define  GM_STRING_ENSEMBLE_2             (49)
#define  GM_SYNTHSTRINGS_1                (50)
#define  GM_SYNTHSTRINGS_2                (51)
#define  GM_CHOIR_AAHS                    (52)
#define  GM_VOICE_OOHS                    (53)
#define  GM_SYNTH_VOICE                   (54)
#define  GM_ORCHESTRA_HIT                 (55)

#define  GM_BRASS(X)                      (56+(X))
#define  GM_TRUMPET                       (56)
#define  GM_TROMBONE                      (57)
#define  GM_TUBA                          (58)
#define  GM_MUTED_TRUMPED                 (59)
#define  GM_FRENCH_HORN                   (60)
#define  GM_BRASS_SECTION                 (61)
#define  GM_SYNTHBRASS_1                  (62)
#define  GM_SYNTHBRASS_2                  (63)

#define  GM_REED(X)                       (64+(X))
#define  GM_SOPRANO_SAX                   (64)
#define  GM_ALTO_SAX                      (65)
#define  GM_TENOR_SAX                     (66)
#define  GM_BARITONE_SAX                  (67)
#define  GM_OBOE                          (68)
#define  GM_ENGLISH_HORN                  (69)
#define  GM_BASSOON                       (70)
#define  GM_CLARINET                      (71)

#define  GM_PIPE(X)                       (72+(X))
#define  GM_PICCOLO                       (72)
#define  GM_FLUTE                         (73)
#define  GM_RECORDER                      (74)
#define  GM_PAN_FLUTE                     (75)
#define  GM_BLOWN_BOTTLE                  (76)
#define  GM_SHAKUHACHI                    (77)
#define  GM_WHISTLE                       (78)
#define  GM_OCARINA                       (79)

#define  GM_LEAD(X)                       (80+(X))
#define  GM_LEAD_SQUARE                   (80)
#define  GM_LEAD_SAWTOOTH                 (81)
#define  GM_LEAD_CALLIOPE                 (82)
#define  GM_LEAD_CHIFF                    (83)
#define  GM_LEAD_CHARANG                  (84)
#define  GM_LEAD_VOICE                    (85)
#define  GM_LEAD_FIFTHS                   (86)
#define  GM_LEAD_BASS                     (87)

#define  GM_PAD(X)                        (88+(X))
#define  GM_PAD_NEW_AGE                   (88)
#define  GM_PAD_WARM                      (89)
#define  GM_PAD_POLYSYNTH                 (90)
#define  GM_PAD_CHOIR                     (91)
#define  GM_PAD_BOWED                     (92)
#define  GM_PAD_METALLIC                  (93)
#define  GM_PAD_HALO                      (94)
#define  GM_PAD_SWEEP                     (95)

#define  GM_FX(X)                         (96+(X))
#define  GM_FX_TRAIN                      (96)
#define  GM_FX_SOUNDTRACK                 (97)
#define  GM_FX_CRYSTAL                    (98)
#define  GM_FX_ATMOSPHERE                 (99)
#define  GM_FX_BRIGHTNESS                 (100)
#define  GM_FX_GOBLINS                    (101)
#define  GM_FX_ECHOES                     (102)
#define  GM_FX_SCI_FI                     (103)

#define  GM_ETHNIC(X)                     (104+(X))
#define  GM_SITAR                         (104)
#define  GM_BANJO                         (105)
#define  GM_SHAMISEN                      (106)
#define  GM_KOTO                          (107)
#define  GM_KALIMBA                       (108)
#define  GM_BAGPIPE                       (109)
#define  GM_FIDDLE                        (110)
#define  GM_SHANAI                        (111)

#define  GM_PERCUSSION(X)                 (112+(X))
#define  GM_TINKLE_BELL                   (112)
#define  GM_AGOGO                         (113)
#define  GM_STEEL_DRUMS                   (114)
#define  GM_WOODBLOCKS                    (115)
#define  GM_TAIKO_DRUM                    (116)
#define  GM_MELODIC_DRUM                  (117)
#define  GM_SYNTH_DRUM                    (118)
#define  GM_REVERSE_CYMBAL                (119)

#define  GM_SOUNDEFFECT(X)                (120+(X))
#define  GM_GUITAR_FRET_NOISE             (120)
#define  GM_BREATH_NOISE                  (121)
#define  GM_SEASHORE                      (122)
#define  GM_BIRD_TWEET                    (123)
#define  GM_TELEPHONE_RING                (124)
#define  GM_HELICOPTER                    (125)
#define  GM_APPLAUSE                      (126)
#define  GM_GUNSHOT                       (127)

//
// Percussion instruments on channel 10
//

#define  GM_ACOUSTIC_BASS_DRUM            (35)
#define  GM_BASS_DRUM_1                   (36)
#define  GM_SIDE_STICK                    (37)
#define  GM_ACOUSTIC_SNARE                (38)
#define  GM_HAND_CLAP                     (39)
#define  GM_ELECTRIC_SNARE                (40)
#define  GM_LOW_FLOOR_TOM                 (41)
#define  GM_CLOSED_HI_HAT                 (42)
#define  GM_HIGH_FLOOR_TOM                (43)
#define  GM_PEDAL_HI_HAT                  (44)
#define  GM_LOW_TOM                       (45)
#define  GM_OPEN_HI_HAT                   (46)
#define  GM_LOW_MID_TOM                   (47)
#define  GM_HIGH_MID_TOM                  (48)
#define  GM_CRASH_CYMBAL_1                (49)
#define  GM_HIGH_TOM                      (50)
#define  GM_RIDE_CYMBAL_1                 (51)
#define  GM_CHINESE_CYMBAL                (52)
#define  GM_RIDE_BELL                     (53)
#define  GM_TAMBOURINE                    (54)
#define  GM_SPLASH_CYMBAL                 (55)
#define  GM_COWBELL                       (56)
#define  GM_CRASH_CYMBAL_2                (57)
#define  GM_VIBRASLAP                     (58)
#define  GM_RIDE_CYMBAL_2                 (59)
#define  GM_HI_BONGO                      (60)
#define  GM_LOW_BONGO                     (61)
#define  GM_MUTE_HI_CONGA                 (62)
#define  GM_OPEN_HI_CONGA                 (63)
#define  GM_LOW_CONGA                     (64)
#define  GM_HIGH_TIMBALE                  (65)
#define  GM_LOW_TIMBALE                   (66)
#define  GM_HIGH_AGOGO                    (67)
#define  GM_LOW_AGOGO                     (68)
#define  GM_CABASA                        (69)
#define  GM_MARACAS                       (70)
#define  GM_SHORT_WHISTLE                 (71)
#define  GM_LONG_WHISTLE                  (72)
#define  GM_SHORT_GUIRO                   (73)
#define  GM_LONG_GUIRO                    (74)
#define  GM_CLAVES                        (75)
#define  GM_HI_WOOD_BLOCK                 (76)
#define  GM_LOW_WOOD_BLOCK                (77)
#define  GM_MUTE_CUICA                    (78)
#define  GM_OPEN_CUICA                    (79)
#define  GM_MUTE_TRIANGLE                 (80)
#define  GM_OPEN_TRIANGLE                 (81)



typedef HumdrumLine* HLp;

class HumdrumLine : public std::string, public HumHash {
	public:
		            HumdrumLine            (void);
		            HumdrumLine            (const std::string& aString);
		            HumdrumLine            (const char* aString);
		            HumdrumLine            (HumdrumLine& line);
		            HumdrumLine            (HumdrumLine& line, void* owner);
		           ~HumdrumLine            ();

		HumdrumLine& operator=             (HumdrumLine& line);
		bool        isComment              (void) const;
		bool        isCommentLocal         (void) const;
		bool        isLocalComment         (void) const { return isCommentLocal(); }
		bool        isCommentGlobal        (void) const;
		bool        isCommentUniversal     (void) const;
		bool        isReference            (void) const;
		bool        isGlobalReference      (void) const;
		bool        isUniversalReference   (void) const;
		bool        isSignifier            (void) const;
		std::string getReferenceKey        (void) const;
		std::string getReferenceValue      (void) const;
		std::string getGlobalReferenceKey      (void) const;
		std::string getGlobalReferenceValue    (void) const;
		std::string getUniversalReferenceKey   (void) const;
		std::string getUniversalReferenceValue (void) const;
		bool        isUniversalComment     (void) const { return isCommentUniversal(); }
		bool        isGlobalComment        (void) const { return isCommentGlobal(); }
		bool        isExclusive            (void) const;
		bool        isExclusiveInterpretation (void) const { return isExclusive(); }
		bool        isTerminator           (void) const;
		bool        isInterp               (void) const;
		bool        isInterpretation       (void) const { return isInterp(); }
		bool        isBarline              (void) const;
		bool        isData                 (void) const;
		bool        isGraceLine            (void);
		bool        isAllNull              (void) const;
		bool        isAllRhythmicNull      (void) const;
		bool        isEmpty                (void) const;
		bool        isBlank                (void) const { return isEmpty(); }
		bool        isManipulator          (void) const;
		bool        hasSpines              (void) const;
		bool        isGlobal               (void) const;
		bool        equalFieldsQ           (const std::string& exinterp, const std::string& value);
		HTp         token                  (int index) const;
		void        getTokens              (std::vector<HTp>& list);
		int         getTokenCount          (void) const;
		int         getFieldCount          (void) const { return getTokenCount(); }
		std::string getTokenString         (int index) const;
		bool        equalChar              (int index, char ch) const;
		char        getChar                (int index) const;
		bool        isKernBoundaryStart    (void) const;
		bool        isKernBoundaryEnd      (void) const;
		std::ostream& printSpineInfo       (std::ostream& out = std::cout);
		std::ostream& printTrackInfo       (std::ostream& out = std::cout);
		std::ostream& printDataTypeInfo    (std::ostream& out = std::cout);
		std::ostream& printDurationInfo    (std::ostream& out = std::cout);
		std::ostream& printCsv             (std::ostream& out = std::cout,
		                                    const std::string& separator = ",");
		std::ostream& printXml             (std::ostream& out = std::cout, int level = 0,
		                                    const std::string& indent = "\t");
		std::ostream& printXmlParameterInfo(std::ostream& out, int level,
		                                    const std::string& indent);
		std::ostream& printGlobalXmlParameterInfo(std::ostream& out, int level,
		                                    const std::string& indent);
		std::string   getXmlId             (const std::string& prefix = "") const;
		std::string   getXmlIdPrefix       (void) const;
		void          clearTokenLinkInfo   (void);
		void          createLineFromTokens (void);
		void          removeExtraTabs      (void);
		void          addExtraTabs         (std::vector<int>& trackWidths);
		int           getLineIndex         (void) const;
		int           getLineNumber        (void) const;
		HumdrumFile*  getOwner             (void);
		void          setText              (const std::string& text);
		std::string   getText              (void);
		int           getBarNumber         (void);
		int           getMeasureNumber     (void) { return getBarNumber(); }

		HumNum      getDuration            (void);
		HumNum      getDurationFromStart   (void);
		HumNum      getDurationToEnd       (void);
		HumNum      getDurationFromBarline (void);
		HumNum      getDurationToBarline   (void);
		HumNum      getBarlineDuration     (void);

		HumNum      getDuration            (HumNum scale);
		HumNum      getDurationFromStart   (HumNum scale);
		HumNum      getDurationToEnd       (HumNum scale);
		HumNum      getDurationFromBarline (HumNum scale);
		HumNum      getDurationToBarline   (HumNum scale);
		HumNum      getBarlineDuration     (HumNum scale);
		int         getKernNoteAttacks     (void);
		int         addLinkedParameter     (HTp token);

		HumNum   getBeat                (HumNum beatdur = 1);
		HumNum   getBeatStr             (std::string beatrecip = "4");
		HTp      getTrackStart          (int track) const;
		HTp      getTrackEnd            (int track, int subtrack = 0) const;
		void     setLineFromCsv         (const char* csv,
		                                 const std::string& separator = ",");
		void     setLineFromCsv         (const std::string& csv,
		                                 const std::string& separator = ",");

		// pitch-related functions, defined in HumdrumLine-kern.cpp:

		void             getMidiPitches       (std::vector<int>& output);
		std::vector<int> getMidiPitches       (void);
		void             getMidiPitchesSortHL (std::vector<int>& output);
		std::vector<int> getMidiPitchesSortHL (void);
		void             getMidiPitchesSortLH (std::vector<int>& output);
		std::vector<int> getMidiPitchesSortLH (void);

		void             getMidiPitchesResolveNull       (std::vector<int>& output);
		std::vector<int> getMidiPitchesResolveNull       (void);
		void             getMidiPitchesResolveNullSortHL (std::vector<int>& output);
		std::vector<int> getMidiPitchesResolveNullSortHL (void);
		void             getMidiPitchesResolveNullSortLH (std::vector<int>& output);
		std::vector<int> getMidiPitchesResolveNullSortLH (void);


		// low-level editing functions (need to re-analyze structure after using)
		void     appendToken            (HTp token, int tabcount = 1);
		void     appendToken            (const HumdrumToken& token, int tabcount = 1);
		void     appendToken            (const std::string& token, int tabcount = 1);
		void     appendToken            (const char* token, int tabcount = 1);

		void     appendToken            (int index, HTp token, int tabcount = 1);
		void     appendToken            (int index, const HumdrumToken& token, int tabcount = 1);
		void     appendToken            (int index, const std::string& token, int tabcount = 1);
		void     appendToken            (int index, const char* token, int tabcount = 1);

		void     insertToken            (int index, HTp token, int tabcount = 1);
		void     insertToken            (int index, const HumdrumToken& token, int tabcount = 1);
		void     insertToken            (int index, const std::string& token, int tabcount = 1);
		void     insertToken            (int index, const char* token, int tabcount = 1);

		void     setDuration            (HumNum aDur);
		void     setDurationFromStart   (HumNum dur);
		void     setDurationFromBarline (HumNum dur);
		void     setDurationToBarline   (HumNum dur);

		void     copyStructure          (HLp line, const std::string& empty);

		bool     allSameBarlineStyle    (void);
		bool     hasDataStraddle        (void);

	protected:
		bool     analyzeTracks          (std::string& err);
		bool     analyzeTokenDurations  (std::string& err);
		void     setLineIndex           (int index);
		void     clear                  (void);
		void     setOwner               (void* hfile);
		int      createTokensFromLine   (void);
		void     setLayoutParameters    (void);
		void     setParameters          (const std::string& pdata);
		void     storeGlobalLinkedParameters(void);
		std::ostream&	printXmlGlobalLinkedParameterInfo(std::ostream& out = std::cout, int level = 0,
		                                 const std::string& indent = "\t");
		std::ostream& printXmlGlobalLinkedParameters(std::ostream& out = std::cout, int level = 0,
		                                 const std::string& indent = "\t");

	private:

		//
		// State variables managed by the HumdrumLine class:
		//

		// m_lineindex: Used to store the index number of the HumdrumLine in
		// the owning HumdrumFile object.
		// This variable is filled by HumdrumFileStructure::analyzeLines().
		int m_lineindex;

		// m_tokens: Used to store the individual tab-separated token fields
		// on a line.  These are prepared automatically after reading in
		// a full line of text (which is accessed throught the string parent
		// class).  If the full line is changed, the tokens are not updated
		// automatically -- use createTokensFromLine().  Likewise the full
		// text line is not updated if any tokens are changed -- use
		// createLineFromTokens() in that case.  The second case is more
		// useful: you can read in a HumdrumFile, tweak the tokens, then
		// reconstruct the full line and print out again.
		// This variable is filled by HumdrumFile::read().
		// The contents of this vector should be deleted when deconstructing
		// a HumdrumLine object.
		std::vector<HumdrumToken*> m_tokens;

		// m_tabs: Used to store a count of the number of tabs between
		// each token on a line.  This is the number of tabs after the
		// token at the given index (so no tabs before the first token).
		std::vector<int> m_tabs;

		// m_duration: This is the "duration" of a line.  The duration is
		// equal to the minimum time unit of all durational tokens on the
		// line.  This also includes null tokens when the duration of a
		// previous note in a previous spine is ending on the line, so it is
		// not just the minimum duration on the line.
		// This variable is filled by HumdrumFileStructure::analyzeRhythm().
		HumNum m_duration;

		// m_durationFromStart: This is the cumulative duration of all lines
		// prior to this one in the owning HumdrumFile object.  For example,
		// the first notes in a score start at time 0, If the duration of the
		// first data line is 1 quarter note, then the durationFromStart for
		// the second line will be 1 quarter note.
		// This variable is filled by HumdrumFileStructure::analyzeRhythm().
		HumNum m_durationFromStart;

		// m_durationFromBarline: This is the cumulative duration from the
		// last barline to the current data line.
		// This variable is filled by HumdrumFileStructure::analyzeMeter().
		HumNum m_durationFromBarline;

		// m_durationToBarline: This is the duration from the start of the
		// current line to the next barline in the owning HumdrumFile object.
		// This variable is filled by HumdrumFileStructure::analyzeMeter().
		HumNum m_durationToBarline;

		// m_linkedParameters: List of Humdrum tokens which are parameters
		// (mostly only layout parameters at the moment)
		std::vector<HTp> m_linkedParameters;

		// m_rhythm_analyzed: True if duration information from HumdrumFile
		// has been added to line.
		bool m_rhythm_analyzed = false;

		// owner: This is the HumdrumFile which manages the given line.
		void* m_owner;

	friend class HumdrumFileBase;
	friend class HumdrumFileStructure;
	friend class HumdrumFileContent;
	friend class HumdrumFile;
};

std::ostream& operator<< (std::ostream& out, HumdrumLine& line);
std::ostream& operator<< (std::ostream& out, HLp line);




typedef HumdrumToken* HTp;

class HumdrumToken : public std::string, public HumHash {
	public:
		         HumdrumToken              (void);
		         HumdrumToken              (const HumdrumToken& token);
		         HumdrumToken              (HumdrumToken* token);
		         HumdrumToken              (const HumdrumToken& token, HLp owner);
		         HumdrumToken              (HumdrumToken* token, HLp owner);
		         HumdrumToken              (const char* token);
		         HumdrumToken              (const std::string& token);
		        ~HumdrumToken              ();

		bool     isNull                    (void) const;
		bool     isManipulator             (void) const;

		bool     isExclusiveInterpretation (void) const;
		bool     isSplitInterpretation     (void) const;
		bool     isMergeInterpretation     (void) const;
		bool     isExchangeInterpretation  (void) const;
		bool     isTerminateInterpretation (void) const;
		bool     isAddInterpretation       (void) const;

		// alises for the above
		bool     isExclusive               (void) const
		                                  { return isExclusiveInterpretation(); }
		bool     isExInterp                (void) const
		                                  { return isExclusiveInterpretation(); }
		bool     isSplit                   (void) const
		                                      { return isSplitInterpretation(); }
		bool     isMerge                   (void) const
		                                      { return isMergeInterpretation(); }
		bool     isExchange                (void) const
		                                   { return isExchangeInterpretation(); }
		bool     isTerminate               (void) const
		                                  { return isTerminateInterpretation(); }
		bool     isTerminator              (void) const
		                                  { return isTerminateInterpretation(); }
		bool     isAdd                     (void) const
		                                      { return isSplitInterpretation(); }

		bool     isBarline                 (void) const;
		bool     isCommentLocal            (void) const;
		bool     isLocalComment            (void) const { return isCommentLocal(); }
		bool     isCommentGlobal           (void) const;
		bool     isGlobalComment           (void) const { return isCommentGlobal(); }
		bool     isComment                 (void) const;
		bool     isData                    (void) const;
		bool     isInterpretation          (void) const;
		bool     isNonNullData             (void) const;
		bool     isNullData                (void) const;
		bool     isChord                   (const std::string& separator = " ");
		bool     isLabel                   (void) const;
		bool     isExpansionList           (void) const;
		bool     hasRhythm                 (void) const;
		bool     hasBeam                   (void) const;
		bool     hasFermata                (void) const;
		bool     equalTo                   (const std::string& pattern);
		bool     isStaff                   (void) const;

		// kern-specific functions:
		bool     isRest                    (void);
		bool     isNote                    (void);
		bool     isUnpitched               (void);
		bool     isPitched                 (void);
		bool     isSecondaryTiedNote       (void);
		bool     isSustainedNote           (void);
		bool     isNoteSustain             (void) { return isSustainedNote(); }
		bool     isNoteAttack              (void);
		bool     isInvisible               (void);
		bool     isGrace                   (void);
		bool     isClef                    (void);
		bool     isModernClef              (void);
		bool     isOriginalClef            (void);
		bool     isKeySignature            (void);
		bool     isModernKeySignature      (void);
		bool     isOriginalKeySignature    (void);
		bool     isKeyDesignation          (void);
		bool     isTimeSignature           (void);
		bool     isMetricSymbol            (void);
		bool     isMeterSymbol             (void) { return isMetricSymbol(); }
		bool     isMeterSignature          (void) { return isMetricSymbol(); }
		bool     isMetricSignature         (void) { return isMetricSymbol(); }
		bool     isTempo                   (void);
		bool     isMensurationSymbol       (void);
		bool     isMensuration             (void) { return isMensurationSymbol(); }
		bool     isOriginalMensurationSymbol(void);
		bool     isModernMensurationSymbol (void);
		bool     isOriginalMensuration     (void) { return isOriginalMensurationSymbol(); }
		bool     isModernMensuration       (void) { return isModernMensurationSymbol(); }
		bool     isInstrumentDesignation   (void);
		bool     isInstrumentName          (void);
		bool     isInstrumentAbbreviation  (void);
		bool     isModernInstrumentName    (void);
		bool     isModernInstrumentAbbreviation(void);
		bool     isOriginalInstrumentName    (void);
		bool     isOriginalInstrumentAbbreviation(void);
		bool     isStria                   (void);

		std::string getInstrumentName        (void);
		std::string getInstrumentAbbreviation(void);

		bool     hasSlurStart              (void);
		bool     hasSlurEnd                (void);
		int      hasVisibleAccidental      (int subtokenIndex) const;
		int      hasCautionaryAccidental   (int subtokenIndex) const;
		bool     hasLigatureBegin          (void);
		bool     hasRectaLigatureBegin     (void);
		bool     hasObliquaLigatureBegin   (void);
		bool     hasLigatureEnd            (void);
		bool     hasRectaLigatureEnd       (void);
		bool     hasObliquaLigatureEnd     (void);
		char     hasStemDirection          (void);
		bool     allSameBarlineStyle       (void);


		// pitch-related functions (in HumdrumToken-midi.cpp):
		int              getMidiPitch         (void);
		void             getMidiPitches       (std::vector<int>& output);
		std::vector<int> getMidiPitches       (void);
		void             getMidiPitchesSortHL (std::vector<int>& output);
		std::vector<int> getMidiPitchesSortHL (void);
		void             getMidiPitchesSortLH (std::vector<int>& output);
		std::vector<int> getMidiPitchesSortLH (void);

		int              getMidiPitchResolveNull         (void);
		void             getMidiPitchesResolveNull       (std::vector<int>& output);
		std::vector<int> getMidiPitchesResolveNull       (void);
		void             getMidiPitchesResolveNullSortHL (std::vector<int>& output);
		std::vector<int> getMidiPitchesResolveNullSortHL (void);
		void             getMidiPitchesResolveNullSortLH (std::vector<int>& output);
		std::vector<int> getMidiPitchesResolveNullSortLH (void);

		// pitch-related functions (in HumdrumToken-base40.cpp):
		int              getBase40Pitch         (void);
		void             getBase40Pitches       (std::vector<int>& output);
		std::vector<int> getBase40Pitches       (void);
		void             getBase40PitchesSortHL (std::vector<int>& output);
		std::vector<int> getBase40PitchesSortHL (void);
		void             getBase40PitchesSortLH (std::vector<int>& output);
		std::vector<int> getBase40PitchesSortLH (void);

		int              getBase40PitchResolveNull         (void);
		void             getBase40PitchesResolveNull       (std::vector<int>& output);
		std::vector<int> getBase40PitchesResolveNull       (void);
		void             getBase40PitchesResolveNullSortHL (std::vector<int>& output);
		std::vector<int> getBase40PitchesResolveNullSortHL (void);
		void             getBase40PitchesResolveNullSortLH (std::vector<int>& output);
		std::vector<int> getBase40PitchesResolveNullSortLH (void);

		// duration-related functions:
		HumNum   getDuration               (void);
		HumNum   getDuration               (HumNum scale);
		HumNum   getTiedDuration           (void);
		HumNum   getTiedDuration           (HumNum scale);
		HumNum   getDurationNoDots         (void);
		HumNum   getDurationNoDots         (HumNum scale);
		int      getDots                   (char separator = ' ') const;

		HumNum   getDurationFromStart      (void);
		HumNum   getDurationFromStart      (HumNum scale);

		HumNum   getDurationToEnd          (void);
		HumNum   getDurationToEnd          (HumNum scale);

		HumNum   getDurationFromBarline    (void);
		HumNum   getDurationFromBarline    (HumNum scale);

		HumNum   getDurationToBarline      (void);
		HumNum   getDurationToBarline      (HumNum scale);

		HumNum   getBarlineDuration        (void);
		HumNum   getBarlineDuration        (HumNum scale);

		HLp      getOwner                  (void) const;
		HLp      getLine                   (void) const { return getOwner(); }
		bool     equalChar                 (int index, char ch) const;

		HTp      resolveNull               (void);
		void     setNullResolution         (HTp resolution);
		int      getLineIndex              (void) const;
		int      getLineNumber             (void) const;
		int      getFieldIndex             (void) const;
		int      getFieldNumber            (void) const;
		int      getTokenIndex             (void) const;
		int      getTokenNumber            (void) const;
		const std::string& getDataType     (void) const;
		const std::string& getExInterp     (void) { return getDataType(); }
		bool     isDataType                (const std::string& dtype) const;
		bool     isDataTypeLike            (const std::string& dtype) const;
		bool     isKern                    (void) const;
		bool     isKernLike                (void) const;
		bool     isMens                    (void) const;
		bool     isMensLike                (void) const;
		std::string   getSpineInfo         (void) const;
		int      getTrack                  (void) const;
		int      getSubtrack               (void) const;
		bool     noteInLowerSubtrack       (void);
		std::string   getTrackString       (void) const;
		int      getSubtokenCount          (const std::string& separator = " ") const;
		std::string   getSubtoken          (int index,
		                                    const std::string& separator = " ") const;
		std::vector<std::string> getSubtokens (const std::string& separator = " ") const;
		void     replaceSubtoken           (int index, const std::string& newsubtok,
		                                    const std::string& separator = " ");
		void     setParameters             (HTp ptok);
		void     setParameters             (const std::string& pdata, HTp ptok = NULL);
		int      getStrandIndex            (void) const;

		int      getBeamStartElisionLevel  (int index = 0) const;
		int      getBeamEndElisionLevel    (int index = 0) const;

		int      getSlurStartElisionLevel  (int index = 0) const;
		int      getSlurEndElisionLevel    (int index = 0) const;

		int      getPhraseStartElisionLevel(int index) const;
		int      getPhraseEndElisionLevel  (int index = 0) const;

		HTp      getSlurStartToken         (int number = 1);
		int      getSlurStartNumber        (int endnumber);
		HTp      getSlurEndToken           (int number = 1);
		HTp      getPhraseStartToken       (int number = 1);
		HTp      getPhraseEndToken         (int number = 1);
		void     storeParameterSet         (void);
		bool     linkedParameterIsGlobal   (int index);
		std::ostream& printCsv             (std::ostream& out = std::cout);
		std::ostream& printXml             (std::ostream& out = std::cout, int level = 0,
		                                    const std::string& indent = "\t");
		std::ostream& printGlobalXmlParameterInfo(std::ostream& out = std::cout, int level = 0,
		                                   const std::string& indent = "\t");
		std::string   getXmlId             (const std::string& prefix = "") const;
		std::string   getXmlIdPrefix       (void) const;
		void     setText                   (const std::string& text);
		std::string   getText              (void) const;
		int      addLinkedParameterSet     (HTp token);
		int      getLinkedParameterSetCount(void);
		HumParamSet* getLinkedParameterSet (int index);
		HumParamSet* getParameterSet       (void);
		void         clearLinkInfo         (void);
		std::string getSlurLayoutParameter (const std::string& keyname, int subtokenindex = -1);
		std::string getPhraseLayoutParameter(const std::string& keyname, int subtokenindex = -1);
		std::string getLayoutParameter     (const std::string& category, const std::string& keyname,
		                                    int subtokenindex = -1);
		std::string getLayoutParameterChord(const std::string& category,
		                                    const std::string& keyname);
		std::string getLayoutParameterNote (const std::string& category,
		                                    const std::string& keyname, int subtokenindex);
		std::ostream& printXmlLinkedParameterInfo(std::ostream& out, int level, const std::string& indent);

		// layout parameter accessors
		std::string   getVisualDuration    (int subtokenindex = -1);
		std::string   getVisualDurationChord(void);
		std::string   getVisualDurationNote(int subtokenindex = -1);

		HumdrumToken& operator=            (HumdrumToken& aToken);
		HumdrumToken& operator=            (const std::string& aToken);
		HumdrumToken& operator=            (const char* aToken);

		// next/previous token functions:
		int         getNextTokenCount      (void) const;
		int         getPreviousTokenCount  (void) const;
		HTp         getNextToken           (int index = 0) const;
		HTp         getPreviousToken       (int index = 0) const;
		std::vector<HTp> getNextTokens     (void) const;
		std::vector<HTp> getPreviousTokens (void) const;
		void        insertTokenAfter       (HTp newtoken);

		// next/previous token on line:
		HTp      getNextFieldToken     (void) const;
		HTp      getPreviousFieldToken (void) const;
		HTp      getNextField          (void) const { return getNextFieldToken(); }
		HTp      getPreviousField      (void) const { return getPreviousFieldToken(); }

		int      getPreviousNonNullDataTokenCount(void);
		int      getPreviousNNDTCount      (void)
		                           { return getPreviousNonNullDataTokenCount(); }
		HTp      getPreviousNonNullDataToken(int index = 0);
		HTp      getPreviousNNDT           (int index = 0)
		                           { return getPreviousNonNullDataToken(index); }
		int      getNextNonNullDataTokenCount(void);
		int      getNextNNDTCount           (void)
		                               { return getNextNonNullDataTokenCount(); }
		HTp      getNextNonNullDataToken   (int index = 0);
		HTp      getNextNNDT               (int index = 0)
		                               { return getNextNonNullDataToken(index); }

		// slur-analysis based functions:
		HumNum   getSlurDuration           (HumNum scale = 1);

		void     setTrack                  (int aTrack, int aSubtrack);
		void     setTrack                  (int aTrack);
		void     copyStructure             (HTp token);

		// strophe related functions:
		HTp      getStrophe                (void);
		std::string getStropheLabel        (void);
		void     setStrophe                (HTp strophe);
		bool     hasStrophe                (void);
		void     clearStrophe              (void);
		bool     isStrophe                 (const std::string& label);
		int      getStropheStartIndex      (void);
		bool     isFirstStrophe            (void);
		bool     isPrimaryStrophe          (void);

	protected:
		void     setLineIndex              (int lineindex);
		void     setFieldIndex             (int fieldlindex);
		void     setSpineInfo              (const std::string& spineinfo);
		void     setSubtrack               (int aSubtrack);
		void     setSubtrackCount          (int count);
		void     setPreviousToken          (HTp aToken);
		void     setNextToken              (HTp aToken);
		void     addNextNonNullToken       (HTp token);
		void     makeForwardLink           (HumdrumToken& nextToken);
		void     makeBackwardLink          (HumdrumToken& previousToken);
		void     setOwner                  (HLp aLine);
		int      getState                  (void) const;
		void     incrementState            (void);
		void     setDuration               (const HumNum& dur);
		void     setStrandIndex            (int index);

		bool     analyzeDuration           (void);
		std::ostream& printXmlBaseInfo     (std::ostream& out = std::cout, int level = 0,
		                                    const std::string& indent = "\t");
		std::ostream& printXmlContentInfo  (std::ostream& out = std::cout, int level = 0,
		                                    const std::string& indent = "\t");
		std::ostream& printXmlStructureInfo(std::ostream& out = std::cout, int level = 0,
		                                    const std::string& indent = "\t");
		std::ostream& printXmlParameterInfo(std::ostream& out = std::cout, int level = 0,
		                                    const std::string& indent = "\t");
		std::ostream&	printXmlLinkedParameters (std::ostream& out = std::cout, int level = 0,
		                                    const std::string& indent = "\t");

	private:
		// address: The address contains information about the location of
		// the token on a HumdrumLine and in a HumdrumFile.
		HumAddress m_address;

		// duration: The duration of the token.  Non-rhythmic data types
		// will have a negative duration (which should be interpreted
		// as a zero duration--See HumdrumToken::hasRhythm()).
		// Grace note will have a zero duration, even if they have a duration
		// list in the token for a graphical display duration.
		HumNum m_duration;

		// nextTokens: This is a list of all previous tokens in the spine which
		// immediately precede this token. Typically there will be one
		// following token, but there can be two tokens if the current
		// token is *^, and there will be zero following tokens after a
		// spine terminating token (*-).
		std::vector<HTp> m_nextTokens;     // link to next token(s) in spine

		// previousTokens: Simiar to nextTokens, but for the immediately
		// follow token(s) in the data.  Typically there will be one
		// preceding token, but there can be multiple tokens when the previous
		// line has *v merge tokens for the spine.  Exclusive interpretations
		// have no tokens preceding them.
		std::vector<HTp> m_previousTokens; // link to last token(s) in spine

		// nextNonNullTokens: This is a list of non-tokens in the spine
		// that follow this one.
		std::vector<HTp> m_nextNonNullTokens;

		// previousNonNullTokens: This is a list of non-tokens in the spine
		// that preced this one.
		std::vector<HTp> m_previousNonNullTokens;

		// rhycheck: Used to perfrom HumdrumFileStructure::analyzeRhythm
		// recursively.
		int m_rhycheck;

		// strand: Used to keep track of contiguous voice connections between
		// secondary spines/tracks.  This is the 1-D strand index number
		// (not the 2-d one).
		int m_strand;

		// m_nullresolve: used to point to the token that a null token
		// refers to.
		HTp m_nullresolve;

		// m_linkedParameterTokens: List of Humdrum tokens which are parameters
		// (mostly only layout parameters at the moment).
		// Was previously called m_linkedParameters;
		std::vector<HTp> m_linkedParameterTokens;

		// m_parameterSet: A single parameter encoded in the text of the
		// token.  Was previously called m_linkedParameter.
		HumParamSet* m_parameterSet = NULL;

		// m_rhythm_analyzed: Set to true when HumdrumFile assigned duration
		bool m_rhythm_analyzed = false;

		// m_strophe: Starting point of a strophe that the token belongs to.
		// NULL means that it is not in a strophe.
		HTp m_strophe = NULL;

	friend class HumdrumLine;
	friend class HumdrumFileBase;
	friend class HumdrumFileStructure;
	friend class HumdrumFileContent;
	friend class HumdrumFile;
};


std::ostream& operator<<(std::ostream& out, const HumdrumToken& token);
std::ostream& operator<<(std::ostream& out, HTp token);

std::ostream& printSequence(std::vector<std::vector<HTp> >& sequence, std::ostream& out=std::cout);
std::ostream& printSequence(std::vector<HTp>& sequence, std::ostream& out = std::cout);



// The following options are used for get[Primary]TrackTokens:
// * OPT_PRIMARY    => only extract primary subspine/subtrack.
// * OPT_NOEMPTY    => don't include null tokens in extracted list if all
//                        extracted subspines contains null tokens.
//                        Includes null interpretations and comments as well.
// * OPT_NONULL     => don't include any null tokens in extracted list.
// * OPT_NOINTERP   => don't include interprtation tokens.
// * OPT_NOMANIP    => don't include spine manipulators (*^, *v, *x, *+,
//                        but still keep ** and *0).
// * OPT_NOCOMMENT  => don't include comment tokens.
// * OPT_NOGLOBALS  => don't include global records (global comments, reference
//                        records, and empty lines). In other words, only return
//                        a list of tokens from lines which hasSpines() it true.
// * OPT_NOREST     => don't include **kern rests.
// * OPT_NOTIE      => don't include **kern secondary tied notes.
//
// Compound options:
// * OPT_DATA      (OPT_NOMANIP | OPT_NOCOMMENT | OPT_NOGLOBAL)
//     Only data tokens (including barlines)
// * OPT_ATTACKS   (OPT_DATA | OPT_NOREST | OPT_NOTIE | OPT_NONULL)
//     Only note-attack tokens (when etracting **kern data)
//
#define OPT_PRIMARY   0x001
#define OPT_NOEMPTY   0x002
#define OPT_NONULL    0x004
#define OPT_NOINTERP  0x008
#define OPT_NOMANIP   0x010
#define OPT_NOCOMMENT 0x020
#define OPT_NOGLOBAL  0x040
#define OPT_NOREST    0x080
#define OPT_NOTIE     0x100
#define OPT_DATA      (OPT_NOMANIP | OPT_NOCOMMENT | OPT_NOGLOBAL)
#define OPT_ATTACKS   (OPT_DATA | OPT_NOREST | OPT_NOTIE | OPT_NONULL)


class TokenPair {
	public:
		TokenPair(void) { clear(); }
		~TokenPair() { clear(); }
		void clear(void) {
			first = NULL;
			last  = NULL;
		}
		HTp first;
		HTp last;
};


// HumFileAnalysis: class used to manage analysis states for a Humdrum file.

class HumFileAnalysis {
	public:
		HumFileAnalysis(void) {}
		~HumFileAnalysis() { clear(); }
		void clear(void) {
			m_structure_analyzed = false;
			m_rhythm_analyzed    = false;
			m_strands_analyzed   = false;
			m_slurs_analyzed     = false;
			m_beams_analyzed     = false;
			m_phrases_analyzed   = false;
			m_nulls_analyzed     = false;
			m_strophes_analyzed  = false;

			m_barlines_analyzed  = false;
			m_barlines_different = false;
		}

		// m_structure_analyzed: Used to keep track of whether or not
		// file structure has been analyzed.
		bool m_structure_analyzed = false;

		// m_rhythm_analyzed: Used to keep track of whether or not
		// rhythm structure has been analyzed.
		bool m_rhythm_analyzed = false;

		// m_strands_analyzed: Used to keep track of whether or not
		// file strands have been analyzed.
		bool m_strands_analyzed = false;

		// m_strophes_analyzed: Used to keep track of whether or not
		// file strands have been analyzed.
		bool m_strophes_analyzed = false;

		// m_slurs_analyzed: Used to keep track of whether or not
		// slur endpoints have been linked or not.
		bool m_slurs_analyzed = false;

		// m_phrases_analyzed: Used to keep track of whether or not
		// phrase endpoints have been linked or not.
		bool m_phrases_analyzed = false;

		// m_beams_analyzed: Used to keep track of whether or not
		// beam endpoints have been linked or not.
		bool m_beams_analyzed = false;

		// m_nulls_analyzed: Used to keep track of wheter or not
		// null tokens have been analyzed yet.
		bool m_nulls_analyzed = false;

		// m_barlines_analyzed: Used to keep track of wheter or not
		// barlines have beena analyzed yet.
		bool m_barlines_analyzed = false;
		// m_barlines_different: Set to true when the file contains
		// any barlines that are not all of the same at the same
		// times.
		bool m_barlines_different = false;
};

bool sortTokenPairsByLineIndex(const TokenPair& a, const TokenPair& b);


class HumdrumFileBase : public HumHash {
	public:
		              HumdrumFileBase          (void);
		              HumdrumFileBase          (HumdrumFileBase& infile);
		              HumdrumFileBase          (const std::string& contents);
		              HumdrumFileBase          (std::istream& contents);
		             ~HumdrumFileBase          ();

		HumdrumFileBase& operator=             (HumdrumFileBase& infile);
		bool          read                     (std::istream& contents);
		bool          read                     (const char* filename);
		bool          read                     (const std::string& filename);
		bool          readCsv                  (std::istream& contents,
		                                        const std::string& separator=",");
		bool          readCsv                  (const char* contents,
		                                        const std::string& separator=",");
		bool          readCsv                  (const std::string& contents,
		                                        const std::string& separator=",");

		bool          readString               (const char* contents);
		bool          readString               (const std::string& contents);
		bool          readStringCsv            (const char* contents,
		                                        const std::string& separator=",");
		bool          readStringCsv            (const std::string& contents,
		                                        const std::string& separator=",");
		bool          isValid                  (void);
		std::string   getParseError            (void) const;
		bool          isQuiet                  (void) const;
		void          setQuietParsing          (void);
		void          setNoisyParsing          (void);
		void          clear                    (void);
		bool          isStructureAnalyzed      (void);
		bool          isRhythmAnalyzed         (void);
		bool          areStrandsAnalyzed       (void);
		bool          areStrophesAnalyzed      (void);

    	template <class TYPE>
		   void       initializeArray          (std::vector<std::vector<TYPE>>& array, TYPE value);

		bool          parse                    (std::istream& contents)
		                                    { return read(contents); }
		bool          parse                    (const char* contents)
		                                    { return readString(contents); }
		bool          parse                    (const std::string& contents)
		                                    { return readString(contents); }
		bool          parseCsv                 (std::istream& contents,
		                                        const std::string& separator = ",")
		                                    { return readCsv(contents); }
		bool          parseCsv                 (const char* contents,
		                                        const std::string& separator = ",")
		                                    { return readStringCsv(contents); }
		bool          parseCsv                 (const std::string& contents,
		                                        const std::string& separator = ",")
		                                    { return readStringCsv(contents); }

		void          setXmlIdPrefix           (const std::string& value);
		std::string   getXmlIdPrefix           (void);
		void          setFilename              (const std::string& filename);
		std::string   getFilename              (void);
		std::string   getFilenameBase          (void);

		void          setSegmentLevel          (int level = 0);
		int           getSegmentLevel          (void);
		std::ostream& printSegmentLabel        (std::ostream& out);
		std::ostream& printNonemptySegmentLabel(std::ostream& out);

		HumdrumLine&  operator[]               (int index);
		HLp           getLine                  (int index);
		int           getLineCount             (void) const;
		HTp           token                    (int lineindex, int fieldindex);
		std::string   token                    (int lineindex, int fieldindex,
		                                        int subtokenindex,
		                                        const std::string& separator = " ");
		int           getMaxTrack              (void) const;
		int           getMaxTracks             (void) const { return getMaxTrack(); }
		int           getTrackCount            (void) const
		                                                { return getMaxTrack(); }
		int           getSpineCount            (void) const
		                                                { return getMaxTrack(); }
		std::vector<int> getMeasureNumbers     (void);
		int           getMeasureNumber         (int line);
		std::ostream& printSpineInfo           (std::ostream& out = std::cout);
		std::ostream& printDataTypeInfo        (std::ostream& out = std::cout);
		std::ostream& printTrackInfo           (std::ostream& out = std::cout);
		std::ostream& printCsv                 (std::ostream& out = std::cout,
		                                        const std::string& separator = ",");
		std::ostream& printFieldNumber         (int fieldnum, std::ostream& out);
		std::ostream& printFieldIndex          (int fieldind, std::ostream& out);
		void          usage                    (const std::string& command);
		void          example                  (void);

		bool          analyzeNonNullDataTokens (void);
		HTp           getTrackStart            (int track) const;
		void          getSpineStopList         (std::vector<HTp>& spinestops);
		HTp           getSpineStart            (int spine) const
		                                       { return getTrackStart(spine+1); }
		void          getSpineStartList        (std::vector<HTp>& spinestarts);
		void          getSpineStartList        (std::vector<HTp>& spinestarts,
		                                        const std::string& exinterp);
		void          getSpineStartList        (std::vector<HTp>& spinestarts,
		                                        const std::vector<std::string>& exinterps);
		void          getKernSpineStartList    (std::vector<HTp>& spinestarts);
		std::vector<HTp> getKernSpineStartList (void);
		void          getKernLikeSpineStartList(std::vector<HTp>& spinestarts);
		std::vector<HTp> getKernLikeSpineStartList(void);
		void          getStaffLikeSpineStartList(std::vector<HTp>& spinestarts);
		std::vector<HTp> getStaffLikeSpineStartList(void);
		int           getExinterpCount         (const std::string& exinterp);
		void          getTrackStartList        (std::vector<HTp>& spinestarts)
		                               { return getSpineStartList(spinestarts); }
		void          getTrackStartList        (std::vector<HTp>& spinestarts,
		                                        const std::string& exinterp)
		                     { return getSpineStartList(spinestarts, exinterp); }
		void          getTrackStartList        (std::vector<HTp>& spinestarts,
		                                        const std::vector<std::string>& exinterps)
		                    { return getSpineStartList(spinestarts, exinterps); }

		int           getTrackEndCount         (int track) const;
		HTp           getTrackEnd              (int track, int subtrack = 0) const;
		void          createLinesFromTokens    (void);
		void          generateLinesFromTokens  (void) { createLinesFromTokens(); }
		void          removeExtraTabs          (void);
		void          addExtraTabs             (void);
		std::vector<int> getTrackWidths        (void);
		void          appendLine               (const std::string& line);
		void          appendLine               (HLp line);
		void          push_back                (const std::string& line)
		                                                    { appendLine(line); }
		void          push_back                (HLp line)
		                                                    { appendLine(line); }

		void          insertLine               (int index, const std::string& line);
		void          insertLine               (int index, HLp line);

		HLp           insertNullDataLine                    (HumNum timestamp);
		HLp           insertNullInterpretationLine          (HumNum timestamp);
		HLp           insertNullInterpretationLineAbove     (HumNum timestamp);
		HLp           insertNullInterpretationLineAboveIndex(int index);
		HLp           getLineForInterpretationInsertion     (int index);
		HLp           getLineForInterpretationInsertionAbove(int index);

		void          clearTokenLinkInfo       (void);

		void          deleteLine               (int index);
//		void          adjustMergeSpineLines    (void);

		HLp           back                     (void);
		void          makeBooleanTrackList     (std::vector<bool>& spinelist,
		                                        const std::string& spinestring);
		bool          analyzeBaseFromLines     (void);
		bool          analyzeBaseFromTokens    (void);


		std::vector<HLp> getReferenceRecords(void);
		std::vector<HLp> getGlobalReferenceRecords(void);
		std::vector<HLp> getUniversalReferenceRecords(void);
		std::string getReferenceRecord(const std::string& key);

		// spine analysis functionality:
		void          getTrackSequence         (std::vector<std::vector<HTp> >& sequence,
		                                        HTp starttoken, int options);
		void          getTrackSequence         (std::vector<std::vector<HTp> >& sequence,
		                                        int track, int options);
		void          getPrimaryTrackSequence  (std::vector<HTp>& sequence,
		                                        int track, int options);

		void          getSpineSequence         (std::vector<std::vector<HTp> >& sequence,
		                                        HTp starttoken, int options);
		void          getSpineSequence         (std::vector<std::vector<HTp> >& sequence,
		                                        int spine, int options);
		void          getPrimarySpineSequence  (std::vector<HTp>& sequence,
		                                        int spine, int options);

		void          getTrackSeq              (std::vector<std::vector<HTp> >& sequence,
		                                        HTp starttoken, int options)
		                     { getTrackSequence(sequence, starttoken, options); }
		void          getTrackSeq              (std::vector<std::vector<HTp> >& sequence,
		                                        int track, int options)
		                          { getTrackSequence(sequence, track, options); }
		void          getPrimaryTrackSeq       (std::vector<HTp>& sequence,
		                                        int track, int options)
		                    {getPrimaryTrackSequence(sequence, track, options); }

		// functions defined in HumdrumFileBase-net.cpp:
		static std::string getUriToUrlMapping        (const std::string& uri);
		void          readFromHumdrumUri        (const std::string& humaddress);
		void          readFromJrpUri            (const std::string& jrpaddress);
		void          readFromHttpUri           (const std::string& webaddress);
		static void   readStringFromHttpUri     (std::stringstream& inputdata,
		                                         const std::string& webaddress);

	protected:
		static int    getChunk                  (int socket_id,
		                                         std::stringstream& inputdata,
		                                         char* buffer, int bufsize);
		static int    getFixedDataSize          (int socket_id,
		                                         int datalength,
		                                         std::stringstream& inputdata,
		                                         char* buffer, int bufsize);
		static void   prepare_address           (struct sockaddr_in *address,
		                                         const std::string& hostname,
		                                         unsigned short int port);
		static int    open_network_socket       (const std::string& hostname,
		                                         unsigned short int port);

	protected:
		bool          analyzeTokens             (void);
		bool          analyzeSpines             (void);
		bool          analyzeLinks              (void);
		bool          analyzeTracks             (void);
		bool          adjustSpines              (HumdrumLine& line,
		                                         std::vector<std::string>& datatype,
		                                         std::vector<std::string>& sinfo);
		std::string   getMergedSpineInfo        (std::vector<std::string>& info,
		                                         int starti, int extra);
		bool          stitchLinesTogether       (HumdrumLine& previous,
		                                         HumdrumLine& next);
		void          addToTrackStarts          (HTp token);
		void          addUniqueTokens           (std::vector<HTp>& target,
		                                         std::vector<HTp>& source);
		bool          processNonNullDataTokensForTrackForward(HTp starttoken,
		                                         std::vector<HTp> ptokens);
		bool          processNonNullDataTokensForTrackBackward(HTp starttoken,
		                                         std::vector<HTp> ptokens);
		bool          setParseError             (std::stringstream& err);
		bool          setParseError             (const std::string& err);
		bool          setParseError             (const char* format, ...);
		bool          analyzeLines              (void);
//		void          fixMerges                 (int linei);

	protected:

		// m_lines: an array representing lines from the input file.
		// The contents of lines must be deallocated when deconstructing object.
		std::vector<HLp> m_lines;

		// m_filename: name of the file which was loaded.
		std::string m_filename;

		// m_segementlevel: segment level (e.g., work/movement)
		int m_segmentlevel;

		// m_trackstarts: list of addresses of the exclusive interpreations
		// in the file.  The first element in the list is reserved, so the
		// number of tracks (primary spines) is equal to one less than the
		// size of this list.
		std::vector<HTp> m_trackstarts;

		// m_trackends: list of the addresses of the spine terminators in the
		// file. It is possible that spines can split and their subspines do not
		// merge before termination; therefore, the ends are stored in
		// a 2d array. The first dimension is the track number, and the second
		// dimension is the list of terminators.
		std::vector<std::vector<HTp> > m_trackends;

		// m_barlines: list of barlines in the data.  If the first measures is
		// a pickup measure, then the first entry will not point to the first
		// starting exclusive interpretation line rather than to a barline.
		std::vector<HLp> m_barlines;
		// Maybe also add "measures" which are complete metrical cycles.

		// m_ticksperquarternote: this is the number of tick
		int m_ticksperquarternote;

		// m_idprefix: an XML id prefix used to avoid id collisions when
		// including multiple HumdrumFile XML in a single group.
		std::string m_idprefix;

		// m_strands1d: one-dimensional list of spine strands.
		std::vector<TokenPair> m_strand1d;

		// m_strands2d: two-dimensional list of spine strands.
		std::vector<std::vector<TokenPair> > m_strand2d;

		// m_strophes1d: one-dimensional list of all *strophe/*Xstrophe pairs.
		std::vector<TokenPair> m_strophes1d;

		// m_strophes2d: two-dimensional list of all *strophe/*Xstrophe pairs.
		std::vector<std::vector<TokenPair> > m_strophes2d;

		// m_quietParse: Set to true if error messages should not be
		// printed to the console when reading.
		bool m_quietParse;

		// m_parseError: Set to true if a read is successful.
		std::string m_parseError;

		// m_displayError: Used to print error message only once.
		bool m_displayError;

		// m_signifiers: Used to keep track of !!!RDF records.
		HumSignifiers m_signifiers;

		// m_analysis: Used to keep track of analysis states for the file.
		HumFileAnalysis m_analyses;

	public:
		// Dummy functions to allow the HumdrumFile class's inheritance
		// to be shifted between HumdrumFileContent (the top-level default),
		// HumdrumFileStructure (mid-level interface), or HumdrumFileBase
		// (low-level interface).

		//
		// HumdrumFileStructure public functions:
		//
		bool readNoRhythm      (std::istream& infile) { return read(infile); };
		bool readNoRhythm      (const char*   filename) {return read(filename);};
		bool readNoRhythm      (const std::string& filename) {return read(filename);};
		bool readStringNoRhythm(const char*   contents) {return read(contents);};
		bool readStringNoRhythm(const std::string& contents) {return read(contents);};
		HumNum       getScoreDuration           (void) const { return 0; };
		std::ostream& printDurationInfo         (std::ostream& out=std::cout) {return out;};
		int          tpq                        (void) { return 0; }
		int          getBarlineCount            (void) const { return 0; }
		HLp          getBarline                 (int index) const { return NULL;};
		HumNum       getBarlineDuration         (int index) const { return 0; };
		HumNum       getBarlineDurationFromStart(int index) const { return 0; };
		HumNum       getBarlineDurationToEnd    (int index) const { return 0; };

		// HumdrumFileContent public functions:
		// to be added later

};

std::ostream& operator<<(std::ostream& out, HumdrumFileBase& infile);



class HumdrumFileStructure : public HumdrumFileBase {
	public:
		              HumdrumFileStructure         (void);
		              HumdrumFileStructure         (const std::string& filename);
		              HumdrumFileStructure         (std::istream& contents);
		             ~HumdrumFileStructure         ();
		bool          hasFilters                   (void);
		bool          hasGlobalFilters             (void);
		bool          hasUniversalFilters          (void);

		// TSV reading functions:
		bool          read                         (std::istream& contents);
		bool          read                         (const char* filename);
		bool          read                         (const std::string& filename);
		bool          readString                   (const char* contents);
		bool          readString                   (const std::string& contents);
		bool parse(std::istream& contents)      { return read(contents); }
		bool parse(const char* contents)   { return readString(contents); }
		bool parse(const std::string& contents) { return readString(contents); }
		bool          readNoRhythm                 (std::istream& contents);
		bool          readNoRhythm                 (const char* filename);
		bool          readNoRhythm                 (const std::string& filename);
		bool          readStringNoRhythm           (const char* contents);
		bool          readStringNoRhythm           (const std::string& contents);

		// CSV reading functions:
		bool          readCsv                      (std::istream& contents,
		                                            const std::string& separator=",");
		bool          readCsv                      (const char* filename,
		                                            const std::string& separator=",");
		bool          readCsv                      (const std::string& filename,
		                                            const std::string& separator=",");
		bool          readStringCsv                (const char* contents,
		                                            const std::string& separator=",");
		bool          readStringCsv                (const std::string& contents,
		                                            const std::string& separator=",");
		bool parseCsv(std::istream& contents, const std::string& separator = ",")
		                                 { return readCsv(contents, separator); }
		bool parseCsv(const char* contents, const std::string& separator = ",")
		                           { return readStringCsv(contents, separator); }
		bool parseCsv(const std::string& contents, const std::string& separator = ",")
		                           { return readStringCsv(contents, separator); }
		bool          readNoRhythmCsv              (std::istream& contents,
		                                            const std::string& separator = ",");
		bool          readNoRhythmCsv              (const char* filename,
		                                            const std::string& separator = ",");
		bool          readNoRhythmCsv              (const std::string& filename,
		                                            const std::string& separator = ",");
		bool          readStringNoRhythmCsv        (const char* contents,
		                                            const std::string& separator = ",");
		bool          readStringNoRhythmCsv        (const std::string& contents,
		                                            const std::string& separator = ",");

		// rhythmic analysis related functionality:
		HumNum        getScoreDuration             (void) const;
		std::ostream& printDurationInfo            (std::ostream& out = std::cout);
		int           tpq                          (void);
		int           getTpq                       (void) { return tpq(); }

		void          resolveNullTokens (void);

		// strand functionality:
		int           getStrandCount    (void);
		HTp           getStrandStart    (int index);
		HTp           getStrandBegin    (int index) { return getStrandStart(index); }
		HTp           getStrandEnd      (int index);
		HTp           getStrandStop     (int index) { return getStrandEnd(index); }
		HTp           getStrandStart    (int sindex, int index);
		HTp           getStrandBegin    (int sindex, int index) { return getStrandStart(sindex, index); }
		HTp           getStrandEnd      (int sindex, int index);
		HTp           getStrandStop     (int sindex, int index) { return getStrandEnd(sindex, index); }
		int           getStrandCount    (int spineindex);

		HTp           getStrand         (int index) { return getStrandStart(index); }
		HTp           getStrand         (int sindex, int index) { return getStrandStart(sindex, index); }

		// strophe functionality (located in src/HumdrumFileStructure-strophe.cpp)
		bool         analyzeStrophes    (void);
		void         analyzeStropheMarkers(void);
		int          getStropheCount    (void);
		int          getStropheCount    (int spineindex);
		HTp          getStropheStart    (int index);
		HTp          getStropheBegin    (int index) { return getStropheStart(index); }
		HTp          getStropheEnd      (int index);
		HTp          getStropheStop     (int index) { return getStropheStart(index); }
		HTp          getStropheStart    (int spine, int index);
		HTp          getStropheBegin    (int spine, int index) { return getStropheStart(index); }
		HTp          getStropheEnd      (int spine, int index);
		HTp          getStropheStop     (int spine, int index) { return getStropheStart(index); }

		// barline/measure functionality:
		int           getBarlineCount              (void) const;
		HLp           getBarline                   (int index) const;
		HumNum        getBarlineDuration           (int index) const;
		HumNum        getBarlineDurationFromStart  (int index) const;
		HumNum        getBarlineDurationToEnd      (int index) const;

		bool          analyzeStructure             (void);
		bool          analyzeStructureNoRhythm     (void);
		bool          analyzeRhythmStructure       (void);
		bool          analyzeStrands               (void);

		// signifier access
		std::string   getKernLinkSignifier         (void);
		std::string   getKernAboveSignifier        (void);
		std::string   getKernBelowSignifier        (void);


	protected:
		bool          analyzeRhythm                (void);
		bool          assignRhythmFromRecip        (HTp spinestart);
		bool          analyzeMeter                 (void);
		bool          analyzeTokenDurations        (void);
		bool          analyzeGlobalParameters      (void);
		bool          analyzeLocalParameters       (void);
		// bool          analyzeParameters            (void);
		bool          analyzeDurationsOfNonRhythmicSpines(void);
		HumNum        getMinDur                    (std::vector<HumNum>& durs,
		                                            std::vector<HumNum>& durstate);
		bool          getTokenDurations            (std::vector<HumNum>& durs,
		                                            int line);
		bool          cleanDurs                    (std::vector<HumNum>& durs,
		                                            int line);
		bool          decrementDurStates           (std::vector<HumNum>& durs,
		                                            HumNum linedur, int line);
		bool          assignDurationsToTrack       (HTp starttoken,
		                                            HumNum startdur);
		bool          prepareDurations             (HTp token, int state,
		                                            HumNum startdur);
		bool          setLineDurationFromStart     (HTp token, HumNum dursum);
		bool          analyzeRhythmOfFloatingSpine (HTp spinestart);
		bool          analyzeNullLineRhythms       (void);
		void          fillInNegativeStartTimes     (void);
		void          assignLineDurations          (void);
		void          assignStrandsToTokens        (void);
		std::set<HumNum> getNonZeroLineDurations   (void);
		std::set<HumNum> getPositiveLineDurations  (void);
		void          processLocalParametersForStrand(int index);
		bool          processLocalParametersForTrack (HTp starttok, HTp current);
		void          checkForLocalParameters      (HTp token, HTp current);
		bool          assignDurationsToNonRhythmicTrack(HTp endtoken, HTp ptoken);
		void          analyzeSpineStrands          (std::vector<TokenPair>& ends,
		                                            HTp starttok);
		void          analyzeSignifiers            (void);
		void          setLineRhythmAnalyzed        (void);
		bool          prepareMensurationInformation(void);
};



class HumdrumFileContent : public HumdrumFileStructure {
	public:
		       HumdrumFileContent         (void);
		       HumdrumFileContent         (const std::string& filename);
		       HumdrumFileContent         (std::istream& contents);
		      ~HumdrumFileContent         ();

		bool   analyzeSlurs               (void);  // in src/HumdrumFileContents-slur.cpp
		bool   analyzeBeams               (void);  // in src/HumdrumFileContents-beam.cpp
		bool   analyzePhrasings           (void);
		bool   analyzeTextRepetition      (void);
		bool   analyzeKernTies            (void);
		bool   analyzeKernAccidentals     (void);
		bool   analyzeRScale              (void);

		// in HumdrumFileContent-rest.cpp
		void  analyzeRestPositions                  (void);
		void  assignImplicitVerticalRestPositions   (HTp kernstart);
		void  checkForExplicitVerticalRestPositions (void);

		// in HumdrumFileContent-stem.cpp
		bool analyzeKernStemLengths       (void);

		// in HumdrumFileContent-metlev.cpp
		void  getMetricLevels             (std::vector<double>& output, int track = 0,
		                                   double undefined = NAN);
		// in HumdrumFileContent-timesig.cpp
		void  getTimeSigs                 (std::vector<std::pair<int, HumNum> >& output,
		                                   int track = 0);

		template <class DATATYPE>
		bool   prependDataSpine           (std::vector<DATATYPE> data,
		                                   const std::string& null = ".",
		                                   const std::string& exinterp = "**data",
		                                   bool recalcLine = true);

		template <class DATATYPE>
		bool   appendDataSpine            (std::vector<DATATYPE> data,
		                                   const std::string& null = ".",
		                                   const std::string& exinterp = "**data",
		                                   bool recalcLine = true);

		template <class DATATYPE>
		bool   insertDataSpineBefore      (int nexttrack,
		                                   std::vector<DATATYPE> data,
		                                   const std::string& null = ".",
		                                   const std::string& exinterp = "**data",
		                                   bool recalcLine = true);

		template <class DATATYPE>
		bool   insertDataSpineAfter       (int prevtrack,
		                                   std::vector<DATATYPE> data,
		                                   const std::string& null = ".",
		                                   const std::string& exinterp = "**data",
		                                   bool recalcLine = true);

		// in HumdrumFileContent-ottava.cpp
		void   analyzeOttavas             (void);

		// in HumdrumFileContent-note.cpp
		void   analyzeCrossStaffStemDirections (void);
		void   analyzeCrossStaffStemDirections (HTp kernstart);
		int    getNoteCount               (void);
		int    hasPickup                  (void);

		// in HumdrumFileContent-barline.cpp
		void   analyzeBarlines            (void);
		bool   hasDifferentBarlines       (void);
		bool   hasDataStraddle            (int line);

	protected:

		bool   analyzeKernPhrasings       (HTp spinestart,
		                                   std::vector<HTp>& linkstarts,
		                                   std::vector<HTp>& linkends,
		                                   std::vector<std::pair<HTp, HTp>>& labels,
		                                   std::vector<int>& endings,
		                                   const std::string& linksig);
		bool   analyzeKernTies            (std::vector<std::pair<HTp, int>>& linkedtiestarts,
		                                   std::vector<std::pair<HTp, int>>& linkedtieends,
		                                   std::string& linkSignifier);
		void   fillKeySignature           (std::vector<int>& states,
		                                   const std::string& keysig);
		void   resetDiatonicStatesWithKeySignature(std::vector<int>& states,
				                             std::vector<int>& signature);

		bool   analyzeKernPhrasings       (void);

		// Slur analysis functions (defined in src/HumdrumFileContents-slur.cpp):
		bool   analyzeMensSlurs           (void);
		bool   analyzeKernSlurs           (void);
		void   createLinkedSlurs          (std::vector<HTp>& linkstarts, std::vector<HTp>& linkends);
		bool   isLinkedSlurEnd            (HTp token, int index, const std::string& pattern);
		bool   isLinkedSlurBegin          (HTp token, int index, const std::string& pattern);
		void   linkSlurEndpoints          (HTp slurstart, HTp slurend);
		bool   analyzeKernSlurs           (HTp spinestart, std::vector<HTp>& slurstarts,
		                                   std::vector<HTp>& slurends,
		                                   std::vector<std::pair<HTp, HTp>>& labels,
		                                   std::vector<int>& endings,
		                                   const std::string& linksig = "");

		// Beam analysis functions (defined in src/HumdrumFileContents-beam.cpp):
		bool   analyzeMensBeams           (void);
		bool   analyzeKernBeams           (void);
		void   createLinkedBeams          (std::vector<HTp>& linkstarts, std::vector<HTp>& linkends);
		bool   isLinkedBeamEnd            (HTp token, int index, const std::string& pattern);
		bool   isLinkedBeamBegin          (HTp token, int index, const std::string& pattern);
		void   linkBeamEndpoints          (HTp beamstart, HTp beamend);
		void   markBeamSpanMembers        (HTp beamstart, HTp beamend);
		bool   analyzeKernBeams           (HTp spinestart, std::vector<HTp>& beamstarts,
		                                   std::vector<HTp>& beamends,
		                                   std::vector<std::pair<HTp, HTp>>& labels,
		                                   std::vector<int>& endings,
		                                   const std::string& linksig = "");

		// Analytic phrase markers:
		void    linkPhraseEndpoints       (HTp phrasestart, HTp phraseend);
		void    linkTieEndpoints          (HTp tiestart, int startindex,
		                                   HTp tieend, int endindex);
		bool    isLinkedPhraseBegin       (HTp token, int index, const std::string& pattern);
		bool    isLinkedPhraseEnd         (HTp token, int index, const std::string& pattern);
		void    createLinkedPhrasings     (std::vector<HTp>& linkstarts, std::vector<HTp>& linkends);

		// Rests:
		void    assignVerticalRestPosition(HTp first, HTp second, int baseline);
		int     getRestPositionAboveNotes (HTp rest, std::vector<int>& vpos);
		int     getRestPositionBelowNotes (HTp rest, std::vector<int>& vpos);
		void    setRestOnCenterStaffLine  (HTp rest, int baseline);
		bool    checkRestForVerticalPositioning(HTp rest, int baseline);

		// Stem lengths:
		bool    analyzeKernStemLengths    (HTp stok, HTp etok, std::vector<std::vector<int>>& centerlines);
		void    checkCrossStaffStems      (HTp token, std::string& above, std::string& below);
		void    checkDataForCrossStaffStems(HTp token, std::string& above, std::string& below);
		void    prepareStaffAboveNoteStems (HTp token);
		void    prepareStaffBelowNoteStems (HTp token);

		void    getBaselines              (std::vector<std::vector<int>>& centerlines);
		void    createLinkedTies          (std::vector<std::pair<HTp, int>>& starts,
		                                   std::vector<std::pair<HTp, int>>& ends);
};


//
// Templates:
//


//////////////////////////////
//
// HumdrumFileContent::prependDataSpine -- prepend a data spine
//     to the file.  Returns true if successful; false otherwise.
//
//     data == numeric or string data to print
//     null == if the data is converted to a string is equal to this
//             string then set the data spine content to a null token, ".".
//             default is ".".
//     exinterp == the exterp string to use.  Default is "**data".
//     recalcLine == boolean for whether or not to recalculate line string.
//                   Default is true;
//

template <class DATATYPE>
bool HumdrumFileContent::prependDataSpine(std::vector<DATATYPE> data,
		const std::string& null, const std::string& exinterp, bool recalcLine) {

	if ((int)data.size() != getLineCount()) {
		return false;
	}

	std::string ex;
	if (exinterp.find("**") == 0) {
		ex = exinterp;
	} else if (exinterp.find("*") == 0) {
		ex = "*" + exinterp;
	} else {
		ex = "**" + exinterp;
	}
	if (ex.size() <= 2) {
		ex += "data";
	}

	std::stringstream ss;
	HumdrumFileContent& infile = *this;
	HLp line;
	for (int i=0; i<infile.getLineCount(); i++) {
		line = infile.getLine(i);
		if (!line->hasSpines()) {
			continue;
		}
		if (line->isExclusive()) {
			line->insertToken(0, ex);
		} else if (line->isTerminator()) {
			line->insertToken(0, "*-");
		} else if (line->isInterpretation()) {
			line->insertToken(0, "*");
		} else if (line->isLocalComment()) {
			line->insertToken(0, "!");
		} else if (line->isBarline()) {
			line->insertToken(0, (std::string)*infile.token(i, 0));
		} else if (line->isData()) {
			ss.str(std::string());
			ss << data[i];
			if (ss.str() == null) {
				line->insertToken(0, ".");
			} else if (ss.str() == "") {
				line->insertToken(0, ".");
			} else {
				line->insertToken(0, ss.str());
			}
		} else{
			std::cerr << "!!strange error for line " << i+1 << ":\t" << line << std::endl;
		}
		if (recalcLine) {
			line->createLineFromTokens();
		}
	}
	return true;
}



//////////////////////////////
//
// HumdrumFileContent::appendDataSpine -- prepend a data spine
//     to the file.  Returns true if successful; false otherwise.
//
//     data == numeric or string data to print
//     null == if the data is converted to a string is equal to this
//             string then set the data spine content to a null token, ".".
//             default is ".".
//     exinterp == the exterp string to use.  Default is "**data".
//     recalcLine == boolean for whether or not to recalculate line string.
//                   Default is true;
//

template <class DATATYPE>
bool HumdrumFileContent::appendDataSpine(std::vector<DATATYPE> data,
		const std::string& null, const std::string& exinterp, bool recalcLine) {

	if ((int)data.size() != getLineCount()) {
		std::cerr << "DATA SIZE DOES NOT MATCH GETLINECOUNT " << std::endl;
		std::cerr << "DATA SIZE " << data.size() << "\tLINECOUNT ";
		std::cerr  << getLineCount() << std::endl;
		return false;
	}

	std::string ex;
	if (exinterp.find("**") == 0) {
		ex = exinterp;
	} else if (exinterp.find("*") == 0) {
		ex = "*" + exinterp;
	} else {
		ex = "**" + exinterp;
	}
	if (ex.size() <= 2) {
		ex += "data";
	}

	std::stringstream ss;
	HumdrumFileContent& infile = *this;
	HLp line;
	for (int i=0; i<infile.getLineCount(); i++) {
		line = infile.getLine(i);
		if (!line->hasSpines()) {
			continue;
		}
		if (line->isExclusive()) {
			line->appendToken(ex);
		} else if (line->isTerminator()) {
			line->appendToken("*-");
		} else if (line->isInterpretation()) {
			line->appendToken("*");
		} else if (line->isLocalComment()) {
			line->appendToken("!");
		} else if (line->isBarline()) {
			line->appendToken((std::string)*infile.token(i, 0));
		} else if (line->isData()) {
			ss.str(std::string());
			ss << data[i];
			if (ss.str() == null) {
				line->appendToken(".");
			} else if (ss.str() == "") {
				line->appendToken(".");
			} else {
				line->appendToken(ss.str());
			}
		} else{
			std::cerr << "!!strange error for line " << i+1 << ":\t" << line << std::endl;
		}
		if (recalcLine) {
			line->createLineFromTokens();
		}
	}
	return true;
}



//////////////////////////////
//
// HumdrumFileContent::insertDataSpineBefore -- prepend a data spine
//     to the file before the given spine.  Returns true if successful;
//     false otherwise.
//
//     nexttrack == track number to insert before.
//     data == numeric or string data to print
//     null == if the data is converted to a string is equal to this
//             string then set the data spine content to a null token, ".".
//             default is ".".
//     exinterp == the exterp string to use.  Default is "**data".
//     recalcLine == boolean for whether or not to recalculate line string.
//                   Default is true;
//

template <class DATATYPE>
bool HumdrumFileContent::insertDataSpineBefore(int nexttrack,
		std::vector<DATATYPE> data, const std::string& null, const std::string& exinterp,
		bool recalcLine) {

	if ((int)data.size() != getLineCount()) {
		std::cerr << "DATA SIZE DOES NOT MATCH GETLINECOUNT " << std::endl;
		std::cerr << "DATA SIZE " << data.size() << "\tLINECOUNT ";
		std::cerr  << getLineCount() << std::endl;
		return false;
	}

	std::string ex;
	if (exinterp.find("**") == 0) {
		ex = exinterp;
	} else if (exinterp.find("*") == 0) {
		ex = "*" + exinterp;
	} else {
		ex = "**" + exinterp;
	}
	if (ex.size() <= 2) {
		ex += "data";
	}

	std::stringstream ss;
	HumdrumFileContent& infile = *this;
	HLp line;
	int insertionField = -1;
	int track;
	for (int i=0; i<infile.getLineCount(); i++) {
		line = infile.getLine(i);
		if (!line->hasSpines()) {
			continue;
		}
		insertionField = -1;
		for (int j=0; j<line->getFieldCount(); j++) {
			track = line->token(j)->getTrack();
			if (track != nexttrack) {
				continue;
			}
			insertionField = j;
			break;
		}
		if (insertionField < 0) {
			return false;
		}

		if (line->isExclusive()) {
			line->insertToken(insertionField, ex);
		} else if (line->isTerminator()) {
			line->insertToken(insertionField, "*-");
		} else if (line->isInterpretation()) {
			line->insertToken(insertionField, "*");
		} else if (line->isLocalComment()) {
			line->insertToken(insertionField, "!");
		} else if (line->isBarline()) {
			line->insertToken(insertionField, (std::string)*infile.token(i, 0));
		} else if (line->isData()) {
			ss.str(std::string());
			ss << data[i];
			if (ss.str() == null) {
				line->insertToken(insertionField, ".");
			} else if (ss.str() == "") {
				line->insertToken(insertionField, ".");
			} else {
				line->insertToken(insertionField, ss.str());
			}
		} else{
			std::cerr << "!!strange error for line " << i+1 << ":\t" << line << std::endl;
		}
		if (recalcLine) {
			line->createLineFromTokens();
		}
	}
	return true;
}



//////////////////////////////
//
// HumdrumFileContent::insertDataSpineAfter -- appen a data spine
//     to the file after the given spine.  Returns true if successful;
//     false otherwise.
//
//     prevtrack == track number to insert after.
//     data == numeric or string data to print
//     null == if the data is converted to a string is equal to this
//             string then set the data spine content to a null token, ".".
//             default is ".".
//     exinterp == the exterp string to use.  Default is "**data".
//     recalcLine == boolean for whether or not to recalculate line string.
//                   Default is true;
//

template <class DATATYPE>
bool HumdrumFileContent::insertDataSpineAfter(int prevtrack,
		std::vector<DATATYPE> data, const std::string& null, const std::string& exinterp,
		bool recalcLine) {

	if ((int)data.size() != getLineCount()) {
		std::cerr << "DATA SIZE DOES NOT MATCH GETLINECOUNT " << std::endl;
		std::cerr << "DATA SIZE " << data.size() << "\tLINECOUNT ";
		std::cerr  << getLineCount() << std::endl;
		return false;
	}

	std::string ex;
	if (exinterp.find("**") == 0) {
		ex = exinterp;
	} else if (exinterp.find("*") == 0) {
		ex = "*" + exinterp;
	} else {
		ex = "**" + exinterp;
	}
	if (ex.size() <= 2) {
		ex += "data";
	}

	std::stringstream ss;
	HumdrumFileContent& infile = *this;
	HLp line;
	int insertionField = -1;
	int track;
	for (int i=0; i<infile.getLineCount(); i++) {
		line = infile.getLine(i);
		if (!line->hasSpines()) {
			continue;
		}
		insertionField = -1;
		for (int j = line->getFieldCount() - 1; j >= 0; j--) {
			track = line->token(j)->getTrack();
			if (track != prevtrack) {
				continue;
			}
			insertionField = j;
			break;
		}
		insertionField++;
		if (insertionField < 0) {
			return false;
		}

		if (line->isExclusive()) {
			line->insertToken(insertionField, ex);
		} else if (line->isTerminator()) {
			line->insertToken(insertionField, "*-");
		} else if (line->isInterpretation()) {
			line->insertToken(insertionField, "*");
		} else if (line->isLocalComment()) {
			line->insertToken(insertionField, "!");
		} else if (line->isBarline()) {
			line->insertToken(insertionField, (std::string)*infile.token(i, 0));
		} else if (line->isData()) {
			ss.str(std::string());
			ss << data[i];
			if (ss.str() == null) {
				line->insertToken(insertionField, ".");
			} else if (ss.str() == "") {
				line->insertToken(insertionField, ".");
			} else {
				line->insertToken(insertionField, ss.str());
			}
		} else{
			std::cerr << "!!strange error for line " << i+1 << ":\t" << line << std::endl;
		}
		if (recalcLine) {
			line->createLineFromTokens();
		}
	}
	return true;
}



#ifndef HUMDRUMFILE_PARENT
	#define HUMDRUMFILE_PARENT HumdrumFileContent
#endif

class HumdrumFile : public HUMDRUMFILE_PARENT {
	public:
		              HumdrumFile          (void);
		              HumdrumFile          (const std::string& filename);
		              HumdrumFile          (std::istream& filename);
		             ~HumdrumFile          ();

		std::ostream& printXml             (std::ostream& out = std::cout, int level = 0,
		                                    const std::string& indent = "\t");
		std::ostream& printXmlParameterInfo(std::ostream& out, int level,
		                                    const std::string& indent);
};



// Reference:     Beyond Midi, page 410.
#define E_muserec_note_regular       'N'
	//                                'A' --> use type E_muserec_note_regular
	//                                'B' --> use type E_muserec_note_regular
	//                                'C' --> use type E_muserec_note_regular
	//                                'D' --> use type E_muserec_note_regular
	//                                'E' --> use type E_muserec_note_regular
	//                                'F' --> use type E_muserec_note_regular
	//                                'G' --> use type E_muserec_note_regular
#define E_muserec_note_chord         'C'
#define E_muserec_note_cue           'c'
#define E_muserec_note_grace         'g'
#define E_muserec_note_grace_chord   'G'
#define E_muserec_print_suggestion   'P'
#define E_muserec_sound_directives   'S'
#define E_muserec_end                '/'
#define E_muserec_endtext            'T'
#define E_muserec_append             'a'
#define E_muserec_backspace          'b'
#define E_muserec_back               'b'
#define E_muserec_backward           'b'
#define E_muserec_figured_harmony    'f'
#define E_muserec_rest_invisible     'i'
#define E_muserec_forward            'i'
#define E_muserec_measure            'm'
#define E_muserec_rest               'r'
#define E_muserec_musical_attributes '$'
#define E_muserec_comment_toggle     '&'
#define E_muserec_comment_line       '@'
#define E_muserec_musical_directions '*'
#define E_muserec_copyright          '1'  // reserved for copyright notice
#define E_muserec_header_1           '1'  // reserved for copyright notice
#define E_muserec_header_2           '2'  // reserved for identification
#define E_muserec_id                 '2'  // reserved for identification
#define E_muserec_header_3           '3'  // reserved
#define E_muserec_header_4           '4'  // <date> <name of encoder>
#define E_muserec_encoder            '4'  // <date> <name of encoder>
#define E_muserec_header_5           '5'  // WK#:<work number> MV#:<mvmt num>
#define E_muserec_work_info          '5'  // WK#:<work number> MV#:<mvmt num>
#define E_muserec_header_6           '6'  // <source>
#define E_muserec_source             '6'  // <source>
#define E_muserec_header_7           '7'  // <work title>
#define E_muserec_work_title         '7'  // <work title>
#define E_muserec_header_8           '8'  // <movement title>
#define E_muserec_movement_title     '8'  // <movement title>
#define E_muserec_header_9           '9'  // <name of part>
#define E_muserec_header_part_name   '9'  // <name of part>
#define E_muserec_header_10          '0'  // misc designations
#define E_muserec_header_11          'A'  // group memberships
#define E_muserec_group_memberships  'A'  // group memberships
// multiple musered_head_12 lines can occur:
#define E_muserec_header_12          'B'  // <name1>: part <x> of <num in group>
#define E_muserec_group              'B'  // <name1>: part <x> of <num in group>
#define E_muserec_unknown            'U'  // unknown record type
#define E_muserec_empty              'E'  // nothing on line and not header
	                                       // or multi-line comment
#define E_muserec_deleted            'D'  // deleted line
// non-standard record types for MuseDataSet
#define E_muserec_filemarker         '+'
#define E_muserec_filename           'F'
#define E_musrec_header               1000
#define E_musrec_footer               2000


class MuseRecordBasic {
	public:
		                  MuseRecordBasic    (void);
		                  MuseRecordBasic    (const std::string& aLine, int index = -1);
		                  MuseRecordBasic    (MuseRecordBasic& aRecord);
		                 ~MuseRecordBasic    ();

		void              clear              (void);
		int               isEmpty            (void);
		void              cleanLineEnding    (void);
		std::string       extract            (int start, int stop);
		char&             getColumn          (int index);
		std::string       getColumns         (int startcol, int endcol);
		void              setColumns         (std::string& data, int startcol,
		                                      int endcol);
		int               getLength          (void) const;
		std::string       getLine            (void);
		int               getLineIndex       (void) { return m_lineindex; }
		void              setLineIndex       (int index);
		int               getLineNumber      (void) { return m_lineindex+1; }
		int               getType            (void) const;
		void              setTypeGraceNote   (void);
		void              setTypeGraceChordNote(void);
		void              setHeaderState     (int state);
		MuseData*         getOwner           (void);

		// Humdrum conversion variables
		void              setToken           (HTp token);
		HTp               getToken           (void);
		void              setVoice           (GridVoice* voice);
		GridVoice*        getVoice           (void);

		MuseRecordBasic&  operator=          (MuseRecordBasic& aRecord);
		MuseRecordBasic&  operator=          (MuseRecordBasic* aRecord);
		MuseRecordBasic&  operator=          (const std::string& aRecord);
		char&             operator[]         (int index);
		void              setLine            (const std::string& aString);
		void              setType            (int aType);
		void              shrink             (void);
		void              insertString       (int column, const std::string& strang);
		void              insertStringRight  (int column, const std::string& strang);
		void              setString          (std::string& strang);
		void              appendString       (const std::string& strang);
		void              appendInteger      (int value);
		void              appendRational     (HumNum& value);
		void              append             (const char* format, ...);

		// mark-up accessor functions:

		void              setAbsBeat         (HumNum value);
		void              setAbsBeat         (int topval, int botval = 1);
		HumNum            getAbsBeat         (void);

		void              setLineDuration    (HumNum value);
		void              setLineDuration    (int topval, int botval = 1);
		HumNum            getLineDuration    (void);

		void              setNoteDuration    (HumNum value);
		void              setNoteDuration    (int topval, int botval = 1);
		HumNum            getNoteDuration    (void);
		void              setRoundedBreve    (void);

		void              setMarkupPitch     (int aPitch);
		int               getMarkupPitch     (void);

		void              setLayer           (int layer);
		int               getLayer           (void);

		// tied note functions:
		int               isTied                  (void);
		int               getLastTiedNoteLineIndex(void);
		int               getNextTiedNoteLineIndex(void);
		void              setLastTiedNoteLineIndex(int index);
		void              setNextTiedNoteLineIndex(int index);

		std::string       getLayoutVis       (void);

		// boolean type fuctions:
		bool              isAnyNote          (void);
		bool              isAnyNoteOrRest    (void);
		bool              isAttributes       (void);
		bool              isBackup           (void);
		bool              isBarline          (void);
		bool              isBodyRecord       (void);
		bool              isChordGraceNote   (void);
		bool              isChordNote        (void);
		bool              isDirection        (void);
		bool              isAnyComment       (void);
		bool              isLineComment      (void);
		bool              isBlockComment     (void);
		bool              isCopyright        (void);
		bool              isCueNote          (void);
		bool              isEncoder          (void);
		bool              isFiguredHarmony   (void);
		bool              isGraceNote        (void);
		bool              isGroup            (void);
		bool              isGroupMembership  (void);
		bool              isHeaderRecord     (void);
		bool              isId               (void);
		bool              isMovementTitle    (void);
		bool              isPartName         (void);
		bool              isRegularNote      (void);
		bool              isAnyRest          (void);
		bool              isRegularRest      (void);
		bool              isInvisibleRest    (void);
		bool              isPrintSuggestion  (void);
		bool              isSource           (void);
		bool              isWorkInfo         (void);
		bool              isWorkTitle        (void);
		bool              hasTpq             (void);
		int               getTpq             (void);
		void              setTpq             (int value);
		static std::string musedataToUtf8    (std::string& input);

	protected:
		std::string       m_recordString;    // actual characters on line

		// mark-up data for the line:
		int               m_lineindex;       // index into original file
		int               m_type;            // category of MuseRecordBasic record
		HumNum            m_absbeat;         // dur in quarter notes from start
		HumNum            m_lineduration;    // duration of line
		HumNum            m_noteduration;    // duration of note

		int               m_b40pitch;        // base 40 pitch
		int               m_nexttiednote;    // line number of next note tied to
		                                     // this one (-1 if no tied note)
		int               m_lasttiednote;    // line number of previous note tied
		                                     // to this one (-1 if no tied note)
		int               m_roundBreve;
		int               m_header = -1;     // -1 = undefined, 0 = no, 1 = yes
		int               m_layer = 0;       // voice/layer (track info but may be analyzed)
		int               m_tpq = 0;         // ticks-per-quarter for durations
		std::string       m_graphicrecip;    // graphical duration of note/rest
		GridVoice*			m_voice = NULL;    // conversion structure that token is stored in.
		MuseData*         m_owner = NULL;

		void              setOwner    (MuseData* owner);

	public:
		static std::string       trimSpaces         (std::string input);

		friend class MuseData;
};


std::ostream& operator<<(std::ostream& out, MuseRecordBasic& aRecord);
std::ostream& operator<<(std::ostream& out, MuseRecordBasic* aRecord);





class MuseRecord : public MuseRecordBasic {
	public:
		                  MuseRecord                  (void);
		                  MuseRecord                  (const std::string& aLine);
		                  MuseRecord                  (MuseRecord& aRecord);
		                 ~MuseRecord                  ();

		MuseRecord& operator=(MuseRecord& aRecord);

	//////////////////////////////
	// functions which work with regular note, cue note, and grace note records
	// (A..G, c, g)

		// columns 1 -- 5: pitch field information
		std::string      getNoteField                 (void);
		int              getOctave                    (void);
		std::string      getOctaveString              (void);
		int              getPitch                     (void);
		std::string      getPitchString               (void);
		int              getPitchClass                (void);
		std::string      getPitchClassString          (void);
		int              getAccidental                (void);
		std::string      getAccidentalString          (void);
		int              getBase40                    (void);
		void             setPitch                     (int base40, int chordnote = 0,
		                                               int gracenote = 0);
		void             setPitch                     (const std::string& pitchname);
		void             setPitchAtIndex              (int index,
		                                               const std::string& pitchname);
		void             setChordPitch                (const std::string& pitchname);
		void             setGracePitch                (const std::string& pitchname);
		void             setGraceChordPitch           (const std::string& pitchname);
		void             setCuePitch                  (const std::string& pitchname);
		void             setStemDown                  (void);
		void             setStemUp                    (void);

		// columns 6 -- 9: duration field information
		std::string      getTickDurationField         (void);
		std::string      getTickDurationString        (void);
		int              getTickDuration              (void);
		int              getLineTickDuration          (void);
		int              getNoteTickDuration          (void);
		std::string      getTieString                 (void);
		int              getTie                       (void);
		int              setTie                       (int hidden = 0);
		int              tieQ                         (void);
		int              getTicks                     (void);
		void             setTicks                     (int value);
		void             setBack                      (int value);
		void             setDots                      (int value);
		int              getDotCount                  (void);
		void             setNoteheadShape             (HumNum duration);
		void             setNoteheadShapeMensural     (HumNum duration);
		void             setNoteheadMaxima            (void);
		void             setNoteheadLong              (void);
		void             setNoteheadBreve             (void);
		void             setNoteheadBreveSquare       (void);
		void             setNoteheadBreveRound        (void);

		void             setNoteheadWhole             (void);
		void             setNoteheadHalf              (void);
		void             setNoteheadQuarter           (void);
		void             setNotehead8th               (void);
		void             setNotehead16th              (void);
		void             setNotehead32nd              (void);
		void             setNotehead64th              (void);
		void             setNotehead128th             (void);
		void             setNotehead256th             (void);

		void             setNoteheadBreveMensural     (void);
		void             setNoteheadWholeMensural     (void);
		void             setNoteheadHalfMensural      (void);
		void             setNoteheadQuarterMensural   (void);
		void             setNotehead8thMensural       (void);
		void             setNotehead16thMensural      (void);
		void             setNotehead32ndMensural      (void);
		void             setNotehead64thMensural      (void);
		void             setNotehead128thMensural     (void);
		void             setNotehead256thMensural     (void);

		// columns 10 -- 12 ---> blank

		// columns 13 -- 80: graphical and interpretive information

		// column 13: footnote flag
		std::string      getFootnoteFlagField         (void);
		std::string      getFootnoteFlagString        (void);
		int              getFootnoteFlag              (void);
		int              footnoteFlagQ                (void);

		// column 14: level number
		std::string      getLevelField                (void);
		std::string      getLevelString               (void);
		int              getLevel                     (void);
		int              levelQ                       (void);

		// column 15: track number
		std::string      getTrackField                (void);
		std::string      getTrackString               (void);
		int              getTrack                     (void);
		int              trackQ                       (void);

		// column 16 ---> blank

		// column 17: graphic note type
		std::string      getGraphicNoteTypeField      (void);
		std::string      getGraphicNoteTypeString     (void);
		int              getGraphicNoteType           (void);
		int              getGraphicNoteTypeSize       (void);
		int              graphicNoteTypeQ             (void);
		std::string      getGraphicRecip              (void);

		// column 18: dots of prolongation
		std::string      getProlongationField         (void);
		std::string      getProlongationString        (void);
		int              getProlongation              (void);
		std::string      getStringProlongation        (void);
		int              prolongationQ                (void);

		// column 19: actual notated accidentals
		std::string      getNotatedAccidentalField    (void);
		std::string      getNotatedAccidentalString   (void);
		int              getNotatedAccidental         (void);
		int              notatedAccidentalQ           (void);

		// columns 20 -- 22: time modification
		std::string      getTimeModificationField     (void);
		std::string      getTimeModification          (void);
		std::string      getTimeModificationLeftField (void);
		std::string      getTimeModificationLeftString(void);
		int              getTimeModificationLeft      (void);
		std::string      getTimeModificationRightField(void);
		std::string      getTimeModificationRightString(void);
		int              getTimeModificationRight     (void);
		int              timeModificationQ            (void);
		int              timeModificationLeftQ        (void);
		int              timeModificationRightQ       (void);

		// column 23
		std::string      getStemDirectionField        (void);
		std::string      getStemDirectionString       (void);
		int              getStemDirection             (void);
		int              stemDirectionQ               (void);

		// column 24
		std::string      getStaffField                (void);
		std::string      getStaffString               (void);
		int              getStaff                     (void);
		int              staffQ                       (void);
		
		// column 25 ---> blank

		// columns 26 - 31: beam codes
		std::string      getBeamField                 (void);
		int              beamQ                        (void);
		char             getBeam8                     (void);
		char             getBeam16                    (void);
		char             getBeam32                    (void);
		char             getBeam64                    (void);
		char             getBeam128                   (void);
		char             getBeam256                   (void);
		int              beam8Q                       (void);
		int              beam16Q                      (void);
		int              beam32Q                      (void);
		int              beam64Q                      (void);
		int              beam128Q                     (void);
		int              beam256Q                     (void);
		std::string      getKernBeamStyle             (void);
		void             setBeamInfo                  (std::string& strang);

		// columns 32 -- 43: additional notation
		std::string      getAdditionalNotationsField  (void);
		int              additionalNotationsQ         (void);
		int              getAddCount                  (void);
		std::string      getAddItem                   (int elementIndex);
		int              addAdditionalNotation        (char symbol);
		int              addAdditionalNotation        (const std::string& symbol);
		int              getAddItemLevel              (int elementIndex);
		std::string      getEditorialLevels           (void);
		int              addEditorialLevelQ           (void);
		//  protected:   getAddElementIndex
		int              findField                    (const std::string& key);
		int              findField                    (char key, int mincol,
		                                               int maxcol);
		// int           getNotationLevel
		int              getSlurStartColumn           (void);
		std::string      getSlurParameterRegion       (void);
		void             getSlurInfo                  (std::string& slurstarts,
		                                               std::string& slurends);

		// columns 44 -- 80: text underlay
		std::string      getTextUnderlayField         (void);
		int              textUnderlayQ                (void);
		int              getVerseCount                (void);
		std::string      getVerse                     (int index);
		std::string      getVerseUtf8                 (int index);

		// general functions for note records:
		std::string      getKernNoteStyle             (int beams = 0, int stems = 0);
		std::string      getKernNoteAccents           (void);


	//////////////////////////////
	// functions which work with basso continuo figuration records ('f'):

		// column 2: number of figure fields
		std::string      getFigureCountField          (void);
		std::string      getFigureCountString         (void);
		int              getFigureCount               (void);

		// columns 3 -- 5 ---> blank
		
		// columns 6 -- 8: figure division pointer advancement (duration)
		std::string      getFigurePointerField        (void);
		int              figurePointerQ               (void);
		// same as note records: getDuration

		// columns 9 -- 12 ---> blank

		// columns 13 -- 15: footnote and level information
		// column 13 --> footnote: uses same functions as note records in col 13.
		// column 14 --> level: uses same functions as note records on column 14.
		// column 15 ---> blank

		// columns 17 -- 80: figure fields
		std::string      getFigureFields              (void);
		std::string      getFigureString              (void);
		int              figureFieldsQ                (void);
		std::string      getFigure                    (int index = 0);


	//////////////////////////////
	// functions which work with combined records ('b', 'i'):


	//////////////////////////////
	// functions which work with measure records ('m'):

		// columns 1 -- 7: measure style information
		std::string      getMeasureTypeField          (void);

		// columns 9 -- 12: measure number (left justified)
		std::string      getMeasureNumberField        (void);
		std::string      getMeasureNumberString       (void);
		int              getMeasureNumber             (void);
		int              measureNumberQ               (void);

		// columns 17 -- 80: measure flags
		std::string      getMeasureFlagsString        (void);
		int              measureFermataQ              (void);
		int              measureFlagQ                 (const std::string& key);
		void             addMeasureFlag               (const std::string& strang);

		// general functions for measure records:
		std::string      getKernMeasureStyle          (void);


	//////////////////////////////
	// functions which work with musical attributes records ('$'):

		std::string      getAttributes                (void);
		void             getAttributeMap              (std::map<std::string, std::string>& amap);
		int              attributeQ                   (const std::string& attribute);
		int              getAttributeInt              (char attribute);
		int              getAttributeField            (std::string& output, const std::string& attribute);

	//////////////////////////////
	// functions which work with musical direction records ('$'):

		// columns 17-18: type of direction
		std::string      getDirectionTypeField        (void);
		std::string      getDirectionTypeString       (void);
		bool             isTextDirection              (void);
		bool             isHairpin                    (void);
		bool             isHairpinStart               (void);
		bool             isHairpinStop                (void);
		bool             isDashStart                  (void);
		bool             isDashStop                   (void);
		bool             isPedalStart                 (void);
		bool             isPedalEnd                   (void);
		bool             isRehearsal                  (void);
		bool             isOctaveUpStart              (void);
		bool             isOctaveDownStart            (void);
		bool             isOctaveStop                 (void);

		std::string      getDirectionText             (void);
		std::string      getTextDirection             (void) { return getDirectionText(); }

	//
	//////////////////////////////

		std::string      getKernRestStyle             (void);

		bool             hasPrintSuggestions          (void);
		void             getAllPrintSuggestions       (std::vector<std::string>& suggestions);
		void             getPrintSuggestions          (std::vector<std::string>& suggestions, int column);

	protected:
		void             allowNotesOnly               (const std::string& functionName);
		void             allowNotesAndRestsOnly       (const std::string& functionName);
		void             allowMeasuresOnly            (const std::string& functioName);
		void             allowFigurationOnly          (const std::string& functioName);
		void             allowFigurationAndNotesOnly  (const std::string& functioName);
		void             allowDirectionsOnly          (const std::string& functioName);
		int              getAddElementIndex           (int& index, std::string& output,
		                                               const std::string& input);
		void             zerase                       (std::string& inout, int num);
};




// A MuseEventSet is a timestamp and then a list of pointers to all
// lines in the original file that occur at that time.
// The MuseData class contains a variable called "sequence" which is
// a list of MuseEventSet object pointers which are sorted by time.

class MuseEventSet {
	public:
		                   MuseEventSet       (void);
		                   MuseEventSet       (const MuseEventSet& aSet);
		                   MuseEventSet       (HumNum atime);
		                  ~MuseEventSet       ()     { clear(); }

		void               clear              (void);
		void               setTime            (HumNum abstime);
		HumNum             getTime            (void);
		void               appendRecord       (MuseRecord* arecord);
		MuseRecord&        operator[]         (int index);
		MuseEventSet       operator=          (MuseEventSet& anevent);
		int                getEventCount      (void);

	protected:
		HumNum     absbeat;              // starting time of events
		std::vector<MuseRecord*> events; // list of events on absbeat
};



class MuseData {
	public:
		                  MuseData            (void);
		                  MuseData            (MuseData& input);
		                 ~MuseData            ();

		void              setFilename         (const std::string& filename);
		std::string       getFilename         (void);
		std::string       getPartName         (void);
		int               isMember            (const std::string& mstring);
		int               getMembershipPartNumber(const std::string& mstring);
		void              selectMembership    (const std::string& selectstring);
		MuseData&         operator=           (MuseData& input);
		int               getLineCount        (void);
		int               getNumLines         (void) { return getLineCount(); }
		MuseRecord&       last                (void);
		int               isEmpty             (void);
		int               append              (MuseRecord& arecord);
		int               append              (MuseData& musedata);
		int               append              (std::string& charstring);
		void              insert              (int index, MuseRecord& arecord);
		void              clear               (void);
		int               getInitialTpq       (void);

		int               read                (std::istream& input);
		int               readString          (const std::string& filename);
		int               readFile            (const std::string& filename);
		void              analyzeLayers       (void);
		int               analyzeLayersInMeasure(int startindex);

		// aliases for access to MuseRecord objects based on line indexes:
		std::string       getLine             (int index);

		bool              isCopyright         (int index);
		bool              isEncoder           (int index);
		bool              isId                (int index);
		bool              isMovementTitle     (int index);
		bool              isAnyNote           (int index);
		bool              isRegularNote       (int index);
		bool              isPartName          (int index);
		bool              isSource            (int index);
		bool              isWorkInfo          (int index);
		bool              isWorkTitle         (int index);
		bool              isHeaderRecord      (int index);
		bool              isBodyRecord        (int index);

		// header information
		std::string       getComposer         (void);
		std::string       getComposerDate     (void);
		std::string       getCopyright        (void);
		std::string       getEncoder          (void);
		std::string       getEncoderDate      (void);
		std::string       getEncoderName      (void);
		std::string       getId               (void);
		std::string       getMovementTitle    (void);
		std::string       getSource           (void);
		std::string       getWorkInfo         (void);
		std::string       getWorkTitle        (void);
		std::string       getOpus             (void);
		std::string       getNumber           (void);
		std::string       getMovementNumber   (void);

		// additional mark-up analysis functions for post-processing:
		void              doAnalyses          (void);
		void              analyzeType         (void);
		void              analyzeRhythm       (void);
		void              analyzeTies         (void);
		void              analyzePitch        (void);
		void              analyzeTpq          (void);

		// line-based (file-order indexing) accessor functions:
		MuseRecord&       operator[]          (int lindex);
		MuseRecord&       getRecord           (int lindex);
		HumNum            getTiedDuration     (int lindex);

		HumNum            getAbsBeat         (int lindex);
		HumNum            getFileDuration    (void);

		int               getLineTickDuration (int lindex);

		// event-based (time-order indexing) accessor functions:
		MuseEventSet&     getEvent            (int eindex);
		int               getEventCount       (void);
		HumNum            getEventTime        (int eindex);
		MuseRecord&       getRecord           (int eindex, int erecord);
		int               getLineIndex        (int eindex, int erecord);
		HumNum            getLineDuration     (int eindex, int erecord);
		HumNum            getNoteDuration     (int eindex, int erecord);
		int               getLastTiedNoteLineIndex(int eindex, int erecord);
		int               getNextTiedNoteLineIndex(int eindex, int erecord);
		HumNum            getTiedDuration     (int eindex, int erecord);
		int               getType             (int eindex, int erecord);
		void              cleanLineEndings    (void);
		std::string       getError            (void);
		bool              hasError            (void);


	private:
		std::vector<MuseRecord*>    m_data;
		std::vector<MuseEventSet*>  m_sequence;
		std::string                 m_name;
		std::string                 m_error;

	protected:
		void         clearError           (void);
		void         setError             (const std::string& error);
		void         processTie           (int eventindex, int recordindex,
		                                        int lastindex);
		int          searchForPitch       (int eventindex, int b40, int track);
		int          getNextEventIndex    (int startindex, HumNum target);
		void         constructTimeSequence(void);
		void         insertEventBackwards (HumNum atime, MuseRecord* arecord);
		int          getPartNameIndex     (void);
		std::string  getPartName          (int index);
		void         assignHeaderBodyState(void);

	public:
		static std::string  trimSpaces    (const std::string& input);
		static std::string  convertAccents(const std::string& input);
		static std::string  cleanString   (const std::string& input);
};


std::ostream& operator<<(std::ostream& out, MuseData& musedata);




class MuseDataSet {
	public:
		                  MuseDataSet         (void);
		                  MuseDataSet         (MuseDataSet& input);
		                 ~MuseDataSet         () { clear(); }

		void              clear               (void);
		int               readPartFile        (const std::string& filename);
		int               readPartString      (const std::string& data);
		int               readPart            (std::istream& input);
		int               readFile            (const std::string& filename);
		int               readString          (const std::string& data);
		int               read                (std::istream& input);
		MuseData&         operator[]          (int index);
		int               getFileCount        (void);
		void              deletePart          (int index);
		void              cleanLineEndings    (void);
		std::vector<int>  getGroupIndexList   (const std::string& group);

		std::string       getError            (void);
		bool              hasError            (void);
		void              clearError          (void);

		// MIDI related information
		double            getMidiTempo        (void);


	private:
		std::vector<MuseData*>  m_part;
		std::string             m_error;

	protected:
		int               appendPart          (MuseData* musedata);
		void              analyzeSetType      (std::vector<int>& types,
		                                       std::vector<std::string>& lines);
		void              analyzePartSegments (std::vector<int>& startindex,
		                                       std::vector<int>& stopindex,
		                                       std::vector<std::string>& lines);
		void              setError            (const std::string& error);

};


std::ostream& operator<<(std::ostream& out, MuseDataSet& musedata);



#define GRIDREST NAN

class NoteGrid;


class NoteCell {
	public:
		       NoteCell             (NoteGrid* owner, HTp token);
		      ~NoteCell             (void) { clear();                    }

		double getSgnDiatonicPitch  (void) { return m_b7;                }
		double getSgnMidiPitch      (void) { return m_b12;               }
		double getSgnBase40Pitch    (void) { return m_b40;               }
		double getSgnAccidental     (void) { return m_accidental;        }

		double getSgnDiatonicPitchClass(void);
		double getAbsDiatonicPitchClass(void);

		double getSgnBase40PitchClass(void);
		double getAbsBase40PitchClass(void);

		double getAbsDiatonicPitch  (void) { return fabs(m_b7);          }
		double getAbsMidiPitch      (void) { return fabs(m_b12);         }
		double getAbsBase40Pitch    (void) { return fabs(m_b40);         }
		double getAbsAccidental     (void) { return fabs(m_accidental);  }

		HTp    getToken             (void) { return m_token;             }
		int    getNextAttackIndex   (void) { return m_nextAttackIndex;   }
		int    getPrevAttackIndex   (void) { return m_prevAttackIndex;   }
		int    getCurrAttackIndex   (void) { return m_currAttackIndex;   }
		int    getSliceIndex        (void) { return m_timeslice;         }
		int    getVoiceIndex        (void) { return m_voice;             }

		bool   isAttack             (void);
		bool   isRest               (void);
		bool   isSustained          (void);

		std::string getAbsKernPitch (void);
		std::string getSgnKernPitch (void);

		double operator-            (NoteCell& B);
		double operator-            (int B);

		int    getLineIndex         (void);
		int    getFieldIndex        (void);
		std::ostream& printNoteInfo (std::ostream& out);
		double getDiatonicIntervalToNextAttack      (void);
		double getDiatonicIntervalFromPreviousAttack(void);
		double getMetricLevel       (void);
		HumNum getDurationFromStart (void);
		HumNum getDuration          (void);
		void   setMeter             (int topval, HumNum botval);
		int    getMeterTop          (void);
		HumNum getMeterBottom       (void);

		std::vector<HTp> m_tiedtokens;  // list of tied notes/rests after note attack

	protected:
		void clear                  (void);
		void calculateNumericPitches(void);
		void setVoiceIndex          (int index) { m_voice = index;           }
		void setSliceIndex          (int index) { m_timeslice = index;       }
		void setNextAttackIndex     (int index) { m_nextAttackIndex = index; }
		void setPrevAttackIndex     (int index) { m_prevAttackIndex = index; }
		void setCurrAttackIndex     (int index) { m_currAttackIndex = index; }

	private:
		NoteGrid* m_owner; // the NoteGrid to which this cell belongs.
		HTp m_token;       // pointer to the note in the origina Humdrum file.
		int m_voice;       // index of the voice in the score the note belongs
		                   // 0=bottom voice (HumdrumFile ordering of parts)
		                   // column in NoteGrid.
		int m_timeslice;   // index for the row in NoteGrid.

		double m_b7;         // diatonic note number; NaN=rest; negative=sustain.
		double m_b12;        // MIDI note number; NaN=rest; negative=sustain.
		double m_b40;        // base-40 note number; NaN=rest; negative=sustain.
		double m_accidental; // chromatic alteration of a diatonic pitch.
		                     // NaN=no accidental.
		int m_nextAttackIndex; // index to next note attack (or rest),
		                       // -1 for undefined (interpred as rest).
		int m_prevAttackIndex; // index to previous note attack.
		int m_currAttackIndex; // index to current note attack (useful for
		                       // finding the start of a sustained note.
		int m_metertop = 0;    // top number of prevailing meter signature
		HumNum m_meterbot = 0; // bottom number of prevailing meter signature

	friend NoteGrid;
};



class NoteGrid {
	public:
		           NoteGrid              (void) { }
		           NoteGrid              (HumdrumFile& infile);
		          ~NoteGrid              ();

		void       clear                 (void);

		bool       load                  (HumdrumFile& infile);
		NoteCell*  cell                  (int voiceindex, int sliceindex);
		int        getVoiceCount         (void);
		int        getSliceCount         (void);
		int        getLineIndex          (int sindex);
		int        getFieldIndex         (int vindex);

		void       printDiatonicGrid     (ostream& out);
		void       printMidiGrid         (ostream& out);
		void       printBase40Grid       (ostream& out);
		void       printRawGrid          (ostream& out);
		void       printKernGrid         (ostream& out);

		double     getSgnDiatonicPitch   (int vindex, int sindex);
		double     getSgnMidiPitch       (int vindex, int sindex);
		double     getSgnBase40Pitch     (int vindex, int sindex);
		string     getSgnKernPitch       (int vindex, int sindex);

		double     getAbsDiatonicPitch   (int vindex, int sindex);
		double     getAbsMidiPitch       (int vindex, int sindex);
		double     getAbsBase40Pitch     (int vindex, int sindex);
		string     getAbsKernPitch       (int vindex, int sindex);

		bool       isRest                (int vindex, int sindex);
		bool       isSustained           (int vindex, int sindex);
		bool       isAttack              (int vindex, int sindex);

		HTp        getToken              (int vindex, int sindex);

		int        getPrevAttackDiatonic (int vindex, int sindex);
		int        getNextAttackDiatonic (int vindex, int sindex);

		void       printGridInfo         (ostream& out);
		void       printVoiceInfo        (ostream& out, int vindex);

		void       getNoteAndRestAttacks (vector<NoteCell*>& attacks, int vindex);
		double     getMetricLevel        (int sindex);
		HumNum     getNoteDuration       (int vindex, int sindex);

	protected:
		void       buildAttackIndexes    (void);
		void       buildAttackIndex      (int vindex);

	private:
		vector<vector<NoteCell*> > m_grid;
		vector<HTp>                m_kernspines;
		vector<double>             m_metriclevels;
		HumdrumFile*               m_infile;
};



class Convert {
	public:

		// Rhythm processing, defined in Convert-rhythm.cpp
		static HumNum  recipToDuration      (const std::string& recip,
		                                     HumNum scale = 4,
		                                     const std::string& separator = " ");
		static HumNum  recipToDuration      (std::string* recip,
		                                     HumNum scale = 4,
		                                     const std::string& separator = " ");
		static HumNum  recipToDurationIgnoreGrace(const std::string& recip,
		                                     HumNum scale = 4,
		                                     const std::string& separator = " ");
		static HumNum  recipToDurationIgnoreGrace(std::string* recip,
		                                     HumNum scale = 4,
		                                     const std::string& separator = " ");
		static HumNum  recipToDurationNoDots(const std::string& recip,
		                                     HumNum scale = 4,
		                                     const std::string& separator = " ");
		static HumNum  recipToDurationNoDots(std::string* recip,
		                                     HumNum scale = 4,
		                                     const std::string& separator = " ");
		static std::string  durationToRecip      (HumNum duration,
		                                     HumNum scale = HumNum(1,4));
		static std::string  durationFloatToRecip (double duration,
		                                     HumNum scale = HumNum(1,4));
		static HumNum timeSigToDurationInQuarter(HTp token);

		// Tempo processing, defined in Convert-tempo.cpp
		static int tempoNameToMm (const std::string& name, int bot = 4, int top = 4);

		// Pitch processing, defined in Convert-pitch.cpp
		static std::string  base40ToKern    (int b40);
		static int     base40ToAccidental   (int b40);
		static int     base40ToDiatonic     (int b40);
		static int     base40ToMidiNoteNumber(int b40);
		static std::string  base40ToIntervalAbbr (int b40);
		static int     kernToOctaveNumber   (const std::string& kerndata);
		static int     kernToOctaveNumber   (HTp token)
				{ return kernToOctaveNumber((std::string)*token); }
		static int     kernToAccidentalCount(const std::string& kerndata);
		static int     kernToAccidentalCount(HTp token)
				{ return kernToAccidentalCount((std::string)*token); }

      static int     kernToStaffLocation  (HTp token, HTp clef = NULL);
      static int     kernToStaffLocation  (HTp token, const std::string& clef);
      static int     kernToStaffLocation  (const std::string& token, const std::string& clef = "");

		static int     kernToDiatonicPC     (const std::string& kerndata);
		static int     kernToDiatonicPC     (HTp token)
				{ return kernToDiatonicPC     ((std::string)*token); }
		static char    kernToDiatonicUC     (const std::string& kerndata);
		static int     kernToDiatonicUC     (HTp token)
				{ return kernToDiatonicUC     ((std::string)*token); }
		static char    kernToDiatonicLC     (const std::string& kerndata);
		static int     kernToDiatonicLC     (HTp token)
				{ return kernToDiatonicLC     ((std::string)*token); }
		static int     kernToBase40PC       (const std::string& kerndata);
		static int     kernToBase40PC       (HTp token)
				{ return kernToBase40PC       ((std::string)*token); }
		static int     kernToBase12PC       (const std::string& kerndata);
		static int     kernToBase12PC       (HTp token)
				{ return kernToBase12PC       ((std::string)*token); }
		static int     kernToBase7PC        (const std::string& kerndata) {
		                                     return kernToDiatonicPC(kerndata); }
		static int     kernToBase7PC        (HTp token)
				{ return kernToBase7PC        ((std::string)*token); }
		static int     kernToBase40         (const std::string& kerndata);
		static int     kernToBase40         (HTp token)
				{ return kernToBase40         ((std::string)*token); }
		static int     kernToBase12         (const std::string& kerndata);
		static int     kernToBase12         (HTp token)
				{ return kernToBase12         ((std::string)*token); }
		static int     kernToBase7          (const std::string& kerndata);
		static int     kernToBase7          (HTp token)
				{ return kernToBase7          ((std::string)*token); }
		static std::string  kernToRecip     (const std::string& kerndata);
		static std::string  kernToRecip     (HTp token);
		static int     kernToMidiNoteNumber (const std::string& kerndata);
		static int     kernToMidiNoteNumber(HTp token)
				{ return kernToMidiNoteNumber((std::string)*token); }
		static std::string  kernToScientificPitch(const std::string& kerndata,
		                                     std::string flat = "b",
		                                     std::string sharp = "#",
		                                     std::string separator = "");
		static std::string  kernToSciPitch  (const std::string& kerndata,
		      										 std::string flat = "b",
		                                     std::string sharp = "#",
		                                     std::string separator = "")
	       { return kernToScientificPitch(kerndata, flat, sharp, separator); }
		static std::string  kernToSP        (const std::string& kerndata,
		                                     std::string flat = "b",
		                                     std::string sharp = "#",
		                                     std::string separator = "")
		      { return kernToScientificPitch(kerndata, flat, sharp, separator); }
		static int     pitchToWbh           (int dpc, int acc, int octave,
		                                     int maxacc);
		static void    wbhToPitch           (int& dpc, int& acc, int& octave,
		                                     int maxacc, int wbh);
		static int     kernClefToBaseline   (const std::string& input);
		static int     kernClefToBaseline   (HTp input);
		static std::string  base40ToTrans   (int base40);
		static int     transToBase40        (const std::string& input);
		static int     base40IntervalToLineOfFifths(int trans);
		static std::string  keyNumberToKern (int number);
		static int     base7ToBase40        (int base7);
		static int     base40IntervalToDiatonic(int base40interval);


		// **mens, mensual notation, defiend in Convert-mens.cpp
		static bool    isMensRest           (const std::string& mensdata);
		static bool    isMensNote           (const std::string& mensdata);
		static bool    hasLigatureBegin     (const std::string& mensdata);
		static bool    hasRectaLigatureBegin(const std::string& mensdata);
		static bool    hasObliquaLigatureBegin(const std::string& mensdata);
		static bool    hasLigatureEnd       (const std::string& mensdata);
		static bool    hasRectaLigatureEnd  (const std::string& mensdata);
		static bool    hasObliquaLigatureEnd(const std::string& mensdata);
		static bool    getMensStemDirection (const std::string& mensdata);

		static std::string mensToRecip      (char rhythm, bool altera,
		                                     bool perfecta, bool imperfecta,
		                                     int maximodus, int modus,
		                                     int tempus, int prolatio);
		static HumNum  mensToDuration       (char rhythm, bool altera,
		                                     bool perfecta, bool imperfecta,
		                                     int maximodus, int modus,
		                                     int tempus, int prolatio);
		static int metToMensurationLevels   (const std::string& metsig);
		static HumNum mensToDuration        (const std::string& menstok, int rlev);
		static HumNum mensToDuration        (HTp menstok, const std::string& mettok);
		static HumNum mensToDuration        (HTp menstok);

		// older functions to enhance or remove:
		static HumNum  mensToDuration       (const std::string& mensdata,
		                                     HumNum scale = 4,
		                                     const std::string& separator = " ");
		static std::string  mensToRecip     (const std::string& mensdata,
		                                     HumNum scale = 4,
		                                     const std::string& separator = " ");
		static HumNum  mensToDurationNoDots(const std::string& mensdata,
		                                     HumNum scale = 4,
		                                     const std::string& separator = " ");

		// MuseData conversions in Convert-musedata.cpp
      static int       museToBase40        (const std::string& pitchString);
      static std::string musePitchToKernPitch(const std::string& museInput);
		static std::string museClefToKernClef(const std::string& mclef);
		static std::string museKeySigToKernKeySig(const std::string& mkeysig);
		static std::string museTimeSigToKernTimeSig(const std::string& mtimesig);
		static std::string museMeterSigToKernMeterSig(const std::string& mtimesig);
		static std::string museFiguredBassToKernFiguredBass(const std::string& mfb);

		// Harmony processing, defined in Convert-harmony.cpp
		static std::vector<int> minorHScaleBase40(void);
		static std::vector<int> majorScaleBase40 (void);
		static int         keyToInversion   (const std::string& harm);
		static int         keyToBase40      (const std::string& key);
		static std::vector<int> harmToBase40     (HTp harm, const std::string& key) {
		                                        return harmToBase40(*harm, key); }
		static std::vector<int> harmToBase40     (HTp harm, HTp key) {
		                                        return harmToBase40(*harm, *key); }
		static std::vector<int> harmToBase40     (const std::string& harm, const std::string& key);
		static std::vector<int> harmToBase40     (const std::string& harm, int keyroot, int keymode);
		static void        makeAdjustedKeyRootAndMode(const std::string& secondary,
		                                     int& keyroot, int& keymode);
		static int         chromaticAlteration(const std::string& content);

		// data-type specific (other than pitch/rhythm),
		// defined in Convert-kern.cpp
		static bool isKernRest              (const std::string& kerndata);
		static bool isKernNote              (const std::string& kerndata);
		static bool isKernNoteAttack        (const std::string& kerndata);
		static bool hasKernSlurStart        (const std::string& kerndata);
		static bool hasKernSlurEnd          (const std::string& kerndata);
		static bool hasKernPhraseStart      (const std::string& kerndata);
		static bool hasKernPhraseEnd        (const std::string& kerndata);
		static char hasKernStemDirection    (const std::string& kerndata);
		static bool isKernSecondaryTiedNote (const std::string& kerndata);
		static std::string getKernPitchAttributes(const std::string& kerndata);

		static int  getKernSlurStartElisionLevel(const std::string& kerndata, int index);
		static int  getKernSlurEndElisionLevel  (const std::string& kerndata, int index);
		static int  getKernPhraseStartElisionLevel(const std::string& kerndata, int index);
		static int  getKernPhraseEndElisionLevel(const std::string& kerndata, int index);

		static int  getKernBeamStartElisionLevel(const std::string& kerndata, int index);
		static int  getKernBeamEndElisionLevel  (const std::string& kerndata, int index);



		// String processing, defined in Convert-string.cpp
		static std::vector<std::string> splitString   (const std::string& data,
		                                     char separator = ' ');
		static void    replaceOccurrences   (std::string& source,
		                                     const std::string& search,
		                                     const std::string& replace);
		static std::string  repeatString         (const std::string& pattern, int count);
		static std::string  encodeXml            (const std::string& input);
		static std::string  getHumNumAttributes  (const HumNum& num);
		static std::string  trimWhiteSpace       (const std::string& input);
		static bool    startsWith           (const std::string& input,
		                                     const std::string& searchstring);
		static bool    contains(const std::string& input, const std::string& pattern);
		static bool    contains(const std::string& input, char pattern);
		static bool    contains(std::string* input, const std::string& pattern);
		static bool    contains(std::string* input, char pattern);
		static void    makeBooleanTrackList(std::vector<bool>& spinelist,
		                                     const std::string& spinestring,
		                                     int maxtrack);
		static std::vector<int> extractIntegerList(const std::string& input, int maximum);
		// private functions for extractIntegerList:
		static void processSegmentEntry(std::vector<int>& field, const std::string& astring, int maximum);
		static void removeDollarsFromString(std::string& buffer, int maximum);

		// Mathematical processing, defined in Convert-math.cpp
		static int     getLcm               (const std::vector<int>& numbers);
		static int     getGcd               (int a, int b);
		static void    primeFactors         (std::vector<int>& output, int n);
		static double  nearIntQuantize      (double value,
		                                    double delta = 0.00001);
		static double  significantDigits    (double value, int digits);
		static bool    isNaN                (double value);
		static bool    isPowerOfTwo         (int value);
		static double  pearsonCorrelation   (const std::vector<double> &x, const std::vector<double> &y);
		static double  standardDeviation    (const std::vector<double>& x);
		static double  standardDeviationSample(const std::vector<double>& x);
		static double  mean                 (const std::vector<double>& x);
		static int     romanNumeralToInteger(const std::string& roman);
		static double  coefficientOfVariationSample(const std::vector<double>& x);
		static double  coefficientOfVariationPopulation(const std::vector<double>& x);
		static double  nPvi                 (const std::vector<double>& x);

		// Reference record functions defined in Convert-reference.cpp
		static std::string getReferenceKeyMeaning(HTp token);
		static std::string getReferenceKeyMeaning(const std::string& token);
		static std::string getLanguageName(const std::string& abbreviation);
};



class PixelColor {
	public:
		             PixelColor     (void);
		             PixelColor     (const std::string& color);
		             PixelColor     (const PixelColor& color);
		             PixelColor     (int red, int green, int blue);
		             PixelColor     (float red, float green, float blue);
		             PixelColor     (double red, double green, double blue);
		            ~PixelColor     ();

		void         invert         (void);
		PixelColor&  setColor       (const std::string& colorstring);
		PixelColor&  setColor       (int red, int green, int blue);
		int          getRed         (void);
		int          getGreen       (void);
		int          getBlue        (void);
		void         setRed         (int value);
		void         setGreen       (int value);
		void         setBlue        (int value);
		float        getRedF        (void);
		float        getGreenF      (void);
		float        getBlueF       (void);
		void         setRedF        (float value);
		void         setGreenF      (float value);
		void         setBlueF       (float value);
		void         setColor       (PixelColor& color);
		PixelColor&  setHue         (float value);
		PixelColor&  setTriHue      (float value);
		PixelColor&  makeGrey       (void);
		PixelColor&  makeGray       (void);
		PixelColor&  setGrayNormalized(double value);
		PixelColor&  setGreyNormalized(double value);
		int          operator>      (int number);
		int          operator<      (int number);
		int          operator==     (PixelColor& color);
		int          operator!=     (PixelColor& color);
		PixelColor&  operator=      (PixelColor color);
		PixelColor&  operator=      (int value);
		PixelColor   operator+      (PixelColor& color);
		PixelColor&  operator+=     (int number);
		PixelColor   operator-      (PixelColor& color);
		PixelColor&  operator*=     (double number);
		PixelColor   operator*      (PixelColor& color);
		PixelColor   operator*      (double color);
		PixelColor   operator*      (int color);
		PixelColor   operator/      (double number);
		PixelColor   operator/      (int number);

		PixelColor&  rgb2hsi        (void);
		PixelColor&  hsi2rgb        (void);
		PixelColor   getHsi         (void);
		PixelColor   getRgb         (void);
		std::string  getHexColor    (void);

		PixelColor   getColor       (const std::string& colorstring);
		static PixelColor   mix     (PixelColor& color1, PixelColor& color2);

		void         writePpm6      (std::ostream& out);
		void         writePpm3      (std::ostream& out);

	public:
		unsigned char   Red;
		unsigned char   Green;
		unsigned char   Blue;
		// maybe add opacity byte or option byte to fill out 4 byte space.

	private:
		float   charToFloat         (int value);
		int     floatToChar         (float value);
		int     limit               (int value, int min, int max);
};


// for use with P3 ASCII pnm images: print red green blue triplet.
std::ostream& operator<<(std::ostream& out, PixelColor apixel);



// SliceType is a list of various Humdrum line types.  Groupings are
// segmented by categories which are prefixed with an underscore.
// For example Notes are in the _Duration group, since they have
// non-zero durations.  Notes and Gracenotes are in the _Data group.
// The indentation shows the various types of groups.
//

enum class SliceType {
				Notes = 1,
			_Duration,
				GraceNotes,
		_Data,
			Measures,
		_Measure,
				Stria,
				Clefs,
				Transpositions,
				KeyDesignations,
				KeySigs,
				TimeSigs,
				MeterSigs,
				Tempos,
				Labels,
				LabelAbbrs,
				Ottavas,
			_RegularInterpretation,
				Exclusives,
				Terminators,
				Manipulators,
			_Manipulator,
		_Interpretation,
			Layouts,
			LocalComments,
	_Spined,
		GlobalComments,
		GlobalLayouts,
		ReferenceRecords,
	_Other,
		Invalid
};


// MeasureType is a list of the style types for a measure (ending type for now)

enum class MeasureStyle {
	Invisible,
	Plain,
	RepeatBackward,
	RepeatForward,
	RepeatBoth,
	Double,
	Final
};



class MxmlMeasure;
class MxmlEvent;

class MxmlPart {
	public:
		              MxmlPart             (void);
		             ~MxmlPart             ();
		void          clear                (void);
		void          enableStems          (void);
		bool          readPart             (const string& id, xml_node partdef,
		                                    xml_node part);
		bool          addMeasure           (xml_node mel);
		bool          addMeasure           (xpath_node mel);
		int           getMeasureCount      (void) const;
		MxmlMeasure*  getMeasure           (int index) const;
		long          getQTicks            (void) const;
		int           setQTicks            (long value);
	   MxmlMeasure*  getPreviousMeasure   (MxmlMeasure* measure) const;
		HumNum        getDuration          (void) const;
		void          allocateSortedEvents (void);
		void          setPartNumber        (int number);
		int           getPartNumber        (void) const;
		int           getPartIndex         (void) const;
		int           getStaffCount        (void) const;
		int           getVerseCount        (void) const;
		int           getVerseCount        (int staffindex) const;
		string        getCaesura           (void) const;
		int           getHarmonyCount      (void) const;
		void          trackStaffVoices     (int staffnum, int voicenum);
		void          printStaffVoiceInfo  (void);
		void          prepareVoiceMapping  (void);
		int           getVoiceIndex        (int voicenum);
		int           getStaffIndex        (int voicenum);
		bool          hasEditorialAccidental(void) const;
		bool          hasDynamics          (void) const;
		bool          hasFiguredBass       (void) const;
		void          parsePartInfo        (xml_node partdeclaration);
		string        getPartName          (void) const;
		string        getPartAbbr          (void) const;
		string        cleanSpaces          (const string& input);
		bool          hasOrnaments         (void) const;


	private:
		void          receiveStaffNumberFromChild (int staffnum, int voicenum);
		void          receiveVerseCount           (int count);
		void          receiveVerseCount           (int staffnum, int count);
		void          receiveHarmonyCount         (int count);
		void          receiveEditorialAccidental  (void);
		void          receiveDynamic              (void);
		void          receiveFiguredBass          (void);
		void          receiveCaesura              (const string& letter);
		void          receiveOrnament             (void);

	protected:
		vector<MxmlMeasure*> m_measures;
		vector<long>         m_qtick;
		int                  m_partnum;
		int                  m_maxstaff;
		vector<int>          m_verseCount;
		int                  m_harmonyCount;
		bool                 m_editorialAccidental;
		bool                 m_stems = false;
		bool                 m_has_dynamics = false;
		bool                 m_has_figured_bass = false;
		string               m_partname;
		string               m_partabbr;
		string               m_caesura;
		bool                 m_hasOrnaments = false;

		// m_staffvoicehist: counts of staff and voice numbers.
		// staff=0 is used for items such as measures.
		// voice=0 is used for nonduration items such as harmony.
		vector<vector<int> > m_staffvoicehist;
	 	vector<pair<int, int> > m_voicemapping; // voicenum -> (staff, voiceindex)

	friend MxmlMeasure;
	friend MxmlEvent;

};



class GridSide {
	public:
		GridSide(void);
		~GridSide();

		int   getVerseCount     (void);
		HTp   getVerse          (int index);
		void  setVerse          (int index, HTp token);
		void  setVerse          (int index, const std::string& token);

		int   getXmlidCount     (void);
		void  setXmlid          (HTp token);
		void  setXmlid          (const std::string& token);
		void  detachXmlid       (void);
		HTp   getXmlid          (void);

		int   getHarmonyCount   (void);
		void  setHarmony        (HTp token);
		void  setHarmony        (const std::string& token);
		void  detachHarmony     (void);
		HTp   getHarmony        (void);

		int   getDynamicsCount  (void);
		void  setDynamics       (HTp token);
		void  setDynamics       (const std::string& token);
		void  detachDynamics    (void);
		HTp   getDynamics       (void);

		int   getFiguredBassCount (void);
		void  setFiguredBass      (HTp token);
		void  setFiguredBass      (const std::string& token);
		void  detachFiguredBass   (void);
		HTp   getFiguredBass      (void);

	private:
		HumdrumToken* m_xmlid        = NULL;
		std::vector<HumdrumToken*> m_verses;
		HumdrumToken* m_dynamics     = NULL;
		HumdrumToken* m_figured_bass = NULL;
		HumdrumToken* m_harmony      = NULL;
};

std::ostream& operator<<(std::ostream& output, GridSide* side);


class GridStaff : public std::vector<GridVoice*>, public GridSide {
	public:
		GridStaff(void);
		~GridStaff();
		GridVoice* setTokenLayer (int layerindex, HTp token, HumNum duration);
		void setNullTokenLayer   (int layerindex, SliceType type, HumNum nextdur);
		void appendTokenLayer    (int layerindex, HTp token, HumNum duration,
		                          const std::string& spacer = " ");
		int getMaxVerseCount     (void);
		string getString         (void);
};

std::ostream& operator<<(std::ostream& output, GridStaff* staff);



class GridPart : public std::vector<GridStaff*>, public GridSide {
	public:
		GridPart(void);
		~GridPart();

	private:
		std::string m_partName;


};

std::ostream& operator<<(std::ostream& output, GridPart* part);
std::ostream& operator<<(std::ostream& output, GridPart& part);



class GridSlice;
class HumGrid;

class GridMeasure : public std::list<GridSlice*> {
	public:
		GridMeasure(HumGrid* owner);
		~GridMeasure();

		GridSlice*   addTempoToken  (const std::string& tok, HumNum timestamp,
		                             int part, int staff, int voice, int maxstaff);
		GridSlice*   addTempoToken  (GridSlice* slice, int partindex,
		                             const std::string& tempo);
		GridSlice*   addTimeSigToken(const std::string& tok, HumNum timestamp,
		                             int part, int staff, int voice, int maxstaff);
		GridSlice*   addMeterSigToken(const std::string& tok, HumNum timestamp,
		                             int part, int staff, int voice, int maxstaff);
		GridSlice*   addKeySigToken (const std::string& tok, HumNum timestamp,
		                             int part, int staff, int voice, int maxstaff);
		GridSlice*   addClefToken   (const std::string& tok, HumNum timestamp,
		                             int part, int staff, int voice, int maxstaff);
		GridSlice*   addBarlineToken(const std::string& tok, HumNum timestamp,
		                             int part, int staff, int voice, int maxstaff);
		GridSlice*   addTransposeToken(const std::string& tok, HumNum timestamp,
		                             int part, int staff, int voice, int maxstaff);
		GridSlice*   addLabelToken  (const std::string& tok, HumNum timestamp,
		                             int part, int staff, int voice, int maxpart,
		                             int maxstaff);
		GridSlice*   addLabelAbbrToken(const std::string& tok, HumNum timestamp,
		                             int part, int staff, int voice, int maxpart,
		                             int maxstaff);
		GridSlice*   addDataToken   (const std::string& tok, HumNum timestamp,
		                             int part, int staff, int voice, int maxstaff);
		GridSlice*   addDataSubtoken(const std::string& tok, HumNum timestamp,
		                             int part, int staff, int voice);
		GridSlice*   addGraceToken  (const std::string& tok, HumNum timestamp,
		                             int part, int staff, int voice, int maxstaff,
		                             int gracenumber);
		GridSlice*   addGlobalLayout(const std::string& tok, HumNum timestamp);
		GridSlice*   addGlobalComment(const std::string& tok, HumNum timestamp);
		GridSlice*   appendGlobalLayout(const std::string& tok, HumNum timestamp);
		bool         transferTokens (HumdrumFile& outfile, bool recip,
		                             bool addbar, int startbarnum = 0);
		HumGrid*     getOwner       (void);
		void         setOwner       (HumGrid* owner);
		HumNum       getDuration    (void);
		void         setDuration    (HumNum duration);
		HumNum       getTimestamp   (void);
		void         setTimestamp   (HumNum timestamp);
		HumNum       getTimeSigDur  (void);
		void         setTimeSigDur  (HumNum duration);
		MeasureStyle getStyle       (void) { return m_style; }
		MeasureStyle getBarStyle    (void) { return getStyle(); }
		void         setStyle       (MeasureStyle style) { m_style = style; }
		void         setBarStyle    (MeasureStyle style) { setStyle(style); }
		void         setInvisibleBarline(void) { setStyle(MeasureStyle::Invisible); }
		void         setFinalBarlineStyle(void) { setStyle(MeasureStyle::Final); }
		void         setRepeatEndStyle(void) { setStyle(MeasureStyle::RepeatBackward); }
		void         setRepeatBackwardStyle(void) { setStyle(MeasureStyle::RepeatBackward); }
		void         setMeasureNumber(int value);
		int          getMeasureNumber(void);

		bool         isDouble(void)
		                  {return m_style == MeasureStyle::Double;}
		bool         isFinal(void)
		                  {return m_style == MeasureStyle::Final;}
		bool         isRepeatBackward(void)
		                  { return m_style == MeasureStyle::RepeatBackward; }
		bool         isInvisibleBarline(void)
		                  { return m_style == MeasureStyle::Invisible; }
		bool         isRepeatForward(void)
		                  { return m_style == MeasureStyle::RepeatForward; }
		bool         isRepeatBoth(void)
		                  { return m_style == MeasureStyle::RepeatBoth; }
		void         addInterpretationBefore(GridSlice* slice, int partindex, int staffindex, int voiceindex, const std::string& interpretation);
		void         addInterpretationAfter(GridSlice* slice, int partindex, int staffindex, int voiceindex, const std::string& interpretation, HumNum timestamp);
		void         addLayoutParameter(GridSlice* slice, int partindex, const std::string& locomment);
		void         addLayoutParameter(HumNum timestamp, int partindex, int staffindex, const std::string& locomment);
		void         addDynamicsLayoutParameters(GridSlice* slice, int partindex, const std::string& locomment);
		void         addFiguredBassLayoutParameters(GridSlice* slice, int partindex, const std::string& locomment);
		GridSlice*   addFiguredBass(HTp token, HumNum timestamp, int part, int maxstaff);
		GridSlice*   addFiguredBass(const std::string& tok, HumNum timestamp, int part, int maxstaff);
		bool         isInvisible(void);
		bool         isSingleChordMeasure(void);
		bool         isMonophonicMeasure(void);
		GridSlice*   getLastSpinedSlice(void);
		GridSlice*   getFirstSpinedSlice(void);

	protected:
		void         appendInitialBarline(HumdrumFile& infile, int startbarnum = 0);

	private:
		HumGrid*     m_owner;
		HumNum       m_duration;
		HumNum       m_timestamp;
		HumNum       m_timesigdur;
		MeasureStyle m_style;
		int          m_barnum = -1;
};

std::ostream& operator<<(std::ostream& output, GridMeasure& measure);
std::ostream& operator<<(std::ostream& output, GridMeasure* measure);


class HumGrid;


class GridSlice : public std::vector<GridPart*> {
	public:
		GridSlice(GridMeasure* measure, HumNum timestamp, SliceType type,
		          int partcount = 0);
		GridSlice(GridMeasure* measure, HumNum timestamp, SliceType type,
		          const GridSlice& slice);
		GridSlice(GridMeasure* measure, HumNum timestamp, SliceType type,
		          GridSlice* slice);
		~GridSlice();

		bool isNoteSlice(void)          { return m_type == SliceType::Notes;            }
		bool isGraceSlice(void)         { return m_type == SliceType::GraceNotes;       }
		bool isMeasureSlice(void)       { return m_type == SliceType::Measures;         }
		bool isClefSlice(void)          { return m_type == SliceType::Clefs;            }
		bool isLabelSlice(void)         { return m_type == SliceType::Labels;           }
		bool isLabelAbbrSlice(void)     { return m_type == SliceType::LabelAbbrs;       }
		bool isTransposeSlice(void)     { return m_type == SliceType::Transpositions;   }
		bool isKeySigSlice(void)        { return m_type == SliceType::KeySigs;          }
		bool isKeyDesignationSlice(void){ return m_type == SliceType::KeyDesignations;  }
		bool isTimeSigSlice(void)       { return m_type == SliceType::TimeSigs;         }
		bool isTempoSlice(void)         { return m_type == SliceType::Tempos;           }
		bool isMeterSigSlice(void)      { return m_type == SliceType::MeterSigs;        }
		bool isManipulatorSlice(void)   { return m_type == SliceType::Manipulators;     }
		bool isLayoutSlice(void)        { return m_type == SliceType::Layouts;          }
		bool isLocalLayoutSlice(void)   { return m_type == SliceType::Layouts;          }
		bool isInvalidSlice(void)       { return m_type == SliceType::Invalid;          }
		bool isGlobalComment(void)      { return m_type == SliceType::GlobalComments;   }
		bool isGlobalLayout(void)       { return m_type == SliceType::GlobalLayouts;    }
		bool isReferenceRecord(void)    { return m_type == SliceType::ReferenceRecords; }
		bool isOttavaRecord(void)       { return m_type == SliceType::Ottavas;          }
		bool isInterpretationSlice(void);
		bool isDataSlice(void);
		bool hasSpines(void);
		std::string getNullTokenForSlice(void);
		SliceType getType(void)    { return m_type; }

		void transferTokens        (HumdrumFile& outfile, bool recip);
		void initializePartStaves  (std::vector<MxmlPart>& partdata);
		void initializeBySlice     (GridSlice* slice);
		void initializeByStaffCount(int staffcount);
		void reportVerseCount      (int partindex, int staffindex, int count);

		HumNum       getDuration        (void);
		void         setDuration        (HumNum duration);
		HumNum       getTimestamp       (void);
		void         setTimestamp       (HumNum timestamp);
		void         setOwner           (HumGrid* owner);
		HumGrid*     getOwner           (void);
		HumNum       getMeasureDuration (void);
		HumNum       getMeasureTimestamp(void);
		GridMeasure* getMeasure         (void);
		void         invalidate         (void);

		void transferSides        (HumdrumLine& line, GridStaff& sides,
		                           const std::string& empty, int maxxcount,
		                           int maxvcount, int maxhcount, int maxfcount);
		void transferSides        (HumdrumLine& line, GridPart& sides,
		                           int partindex, const std::string& empty,
		                           int maxxcount, int maxvcount, int maxhcount,
		                           int maxdcount, int maxfcount);
		int getVerseCount         (int partindex, int staffindex);
		int getHarmonyCount       (int partindex, int staffindex = -1);
		int getXmlidCount         (int partindex, int staffindex = -1);
		int getDynamicsCount      (int partindex, int staffindex = -1);
		int getFiguredBassCount   (int partindex, int staffindex = -1);
		void addToken             (const std::string& tok, int parti, int staffi, int voicei);

	protected:
		HTp  createRecipTokenFromDuration  (HumNum duration);

	private:
		HumGrid*     m_owner;
		GridMeasure* m_measure;
		HumNum       m_timestamp;
		HumNum       m_duration;
		SliceType    m_type;

};


std::ostream& operator<<(std::ostream& output, GridSlice* slice);
std::ostream& operator<<(std::ostream& output, GridSlice& slice);



class GridVoice {
	public:
		GridVoice(void);
		GridVoice(HTp token, HumNum duration);
		GridVoice(const char* token, HumNum duration);
		GridVoice(const std::string& token, HumNum duration);
		~GridVoice();

		bool   isTransfered       (void);

		HTp    getToken           (void) const;
		void   setToken           (HTp token);
		void   setToken           (const std::string& token);
		void   setToken           (const char* token);
		bool   isNull             (void) const;

		void   setDuration        (HumNum duration);
		HumNum getDuration        (void) const;
		HumNum getDurationToNext  (void) const;
		HumNum getDurationToPrev  (void) const;
		void   setDurationToPrev  (HumNum dur);
		void   incrementDuration  (HumNum duration);
		void   forgetToken        (void);
		std::string getString          (void);

	protected:
		void   setTransfered      (bool state);

	private:
		HTp    m_token;
		HumNum m_nextdur;
		HumNum m_prevdur;
		bool   m_transfered;

	friend class GridSlice;
};

std::ostream& operator<<(std::ostream& output, GridVoice* voice);
std::ostream& operator<<(std::ostream& output, GridVoice& voice);



class HumGrid : public std::vector<GridMeasure*> {
	public:
		HumGrid(void);
		~HumGrid();
		void enableRecipSpine           (void);
		bool transferTokens             (HumdrumFile& outfile, int startbarnum = 0, const string& interp = "**kern");
		int  getHarmonyCount            (int partindex);
		int  getDynamicsCount           (int partindex);
		int  getFiguredBassCount        (int partindex);
		int  getXmlidCount              (int partindex);
		int  getVerseCount              (int partindex, int staffindex);
		bool hasDynamics                (int partindex);
		bool hasXmlids                  (int partindex);
		bool hasFiguredBass             (int partindex);
		void setDynamicsPresent         (int partindex);
		void setXmlidsPresent           (int partindex);
		void setFiguredBassPresent      (int partindex);
		void setHarmonyPresent          (int partindex);
		void setVerseCount              (int partindex, int staffindex, int count);
		void reportVerseCount           (int partindex, int staffindex, int count);
		void reportXmlidCount           (int partindex, int staffindex, int count);
		void setHarmonyCount            (int partindex, int count);
		void removeRedundantClefChanges (void);
		void removeSibeliusIncipit      (void);
		bool hasPickup                  (void);
		GridMeasure*  addMeasureToBack  (void);
		int  getPartCount               (void);
		int  getStaffCount              (int partindex);
		void deleteMeasure              (int index);
		void setPartName                (int index, const string& name);
		std::string getPartName         (int index);
		void addInvisibleRestsInFirstTrack(void);
		void setPartStaffDimensions     (std::vector<std::vector<GridSlice*>>& nextevent,
		                                 GridSlice* startslice);
		void addInvisibleRest           (std::vector<std::vector<GridSlice*>>& nextevent,
		                                 int index, int p, int s);
		void cleanTempos                (void);
		void cleanTempos                (GridSlice* slice);
		void expandLocalCommentLayers   (void);
		bool buildSingleList            (void);

	protected:
		void calculateGridDurations        (void);
		void insertExclusiveInterpretationLine (HumdrumFile& outfile, const string& interp);
		void insertDataTerminationLine     (HumdrumFile& outfile);
		void appendMeasureLine             (HumdrumFile& outfile,
		                                    GridSlice& slice);
		void insertPartIndications         (HumdrumFile& outfile);
		void insertStaffIndications        (HumdrumFile& outfile);
		void insertPartNames               (HumdrumFile& outfile);
		void addNullTokens                 (void);
		void addNullTokensForGraceNotes    (void);
		void addNullTokensForClefChanges   (void);
		void addNullTokensForLayoutComments(void);
		void checkForNullDataHoles         (void);

		void fillInNullTokensForGraceNotes(GridSlice* graceslice, GridSlice* lastnote,
		                                   GridSlice* nextnote);
		void fillInNullTokensForLayoutComments(GridSlice* layoutslice, GridSlice* lastnote,
		                                   GridSlice* nextnote);
		void fillInNullTokensForClefChanges (GridSlice* clefslice,
		                                    GridSlice* lastnote, GridSlice* nextnote);
		void adjustClefChanges             (void);
		void extendDurationToken           (int slicei, int parti,
		                                    int staffi, int voicei);
		GridVoice* getGridVoice(int slicei, int parti, int staffi, int voicei);
		void addMeasureLines               (void);
		void addLastMeasure                (void);
		bool manipulatorCheck              (void);
		GridSlice* manipulatorCheck        (GridSlice* ice1, GridSlice* ice2);
		void cleanupManipulators           (void);
		void cleanManipulator              (std::vector<GridSlice*>& newslices,
		                                    GridSlice* curr);
		GridSlice* checkManipulatorExpand  (GridSlice* curr);
		GridSlice* checkManipulatorContract(GridSlice* curr);
		void transferMerges                (GridStaff* oldstaff,
		                                    GridStaff* oldlaststaff,
		                                    GridStaff* newstaff,
		                                    GridStaff* newlaststaff, int pindex,
		                                    int sindex);
		void transferOtherParts            (GridSlice* oldline, GridSlice* newline, int maxpart);
		void insertExInterpSides           (HLp line, int part, int staff);
		void insertSideTerminals           (HLp line, int part, int staff);
		void insertSidePartInfo            (HLp line, int part, int staff);
		void insertSideStaffInfo           (HLp line, int part, int staff, int staffnum);
		void insertSideNullInterpretations (HLp line, int part, int staff);
		void getMetricBarNumbers           (std::vector<int>& barnums);
		string  createBarToken             (int m, int barnum,
		                                    GridMeasure* measure);
		string getBarStyle                 (GridMeasure* measure);
		void adjustExpansionsInStaff       (GridSlice* newmanip, GridSlice* curr,
		                                    int p, int s);
		void transferNonDataSlices         (GridMeasure* output, GridMeasure* input);
		string extractMelody               (GridMeasure* measure);
		void insertMelodyString            (GridMeasure* measure, const string& melody);
		GridVoice* createVoice             (const string& tok, const string& post, HumNum duration, int pindex, int sindex);
		HTp createHumdrumToken             (const string& tok, int pindex, int sindex);
		GridSlice* getNextSpinedLine       (const GridMeasure::iterator& it, int measureindex);
		void matchVoices                   (GridSlice* current, GridSlice* last);
		void adjustVoices                  (GridSlice* curr, GridSlice* newmanip, int partsplit);
		void createMatchedVoiceCount       (GridStaff* snew, GridStaff* sold, int p, int s);
		void matchLayers                   (GridSlice* output, GridSlice* input);
		void matchLayers                   (GridStaff* output, GridStaff* input);

	private:
		std::vector<GridSlice*>       m_allslices;
		std::vector<std::vector<int>> m_verseCount;
		std::vector<int>              m_harmonyCount;
		bool                          m_pickup;
		std::vector<bool>             m_dynamics;
		std::vector<bool>             m_xmlids;
		std::vector<bool>             m_figured_bass;
		std::vector<bool>             m_harmony;

		std::vector<std::string>      m_partnames;

		// options:
		bool m_recip;               // include **recip spine in output
		bool m_musicxmlbarlines;    // use measure numbers from <measure> element

};

ostream& operator<<(ostream& out, HumGrid& grid);



class MxmlMeasure;
class MxmlPart;

// Event types: These are all of the XML elements which can be children of
// the measure element in MusicXML.

enum measure_event_type {
	mevent_unknown,
	mevent_attributes,
	mevent_backup,
	mevent_barline,
	mevent_bookmark,
	mevent_direction,
	mevent_figured_bass,
	mevent_forward,
	mevent_grouping,
	mevent_harmony,
	mevent_link,
	mevent_note,
	mevent_print,
	mevent_sound,
	mevent_float       // category for GridSides not attached to note onsets
};


class MxmlEvent {
	public:
		                   MxmlEvent          (MxmlMeasure* measure);
		                  ~MxmlEvent          ();
		void               clear              (void);
		void               enableStems        (void);
		bool               parseEvent         (xml_node el, xml_node nextel,
		                                       HumNum starttime);
		bool               parseEvent         (xpath_node el, HumNum starttime);
		void               setTickStart       (long value, long ticks);
		void               setTickDur         (long value, long ticks);
		void               setStartTime       (HumNum value);
		void               setDuration        (HumNum value);
		void               setDurationByTicks (long value, xml_node el = xml_node(NULL));
		void               setModification    (HumNum value);
		HumNum             getStartTime       (void) const;
		HumNum             getDuration        (void) const;
		HumNum             getModification    (void) const;
		void               setOwner           (MxmlMeasure* measure);
		MxmlMeasure*       getOwner           (void) const;
		const char*        getName            (void) const;
		int                setQTicks          (long value);
		long               getQTicks          (void) const;
		long               getIntValue        (const char* query) const;
		bool               hasChild           (const char* query) const;
		void               link               (MxmlEvent* event);
		bool               isLinked           (void) const;
		bool               isRest             (void);
		bool               isGrace            (void);
		bool               hasGraceSlash      (void);
		bool               isFloating         (void);
		int                hasSlurStart       (std::vector<int>& directions);
		int                hasSlurStop        (void);
		void               setLinked          (void);
		std::vector<MxmlEvent*> getLinkedNotes     (void);
		void               attachToLastEvent  (void);
		bool               isChord            (void) const;
		std::ostream&      print              (std::ostream& out);
		int                getSequenceNumber  (void) const;
		int                getVoiceNumber     (void) const;
		void               setVoiceNumber     (int value);
		int                getStaffNumber     (void) const;
		int                getStaffIndex      (void) const;
		int                getVoiceIndex      (int maxvoice = 4) const;
		void               setStaffNumber     (int value);
		measure_event_type getType            (void) const;
		int                getPartNumber      (void) const;
		int                getPartIndex       (void) const;
		std::string        getRecip           (void) const;
		std::string        getKernPitch       (void);
		std::string        getPrefixNoteInfo  (void) const;
		std::string        getPostfixNoteInfo (bool primarynote, const std::string& recip) const;
		xml_node           getNode            (void);
		xml_node           getHNode           (void);
		HumNum             getTimeSigDur      (void);
		std::string        getElementName     (void);
		void               addNotations       (std::stringstream& ss,
		                                       xml_node notations,
		                                       int beamstarts,
		                                       const std::string& recip) const;
		void               reportVerseCountToOwner    (int count);
		void               reportVerseCountToOwner    (int staffnum, int count);
		void               reportHarmonyCountToOwner  (int count);
		void               reportMeasureStyleToOwner  (MeasureStyle style);
		void               reportEditorialAccidentalToOwner(void);
		void               reportDynamicToOwner       (void);
		void               reportFiguredBassToOwner   (void);
		void               reportCaesuraToOwner       (const std::string& letter = "Z") const;
		void               reportOrnamentToOwner      (void) const;
      void               makeDummyRest      (MxmlMeasure* owner,
		                                       HumNum startime,
		                                       HumNum duration,
		                                       int staffindex = 0,
		                                       int voiceindex = 0);
		void               setVoiceIndex      (int voiceindex);
		void               forceInvisible     (void);
		bool               isInvisible        (void);
		void               setBarlineStyle    (xml_node node);
		void               setTexts           (std::vector<std::pair<int, xml_node>>& nodes);
		void               setTempos          (std::vector<std::pair<int, xml_node>>& nodes);
		std::vector<std::pair<int, xml_node>>&  getTexts           (void);
		std::vector<std::pair<int, xml_node>>&  getTempos          (void);
		void               setDynamics        (xml_node node);
		void               setBracket         (xml_node node);
		void               setHairpinEnding   (xml_node node);
		void               addFiguredBass     (xml_node node);
		std::vector<xml_node> getDynamics     (void);
		std::vector<xml_node> getBrackets     (void);
		xml_node           getHairpinEnding   (void);
		int                getFiguredBassCount(void);
		xml_node           getFiguredBass     (int index);
		std::string        getRestPitch       (void) const;

	protected:
		HumNum             m_starttime;    // start time in quarter notes of event
		HumNum             m_duration;     // duration in quarter notes of event
      HumNum             m_modification; // tuplet time adjustment of note
		measure_event_type m_eventtype;    // enumeration type of event
		xml_node           m_node;         // pointer to event in XML structure
		MxmlMeasure*       m_owner;        // measure that contains this event
		std::vector<MxmlEvent*> m_links;   // list of secondary chord notes
		bool               m_linked;       // true if a secondary chord note
		int                m_sequence;     // ordering of event in XML file
		static int         m_counter;      // counter for sequence variable
		short              m_staff;        // staff number in part for event
		short              m_voice;        // voice number in part for event
		int                m_voiceindex;   // voice index of item (remapping)
      int                m_maxstaff;     // maximum staff number for measure
		xml_node           m_hnode;        // harmony label starting at note event
		bool               m_invisible;    // for forceInvisible();
		bool               m_stems;        // for preserving stems

		std::vector<xml_node> m_dynamics;   // dynamics <direction> starting just before note
		xml_node          m_hairpin_ending; // hairpin <direction> starting just after note and before new measure
		std::vector<xml_node>  m_figured_bass; // fb starting just before note
		std::vector<xml_node>  m_brackets;  // brackets to start/end before/after note
		std::vector<std::pair<int, xml_node>>  m_text;   // text <direction> starting just before note
		std::vector<std::pair<int, xml_node>>  m_tempo;   // tempo starting just before note

	private:
   	void   reportStaffNumberToOwner  (int staffnum, int voicenum);
		void   reportTimeSigDurToOwner   (HumNum duration);
		int    getDotCount               (void) const;

	public:
		static HumNum getQuarterDurationFromType (const char* type);
		static bool   nodeType             (xml_node node, const char* testname);
		static HumNum getEmbeddedDuration  (HumNum& modification, xml_node el = xml_node(NULL));


	friend MxmlMeasure;
	friend MxmlPart;
};


std::ostream& operator<<(std::ostream& output, xml_node element);



class MxmlEvent;
class MxmlPart;


class SimultaneousEvents {
	public:
		SimultaneousEvents(void) { }
		~SimultaneousEvents() { }
		HumNum starttime;              // start time of events
		HumNum duration;               // duration to next non-zero duration
		vector<MxmlEvent*> zerodur;    // zero-duration elements at this time
		vector<MxmlEvent*> nonzerodur; // non-zero dur elements at this time
};


class MxmlMeasure {
	public:
		              MxmlMeasure        (MxmlPart* part);
		             ~MxmlMeasure        (void);
		void          clear              (void);
		void          enableStems        (void);
		bool          parseMeasure       (xml_node mel);
		bool          parseMeasure       (xpath_node mel);
		void          setStartTimeOfMeasure (HumNum value);
		void          setStartTimeOfMeasure (void);
		void          setDuration        (HumNum value);
		HumNum        getStartTime       (void) const;
		HumNum        getTimestamp       (void) const { return getStartTime(); }
		HumNum        getDuration        (void) const;
		void          setOwner           (MxmlPart* part);
		MxmlPart*     getOwner           (void) const;
		int           getPartNumber      (void) const;
		int           getPartIndex       (void) const;
		int           setQTicks          (long value);
		long          getQTicks          (void) const;
		void          attachLastEventToPrevious  (void);
		void          calculateDuration  (void);
		int           getEventCount      (void) const;
		vector<SimultaneousEvents>* getSortedEvents(void);
		MxmlEvent*    getEvent           (int index) const;

		void          setNextMeasure     (MxmlMeasure* event);
		MxmlMeasure*  getNextMeasure     (void) const;
		MxmlMeasure*  getPreviousMeasure (void) const;
		void          setPreviousMeasure (MxmlMeasure* event);

		int           getVoiceIndex      (int voicenum);
		int           getStaffIndex      (int voicenum);
		void          setTimeSigDur      (HumNum duration);
		HumNum        getTimeSigDur      (void);
		void          addDummyRest       (void);
		void          addDummyRest       (HumNum starttime, HumNum duration,
		                                  int staffindex, int voiceindex);
		vector<MxmlEvent*>& getEventList (void);
		void  sortEvents                 (void);
		void  forceLastInvisible         (void);
		MeasureStyle  getStyle           (void);
		MeasureStyle  getBarStyle        (void);
		void  setStyle                   (MeasureStyle style);
		void  setBarStyle                (MeasureStyle style);
		void  makeFinalBarline(void)   { m_style = MeasureStyle::Final; }
		bool  isFinal(void)            { return m_style == MeasureStyle::Final; }
		bool  isDouble(void)           { return m_style == MeasureStyle::Double; }
		bool  isRepeatBackward(void)   { return m_style == MeasureStyle::RepeatBackward; }
		bool  isRepeatForward(void)    { return m_style == MeasureStyle::RepeatForward; }
		bool  isRepeatBoth(void)       { return m_style == MeasureStyle::RepeatBoth; }

	private:
		void  receiveStaffNumberFromChild         (int staffnum, int voicenum);
		void  receiveTimeSigDurFromChild          (HumNum duration);
		void  receiveMeasureStyleFromChild        (MeasureStyle style);
		void  receiveEditorialAccidentalFromChild (void);
		void  receiveOrnamentFromChild            (void);
   	void  reportStaffNumberToOwner            (int staffnum, int voicenum);
		void  reportVerseCountToOwner             (int count);
		void  reportVerseCountToOwner             (int staffindex, int count);
		void  reportHarmonyCountToOwner           (int count);
		void  reportEditorialAccidentalToOwner    (void);
		void  reportDynamicToOwner                (void);
		void  reportFiguredBassToOwner            (void);
		void  reportCaesuraToOwner                (const string& letter);
		void  reportOrnamentToOwner               (void);

	protected:
		HumNum             m_starttime; // start time of measure in quarter notes
		HumNum             m_duration;  // duration of measure in quarter notes
		HumNum             m_timesigdur; // duration of measure according to
													// prevailing time signature.
		MxmlPart*          m_owner;     // part which contains measure
		MxmlMeasure*       m_previous;  // previous measure in part or null
		MxmlMeasure*       m_following; // following measure in part or null
		vector<MxmlEvent*> m_events;    // list of semi-ordered events in measure
		vector<SimultaneousEvents> m_sortedevents; // list of time-sorted events
		MeasureStyle       m_style;     // measure style type
		bool               m_stems = false;

	friend MxmlEvent;
	friend MxmlPart;
};



class Option_register {
	public:
		         Option_register     (void);
		         Option_register     (const string& aDefinition, char aType,
		                                  const string& aDefaultOption);
		         Option_register     (const string& aDefinition, char aType,
		                                  const string& aDefaultOption,
		                                  const string& aModifiedOption);
		         Option_register     (const Option_register& reg);
		        ~Option_register     ();

		Option_register& operator=(const Option_register& reg);
		void     clearModified      (void);
		string   getDefinition      (void);
		string   getDefault         (void);
		string   getOption          (void);
		string   getModified        (void);
		string   getDescription     (void);
		bool     isModified         (void);
		char     getType            (void);
		void     reset              (void);
		void     setDefault         (const string& aString);
		void     setDefinition      (const string& aString);
		void     setDescription     (const string& aString);
		void     setModified        (const string& aString);
		void     setType            (char aType);
		ostream& print              (ostream& out);

	protected:
		string       m_definition;
		string       m_description;
		string       m_defaultOption;
		string       m_modifiedOption;
		bool         m_modifiedQ;
		char         m_type;
};


class Options {
	public:
		                Options           (void);
		                Options           (int argc, char** argv);
		                Options           (const Options& options);
		               ~Options           ();

		Options&        operator=         (const Options& options);
		int             argc              (void) const;
		const vector<string>& argv        (void) const;
		int             define            (const string& aDefinition);
		int             define            (const string& aDefinition,
		                                   const string& description);
		string          getArg            (int index);
		string          getArgument       (int index);
		int             getArgCount       (void);
		int             getArgumentCount  (void);
		vector<string>& getArgList        (vector<string>& output);
		vector<string>& getArgumentList   (vector<string>& output);
		bool            getBoolean        (const string& optionName);
		string          getCommand        (void);
		string          getCommandLine    (void);
		string          getDefinition     (const string& optionName);
		double          getDouble         (const string& optionName);
		char            getFlag           (void);
		char            getChar           (const string& optionName);
		float           getFloat          (const string& optionName);
		int             getInt            (const string& optionName);
		int             getInteger        (const string& optionName);
		string          getString         (const string& optionName);
		char            getType           (const string& optionName);
		int             optionsArg        (void);
		ostream&        print             (ostream& out);
		ostream&        printOptionList   (ostream& out);
		ostream&        printOptionListBooleanState(ostream& out);
		bool            process           (int error_check = 1, int suppress = 0);
		bool            process           (int argc, char** argv,
		                                      int error_check = 1,
		                                      int suppress = 0);
		bool            process           (const vector<string>& argv,
		                                      int error_check = 1,
		                                      int suppress = 0);
		bool            process           (const string& argv, int error_check = 1,
		                                      int suppress = 0);
		void            reset             (void);
		void            xverify           (int argc, char** argv,
		                                      int error_check = 1,
		                                      int suppress = 0);
		void            xverify           (int error_check = 1,
		                                      int suppress = 0);
		void            setFlag           (char aFlag);
		void            setModified       (const string& optionName,
		                                   const string& optionValue);
		void            setOptions        (int argc, char** argv);
		void            setOptions        (const vector<string>& argv);
		void            setOptions        (const string& args);
		void            appendOptions     (int argc, char** argv);
		void            appendOptions     (string& args);
		void            appendOptions     (vector<string>& argv);
		ostream&        printRegister     (ostream& out);
		int             isDefined         (const string& name);
		static vector<string> tokenizeCommandLine(const string& args);
		bool            hasParseError     (void);
		string          getParseError     (void);
		ostream&        getParseError     (ostream& out);

	protected:
		// m_argv: the list of raw command line strings including
		// a mix of options and non-option argument.
		vector<string> m_argv;

		// m_arguments: list of parsed command-line arguments which
		// are not options, or the command (argv[0]);
		vector<string> m_arguments;

		// m_optionRegister: store for the states/values of each option.
		vector<Option_register*> m_optionRegister;

		// m_optionFlag: the character which indicates an option.
		// Generally a dash, but could be made a slash for Windows environments.
		char m_optionFlag = '-';

		// m_optionList:
		map<string, int> m_optionList;

		//
		// boolern options for object:
		//

		// m_options_error_check: for .verify() function.
		bool m_options_error_checkQ = true;

		// m_processedQ: true if process() was run.  This will parse
		// the command-line arguments into a list of options, and also
		// enable boolean versions of the options.
		bool m_processedQ = false;

		// m_suppressQ: true means to suppress automatic --options option
		// listing.
		bool m_suppressQ = false;

		// m_optionsArgument: indicate that --options was used.
		bool m_optionsArgQ = false;

		// m_error: used to store errors in parsing command-line options.
		stringstream m_error;

	private:
		int     getRegIndex    (const string& optionName);
		bool    isOption       (const string& aString, int& argp);
		int     storeOption    (int gargp, int& position, int& running);
};

#define OPTION_BOOLEAN_TYPE   'b'
#define OPTION_CHAR_TYPE      'c'
#define OPTION_DOUBLE_TYPE    'd'
#define OPTION_FLOAT_TYPE     'f'
#define OPTION_INT_TYPE       'i'
#define OPTION_STRING_TYPE    's'
#define OPTION_UNKNOWN_TYPE   'x'



class HumTool : public Options {
	public:
		              HumTool         (void);
		             ~HumTool         ();

		void          clearOutput     (void);

		bool          hasAnyText      (void);
		std::string   getAllText      (void);
		ostream&      getAllText      (ostream& out);

		bool          hasHumdrumText  (void);
		std::string   getHumdrumText  (void);
		ostream&      getHumdrumText  (ostream& out);
		void          suppressHumdrumFileOutput(void);

		bool          hasJsonText     (void);
		std::string   getJsonText     (void);
		ostream&      getJsonText     (ostream& out);

		bool          hasFreeText     (void);
		std::string   getFreeText     (void);
		ostream&      getFreeText     (ostream& out);

		bool          hasWarning      (void);
		std::string   getWarning      (void);
		ostream&      getWarning      (ostream& out);

		bool          hasError        (void);
		std::string   getError        (void);
		ostream&      getError        (ostream& out);
		void          setError        (const string& message);

		void          finally         (void) { };

	protected:
		std::stringstream m_humdrum_text;  // output text in Humdrum syntax.
		std::stringstream m_json_text;     // output text in JSON syntax.
		std::stringstream m_free_text;     // output for plain text content.
	  	std::stringstream m_warning_text;  // output for warning messages;
	  	std::stringstream m_error_text;    // output for error messages;

		bool m_suppress = false;

};


///////////////////////////////////////////////////////////////////////////
//
// common command-line Interfaces
//

//////////////////////////////
//
// BASIC_INTERFACE -- Expects one Humdurm file, either from the
//    first command-line argument (left over after options have been
//    parsed out), or from standard input.
//
// function call that the interface must implement:
//  .run(HumdrumFile& infile, ostream& out)
//
//

#define BASIC_INTERFACE(CLASS)                         \
using namespace std;                                   \
using namespace hum;                                   \
int main(int argc, char** argv) {                      \
	CLASS interface;                                    \
	if (!interface.process(argc, argv)) {               \
		interface.getError(cerr);                        \
		return -1;                                       \
	}                                                   \
	HumdrumFile infile;                                 \
	if (interface.getArgCount() > 0) {                  \
		infile.readNoRhythm(interface.getArgument(1));   \
	} else {                                            \
		infile.readNoRhythm(cin);                        \
	}                                                   \
	int status = interface.run(infile, cout);           \
	if (interface.hasWarning()) {                       \
		interface.getWarning(cerr);                      \
		return 0;                                        \
	}                                                   \
	if (interface.hasError()) {                         \
		interface.getError(cerr);                        \
		return -1;                                       \
	}                                                   \
	return !status;                                     \
}



//////////////////////////////
//
// STREAM_INTERFACE -- Use HumdrumFileStream (low-memory
//    usage implementation).
//

#define STREAM_INTERFACE(CLASS)                                  \
using namespace std;                                             \
using namespace hum;                                             \
int main(int argc, char** argv) {                                \
	CLASS interface;                                              \
	if (!interface.process(argc, argv)) {                         \
		interface.getError(cerr);                                  \
		return -1;                                                 \
	}                                                             \
	HumdrumFileStream instream(static_cast<Options&>(interface)); \
	HumdrumFileSet infiles;                                       \
	bool status = true;                                           \
	while (instream.readSingleSegment(infiles)) {                 \
		status &= interface.run(infiles);                          \
		if (interface.hasWarning()) {                              \
			interface.getWarning(cerr);                             \
		}                                                          \
		if (interface.hasAnyText()) {                              \
		   interface.getAllText(cout);                             \
		}                                                          \
		if (interface.hasError()) {                                \
			interface.getError(cerr);                               \
         return -1;                                              \
		}                                                          \
		if (!interface.hasAnyText()) {                             \
			for (int i=0; i<infiles.getCount(); i++) {              \
				cout << infiles[i];                                  \
			}                                                       \
		}                                                          \
		interface.clearOutput();                                   \
	}                                                             \
	return !status;                                               \
}



//////////////////////////////
//
// RAW_STREAM_INTERFACE -- Use HumdrumFileStream but send the
//    HumdrumFileStream object to the filter rather than individual
//    Humdrum files.
//

#define RAW_STREAM_INTERFACE(CLASS)                              \
using namespace std;                                             \
using namespace hum;                                             \
int main(int argc, char** argv) {                                \
	CLASS interface;                                              \
	if (!interface.process(argc, argv)) {                         \
		interface.getError(cerr);                                  \
		return -1;                                                 \
	}                                                             \
	HumdrumFileStream instream(static_cast<Options&>(interface)); \
	bool status = interface.run(instream);                        \
	if (interface.hasWarning()) {                                 \
		interface.getWarning(cerr);                                \
	}                                                             \
	if (interface.hasAnyText()) {                                 \
	   interface.getAllText(cout);                                \
	}                                                             \
	if (interface.hasError()) {                                   \
		interface.getError(cerr);                                  \
        return -1;                                               \
	}                                                             \
	interface.clearOutput();                                      \
	return !status;                                               \
}



//////////////////////////////
//
// SET_INTERFACE -- Use HumdrumFileSet (multiple file high-memory
//    usage implementation).
//

#define SET_INTERFACE(CLASS)                                     \
using namespace std;                                             \
using namespace hum;                                             \
int main(int argc, char** argv) {                                \
	CLASS interface;                                              \
	if (!interface.process(argc, argv)) {                         \
		interface.getError(cerr);                                  \
		return -1;                                                 \
	}                                                             \
	HumdrumFileStream instream(static_cast<Options&>(interface)); \
	HumdrumFileSet infiles;                                       \
	instream.read(infiles);                                       \
	bool status = interface.run(infiles);                         \
	if (interface.hasWarning()) {                                 \
		interface.getWarning(cerr);                                \
	}                                                             \
	if (interface.hasAnyText()) {                                 \
	   interface.getAllText(cout);                                \
	}                                                             \
	if (interface.hasError()) {                                   \
		interface.getError(cerr);                                  \
        return -1;                                               \
	}                                                             \
	if (!interface.hasAnyText()) {                                \
		for (int i=0; i<infiles.getCount(); i++) {                 \
			cout << infiles[i];                                     \
		}                                                          \
	}                                                             \
	interface.clearOutput();                                      \
	return !status;                                               \
}



class HumdrumFileSet;

class HumdrumFileStream {
	public:
		                HumdrumFileStream  (void);
		                HumdrumFileStream  (char** list);
		                HumdrumFileStream  (const std::vector<std::string>& list);
		                HumdrumFileStream  (Options& options);
		                HumdrumFileStream  (const string& datastream);

		void            loadString         (const string& data);

		int             setFileList        (char** list);
		int             setFileList        (const std::vector<std::string>& list);

		void            clear              (void);
		int             eof                (void);

		int             getFile            (HumdrumFile& infile);
		int             read               (HumdrumFile& infile);
		int             read               (HumdrumFileSet& infiles);
		int             readSingleSegment  (HumdrumFileSet& infiles);

	protected:
		std::stringstream m_stringbuffer;   // used to read files from a string
		std::ifstream     m_instream;       // used to read from list of files
		std::stringstream m_urlbuffer;      // used to read data over internet
		std::string       m_newfilebuffer;  // used to keep track of !!!!segment:
		                                    // records.

		std::vector<std::string>  m_filelist;       // used when not using cin
		int                       m_curfile;        // index into filelist

		std::vector<std::string>  m_universals;     // storage for universal comments

		// Automatic URL downloading of data from internet in read():
		void     fillUrlBuffer            (std::stringstream& uribuffer,
		                                   const std::string& uriname);

};



///////////////////////////////////////////////////////////////////////////

class HumdrumFileSet {
   public:
                            HumdrumFileSet   (void);
                            HumdrumFileSet   (Options& options);
                            HumdrumFileSet   (const std::string& contents);
                           ~HumdrumFileSet   ();

      void                  clear            (void);
      void                  clearNoFree      (void);
      int                   getSize          (void);
      int                   getCount         (void) { return getSize(); }
      HumdrumFile&          operator[]       (int index);
		bool                  swap             (int index1, int index2);
		bool                  hasFilters       (void);
		bool                  hasGlobalFilters    (void);
		bool                  hasUniversalFilters (void);
		std::vector<HLp>      getUniversalReferenceRecords(void);

      int                   readFile         (const std::string& filename);
      int                   readString       (const std::string& contents);
      int                   readStringCsv    (const std::string& contents);
      int                   read             (std::istream& inStream);
      int                   read             (Options& options);
      int                   read             (HumdrumFileStream& instream);

      int                   readAppendFile   (const std::string& filename);
      int                   readAppendString (const std::string& contents);
      int                   readAppendStringCsv (const std::string& contents);
      int                   readAppend       (std::istream& inStream);
      int                   readAppend       (Options& options);
      int                   readAppend       (HumdrumFileStream& instream);
      int                   readAppendHumdrum(HumdrumFile& infile);
		int                   appendHumdrumPointer(HumdrumFile* infile);

   protected:
      vector<HumdrumFile*>  m_data;

      void                  appendHumdrumFileContent(const std::string& filename,
                                               std::stringstream& inbuffer);
};



class Tool_autoaccid : public HumTool {
	public:
		         Tool_autoaccid    (void);
		        ~Tool_autoaccid    () {};

		bool     run               (HumdrumFileSet& infiles);
		bool     run               (HumdrumFile& infile);
		bool     run               (const string& indata, ostream& out);
		bool     run               (HumdrumFile& infile, ostream& out);

	protected:
		void    processFile        (HumdrumFile& infile);
		void    initialize         (void);
		void    addAccidentalInfo  (HTp token);
		void    removeAccidentalQualifications(HumdrumFile& infile);
		void    addAccidentalQualifications(HumdrumFile& infile);
		string  setVisualState     (const string& input, bool state);

	private:
		bool    m_visualQ;
		bool    m_hiddenQ;
		bool    m_removeQ;
		bool    m_cautionQ;

};



class Tool_autobeam : public HumTool {
	public:
		         Tool_autobeam   (void);
		        ~Tool_autobeam   () {};

		bool     run             (HumdrumFile& infile);
		bool     run             (HumdrumFileSet& infiles);
		bool     run             (const string& indata, ostream& out);
		bool     run             (HumdrumFile& infile, ostream& out);

	protected:
		void     initialize      (HumdrumFile& infile);
		void     processStrand   (HTp strandstart, HTp strandend);
		void     processMeasure  (vector<HTp>& measure);
		void     addBeam         (HTp startnote, HTp endnote);
		void     addBeams        (HumdrumFile& infile);
		void     beamGraceNotes  (HumdrumFile& infile);
		string   getBeamFromDur  (HTp token, const string& text);
		void     removeQqMarks   (HTp stok, HTp etok);
		void     removeQqMarks   (HTp tok);
		void     removeBeams     (HumdrumFile& infile);
		void     removeEdgeRests (HTp& startnote, HTp& endnote);
		void     breakBeamsByLyrics(HumdrumFile& infile);
		void     processStrandForLyrics(HTp stok, HTp etok);
		bool     hasSyllable     (HTp token);
		void     splitBeam       (HTp tok, HTp stok, HTp etok);
		void     splitBeam2      (vector<HTp>& group, HTp tok);
		void     getBeamedNotes(vector<HTp>& toks, HTp tok, HTp stok, HTp etok);
		bool     isLazy          (vector<HTp>& group);
		void     splitBeamLazy   (vector<HTp>& group, HTp tok);
		void     splitBeamNotLazy(vector<HTp>& group, HTp tok);
		void     removeBeamCharacters(HTp token);

	private:
		std::vector<std::vector<pair<int, HumNum> > > m_timesigs;
		std::vector<HTp> m_kernspines;
		bool        m_overwriteQ = false;
		std::vector<bool> m_tracks;
		bool        m_includerests = false;
		int         m_splitcount = 0;

};



class Coord {
   public:
           Coord(void) { clear(); }
      void clear(void) { i = j = -1; }
      int i;
      int j;
};


class Tool_autostem : public HumTool {
	public:
		         Tool_autostem         (void);
		        ~Tool_autostem         () {};

		bool     run                   (HumdrumFileSet& infiles);
		bool     run                   (HumdrumFile& infile);
		bool     run                   (const string& indata, ostream& out);
		bool     run                   (HumdrumFile& infile, ostream& out);

	protected:
		void     initialize            (HumdrumFile& infile);
		void      example              (void);
		void      usage                (void);
		bool      autostem             (HumdrumFile& infile);
		void      getClefInfo          (vector<vector<int> >& baseline,
		                                HumdrumFile& infile);
		void      addStem              (string& input, const string& piece);
		void      processKernTokenStemsSimpleModel(HumdrumFile& infile,
		                                vector<vector<int> >& baseline,
		                                int row, int col);
		void      removeStems          (HumdrumFile& infile);
		void      removeStem2          (HumdrumFile& infile, int row, int col);
		int       getVoice             (HumdrumFile& infile, int row, int col);
		void      getNotePositions     (vector<vector<vector<int> > >& notepos,
		                                vector<vector<int> >& baseline,
		                                HumdrumFile& infile);
		void      printNotePositions   (HumdrumFile& infile,
		                                vector<vector<vector<int> > >& notepos);
		void      getVoiceInfo         (vector<vector<int> >& voice, HumdrumFile& infile);
		void      printVoiceInfo       (HumdrumFile& infile, vector<vector<int> >& voice);
		void      processKernTokenStems(HumdrumFile& infile,
		                                vector<vector<int> >& baseline, int row, int col);
		void      getMaxLayers         (vector<int>& maxlayer, vector<vector<int> >& voice,
		                                HumdrumFile& infile);
		bool      assignStemDirections (vector<vector<int> >& stemdir,
		                                vector<vector<int> > & voice,
		                                vector<vector<vector<int> > >& notepos,
		                                HumdrumFile& infile);
		void      assignBasicStemDirections(vector<vector<int> >& stemdir,
		                                vector<vector<int> >& voice,
		                                vector<vector<vector<int> > >& notepos,
		                                HumdrumFile& infile);
		int       determineChordStem   (vector<vector<int> >& voice,
		                                vector<vector<vector<int> > >& notepos,
		                                HumdrumFile& infile, int row, int col);
		void      insertStems          (HumdrumFile& infile,
		                                vector<vector<int> >& stemdir);
		void      setStemDirection     (HumdrumFile& infile, int row, int col,
		                                int direction);
		bool      getBeamState         (vector<vector<string > >& beams,
		                                HumdrumFile& infile);
		void      countBeamStuff       (const string& token, int& start, int& stop,
		                                int& flagr, int& flagl);
		void      getBeamSegments      (vector<vector<Coord> >& beamednotes,
		                                vector<vector<string > >& beamstates,
		                                HumdrumFile& infile, vector<int> maxlayer);
		int       getBeamDirection     (vector<Coord>& coords,
		                                vector<vector<int> >& voice,
		                                vector<vector<vector<int> > >& notepos);
		void      setBeamDirection     (vector<vector<int> >& stemdir,
		                                vector<Coord>& bnote, int direction);

	private:
		int    debugQ        = 0;       // used with --debug option
		int    removeQ       = 0;       // used with -r option
		int    noteposQ      = 0;       // used with -p option
		int    voiceQ        = 0;       // used with --voice option
		int    removeallQ    = 0;       // used with -R option
		int    overwriteQ    = 0;       // used with -o option
		int    overwriteallQ = 0;       // used with -O option
		int    Middle        = 4;       // used with -u option
		int    Borderline    = 0;       // really used with -u option
		int    notlongQ      = 0;       // used with -L option
		bool   m_quit        = false;

};


class Tool_binroll : public HumTool {
	public:
		         Tool_binroll      (void);
		        ~Tool_binroll      () {};

		bool     run               (HumdrumFileSet& infiles);
		bool     run               (HumdrumFile& infile);
		bool     run               (const string& indata, ostream& out);
		bool     run               (HumdrumFile& infile, ostream& out);

	protected:
		void     processFile       (HumdrumFile& infile);
		void     processStrand     (vector<vector<char>>& roll, HTp starting,
		                            HTp ending);
		void     printAnalysis     (HumdrumFile& infile,
		                            vector<vector<char>>& roll);

	private:
		HumNum    m_duration;

};


class Tool_chantize : public HumTool {
	public:
		         Tool_chantize      (void);
		        ~Tool_chantize      () {};

		bool     run                (HumdrumFileSet& infiles);
		bool     run                (HumdrumFile& infile);
		bool     run                (const string& indata, ostream& out);
		bool     run                (HumdrumFile& infile, ostream& out);

	protected:
		void     initialize         (HumdrumFile& infile);
		void     processFile        (HumdrumFile& infile);
		void     outputFile         (HumdrumFile& infile);
		void     updateKeySignatures(HumdrumFile& infile, int lineindex);
		void     checkDataLine      (HumdrumFile& infile, int lineindex);
		void     clearStates        (void);
		void     addBibliographicRecords(HumdrumFile& infile);
		void     deleteBreaks       (HumdrumFile& infile);
		void     fixEditorialAccidentals(HumdrumFile& infile);
		void     fixInstrumentAbbreviations(HumdrumFile& infile);
		void     deleteDummyTranspositions(HumdrumFile& infile);
		string   getDate            (void);
		vector<bool> getTerminalRestStates(HumdrumFile& infile);
		bool     hasDiamondNotes    (HumdrumFile& infile);

	private:
		vector<vector<int>> m_pstates;
		vector<vector<int>> m_kstates;
		vector<vector<bool>> m_estates;
		bool m_diamondQ = false;

};


class Tool_chooser : public HumTool {
	public:
		       	   Tool_chooser       (void);
		       	  ~Tool_chooser       () {};

		bool        run                (HumdrumFileSet& infiles);
		bool        run                (const string& indata);
		bool        run                (HumdrumFileStream& instream);

	protected:
		void        processFiles       (HumdrumFileSet& infiles);
		void        initialize         (void);

		void        expandSegmentList  (vector<int>& field, string& fieldstring,
		                                int maximum);
		void        processSegmentEntry(vector<int>& field,
		                                const string& astring, int maximum);
		void        removeDollarsFromString(string& buffer, int maximum);

	private:

};


class Tool_chord : public HumTool {
	public:
		         Tool_chord      (void);
		        ~Tool_chord      () {};

		bool     run               (HumdrumFileSet& infiles);
		bool     run               (HumdrumFile& infile);
		bool     run               (const string& indata, ostream& out);
		bool     run               (HumdrumFile& infile, ostream& out);

	protected:
		void     processFile       (HumdrumFile& infile, int direction);
		void     processChord      (HTp tok, int direction);
		void     initialize        (void);
		void     minimizeChordPitches(vector<string>& notes, vector<pair<int,int>>& pitches);
		void     maximizeChordPitches(vector<string>& notes, vector<pair<int,int>>& pitches);

	private:
		int       m_direction = 0;
		int       m_spine     = -1;
		int       m_primary   = 0;

};


class NoteNode {
   public:
		int b40;         // base-40 pitch number or 0 if a rest, negative if tied
		int line;        // line number in original score of note
		int spine;       // spine number in original score of note
		int measure;     // measure number of note
		int serial;      // serial number
		int mark;        // for marking search matches
		std::string notemarker;  // for pass-through of marks
		double beatsize; // time signature bottom value which or
		                 // 3 times the bottom if compound meter
		HumNum   duration;  // duration

		         NoteNode             (void) { clear(); }
		         NoteNode             (const NoteNode& anode);
		         NoteNode& operator=  (NoteNode& anode);
		        ~NoteNode             (void);
		void     clear                (void);
		int      isRest               (void) { return b40 == 0 ? 1 : 0; }
		int      isSustain            (void) { return b40 < 0 ? 1 : 0; }
		int      isAttack             (void) { return b40 > 0 ? 1 : 0; }
		int      getB40               (void) { return abs(b40); }
		void     setId                (const std::string& anid);
		std::string   getIdString          (void);
		std::string   getId                (void);

   protected:
		std::string  protected_id; // id number provided by data
};



class Tool_cint : public HumTool {
	public:
		         Tool_cint    (void);
		        ~Tool_cint    () {};

		bool     run                    (HumdrumFileSet& infiles);
		bool     run                    (HumdrumFile& infile);
		bool     run                    (const std::string& indata, ostream& out);
		bool     run                    (HumdrumFile& infile, ostream& out);

	protected:

		void      initialize           (void);
		void      example              (void);
		void      usage                (const std::string& command);
		int       processFile          (HumdrumFile& infile);
		void      getKernTracks        (std::vector<int>& ktracks, HumdrumFile& infile);
		int       validateInterval     (std::vector<std::vector<NoteNode> >& notes,
		                                int i, int j, int k);
		void      printIntervalInfo    (HumdrumFile& infile, int line,
		                                int spine, std::vector<std::vector<NoteNode> >& notes,
		                                int noteline, int noteindex,
		                                std::vector<std::string >& abbr);
		void      getAbbreviations     (std::vector<std::string >& abbreviations,
		                                std::vector<std::string >& names);
		void      getAbbreviation      (std::string& abbr, std::string& name);
		void      extractNoteArray     (std::vector<std::vector<NoteNode> >& notes,
		                                HumdrumFile& infile, std::vector<int>& ktracks,
		                                std::vector<int>& reverselookup);
		int       onlyRests            (std::vector<NoteNode>& data);
		int       hasAttack            (std::vector<NoteNode>& data);
		int       allSustained         (std::vector<NoteNode>& data);
		void      printPitchGrid       (std::vector<std::vector<NoteNode> >& notes,
		                                HumdrumFile& infile);
		void      getNames             (std::vector<std::string >& names,
		                                std::vector<int>& reverselookup, HumdrumFile& infile);
		void      printLattice         (std::vector<std::vector<NoteNode> >& notes,
		                                HumdrumFile& infile, std::vector<int>& ktracks,
		                                std::vector<int>& reverselookup, int n);
		void      printSpacer          (ostream& out);
		int       printInterval        (ostream& out, NoteNode& note1, NoteNode& note2,
		                                int type, int octaveadjust = 0);
		int       printLatticeItem     (std::vector<std::vector<NoteNode> >& notes, int n,
		                                int currentindex, int fileline);
		int       printLatticeItemRows (std::vector<std::vector<NoteNode> >& notes, int n,
		                                int currentindex, int fileline);
		int       printLatticeModule   (ostream& out, std::vector<std::vector<NoteNode> >& notes,
		                                int n, int startline, int part1, int part2);
		void      printInterleaved     (HumdrumFile& infile, int line,
		                                std::vector<int>& ktracks, std::vector<int>& reverselookup,
		                                const std::string& interstring);
		void      printLatticeInterleaved(std::vector<std::vector<NoteNode> >& notes,
		                                HumdrumFile& infile, std::vector<int>& ktracks,
		                                std::vector<int>& reverselookup, int n);
		int       printInterleavedLattice(HumdrumFile& infile, int line,
		                                std::vector<int>& ktracks, std::vector<int>& reverselookup,
		                                int n, int currentindex,
		                                std::vector<std::vector<NoteNode> >& notes);
		int       printCombinations    (std::vector<std::vector<NoteNode> >& notes,
		                                HumdrumFile& infile, std::vector<int>& ktracks,
		                                std::vector<int>& reverselookup, int n,
		                                std::vector<std::vector<std::string> >& retrospective,
		                                const std::string& searchstring);
		void      printAsCombination   (HumdrumFile& infile, int line,
		                                std::vector<int>& ktracks, std::vector<int>& reverselookup,
		                                const std::string& interstring);
		int       printModuleCombinations(HumdrumFile& infile, int line,
		                                std::vector<int>& ktracks, std::vector<int>& reverselookup,
		                                int n, int currentindex,
		                                std::vector<std::vector<NoteNode> >& notes,
		                                int& matchcount,
		                                std::vector<std::vector<std::string> >& retrospective,
		                                const std::string& searchstring);
		int       printCombinationsSuspensions(std::vector<std::vector<NoteNode> >& notes,
		                                HumdrumFile& infile, std::vector<int>& ktracks,
		                                std::vector<int>& reverselookup, int n,
		                                std::vector<std::vector<std::string> >& retrospective);
		int       printCombinationModule(ostream& out, const std::string& filename,
		                                std::vector<std::vector<NoteNode> >& notes,
		                                int n, int startline, int part1, int part2,
		                                std::vector<std::vector<std::string> >& retrospective,
		                                std::string& notemarker, int markstate = 0);
		int       printCombinationModulePrepare(ostream& out, const std::string& filename,
		                                std::vector<std::vector<NoteNode> >& notes, int n,
		                                int startline, int part1, int part2,
		                                std::vector<std::vector<std::string> >& retrospective,
		                                HumdrumFile& infile, const std::string& searchstring);
		int       getOctaveAdjustForCombinationModule(std::vector<std::vector<NoteNode> >& notes,
		                                int n, int startline, int part1, int part2);
		void      addMarksToInputData  (HumdrumFile& infile,
		                                std::vector<std::vector<NoteNode> >& notes,
		                                std::vector<int>& ktracks,
		                                std::vector<int>& reverselookup);
		void      markNote              (HumdrumFile& infile, int line, int col);
		void      initializeRetrospective(std::vector<std::vector<std::string> >& retrospective,
		                                HumdrumFile& infile, std::vector<int>& ktracks);
		int       getTriangleIndex(int number, int num1, int num2);
		void      adjustKTracks        (std::vector<int>& ktracks, const std::string& koption);
		int       getMeasure           (HumdrumFile& infile, int line);

	private:

		int       debugQ       = 0;      // used with --debug option
		int       base40Q      = 0;      // used with --40 option
		int       base12Q      = 0;      // used with --12 option
		int       base7Q       = 0;      // used with -7 option
		int       pitchesQ     = 0;      // used with --pitches option
		int       rhythmQ      = 0;      // used with -r option and others
		int       durationQ    = 0;      // used with --dur option
		int       latticeQ     = 0;      // used with -l option
		int       interleavedQ = 0;      // used with -L option
		int       Chaincount   = 1;      // used with -n option
		int       chromaticQ   = 0;      // used with --chromatic option
		int       sustainQ     = 0;      // used with -s option
		int       zeroQ        = 0;      // used with -z option
		int       topQ         = 0;      // used with -t option
		int       toponlyQ     = 0;      // used with -T option
		int       hparenQ      = 0;      // used with -h option
		int       mparenQ      = 0;      // used with -y option
		int       locationQ    = 0;      // used with --location option
		int       koptionQ     = 0;      // used with -k option
		int       parenQ       = 0;      // used with -p option
		int       rowsQ        = 0;      // used with --rows option
		int       hmarkerQ     = 0;      // used with -h option
		int       mmarkerQ     = 0;      // used with -m option
		int       attackQ      = 0;      // used with --attacks option
		int       rawQ         = 0;      // used with --raw option
		int       raw2Q        = 0;      // used with --raw2 option
		int       xoptionQ     = 0;      // used with -x option
		int       octaveallQ   = 0;      // used with -O option
		int       octaveQ      = 0;      // used with -o option
		int       noharmonicQ  = 0;      // used with -H option
		int       nomelodicQ   = 0;      // used with -M option
		int       norestsQ     = 0;      // used with -R option
		int       nounisonsQ   = 0;      // used with -U option
		int       filenameQ    = 0;      // used with -f option
		int       searchQ      = 0;      // used with --search option
		int       markQ        = 0;      // used with --mark option
		int       countQ       = 0;      // used with --count option
		int       suspensionsQ = 0;      // used with --suspensions option
		int       uncrossQ     = 0;      // used with -c option
		int       retroQ       = 0;      // used with --retro option
		int       idQ          = 0;      // used with --id option
		std::vector<std::string> Ids;    // used with --id option
		std::string NoteMarker;          // used with -N option
		std::string MarkColor;           // used with --color
		std::string SearchString;
		std::string Spacer;

};


class cmr_group_info;


//////////////////////////////
//
// cmr_note_info -- Storage for a single CMR note.
//

class cmr_note_info {

	public:
		         cmr_note_info    (void);
		void     clear            (void);
		int      getMeasureBegin  (void);
		int      getMeasureEnd    (void);
		void     setMeasureBegin  (int measure);
		void     setMeasureEnd    (int measure);
		HumNum   getStartTime     (void);
		HumNum   getEndTime       (void);
		int      getMidiPitch     (void);
		string   getPitch         (void);
		double   getNoteStrength  (void);
		bool     hasSyncopation   (void);
		bool     hasLeapBefore    (void);
		void     markNote         (const std::string& marker);
		std::ostream& printNote   (std::ostream& output = std::cout, const std::string& marker = "");

		static double getMetricLevel(HTp token);
		static bool   isSyncopated(HTp token);
		static bool   isLeapBefore(HTp token);

		static double m_syncopationWeight;
		static double m_leapWeight;

	private:
		std::vector<HTp> m_tokens;    // List of tokens for the notes (first entry is note attack);

		// location information:
		int   m_measureBegin;    // starting measure of note
		int   m_measureEnd;      // ending measure of tied note group

		// analysis information:
		int   m_hasSyncopation;  // is the note syncopated
		int   m_hasLeapBefore;   // is there a melodic leap before note

	friend class cmr_group_info;

};



//////////////////////////////
//
// cmr_group_info -- Storage for a CMR note group.
//


class cmr_group_info {
	public:
		        cmr_group_info     (void);
		void    clear              (void);
		int     getIndex           (void);
		int     getMeasureBegin    (void);
		int     getMeasureEnd      (void);
		int     getMidiPitch       (void);
		HTp     getNote            (int index);
		int     getNoteCount       (void);
		int     getTrack           (void);
		int     getStartFieldNumber(void);
		int     getStartLineNumber (void);
		void    addNote            (std::vector<HTp>& tiednotes, std::vector<int>& barnums);
		void    markNotes          (const std::string& marker);
		void    setSerial          (int serial);
		int     getSerial          (void);
		void    makeInvalid        (void);
		bool    isValid            (void);
		string  getPitch           (void);
		HumNum  getEndTime         (void);
		HumNum  getGroupDuration   (void);
		HumNum  getStartTime       (void);
		double  getGroupStrength   (void);
		bool    mergeGroup         (cmr_group_info& group);
		std::ostream& printNotes   (std::ostream& output = std::cout, const std::string& marker = "");

	private:
		int   m_serial;                     // used to keep track of mergers
		std::vector<cmr_note_info> m_notes; // note info for each note in group.
};


///////////////////////////////////////////////////////////////////////////

class Tool_cmr : public HumTool {
	public:
		                 Tool_cmr                (void);
		                ~Tool_cmr                () {};

		bool             run                     (HumdrumFileSet& infiles);
		bool             run                     (HumdrumFile& infile);
		bool             run                     (const std::string& indata, std::ostream& out);
		bool             run                     (HumdrumFile& infile, std::ostream& out);

	protected:
		void             processFile             (HumdrumFile& infile);
		void             initialize              (void);
		void             processFile             (HumdrumFile& infile, Options& options);
		void             processSpine            (HTp startok);
		void             processSpineFlipped     (HTp startok);
		void             identifyLocalPeaks      (std::vector<bool>& cmrnotes,
		                                          std::vector<int>& notelist);
		void             getDurations            (std::vector<double>& durations,
		                                          std::vector<std::vector<HTp>>& notelist);
		void             getBeat                 (std::vector<bool>& metpos,
		                                          std::vector<std::vector<HTp>>& notelist);
		bool             isMelodicallyAccented   (int index);
		bool             hasLeapBefore           (HTp token);
		bool             isSyncopated            (HTp token);
		void             getLocalPeakNotes       (std::vector<std::vector<HTp>>& newnotelist,
		                                          std::vector<std::vector<HTp>>& oldnotelist,
		                                          std::vector<bool>& cmrnotes);

		void             identifyPeakSequence    (std::vector<bool>& globalcmrnotes,
		                                          std::vector<int>& cmrmidinums,
		                                          std::vector<std::vector<HTp>>& notes);
		void             getMidiNumbers          (std::vector<int>& midinotes, std::vector<std::vector<HTp>>& notelist);
		void             getMetlev               (std::vector<double>& metlevs, std::vector<std::vector<HTp>>& notelist);
		void             getSyncopation          (std::vector<bool>& syncopation, std::vector<std::vector<HTp>>& notelist);
		void             getLeapBefore           (std::vector<bool>& leap, std::vector<int>& midinums);
		void             getNoteList             (std::vector<std::vector<HTp>>& notelist, HTp starting);
		void             printData               (std::vector<std::vector<HTp>>& notelist,
		                                          std::vector<int>& midinums,
		                                          std::vector<bool>& cmrnotes);
		void             markNotesInScore        (void);
		void             mergeOverlappingPeaks   (void);
		bool             checkGroupPairForMerger (cmr_group_info& index1, cmr_group_info& index2);
		int              countNotesInScore       (HumdrumFile& infile);
		void             flipMidiNumbers         (std::vector<int>& midinums);
		void             markNotes               (std::vector<std::vector<HTp>>& noteslist, std::vector<bool> cmrnotesQ, const std::string& marker);
		void             postProcessAnalysis     (HumdrumFile& infile);
		void             prepareHtmlReport       (void);
		void             printAnalysisData       (void);
		int              getGroupCount           (void);
		int              getGroupNoteCount       (void);
		void             printStatistics         (HumdrumFile& infile);
		void             printGroupStatistics    (HumdrumFile& infile);
		void             getPartNames            (std::vector<std::string>& partNames, HumdrumFile& infile);
		void             checkForCmr             (int index);

	private:
		// Command-line options:
		bool        m_rawQ        = false;       // don't print score (only analysis)
		bool        m_peaksQ      = false;       // analyze only positive cmrs (peaks)
		bool        m_npeaksQ     = false;       // analyze only negative cmrs (troughs)
		bool        m_naccentedQ  = false;       // analyze cmrs without melodic accentation
		bool        m_infoQ       = false;       // used with -i option: display info only
		bool        m_localQ      = false;       // used with -l option: mark all local peaks
		bool        m_localOnlyQ  = false;       // used with -L option: only mark local peaks, then exit before CMR analysis.
		bool        m_notelistQ   = false;       // uwsed with --notelist option
		double      m_smallRest   = 4.0;         // Ignore rests that are 1 whole note or less
		double      m_cmrDur      = 24.0;        // 6 whole notes maximum between m_cmrNum local maximums
		double      m_cmrNum      = 3;           // number of local maximums in a row needed to mark in score
		int         m_noteCount   = 0;           // total number of notes in the score
		int         m_local_count = 0;           // used for coloring local peaks
		std::string m_color       = "red";       // color to mark cmr notes
		std::string m_marker      = "@";         // marker to label cmr notes in score
		std::string m_local_color = "limegreen"; // color to mark local peaks
		std::string m_local_marker = "N";        // marker for local peak notes
		std::string m_leap_color  = "purple";    // color to mark leap notes before peaks
		std::string m_leap_marker = "k";         // marker for leap notes

		// Negative peak markers:
		std::string m_local_color_n = "green";   // color to mark local peaks
		std::string m_local_marker_n = "K";      // marker for local peak notes
		int         m_local_count_n = 0;         // used for coloring local peaks


		// Analysis variables:
		std::vector<std::vector<HTp>> notelist;  // list of all notes in a part before analysis.
		std::vector<int>    m_barNum;            // starting bar number of lines in input score.

		// m_noteGroups == Storage for analized CMRs.
		std::vector<cmr_group_info> m_noteGroups;

		// m_partNames == Names of the parts (or prefferably abbreviations)
		std::vector<std::string> m_partNames;

		// m_track == Current track being processed.
		int m_track = 0;

		// m_showMergedQ == Show merged groups in output list.
		bool m_showMergedQ = false;

		// variables for doing CMR analysis (reset for each part)
		std::vector<std::vector<HTp>> m_notelist; // **kern tokens (each entry is a tied group)
		std::vector<int>         m_midinums;      // MIDI note for first entry for teach tied group
		std::vector<bool>        m_localpeaks;    // True if higher (or lower for negative search) than adjacent notes.
		std::vector<double>      m_metlevs;       // True if higher (or lower for negative search) than adjacent notes.
		std::vector<bool>        m_syncopation;   // True if note is syncopated.
		std::vector<bool>        m_leapbefore;    // True if note has a leap before it.

};



class Tool_colorgroups : public HumTool {
	public:
		         Tool_colorgroups  (void);
		        ~Tool_colorgroups  () {};

		bool     run               (HumdrumFileSet& infiles);
		bool     run               (HumdrumFile& infile);
		bool     run               (const string& indata, ostream& out);
		bool     run               (HumdrumFile& infile, ostream& out);

	protected:
		void     processFile       (HumdrumFile& infile);
		void     initialize        (void);

};


class Tool_colortriads : public HumTool {
	public:
		         Tool_colortriads  (void);
		        ~Tool_colortriads  () {};

		bool     run               (HumdrumFileSet& infiles);
		bool     run               (HumdrumFile& infile);
		bool     run               (const string& indata, ostream& out);
		bool     run               (HumdrumFile& infile, ostream& out);

	protected:
		void     processFile       (HumdrumFile& infile);
		void     initialize        (void);
		int      getDiatonicTransposition(HumdrumFile& infile);

	private:
		std::vector<bool> m_colorState;
		std::vector<std::string> m_color;
		std::vector<std::string> m_searches;
		std::vector<std::string> m_marks;
		bool m_filtersQ  = false;
		bool m_commandsQ = false;
		bool m_relativeQ = false;
		std::string m_key;

};


class Tool_composite : public HumTool {
	public:
		            Tool_composite       (void);
		           ~Tool_composite       () {};

		bool        run                  (HumdrumFileSet& infiles);
		bool        run                  (HumdrumFile& infile);
		bool        run                  (const std::string& indata, std::ostream& out);
		bool        run                  (HumdrumFile& infile, std::ostream& out);

	protected:
		void        processFile               (HumdrumFile& infile);
		void        initialize                (HumdrumFile& infile);
		void        initializeNumericAnalyses (HumdrumFile& infile);
		bool        hasGroupInterpretations   (HumdrumFile& infile);
		void        prepareOutput             (HumdrumFile& infile);
		void        analyzeFullCompositeRhythm(HumdrumFile& infile);
		void        analyzeGroupCompositeRhythms(HumdrumFile& infile);
		void        analyzeCoincidenceRhythms (HumdrumFile& infiel);
		void        assignGroups              (HumdrumFile& infile);
		void        analyzeLineGroups         (HumdrumFile& infile);
		void        analyzeLineGroup          (HumdrumFile& infile, int line,
		                                       const string& target);
		void        extractGroup              (HumdrumFile& infile, const std::string &target);
		void        getNumericGroupStates     (std::vector<int>& states, HumdrumFile& infile, const std::string& tgroup);
		int         getGroupNoteType          (HumdrumFile& infile, int line, const std::string& group);
		HumNum      getLineDuration           (HumdrumFile& infile, int index,
		                                       std::vector<bool>& isNull);
		void        backfillGroup             (std::vector<std::vector<std::string>>& curgroup,
		                                       HumdrumFile& infile, int line, int track,
		                                       int subtrack, const std::string& group);

		void        getAnalysisOutputLine     (std::ostream& output, HumdrumFile& infile,
		                                       int line);
		std::string getFullCompositeToken     (HumdrumFile& infile, int line);
		std::string getCoincidenceToken       (HumdrumFile& infile, int line);
		std::string getGroupCompositeToken    (HumdrumFile& infile, int line, int group);
		void        getGroupStates            (std::vector<std::vector<int>>& groupstates,
		                                       HumdrumFile& infile);
		void        getGroupDurations         (std::vector<std::vector<HumNum>>& groupdurs,
		                                       std::vector<std::vector<int>>& groupstates,
		                                       HumdrumFile& infile);
		void        getGroupDurations         (std::vector<HumNum>& groupdurs,
		                                       std::vector<int>& groupstates,
		                                       HumdrumFile& infile);
		void        printGroupAssignments     (HumdrumFile& infile);
		void        getGroupRhythms           (std::vector<std::vector<std::string>>& rhythms,
		                                       std::vector<std::vector<HumNum>>& groupdurs,
		                                       std::vector<std::vector<int>>& groupstates,
		                                       HumdrumFile& infile);
		void        getGroupRhythms           (std::vector<std::string>& rhythms,
		                                       std::vector<HumNum>& durs, std::vector<int>& states,
		                                       HumdrumFile& infile);
		int         typeStringToInt           (const string& value);
		void        addNumericAnalyses        (ostream& output, HumdrumFile& infile, int line,
		                                       std::vector<std::vector<double>>&  rhythmIndex);
		void        analyzeOutputVariables(HumdrumFile& infile);
		std::string getTimeSignature          (HumdrumFile& infile, int line, const std::string& group);
		std::string getMetricSymbol           (HumdrumFile& infile, int line, const std::string& group);
		std::string generateVerseLabelLine    (HumdrumFile& output, HumdrumFile& input, int line);
		std::string generateStriaLine         (HumdrumFile& output, HumdrumFile& input, int line);
		std::string getFullCompositeMarker    (int line);
		void        addStaffInfo              (HumdrumFile& output, HumdrumFile& infile);
		void        addTimeSignatureChanges   (HumdrumFile& output, HumdrumFile& infile);
		void        addMeterSignatureChanges  (HumdrumFile& output, HumdrumFile& infile);
		void        adjustBadCoincidenceRests (HumdrumFile& output, HumdrumFile& infile);
		HTp         fixBadRestRhythm          (HTp token, string& rhythm, HumNum tstop, HumNum tsbot);
		std::string generateSizeLine          (HumdrumFile& output, HumdrumFile& input, int line);
		void        convertNotesToRhythms     (HumdrumFile& infile);
		int         getEventCount             (std::vector<string>& data);
		void        fixTiedNotes              (std::vector<string>& data, HumdrumFile& infile);
		void        doOnsetAnalysisCoincidence(vector<double>& output,
		                                       vector<double>& inputA, vector<double>& inputB);
		void        checkForAutomaticGrouping (HumdrumFile& infile);

		// Numeric analysis functions:
		void        doNumericAnalyses         (HumdrumFile& infile);
		void        doOnsetAnalyses           (HumdrumFile& infile);
		void        doOnsetAnalysis           (std::vector<double>& analysis,
		                                       HumdrumFile& infile,
		                                       const string& targetGroup);

		void        doAccentAnalyses          (HumdrumFile& infile);

		void        doOrnamentAnalyses        (HumdrumFile& infile);

		void        doSlurAnalyses            (HumdrumFile& infile);

		void        doTotalAnalyses           (HumdrumFile& infile);

		// Numeric analysis support functions:
		int         countNoteOnsets           (HTp token);

		bool        needsCoincidenceMarker    (int line, bool forceQ = false);
		void        addCoincidenceMarks       (HumdrumFile& infile);

	private:
		bool        m_debugQ      = false;  // used with --debug option
		bool        m_appendQ     = false;  // append analysis data to input data spines
		bool        m_prependQ    = true;   // default position is to place output at start of line
		bool        m_extractQ    = false;  // output only comp. rhythm analyses (no input)
		bool        m_beamQ       = true;   // used with -B option
		bool        m_hasGroupsQ  = false;  // true if contains *grp:(A|B) interpretations
		std::string m_pitch       = "eR";   // pitch to display for composite rhythm
		bool        m_graceQ      = false;  // include grace notes in composite rhythm

		// Composite rhythm analysis variables:
		bool        m_fullCompositeQ  = true;  // used with -F option
		bool        m_coincidenceQ    = false; // used with -c option
		bool        m_groupsQ         = false; // used with -g option
		bool        m_upstemQ         = false; // used with -u option


		bool        m_onlyQ = false; // used with -o option
		std::string m_only;          // used with -o option

		bool        m_assignedGroups = false; // Have group labels been added to notes?

		// Storage for composite rhythm analysis spines:
		std::vector<std::string> m_fullComposite;
		std::vector<std::string> m_coincidence;
		std::vector<std::vector<std::string>> m_groups;  // Groups A and B

		// Numerical analysis variables:
		bool        m_analysisOnsetsQ    = false;    // used with -P option
		bool        m_analysisAccentsQ   = false;    // used with -A option
		bool        m_analysisOrnamentsQ = false;    // used with -O option
		bool        m_analysisSlursQ     = false;    // used with -S option
		bool        m_analysisTotalQ     = false;    // used with -T option
		std::vector<bool> m_analysisIndex;           // -PAOST booleans in array

		bool        m_analysesQ          = false;    // union of -PAOST options
		int         m_numericAnalysisSpineCount = 0; // sum of -PAOST options
		bool        m_nozerosQ           = false;    // used with -Z option

		bool        m_assignedQ          = false;    // used to keep track of group analysis initialization

		// Data storage for numerical anslysis.
		//
		// First index is the rhythm type:
		//    0 index for Coincidence rhythm
		//    1 index for full Composite rhythm
		//    2 index for Group A composite rhythym
		//    3 index for Group B composite rhythym
		//    [4 and higher: index for Group C (future?)]
		//
		// Second index is type of analysis:
		//    0 = onsets
		//    1 = accents
		//    2 = ornaments
		//    3 = slurs
		//    4 = total
		//
		// Third index is line number in original file
		//
		std::vector<std::vector<std::vector<double>>> m_analyses;

		// first two dimension indexes into m_analyses:

		const int m_ANALYSES_DIM1  = 4;
		const int m_COINCIDENCE    = 0;
		const int m_COMPOSITE_FULL = 1;
		const int m_COMPOSITE_A    = 2;
		const int m_COMPOSITE_B    = 3;

		const int m_ANALYSES_DIM2  = 5;
		const int m_ONSET          = 0;
		const int m_ACCENT         = 1;
		const int m_ORNAMENT       = 2;
		const int m_SLUR           = 3;
		const int m_TOTAL          = 4;

		// output line variables (zero means unset, and negative means add
		// before next line.
		int m_clefIndex             = 0;
		int m_striaIndex            = 0;
		int m_sizeIndex             = 0;
		int m_firstDataIndex        = 0;
		int m_instrumentNameIndex   = 0;
		int m_instrumentAbbrIndex   = 0;
		int m_timeSignatureIndex    = 0;
		int m_meterSymbolIndex      = 0;
		int m_groupAssignmentIndex  = 0;
		int m_verseLabelIndex       = 0;

		int m_coincidenceEventCount   = -1;
		int m_fullCompositeEventCount = -1;
		int m_groupAEventCount        = -1;
		int m_groupBEventCount        = -1;

		double m_scoreSize          = 100.0;
		double m_analysisSize       = 100.0;

		bool m_eventQ                = false;
		bool m_rhythmQ              = false;
		bool m_colorFullCompositeQ  = false;
		bool m_extractInputQ        = false;
		bool m_coinMarkQ            = false;
		std::string m_coinMark      = "|";
		std::string m_coinMarkColor = "limegreen";
		std::string m_AMark         = "@";
		std::string m_AMarkColor    = "crimson";
		std::string m_BMark         = "Z";
		std::string m_BMarkColor    = "dodgerblue";

};


class Tool_compositeold : public HumTool {
	public:
		            Tool_compositeold        (void);
		           ~Tool_compositeold        () {};

		bool        run                  (HumdrumFileSet& infiles);
		bool        run                  (HumdrumFile& infile);
		bool        run                  (const std::string& indata, ostream& out);
		bool        run                  (HumdrumFile& infile, ostream& out);

	protected:
		void        processFile          (HumdrumFile& infile);
		void        prepareMultipleGroups(HumdrumFile& infile);
		void        prepareSingleGroup   (HumdrumFile& infile);
		void        initialize           (void);
		void        initializeAnalysisArrays(HumdrumFile& infile);
		int         typeStringToInt      (const std::string& value);
		HumNum      getLineDuration      (HumdrumFile& infile, int index, std::vector<bool>& isNull);
		void        getGroupStates       (std::vector<std::vector<int>>& groupstates, HumdrumFile& infile);
		void        assignGroups         (HumdrumFile& infile);
		void        analyzeLineGroups    (HumdrumFile& infile);
		void        analyzeLineGroup     (HumdrumFile& infile, int line, const std::string& target);
		void        printGroupAssignments(HumdrumFile& infile);
		int         getGroupNoteType     (HumdrumFile& infile, int line, const std::string& group);
		void        getGroupDurations    (std::vector<std::vector<HumNum>>& groupdurs,
		                                  std::vector<std::vector<int>>& groupstates, HumdrumFile& infile);
		void        getGroupDurations    (std::vector<HumNum>& groupdurs, std::vector<int>& groupstates,
		                                  HumdrumFile& infile);
		void        getGroupRhythms      (std::vector<std::vector<std::string>>& rhythms,
		                                  std::vector<std::vector<HumNum>>& groupdurs,
		                                  std::vector<std::vector<int>>& groupstates,
		                                  HumdrumFile& infile);
		void        getGroupRhythms      (std::vector<std::string>& rhythms,
		                                  std::vector<HumNum>& durs,
		                                  std::vector<int>& states, HumdrumFile& infile);
		bool        hasGroupInterpretations(HumdrumFile& infile);
		void        checkForTremoloReduction(HumdrumFile& infile, int line, int field);
		void        reduceTremolos       (HumdrumFile& infile);
		bool        areAllEqual          (std::vector<HTp>& notes);
		void        getBeamedNotes       (std::vector<HTp>& notes, HTp starting);
		void        getPitches           (std::vector<int>& pitches, HTp token);
		void        addLabelsAndStria    (HumdrumFile& infile);
		void        addLabels            (HTp sstart, int labelIndex, const string& label,
		                                  int abbrIndex, const string& abbr);
		void        addStria             (HumdrumFile& infile, HTp spinestart);
		void        addVerseLabels       (HumdrumFile& infile, HTp spinestart);
		void        addVerseLabels2      (HumdrumFile& infile, HTp spinestart);
		bool        pitchesEqual         (vector<int>& pitches1, vector<int>& pitches2);
		void        mergeTremoloGroup    (vector<HTp>& notes, vector<int> groups, int group);
		bool        onlyAuxTremoloNotes  (HumdrumFile& infile, int line);
		void        removeAuxTremolosFromCompositeRhythm(HumdrumFile& infile);
		void        markTogether         (HumdrumFile& infile, int direction);
		void        markCoincidences     (HumdrumFile& infile, int direction);
		void        markCoincidencesMusic(HumdrumFile& infile);
		bool        isOnsetInBothGroups (HumdrumFile& infile, int line);
		void        extractNestingData   (HumdrumFile& infile);
		void        analyzeNestingDataGroups(HumdrumFile& infile, int direction);
		void        analyzeNestingDataAll(HumdrumFile& infile, int direction);
		void        getNestData          (HTp spine, int& total, int& coincide);
		void        getCoincidenceRhythms(vector<string>& rhythms, vector<int>& coincidences,
		                                  HumdrumFile& infile);
		void        fillInCoincidenceRhythm(vector<int>& coincidences,
		                                  HumdrumFile& infile, int direction);
		void        processCoincidenceInterpretation(HumdrumFile& infile, HTp token);
		bool        hasPipeRdf           (HumdrumFile& infile);
		void        extractGroup         (HumdrumFile& infile, const string &target);
		void        backfillGroup        (vector<vector<string>>& curgroup, HumdrumFile& infile,
		                                  int line, int track, int subtrack, const string& group);

		void        analyzeComposite      (HumdrumFile& infile);
		void        analyzeCompositeOnsets(HumdrumFile& infile, vector<HTp>& groups, vector<bool>& tracks);
		void        analyzeCompositeAccents(HumdrumFile& infile, vector<HTp>& groups, vector<bool>& tracks);
		void        analyzeCompositeOrnaments(HumdrumFile& infile, vector<HTp>& groups, vector<bool>& tracks);
		void        analyzeCompositeSlurs(HumdrumFile& infile, vector<HTp>& groups, vector<bool>& tracks);
		void        analyzeCompositeTotal(HumdrumFile& infile, vector<HTp>& groups, vector<bool>& tracks);

		void        getCompositeSpineStarts(std::vector<HTp>& groups, HumdrumFile& infile);
		std::vector<int> getExpansionList(vector<bool>& tracks, int maxtrack, int count);
		std::string makeExpansionString(vector<int>& tracks);
		void        doCoincidenceAnalysis(HumdrumFile& outfile, HumdrumFile& infile,
		                                  int ctrack, HTp compositeoldStart);
		void        doTotalAnalysis(HumdrumFile& outfile, HumdrumFile& infile, int ctrack);
		void        doGroupAnalyses(HumdrumFile& outfile, HumdrumFile& infile);
		int         countNoteOnsets(HTp token);
		void        doTotalOnsetAnalysis(vector<double>& analysis, HumdrumFile& infile,
		                                  int track, vector<bool>& tracks);
		void        doGroupOnsetAnalyses(vector<double>& analysisA,
		                                  vector<double>& analysisB,
		                                  HumdrumFile& infile);
		void        doCoincidenceOnsetAnalysis(vector<vector<double>>& analysis);
		void        insertAnalysesIntoFile(HumdrumFile& outfile, vector<string>& spines,
		                                   vector<int>& trackMap, vector<bool>& tracks);
		void        assignAnalysesToVdataTracks(vector<vector<double>*>& data,
		                                   vector<string>& spines, HumdrumFile& outfile);

	private:
		std::string m_pitch       = "eR";   // pitch to display for compositeold rhythm
		bool        m_onlygroupsQ = false;  // only split compositeold rhythms into markup groups
		bool        m_addgroupsQ  = false;  // do not split compositeold rhythms into markup groups
		bool        m_nogroupsQ   = false;  // has no groups in output
		bool        m_extractQ    = false;  // output only compositeold rhythm analysis (not input data)
		bool        m_appendQ     = false;  // display analysis at top of system
		bool        m_debugQ      = false;  // display debug information
		bool        m_graceQ      = false;  // include grace notes in compositeold rhythm
		bool        m_tremoloQ    = false;  // preserve tremolos
		bool        m_upQ         = false;  // force stem up
		bool        m_hasGroupsQ  = false;  // used with -M, -N option
		bool        m_nestQ       = false;  // used with --nest option
		bool        m_onlyQ       = false;  // used with --only option
		std::string m_only;                 // used with --only option
		bool        m_coincidenceQ = false; // used with -c option
		bool        m_assignedGroups = false;
		bool        m_suppressCMarkQ = false; // used with -c option when -M -m -N and -n not present
		std::string m_togetherInScore;    // used with -n option
		std::string m_together;           // used with -m option
		bool        m_coincideDisplayQ = true; // used with m_together and m_togetherInScore

		// Analysis variables:
		bool        m_analysisOnsetsQ    = false;   // used with -P option
		bool        m_analysisAccentsQ   = false;   // used with -A option
		bool        m_analysisOrnamentsQ = false;   // used with -O option
		bool        m_analysisSlursQ     = false;   // used with -S option
		bool        m_analysisTotalQ    = false;   // used with -T option
		bool        m_analysisQ          = false;   // union of -paost options
		bool        m_nozerosQ           = false;   // used with -Z option
		vector<vector<double>> m_analysisOnsets;    // used with -P
		vector<vector<double>> m_analysisAccents;   // used with -A
		vector<vector<double>> m_analysisOrnaments; // used with -O
		vector<vector<double>> m_analysisSlurs;     // used with -S
		vector<vector<double>> m_analysisTotal;    // used with -T

};


class Tool_dissonant : public HumTool {
	public:
		         Tool_dissonant    (void);
		        ~Tool_dissonant    () {};

		bool     run               (HumdrumFileSet& infiles);
		bool     run               (HumdrumFile& infile);
		bool     run               (const string& indata, ostream& out);
		bool     run               (HumdrumFile& infile, ostream& out);

	protected:
		void    doAnalysis         (vector<vector<string> >& results,
		                            NoteGrid& grid,
		                            vector<vector<NoteCell*> >& attacks,
		                            bool debug);
		void    doAnalysisForVoice (vector<vector<string> >& results,
		                            NoteGrid& grid,
		                            vector<NoteCell*>& attacks,
		                            int vindex, bool debug);
		void    findFakeSuspensions(vector<vector<string> >& results,
		                            NoteGrid& grid,
		                            vector<NoteCell*>& attacks, int vindex);
		void    findAppoggiaturas  (vector<vector<string> >& results,
		                            NoteGrid& grid,
		                            vector<NoteCell*>& attacks, int vindex);
		void    findLs             (vector<vector<string> >& results,
		                            NoteGrid& grid,
		                            vector<NoteCell*>& attacks, int vindex);
		void    findYs             (vector<vector<string> >& results,
		                            NoteGrid& grid,
		                            vector<NoteCell*>& attacks, int vindex);
		void    findCadentialVoiceFunctions(vector<vector<string> >& results,
		                            NoteGrid& grid, vector<NoteCell*>& attacks,
		                            vector<vector<string> >& voiceFuncs,
		                            int vindex);

		void    printColorLegend   (HumdrumFile& infile);
		int     getNextPitchAttackIndex(NoteGrid& grid, int voicei,
		                            int sliceindex);
		void    fillLabels         (void);
		void    fillLabels2        (void);
		void    printCountAnalysis (vector<vector<string> >& data);
		void    suppressDissonances(HumdrumFile& infile, NoteGrid& grid,
		                            vector<vector<NoteCell* > >& attacks,
		                            vector<vector<string> >& results);
		void    suppressDissonancesInVoice(HumdrumFile& infile,
		                            NoteGrid& grid, int vindex,
		                            vector<NoteCell*>& attacks,
		                            vector<string>& results);
		void    suppressSusOrnamentsInVoice(HumdrumFile& infile,
		                            NoteGrid& grid, int vindex,
		                            vector<NoteCell*>& attacks,
		                            vector<string>& results);
		void    mergeWithPreviousNote(HumdrumFile& infile, int line, int field);
		void    mergeWithNextNote(HumdrumFile& infile, int line, int field);
		void    changeDurationOfNote(HTp note, HumNum dur);
		void    changePitch        (HTp note2, HTp note1);
		void    simplePreviousMerge(HTp pnote, HTp cnote);
		void    simpleNextMerge    (HTp cnote, HTp nnote);
		void    changePitchOfTieGroupFollowing(HTp note, const string& pitch);
		void    mergeWithPreviousNoteViaTies(HTp pnote, HTp cnote);
		void    mergeWithPreviousNote(HumdrumFile& infile, NoteCell* cell);
		void    mergeWithNextNote    (HumdrumFile& infile, NoteCell* cell);
		void    adjustColorization   (HumdrumFile& infile);
		void    adjustColorForVoice  (HTp spinestart, vector<string>& labels);
		void    removeAgentColor     (HTp disslabel, const string& marker, const string& query);
		void    addLabelToSuspensions(HTp disslabel, const string& marker);
		bool    isSuspension         (HTp token);
		void    addSuspensionMarkToNote(HTp start, const string& marks);
		void    adjustSuspensionColors(HTp speinstart);

	private:
		vector<HTp> m_kernspines;
		bool diss2Q = false;
		bool diss7Q = false;
		bool diss4Q = false;
		bool dissL0Q = false;
		bool dissL1Q = false;
		bool dissL2Q = false;
		bool suppressQ = false;
		bool voiceFuncsQ = false;
		bool m_voicenumQ = false;
		bool m_selfnumQ = false;

		vector<string> m_labels;

		// unaccdented non-harmonic tones:
		const int PASSING_UP           =  0; // rising passing tone
		const int PASSING_DOWN         =  1; // downward passing tone
		const int NEIGHBOR_UP          =  2; // upper neighbor
		const int NEIGHBOR_DOWN        =  3; // lower neighbor
		const int ECHAPPEE_UP          =  4; // upper échappée
		const int ECHAPPEE_DOWN        =  5; // lower échappée
		const int CAMBIATA_UP_S        =  6; // ascending short nota cambiata
		const int CAMBIATA_DOWN_S      =  7; // descending short nota cambiata
		const int CAMBIATA_UP_L        =  8; // ascending long nota cambiata
		const int CAMBIATA_DOWN_L      =  9; // descending long nota cambiata
		const int REV_CAMBIATA_UP      = 10; // incomplete anterior upper neighbor
		const int REV_CAMBIATA_DOWN    = 11; // incomplete anterior lower neighbor
		const int REV_ECHAPPEE_UP      = 12; // incomplete posterior upper neighbor
		const int REV_ECHAPPEE_DOWN    = 13; // incomplete posterior lower neighbor
		const int ANT_UP               = 14; // rising anticipation
		const int ANT_DOWN             = 15; // descending anticipation
		const int DBL_NEIGHBOR_UP      = 16; // double neighbor beginning with upper neighbor
		const int DBL_NEIGHBOR_DOWN    = 17; // double neighbor beginning with lower neighbor

		// accented non-harmonic tones:
		const int THIRD_Q_PASS_UP      = 18; // dissonant third quarter
		const int THIRD_Q_PASS_DOWN    = 19; // dissonant third quarter
		const int THIRD_Q_UPPER_NEI    = 20; // dissonant third quarter
		const int THIRD_Q_LOWER_NEI    = 21; // dissonant third quarter
		const int ACC_PASSING_UP       = 22; // appoggiatura
		const int ACC_PASSING_DOWN     = 23; // appoggiatura
		const int ACC_UP_NEI           = 24; // appoggiatura
		const int ACC_LO_NEI           = 25; // appoggiatura
		const int APP_UPPER            = 26; // appoggiatura
		const int APP_LOWER            = 27; // appoggiatura
		const int SUS_BIN              = 28; // binary suspension
		const int SUS_TERN             = 29; // ternary suspension
		const int AGENT_BIN            = 30; // binary agent
		const int AGENT_TERN           = 31; // ternary agent
		const int SUSPENSION_REP       = 32; // suspension repeated note
		const int FAKE_SUSPENSION_LEAP = 33; // fake suspension approached by leap
		const int FAKE_SUSPENSION_STEP = 34; // fake suspension approached by step or anticipation
		const int SUS_NO_AGENT_LEAP    = 35; // suspension missing a normal agent approached by leap
		const int SUS_NO_AGENT_STEP    = 36; // suspension missing a normal agent approached by step or anticipation
		const int CHANSON_IDIOM        = 37; // chanson idiom
		const int ORNAMENTAL_SUS       = 38; // purely ornamental suspension

		// unknown dissonances:
		const int PARALLEL_UP          = 39; // moves in parallel with known dissonant, approached from below
		const int PARALLEL_DOWN        = 40; // moves in parallel with known dissonant, approached from above
		const int RES_PITCH            = 41; // note of resolution of a suspension against suspension dissonance

		const int ONLY_WITH_VALID_UP   = 42; // only dissonant with identifiable dissonances, approached from below
		const int ONLY_WITH_VALID_DOWN = 43; // only dissonant with identifiable dissonances, approached from above
		const int UNKNOWN_DISSONANCE   = 44; // unknown dissonance type
		const int UNLABELED_Z2         = 45; // unknown dissonance type, 2nd interval
		const int UNLABELED_Z7         = 46; // unknown dissonance type, 7th interval
		const int UNLABELED_Z4         = 47; // unknown dissonance type, 4th interval

		const int LABELS_SIZE          = 48; // one more than last index
};


class Tool_double : public HumTool {
	public:
		         Tool_double     (void);
		        ~Tool_double     () {};

		bool     run                (HumdrumFileSet& infiles);
		bool     run                (HumdrumFile& infile);
		bool     run                (const string& indata, ostream& out);
		bool     run                (HumdrumFile& infile, ostream& out);

	protected:
		void     initialize         (HumdrumFile& infile);
		void     processFile        (HumdrumFile& infile);
		void     doubleRhythms      (HumdrumFile& infile);
		void     terminalBreveToTerminalLong(HumdrumFile& infile);
		void     processBeamsForMeasure(vector<HTp>& notes);
		void     adjustBeams        (HumdrumFile& infile);
		void     adjustBeams        (HTp sstart, HTp send);

	private:

};



#define ND_NOTE 0  /* notes or rests + text and phrase markings */
#define ND_BAR  1  /* explicit barlines */


class NoteData {
	public:
		NoteData(void) { clear(); }
		void clear(void) { bar = pitch = phstart = phend = 0;
							  phnum = -1;
							  lyricerr = lyricnum = 0;
							  tiestart = tiecont = tieend = 0;
							  slstart = slend = 0;
							  num = denom = barnum = 0;
							  barinterp = 0; bardur = 0.0;
							  duration = 0.0; text = ""; }
		double duration;
		int    bar;       int    num;
		int    denom;     int    barnum;
		double bardur;    int    barinterp;
		int    pitch;     int    lyricerr;
		int    phstart;   int    phend;    int phnum;
		int    slstart;   int    slend;    int lyricnum;
		int    tiestart;  int    tiecont;  int tieend;
		string text;
};



class Tool_esac2hum : public HumTool {
	public:
		         Tool_esac2hum         (void);
		        ~Tool_esac2hum         () {};

		bool    convertFile          (ostream& out, const string& filename);
		bool    convert              (ostream& out, const string& input);
		bool    convert              (ostream& out, istream& input);

	protected:
		bool      initialize            (void);
		void      checkOptions          (Options& opts, int argc, char** argv);
		void      example               (void);
		void      usage                 (const string& command);
		void      convertEsacToHumdrum  (ostream& out, istream& input);
		bool      getSong               (vector<string>& song, istream& infile,
		                                int init);
		void      convertSong           (vector<string>& song, ostream& out);
		bool      getKeyInfo            (vector<string>& song, string& key,
		                                 double& mindur, int& tonic, string& meter,
		                                 ostream& out);
		void      printNoteData         (NoteData& data, int textQ, ostream& out);
		bool      getNoteList           (vector<string>& song,
		                                 vector<NoteData>& songdata, double mindur,
		                                 int tonic);
		void      getMeterInfo          (string& meter, vector<int>& numerator,
		                                 vector<int>& denominator);
		void      postProcessSongData   (vector<NoteData>& songdata,
		                                 vector<int>& numerator,vector<int>& denominator);
		void      printKeyInfo          (vector<NoteData>& songdata, int tonic,
		                                 int textQ, ostream& out);
		int       getAccidentalMax      (int a, int b, int c);
		bool      printTitleInfo        (vector<string>& song, ostream& out);
		void      getLineRange          (vector<string>& song, const string& field,
		                                 int& start, int& stop);
		void      printChar             (unsigned char c, ostream& out);
		void      printBibInfo          (vector<string>& song, ostream& out);
		void      printString           (const string& string, ostream& out);
		void      printSpecialChars     (ostream& out);
		bool      placeLyrics           (vector<string>& song,
		                                 vector<NoteData>& songdata);
		bool      placeLyricPhrase      (vector<NoteData>& songdata,
		                                 vector<string>& lyrics, int line);
		void      getLyrics             (vector<string>& lyrics, const string& buffer);
		void      cleanupLyrics         (vector<string>& lyrics);
		bool      getFileContents       (vector<string>& array, const string& filename);
		void      chopExtraInfo         (char* holdbuffer);
		void      printHumdrumHeaderInfo(ostream& out, vector<string>& song);
		void      printHumdrumFooterInfo(ostream& out, vector<string>& song);

	private:
		int            debugQ = 0;        // used with --debug option
		int            verboseQ = 0;      // used with -v option
		int            splitQ = 0;        // used with -s option
		int            firstfilenum = 1;  // used with -f option
		vector<string> header;            // used with -h option
		vector<string> trailer;           // used with -t option
		string         fileextension;     // used with -x option
		string         namebase;          // used with -s option

		vector<int>    chartable;  // used printChars() & printSpecialChars()
		int inputline = 0;

};


class Tool_extract : public HumTool {
	public:
		         Tool_extract           (void);
		        ~Tool_extract           () {};

		bool     run                    (HumdrumFileSet& infiles);
		bool     run                    (HumdrumFile& infile);
		bool     run                    (const string& indata, ostream& out);
		bool     run                    (HumdrumFile& infile, ostream& out);

	protected:

		// auto transpose functions:
		void     initialize             (HumdrumFile& infile);

		// function declarations
		void    processFile             (HumdrumFile& infile);
		void    excludeFields           (HumdrumFile& infile, vector<int>& field,
		                                 vector<int>& subfield, vector<int>& model);
		void    extractFields           (HumdrumFile& infile, vector<int>& field,
		                                 vector<int>& subfield, vector<int>& model);
		void    extractTrace            (HumdrumFile& infile, const string& tracefile);
		void    getInterpretationFields (vector<int>& field, vector<int>& subfield,
		                                 vector<int>& model, HumdrumFile& infile,
		                                 string& interps, int state);
		//void    extractInterpretations  (HumdrumFile& infile, string& interps);
		void    example                 (void);
		void    usage                   (const string& command);
		void    fillFieldData           (vector<int>& field, vector<int>& subfield,
		                                 vector<int>& model, string& fieldstring,
		                                 HumdrumFile& infile);
		void    processFieldEntry       (vector<int>& field, vector<int>& subfield,
		                                 vector<int>& model, const string& astring,
		                                 HumdrumFile& infile);
		void    removeDollarsFromString (string& buffer, int maxtrack);
		int     isInList                (int number, vector<int>& listofnum);
		void    getTraceData            (vector<int>& startline,
		                                 vector<vector<int> >& fields,
		                                 const string& tracefile, HumdrumFile& infile);
		void    printTraceLine          (HumdrumFile& infile, int line,
		                                 vector<int>& field);
		void    dealWithSpineManipulators(HumdrumFile& infile, int line,
		                                 vector<int>& field, vector<int>& subfield,
		                                 vector<int>& model);
		void    storeToken              (vector<string>& storage,
		                                 const string& string);
		void    storeToken              (vector<string>& storage, int index,
		                                 const string& string);
		void    printMultiLines         (vector<int>& vsplit, vector<int>& vserial,
		                                 vector<string>& tempout);
		void    reverseSpines           (vector<int>& field, vector<int>& subfield,
		                                 vector<int>& model, HumdrumFile& infile,
		                                 const string& exinterp);
		void    getSearchPat            (string& spat, int target,
		                                 const string& modifier);
		void    expandSpines            (vector<int>& field, vector<int>& subfield,
		                                 vector<int>& model, HumdrumFile& infile,
		                                 string& interp);
		void    dealWithSecondarySubspine(vector<int>& field, vector<int>& subfield,
		                                 vector<int>& model, int targetindex,
		                                 HumdrumFile& infile, int line, int spine,
		                                 int submodel);
		void    dealWithCospine         (vector<int>& field, vector<int>& subfield,
		                                 vector<int>& model, int targetindex,
		                                 HumdrumFile& infile, int line, int cospine,
		                                 int comodel, int submodel,
		                                 const string& cointerp);
		void    printCotokenInfo        (int& start, HumdrumFile& infile, int line,
		                                 int spine, vector<string>& cotokens,
		                                 vector<int>& spineindex,
		                                 vector<int>& subspineindex);
		void    fillFieldDataByGrep     (vector<int>& field, vector<int>& subfield,
		                                 vector<int>& model, const string& grepString,
		                                 HumdrumFile& infile, int state);
		vector<int> getNullDataTracks(HumdrumFile& infile);
		void fillFieldDataByEmpty       (vector<int>& field, vector<int>& subfield,
				                           vector<int>& model, HumdrumFile& infile, int negate);
		void fillFieldDataByNoEmpty     (vector<int>& field, vector<int>& subfield,
				                           vector<int>& model, HumdrumFile& infile, int negate);
		void fillFieldDataByNoRest      (vector<int>& field, vector<int>& subfield,
		                                 vector<int>& model, const string& searchstring,
		                                 HumdrumFile& infile, int state);

	private:

		// global variables
		int          excludeQ = 0;        // used with -x option
		int          expandQ  = 0;        // used with -e option
		string       expandInterp = "";   // used with -E option
		int          interpQ  = 0;        // used with -i option
		string       interps  = "";       // used with -i option
		int          debugQ   = 0;        // used with --debug option
		int          kernQ    = 0;        // used with -k option
		int          fieldQ   = 0;        // used with -f or -p option
		string       fieldstring = "";    // used with -f or -p option
		vector<int>  field;               // used with -f or -p option
		vector<int>  subfield;            // used with -f or -p option
		vector<int>  model;               // used with -p, or -e options and similar
		int          countQ   = 0;        // used with -C option
		int          traceQ   = 0;        // used with -t option
		string       tracefile = "";      // used with -t option
		int          reverseQ = 0;        // used with -r option
		string       reverseInterp = "**kern"; // used with -r and -R options.
		// sub-spine "b" expansion model: how to generate data for a secondary
		// spine if the primary spine is not divided.  Models are:
		//    'd': duplicate primary spine (or "a" subspine) data (default)
		//    'n': null = use a null token
		//    'r': rest = use a rest instead of a primary spine note (in **kern)
		//         data.  'n' will be used for non-kern spines when 'r' is used.
		int          submodel = 'd';       // used with -m option
		string editorialInterpretation = "yy";
		string      cointerp = "**kern";   // used with -c option
		int         comodel  = 0;          // used with -M option
		string subtokenseparator = " "; // used with a future option
		int         interpstate = 0;       // used -I or with -i
		int         grepQ       = 0;       // used with -g option
		string      grepString  = "";      // used with -g option
		string      blankName   = "**blank"; // used with -n option
		int         noEmptyQ    = 0;       // used with --no-empty option
		int         emptyQ      = 0;       // used with --empty option
		int         spineListQ  = 0;       // used with --spine option
		int         removerestQ = 0;       // used with --no-rest option

};



class Tool_fb : public HumTool {
	public:
		         Tool_fb           (void);
		        ~Tool_fb           () {};

		bool     run               (HumdrumFileSet& infiles);
		bool     run               (HumdrumFile& infile);
		bool     run               (const string& indata, ostream& out);
		bool     run               (HumdrumFile& infile, ostream& out);

	protected:
		void     processFile       (HumdrumFile& infile);
		void     initialize        (void);
		void     processLine       (HumdrumFile& infile, int index);
		void     setupScoreData    (HumdrumFile& infile);
		void     getAnalyses       (HumdrumFile& infile);
		void     getHarmonicIntervals(HumdrumFile& infile);
		void     calculateIntervals(vector<int>& intervals, vector<HTp>& tokens, int bassIndex);
		void     printOutput       (HumdrumFile& infile);
		void     printLineStyle3   (HumdrumFile& infile, int line);
		std::string getAnalysisTokenStyle3(HumdrumFile& infile, int line, int field);

	private:
		std::vector<HTp>              m_kernspines;
		std::vector<int>              m_kerntracks;
		std::vector<int>              m_track2index;
		std::vector<std::vector<int>> m_keyaccid;
		std::vector<std::vector<int>> m_intervals;
		const int m_rest = -1000;
		int       m_reference = 0; // currently fixed to bass
		int       m_debugQ = false;

};


class Tool_filter : public HumTool {
	public:
		         Tool_filter        (void);
		        ~Tool_filter        () {};

		bool     run                (HumdrumFileSet& infiles);
		bool     run                (HumdrumFile& infile);
		bool     run                (const string& indata);

		bool     runUniversal       (HumdrumFileSet& infiles);

	protected:
		void     getCommandList     (vector<pair<string, string> >& commands,
		                             HumdrumFile& infile);
		void     getUniversalCommandList(std::vector<std::pair<std::string, std::string> >& commands,
		                             HumdrumFileSet& infiles);
		void     initialize         (HumdrumFile& infile);
		void     removeGlobalFilterLines    (HumdrumFile& infile);
		void     removeUniversalFilterLines (HumdrumFileSet& infiles);
		void     splitPipeline      (vector<string>& clist, const string& command);

	private:
		string   m_variant;        // used with -v option.
		bool     m_debugQ = false; // used with --debug option

};


class Tool_fixps : public HumTool {
	public:
		         Tool_fixps         (void);
		        ~Tool_fixps         () {};

		bool     run                (HumdrumFileSet& infiles);
		bool     run                (HumdrumFile& infile);
		bool     run                (const string& indata, ostream& out);
		bool     run                (HumdrumFile& infile, ostream& out);

	protected:
		void     initialize         (HumdrumFile& infile);
		void     processFile        (HumdrumFile& infile);
		void     markEmptyVoices    (HumdrumFile& infile);
		void     removeEmpties      (vector<vector<HTp>>& newlist, HumdrumFile& infile);
		void     removeDuplicateDynamics(HumdrumFile& infile);
		void     outputNewSpining   (vector<vector<HTp>>& newlist, HumdrumFile& infile);
		void     printNewManipulator(HumdrumFile& infile, vector<vector<HTp>>& newlist, int line);

	private:

};


class Tool_flipper : public HumTool {
	public:
		         Tool_flipper      (void);
		        ~Tool_flipper      () {};

		bool     run               (HumdrumFileSet& infiles);
		bool     run               (HumdrumFile& infile);
		bool     run               (const string& indata, ostream& out);
		bool     run               (HumdrumFile& infile, ostream& out);

	protected:
		void     processFile       (HumdrumFile& infile);
		void     initialize        (void);

		void     processLine        (HumdrumFile& infile, int index);
		void     checkForFlipChanges(HumdrumFile& infile, int index);
		bool     flipSubspines      (vector<vector<HTp>>& flipees);
		void     flipSpineTokens    (vector<HTp>& subtokens);
		void     extractFlipees     (vector<vector<HTp>>& flipees,
		                             HumdrumFile& infile, int index);

	private:
		bool     m_allQ         = false;
		bool     m_keepQ        = false;
		bool     m_kernQ        = false;
		bool     m_stropheQ     = false;
		std::string m_interp;
		std::vector<bool> m_flipState;
		std::vector<bool> m_fliplines;
		std::vector<bool> m_strophe;

};


class Tool_gasparize : public HumTool {
	public:
		         Tool_gasparize     (void);
		        ~Tool_gasparize     () {};

		bool     run                (HumdrumFileSet& infiles);
		bool     run                (HumdrumFile& infile);
		bool     run                (const string& indata, ostream& out);
		bool     run                (HumdrumFile& infile, ostream& out);

	protected:
		void     initialize         (HumdrumFile& infile);
		void     processFile        (HumdrumFile& infile);
		void     checkDataLine      (HumdrumFile& infile, int lineindex);
		void     addBibliographicRecords(HumdrumFile& infile);
		void     fixEditorialAccidentals(HumdrumFile& infile);
		void     fixInstrumentAbbreviations(HumdrumFile& infile);
		void     addTerminalLongs   (HumdrumFile& infile);
		void     deleteDummyTranspositions(HumdrumFile& infile);
		string   getDate            (void);
		void     adjustSystemDecoration(HumdrumFile& infile);
		void     deleteBreaks       (HumdrumFile& infile);
		void     updateKeySignatures(HumdrumFile& infile, int lineindex);
		void     convertBreaks      (HumdrumFile& infile);
		void     clearStates        (void);
		void     removeArticulations(HumdrumFile& infile);
		void     fixTies            (HumdrumFile& infile);
		void     fixTiesForStrand   (HTp sstart, HTp send);
		void     fixTieToInvisibleRest(HTp first, HTp second);
		void     fixHangingTie      (HTp first, HTp second);
		void     addMensurations    (HumdrumFile& infile);
		void     addMensuration     (int top, HumdrumFile& infile, int i);
		void     createEditText     (HumdrumFile& infile);
		bool     addEditStylingForText(HumdrumFile& infile, HTp sstart, HTp send);
		string   getEditLine        (const string& text, int fieldindex, HLp line);
		bool     insertEditText     (const string& text, HumdrumFile& infile, int line, int field);
		void     adjustIntrumentNames(HumdrumFile& infile);
		void     removeKeyDesignations(HumdrumFile& infile);
		void     fixBarlines        (HumdrumFile& infile);
		void     fixFinalBarline    (HumdrumFile& infile);
		void     removeDoubledAccidentals(HumdrumFile& infile);
		void     createJEditorialAccidentals(HumdrumFile& infile);
		void     createJEditorialAccidentals(HTp sstart, HTp send);
		void     convertNextNoteToJAccidental(HTp current);
		void     fixTieStartEnd(HumdrumFile& infile);
		void     fixTiesStartEnd(HTp starts, HTp ends);

	private:
		vector<vector<int>> m_pstates;
		vector<vector<int>> m_kstates;
		vector<vector<bool>> m_estates;

};


class Tool_half : public HumTool {
	public:
		         Tool_half     (void);
		        ~Tool_half     () {};

		bool     run           (HumdrumFileSet& infiles);
		bool     run           (HumdrumFile& infile);
		bool     run           (const string& indata, ostream& out);
		bool     run           (HumdrumFile& infile, ostream& out);

	protected:
		void     initialize    (HumdrumFile& infile);
		void     processFile   (HumdrumFile& infile);
		void     halfRhythms   (HumdrumFile& infile);
		void     terminalLongToTerminalBreve(HumdrumFile& infile);
		void     adjustBeams   (HumdrumFile& infile);

	private:
		bool     m_lyricBreakQ = false;  // used with -l option

};


class HPNote {
	public:
		int track = -1;
		int line = -1;
		int field = -1;
		int subfield = -1;
		HTp token = NULL;
		HumNum duration = 0;
		std::string text;
		bool attack = false;
		bool nullQ = false;
};

class Tool_homorhythm : public HumTool {
	public:
		            Tool_homorhythm    (void);
		           ~Tool_homorhythm    () {};

		bool        run                (HumdrumFileSet& infiles);
		bool        run                (HumdrumFile& infile);
		bool        run                (const string& indata, ostream& out);
		bool        run                (HumdrumFile& infile, ostream& out);

	protected:
		void        processFile        (HumdrumFile& infile);
		void        analyzeLine        (HumdrumFile& infile, int line);
		void        initialize         (void);
		void        markHomophonicNotes(void);
		int         getExtantVoiceCount(HumdrumFile& infile);
		int         getOriginalVoiceCount(HumdrumFile& infile);
		void        addRawAnalysis     (HumdrumFile& infile, vector<double>& raw);
		void        addAccumulatedScores(HumdrumFile& infile, vector<double>& score);
		void        addAttacks         (HumdrumFile& infile, vector<int>& attacks);
		void        addFractionAnalysis(HumdrumFile& infile, std::vector<double>& score);

	private:
		std::vector<std::string> m_homorhythm;
		std::vector<int> m_notecount;
		std::vector<int> m_attacks;
		std::vector<std::vector<HPNote>> m_notes;
		double m_threshold = 4.0;
		double m_score = 1.0;
		double m_intermediate_score = 0.5;
		int m_voice_count = 0;
		bool m_letterQ = false;
};


class Tool_homorhythm2 : public HumTool {
	public:
		            Tool_homorhythm2    (void);
		           ~Tool_homorhythm2    () {};

		bool        run                (HumdrumFileSet& infiles);
		bool        run                (HumdrumFile& infile);
		bool        run                (const string& indata, ostream& out);
		bool        run                (HumdrumFile& infile, ostream& out);

	protected:
		void        processFile        (HumdrumFile& infile);
		void        initialize         (void);

	private:
		double      m_threshold = 0.6;
		double      m_threshold2 = 0.4;
		vector<double> m_score;
};


class Tool_hproof : public HumTool {
	public:
		      Tool_hproof      (void);
		     ~Tool_hproof      () {};

		bool  run              (HumdrumFileSet& infiles);
		bool  run              (HumdrumFile& infile);
		bool  run              (const string& indata, ostream& out);
		bool  run              (HumdrumFile& infile, ostream& out);

	protected:
		void  markNonChordTones(HumdrumFile& infile);
		void  processHarmSpine (HumdrumFile& infile, HTp hstart);
		void  markNotesInRange (HumdrumFile& infile, HTp ctoken, HTp ntoken, const string& key);
		void  markHarmonicTones(HTp tok, vector<int>& cts);
		void  getNewKey        (HTp token, HTp ntoken, string& key);

	private:
		vector<HTp> m_kernspines;

};



// A TimePoint records the event times in a file.  These are positions of note attacks
// in the file.  The "index" variable keeps track of the line in the original file
// (for the first position in index), and other positions in index keep track of the
// equivalent line position of the timepoint in other file(s) that are being compared.
class TimePoint {
	public:
		// file: pointers to the file in which the index refers to
		vector<HumdrumFile*> file;

		// index :: A list of indexes for the lines at which the given timestamp
		// occurs in each file.  The first index is for the reference work.
		vector<int> index;

		// timestamp :: The duration from the start of the score to given time in score.
		HumNum timestamp = -1;

		// measure :: The measure number in which the timestamp occurs.
		int measure = -1;

		void clear(void) {
			file.clear();
			index.clear();
			timestamp = -1;
			measure = -1;
		}
};


// NotePoint is a note from a score that will be matches hopefully to an
// equivalent note in another score.
class NotePoint {
	public:
		HTp         token          = NULL;   // Humdrum token that contains note
		string      subtoken;                // string that represents not (token may be chord)
		int         subindex       = -1;     // subtoken index of note (in chord)
		int         measure        = -1;     // measure number that note is found
		HumNum      measurequarter = -1;     // distance from start of measure to note
		int         track          = -1;     // track that note is from
		int         layer          = -1;     // layer that note is in
		HumNum      duration       = -1;     // duration (tied) of note
		int         b40            = -1;     // b40 pitch of note
		int         processed      = 0;      // has note been processed/matched
		int         sourceindex    = -1;     // source file index for note
		int         tpindex        = -1;     // timepoint index of note in source
		vector<int> matched;       // indexes to the location of the note in TimePoint list.
		                           // the index indicate which score the match is related to,
		                           // and a value of -1 means there is no equivalent timepoint.
		void clear(void) {
			token = NULL;
			subtoken = "";
			subindex = -1;
			measure = -1;
			measurequarter = -1;
			track = -1;
			layer = -1;
			duration = -1;
			b40 = -1;
			processed = 0;
			sourceindex = -1;
			tpindex = -1;
			matched.clear();
		}
};


// Function declarations:

class Tool_humdiff : public HumTool {
	public:
		         Tool_humdiff       (void);

		bool     run                (HumdrumFileSet& infiles);

	protected:
		void     compareFiles       (HumdrumFile& reference, HumdrumFile& alternate);

		void     compareTimePoints  (vector<vector<TimePoint>>& timepoints, HumdrumFile& reference, HumdrumFile& alternate);
		void     extractTimePoints  (vector<TimePoint>& points, HumdrumFile& infile);
		void     printTimePoints    (vector<TimePoint>& timepoints);
		void     compareLines       (HumNum minval, vector<int>& indexes, vector<vector<TimePoint>>& timepoints, vector<HumdrumFile*> infiles);
		void     getNoteList        (vector<NotePoint>& notelist, HumdrumFile& infile, int line, int measure, int sourceindex, int tpindex);
		int      findNoteInList     (NotePoint& np, vector<NotePoint>& nps);
		void     printNotePoints    (vector<NotePoint>& notelist);
		void     markNote           (NotePoint& np);

	private:
		int m_marked = 0;


};

ostream& operator<<(ostream& out, TimePoint& tp);
ostream& operator<<(ostream& out, NotePoint& np);



class Tool_humsheet : public HumTool {
	public:
		         Tool_humsheet       (void);
		        ~Tool_humsheet       () {};

		bool     run               (HumdrumFileSet& infiles);
		bool     run               (HumdrumFile& infile);
		bool     run               (const string& indata, ostream& out);
		bool     run               (HumdrumFile& infile, ostream& out);

		void     printRowClasses   (HumdrumFile& infile, int row);
		void     printRowContents  (HumdrumFile& infile, int row);
		void     printRowData      (HumdrumFile& infile, int line);
      void     printCellClasses  (HTp token);
      void     printHtmlHeader   (void);
      void     printHtmlFooter   (void);
      void     printStyle        (HumdrumFile& infile);
      void     printJavascript   (void);
		void     printTitle        (HumdrumFile& infile, int line);

	protected:
		void     processFile       (HumdrumFile& infile);
		void     initialize        (void);
		void     analyzeTracks     (HumdrumFile& infile);
		void     printColSpan      (HTp token);
		void     printTabIndex     (HTp token);
		void     analyzeTabIndex   (HumdrumFile& infile);
		void     printId           (HTp token);
		void     printToken        (HTp token);
		void     printCellData     (HTp token);
		bool     isLayout          (HLp line);

	private:
		bool             m_exinterpQ       = false;
		bool             m_javascriptQ     = false;
		bool             m_idQ             = false;
		bool             m_htmlQ           = false;
		bool             m_zebraQ          = false;
		bool             m_zebra2Q         = false;
		bool             m_tabindexQ       = false;
		std::vector<int> m_max_subtrack;
		int              m_max_track       = 0;
		int              m_max_field       = 0;

};


class Tool_humsort : public HumTool {
	public:
		         Tool_humsort      (void);
		        ~Tool_humsort      () {};

		bool     run               (HumdrumFileSet& infiles);
		bool     run               (HumdrumFile& infile);
		bool     run               (const string& indata, ostream& out);
		bool     run               (HumdrumFile& infile, ostream& out);

	protected:
		void    processFile        (HumdrumFile& infile);

};


class Tool_humtr : public HumTool {
	public:
		            Tool_humtr        (void);
		           ~Tool_humtr        () {};
  
		bool        run               (HumdrumFileSet& infiles);
		bool        run               (HumdrumFile& infile);
		bool        run               (const std::string& indata, ostream& out);
		bool        run               (HumdrumFile& infile, ostream& out);

	protected:
		void        processFile       (HumdrumFile& infile);
		void        initialize        (void);
		void        addFromToCombined (const std::string& value);
		void        fillFromToPair    (const std::string& from, const std::string& to);
		void        displayFromToTable(void);
		std::vector<std::string> getUtf8CharacterArray(const std::string& value);

		std::string transliterateText(const std::string& input);
		std::string transliterateTextNonOverlapping (const std::string& input);
		std::string transliterateTextOverlapping    (const std::string& input);
		void        processTextStrand      (HTp stok, HTp etok);
		void        convertTextSpines      (HumdrumFile& infile);
		void        convertLocalLayoutText (HumdrumFile& infile);
		void        convertGlobalLayoutText(HumdrumFile& infile);
		void        convertReferenceText   (HumdrumFile& infile);

	private:
		bool m_lyricsQ    = true;  // do not convert lyrics in **text spines.
		bool m_localQ     = true;  // do not convert t= fields in !LO: parameters.
		bool m_globalQ    = true;  // do not convert t= fields in !!LO: parameters.
		bool m_referenceQ = true;  // do not convert reference record values.

		bool m_lyricsOnlyQ;
		bool m_localOnlyQ;
		bool m_globalOnlyQ;
		bool m_referenceOnlyQ;

		std::string m_sep1  = " ";
		std::string m_sep2  = ":";

		std::vector<std::string> m_from;
		std::vector<std::string> m_to;

};


class Tool_imitation : public HumTool {
	public:
		         Tool_imitation    (void);
		        ~Tool_imitation    () {};

		bool     run               (HumdrumFileSet& infiles);
		bool     run               (HumdrumFile& infile);
		bool     run               (const string& indata, ostream& out);
		bool     run               (HumdrumFile& infile, ostream& out);

	protected:
		void    doAnalysis         (vector<vector<string>>& results, NoteGrid& grid,
		                            vector<vector<NoteCell*>>& attacks,
		                            vector<vector<double>>& intervals,
		                            HumdrumFile& infile, bool debug);
		void    analyzeImitation  (vector<vector<string>>& results,
		                            vector<vector<NoteCell*>>& attacks,
		                            vector<vector<double>>& intervals,
		                            int v1, int v2);
		void    getIntervals       (vector<double>& intervals,
		                            vector<NoteCell*>& attacks);
		int     compareSequences   (vector<NoteCell*>& attack1, vector<double>& seq1,
		                            int i1, vector<NoteCell*>& attack2,
		                            vector<double>& seq2, int i2);
		int     checkForIntervalSequence(vector<int>& m_intervals,
		                            vector<double>& v1i, int starti, int count);
		void    markedTiedNotes    (vector<HTp>& tokens);

	private:
	 	vector<HTp> m_kernspines;
		int m_threshold;
		bool m_duration;
		bool m_rest;
		bool m_rest2;
		double m_maxdistance;
		bool m_maxdistanceQ;
		vector<int> m_intervals;
		bool m_mark;
		char m_marker = '@';
		bool m_single = false;
		static int Enumerator;
		bool m_first = false;
		bool m_nozero = false;
		bool m_onlyzero = false;
		bool m_measure = false;
		bool m_beat    = false;
		bool m_length  = false;

		bool m_noInfo = false;

		bool m_noN    = false;
		bool m_noC    = false;
		bool m_noD    = false;
		bool m_noI    = false;

		bool m_noNN   = false;
		bool m_noCC   = false;
		bool m_noDD   = false;
		bool m_noII   = false;

		bool m_addsearches  = false;
		bool m_inversion  = false;
		bool m_retrograde = false;

		vector<int> m_barlines;
};


class Tool_kern2mens : public HumTool {
	public:
		         Tool_kern2mens           (void);
		        ~Tool_kern2mens           () {};

		bool     run                      (HumdrumFileSet& infiles);
		bool     run                      (HumdrumFile& infile);
		bool     run                      (const string& indata, ostream& out);
		bool     run                      (HumdrumFile& infile, ostream& out);

	protected:
		void     convertToMens            (HumdrumFile& infile);
		string   convertKernTokenToMens   (HTp token);
		void     printBarline             (HumdrumFile& infile, int line);

	private:
		bool     m_numbersQ   = true;      // used with -N option
		bool     m_measuresQ  = true;      // used with -M option
		bool     m_invisibleQ = true;      // used with -I option
		bool     m_doublebarQ = true;      // used with -D option
		string   m_clef;                   // used with -c option

};


class Tool_kernview : public HumTool {
	public:
		         Tool_kernview      (void);
		        ~Tool_kernview      () {};

		bool     run               (HumdrumFileSet& infiles);
		bool     run               (HumdrumFile& infile);
		bool     run               (const string& indata, ostream& out);
		bool     run               (HumdrumFile& infile, ostream& out);

	protected:
		void     processFile       (HumdrumFile& infile);
		void     initialize        (HumdrumFile& infile);
		std::string getKernString(HumdrumFile& infile, const std::string& list);

	private:
		std::string m_view_string;
		std::string m_hide_string;

};


class mei_staffDef {
	public:
		HumNum timestamp;
		string clef;           // such as *clefG2
		string timesig;        // such as *M4/4
		string keysig;         // such as *k[f#]
		string midibpm;        // such as *MM120
		string transpose;      // such as *Trd-1c-2
		int base40 = 0;        // used for transposing to C score
		string label;          // such as *I"violin 1
		string labelabbr;      // such as *I'v1
		bool mensural = false; // true if notationtype="mensural", "mensural.white" or "mensural.black"
		bool black = false;    // true if notationtype="mensural.black"
		int  maximodus = 0;    // number of longs in maxima (2 or 3)
		int  modus = 0;        // number of breves in long (2 or 3)
		int  tempus = 0;       // number of semibreves in breve (2 or 3)
		int  prolatio = 0;     // number of minims in semibreve (2 or 3)
		// always two semiminims in a minim
		// always two fusa in a semiminim
		// always two semifusa in a fusa

		void clear(void) {
			clef.clear();
			timesig.clear();
			keysig.clear();
			midibpm.clear();
			transpose.clear();
			base40 = 0;
			label.clear();
			labelabbr.clear();
		}
		mei_staffDef& operator=(mei_staffDef& staffDef) {
			if (this == &staffDef) {
				return *this;
			}
			clef       = staffDef.clef;
			timesig    = staffDef.timesig;
			keysig     = staffDef.keysig;
			midibpm    = staffDef.midibpm;
			transpose  = staffDef.transpose;
			base40     = staffDef.base40;
			label      = staffDef.label;
			labelabbr  = staffDef.labelabbr;
			mensural   = staffDef.mensural;
			black      = staffDef.black;
			maximodus  = staffDef.maximodus;
			modus      = staffDef.modus;
			tempus     = staffDef.tempus;
			prolatio   = staffDef.prolatio;
			return *this;
		}
		mei_staffDef(void) {
			// do nothing
		}
		mei_staffDef(const mei_staffDef& staffDef) {
			clef       = staffDef.clef;
			timesig    = staffDef.timesig;
			keysig     = staffDef.keysig;
			midibpm    = staffDef.midibpm;
			transpose  = staffDef.transpose;
			base40     = staffDef.base40;
			label      = staffDef.label;
			labelabbr  = staffDef.labelabbr;
			mensural   = staffDef.mensural;
			black      = staffDef.black;
			maximodus  = staffDef.maximodus;
			modus      = staffDef.modus;
			tempus     = staffDef.tempus;
			prolatio   = staffDef.prolatio;
		}
};


class mei_scoreDef {
	public:
		mei_staffDef global;
		vector<mei_staffDef> staves;
		void clear(void) {
			global.clear();
			staves.clear(); // or clear the contents of each staff...
		}
		void minresize(int count) {
			if (count < 1) {
				return;
			} else if (count < (int)staves.size()) {
				return;
			} else {
				staves.resize(count);
			}
		}
};


class hairpin_info {
	public:
		xml_node hairpin;
		GridMeasure *gm = NULL;
		int mindex = 0;
};


class grace_info {
	public:
		xml_node node; // note or chord
		string beamprefix;
		string beampostfix;
};


class Tool_mei2hum : public HumTool {
	public:
		        Tool_mei2hum    (void);
		       ~Tool_mei2hum    () {}

		bool    convertFile          (ostream& out, const char* filename);
		bool    convert              (ostream& out, xml_document& infile);
		bool    convert              (ostream& out, const char* input);
		bool    convert              (ostream& out, istream& input);

		void    setOptions           (int argc, char** argv);
		void    setOptions           (const vector<string>& argvlist);
		Options getOptionDefinitions (void);

	protected:
		void   initialize           (void);
		HumNum parseScore           (xml_node score, HumNum starttime);
		void   getChildrenVector    (vector<xml_node>& children, xml_node parent);
		void   parseScoreDef        (xml_node scoreDef, HumNum starttime);
		void   parseSectionScoreDef (xml_node scoreDef, HumNum starttime);
		void   processPgHead        (xml_node pgHead, HumNum starttime);
		void   processPgFoot        (xml_node pgFoot, HumNum starttime);
		void   processKeySig        (mei_staffDef& staffinfo, xml_node keysig, HumNum starttime);
		HumNum parseSection         (xml_node section, HumNum starttime);
		HumNum parseApp             (xml_node app, HumNum starttime);
		HumNum parseLem             (xml_node lem, HumNum starttime);
		HumNum parseRdg             (xml_node rdg, HumNum starttime);
		void   parseStaffGrp        (xml_node staffGrp, HumNum starttime);
		void   parseStaffDef        (xml_node staffDef, HumNum starttime);
		void   fillWithStaffDefAttributes(mei_staffDef& staffinfo, xml_node element);
		HumNum parseMeasure         (xml_node measure, HumNum starttime);
		HumNum parseStaff           (xml_node staff, HumNum starttime);
		HumNum parseStaff_mensural  (xml_node staff, HumNum starttime);
		void   parseReh             (xml_node reh, HumNum starttime);
		HumNum parseLayer           (xml_node layer, HumNum starttime, vector<bool>& layerPresent);
		HumNum parseLayer_mensural  (xml_node layer, HumNum starttime, vector<bool>& layerPresent);
		HumNum parseCorr_mensural   (xml_node corr, HumNum starttime);
		HumNum parseChoice_mensural (xml_node corr, HumNum starttime);
		HumNum parseLigature        (xml_node staff, HumNum starttime);
		int    extractStaffCountByFirstMeasure    (xml_node element);
		int    extractStaffCountByScoreDef        (xml_node element);
		HumNum parseRest            (xml_node chord, HumNum starttime);
		HumNum parseRest_mensural   (xml_node chord, HumNum starttime);
		HumNum parseMRest           (xml_node mrest, HumNum starttime);
		HumNum parseChord           (xml_node chord, HumNum starttime, int gracenumber);
		HumNum parseNote            (xml_node note, xml_node chord, string& output, HumNum starttime, int gracenumber);
		HumNum parseNote_mensural   (xml_node note, xml_node chord, string& output, HumNum starttime, int gracenumber);
		HumNum parseBeam            (xml_node note, HumNum starttime);
		HumNum parseTuplet          (xml_node note, HumNum starttime);
		void   parseClef            (xml_node clef, HumNum starttime);
		void   parseDynam           (xml_node dynam, HumNum starttime);
		void   parseHarm            (xml_node harm, HumNum starttime);
		void   parseTempo           (xml_node tempo, HumNum starttime);
		void   parseDir             (xml_node dir, HumNum starttime);
		HumNum getDuration          (xml_node element);
		HumNum getDuration_mensural (xml_node element, int& dotcount);
		string getHumdrumPitch      (xml_node note, vector<xml_node>& children);
		string getHumdrumRecip      (HumNum duration, int dotcount);
		void   buildIdLinkMap       (xml_document& doc);
		void   processNodeStartLinks(string& output, xml_node node,
		                             vector<xml_node>& nodelist);
		void   processNodeStopLinks(string& output, xml_node node,
		                             vector<xml_node>& nodelist);
		void   processPreliminaryLinkedNodes(xml_node node);
		void   processNodeStartLinks2(xml_node node, vector<xml_node>& nodelist);
		void   parseFermata         (string& output, xml_node node, xml_node fermata);
		void   parseSlurStart       (string& output, xml_node node, xml_node slur);
		void   parseSlurStop        (string& output, xml_node node, xml_node slur);
		void   parseTieStart        (string& output, xml_node node, xml_node tie);
		void   parseTieStop         (string& output, xml_node node, xml_node tie);
		void   parseArpeg           (string& output, xml_node node, xml_node arpeg);
		void   parseTrill           (string& output, xml_node node, xml_node trill);
		void   parseTupletSpanStart (xml_node node, xml_node tupletSpan);
		void   parseTupletSpanStop  (string& output, xml_node node, xml_node tupletSpan);
		void   parseSb              (xml_node sb, HumNum starttime);
		void   parsePb              (xml_node pb, HumNum starttime);
		void   processLinkedNodes   (string& output, xml_node node);
		int    getDotCount          (xml_node node);
		void   processFermataAttribute(string& output, xml_node node);
		string getNoteArticulations (xml_node note, xml_node chord);
		string getHumdrumArticulation(const string& tag, const string& humdrum,
		                              const string& attribute_artic,
		                              vector<xml_node>& element_artic,
		                              const string& chord_attribute_artic,
		                              vector<xml_node>& chord_element_artic);
		string setPlacement          (const string& placement);
		void   addFooterRecords      (HumdrumFile& outfile, xml_document& doc);
		void   addExtMetaRecords     (HumdrumFile& outfile, xml_document& doc);
		void   addHeaderRecords      (HumdrumFile& outfile, xml_document& doc);
		void   parseVerse            (xml_node verse, GridStaff* staff);
		string parseSyl              (xml_node syl);
		void   parseSylAttribute     (const string& attsyl, GridStaff* staff);
		void   reportVerseNumber     (int pmax, int staffindex);
		string getEditorialAccidental(vector<xml_node>& children);
		string getCautionaryAccidental(vector<xml_node>& children);
		string makeHumdrumClef       (const string& shape,
		                              const string& line,
		                              const string& clefdis,
		                              const string& clefdisplace);
		string cleanDirText          (const string& input);
		string cleanWhiteSpace       (const string& input);
		string cleanReferenceRecordText(const string& input);
		string cleanVerseText        (const string& input);
		bool   beamIsValid           (vector<xml_node>& beamlist);
		bool   beamIsGrace           (vector<xml_node>& beamlist);
		void   parseHairpin          (xml_node hairpin, HumNum starttime);
		void   processHairpins       (void);
		void   processHairpin        (hairpin_info& info);
		void   processGraceNotes     (HumNum timestamp);
		string prepareSystemDecoration(xml_node scoreDef);
		void   getRecursiveSDString  (string& output, xml_node current);
		void   parseBareSyl          (xml_node syl, GridStaff* staff);
		string getChildAccidGes      (vector<xml_node>& children);
		string getChildAccidVis      (vector<xml_node>& children);
		void   parseBarline          (xml_node barLine, HumNum starttime);

		// static functions
		static string accidToKern(const string& accid);

	private:
		Options        m_options;
		bool           m_stemsQ = false;
		bool           m_recipQ = false;
		bool           m_placeQ = false;
		bool           m_xmlidQ = false;

		mei_scoreDef   m_scoreDef;    // for keeping track of key/meter/clef etc.
		int            m_staffcount;  // number of staves in score.
		HumNum         m_tupletfactor = 1;
		HumGrid        m_outdata;
		int            m_currentLayer = 0;
		int            m_currentStaff = 0;
		int            m_maxStaffInFile = 0; // valid after parsing staves in first measure
		int            m_currentMeasure = -1;
		vector<int>    m_currentMeterUnit;
		string         m_beamPrefix;
		string         m_beamPostfix;
		bool           m_aboveQ = false;
		bool           m_belowQ = false;
		bool           m_editorialAccidentalQ = false;
		string         m_appLabel;
		string         m_systemDecoration;

		vector<int>    m_maxverse;
		vector<HumNum> m_measureDuration;
		vector<bool>   m_hasDynamics;
		vector<bool>   m_hasHarm;
		vector<bool>   m_hasXmlids;
		const int      m_maxstaff = 1000;

		bool           m_fermata = false;     // set priority of note/fermata over note@fermata
		vector<grace_info> m_gracenotes;      // buffer for storing grace notes
		HumNum			m_gracetime = 0;       // performance time of buffered grace notes
		bool           m_mensuralQ = false;

		HTp            lastNote = NULL;

		vector<hairpin_info> m_hairpins;

		map<string, vector<xml_node>> m_startlinks;
		map<string, vector<xml_node>> m_stoplinks;

};



class WordInfo {
	public:
		string word;                 // text of word
		int notes = 0;               // number of notes in word
		HumNum starttime;            // start time of word
		HumNum endtime;              // end time of word
		int bar = 0;                 // starting barline number for word
	  	vector<int> bars;            // starting barline number for each syllable
		vector<string> syllables;    // list of syllables in word with melisma
		vector<int> notecounts;      // list of note counts for each syllable in word
		vector<HumNum> starttimes;   // list of start times for each syllable
		vector<HumNum> endtimes;     // list of end times for each syllable
		HumNum duration(void) { return endtime - starttime; }
		string name;
		string abbreviation;
		int partnum = 0;
		void clear(void) {
			starttime = 0;
			endtime   = 0;
			partnum   = 0;
			notes     = 0;
			bar       = 0;
			abbreviation.clear();
			notecounts.clear();
			starttimes.clear();
			syllables.clear();
			endtimes.clear();
			word.clear();
			name.clear();
			bars.clear();
		}
};


class Tool_melisma : public HumTool {
	public:
		      Tool_melisma             (void);
		     ~Tool_melisma             () {};

		bool  run                      (HumdrumFileSet& infiles);
		bool  run                      (HumdrumFile& infile);
		bool  run                      (const string& indata, ostream& out);
		bool  run                      (HumdrumFile& infile, ostream& out);

	protected:
		void   initialize              (HumdrumFile& infile);
		void   processFile             (HumdrumFile& infile);
		void   getNoteCounts           (HumdrumFile& infile, vector<vector<int>>& counts);
		void   getNoteCountsForLyric   (vector<vector<int>>& counts, HTp lyricStart);
		int    getCountForSyllable     (HTp token);
		void   replaceLyrics           (HumdrumFile& infile, vector<vector<int>>& counts);
		void   markMelismas            (HumdrumFile& infile, vector<vector<int>>& counts);
		void   markMelismaNotes        (HTp text, int count);
		void   extractWordlist         (vector<WordInfo>& wordinfo, map<string, int>& wordlist,
		                                HumdrumFile& infile, vector<vector<int>>& notecount);
		string extractWord             (WordInfo& winfo, HTp token, vector<vector<int>>& counts);
		HumNum getEndtime              (HTp text);
		void   printWordlist           (HumdrumFile& infile, vector<WordInfo>& wordinfo,
		                                map<string, int>);
		void   initializePartInfo      (HumdrumFile& infile);
		void   getMelismaNoteCounts    (vector<int>& ncounts, vector<int>& mcounts,
		                                HumdrumFile& infile);
		double getScoreDuration        (HumdrumFile& infile);
		void   initBarlines            (HumdrumFile& infile);

	private:
		vector<vector<HumNum>> m_endtimes;      // end time of syllables indexed by line/field
		vector<string>         m_names;         // name of parts indexed by track
		vector<string>         m_abbreviations; // abbreviation of parts indexed by track
		vector<int>            m_partnums;      // part number index by track
		vector<int>            m_measures;      // current measure number

};



class Tool_mens2kern : public HumTool {
	public:
		         Tool_mens2kern      (void);
		        ~Tool_mens2kern      () {};

		bool     run                 (HumdrumFileSet& infiles);
		bool     run                 (HumdrumFile& infile);
		bool     run                 (const string& indata, ostream& out);
		bool     run                 (HumdrumFile& infile, ostream& out);

	protected:
		void     processFile         (HumdrumFile& infile);
		void     initialize          (void);
		void     processMelody       (vector<HTp>& melody);
		std::string mens2kernRhythm  (const std::string& rhythm,
		                              bool altera,  bool perfecta,
		                              bool imperfecta, int maxima_def, int longa_def,
		                              int brevis_def, int semibrevis_def);
		void     getMensuralInfo     (HTp token, int& maximodus, int& modus,
		                              int& tempus, int& prolatio);

	private:
		bool     m_debugQ;


};


class Tool_metlev : public HumTool {
	public:
		      Tool_metlev      (void);
		     ~Tool_metlev      () {};

		bool  run              (HumdrumFileSet& infiles);
		bool  run              (HumdrumFile& infile);
		bool  run              (const string& indata, ostream& out);
		bool  run              (HumdrumFile& infile, ostream& out);

	protected:
		void  fillVoiceResults (vector<vector<double> >& results,
		                        HumdrumFile& infile,
		                        vector<double>& beatlev);

	private:
		vector<HTp> m_kernspines;

};



class Tool_modori : public HumTool {
	public:
		         Tool_modori                  (void);
		        ~Tool_modori                  () {};

		bool     run                          (HumdrumFileSet& infiles);
		bool     run                          (HumdrumFile& infile);
		bool     run                          (const string& indata, ostream& out);
		bool     run                          (HumdrumFile& infile, ostream& out);

	protected:
		void     processFile                  (HumdrumFile& infile);
		void     initialize                   (void);
		void     printInfo                    (void);
		void     switchModernOriginal         (HumdrumFile& infile);
		bool     swapKeyStyle                 (HTp one, HTp two);
		bool     swapClefStyle                (HTp one, HTp two);
		bool     swapInstrumentAbbreviationStyle(HTp one, HTp two);
		bool     swapInstrumentNameStyle      (HTp one, HTp two);
		bool     flipMensurationStyle         (HTp token);

		void     convertKeySignatureToModern  (HTp token);
		void     convertKeySignatureToOriginal(HTp token);
		void     convertKeySignatureToRegular (HTp token);

		void     convertClefToModern          (HTp token);
		void     convertClefToOriginal        (HTp token);
		void     convertClefToRegular         (HTp token);

		void     convertMensurationToModern   (HTp token);
		void     convertMensurationToOriginal (HTp token);
		void     convertMensurationToRegular  (HTp token);

		void     convertInstrumentNameToModern   (HTp token);
		void     convertInstrumentNameToOriginal (HTp token);
		void     convertInstrumentNameToRegular  (HTp token);

		void     convertInstrumentAbbreviationToModern   (HTp token);
		void     convertInstrumentAbbreviationToOriginal (HTp token);
		void     convertInstrumentAbbreviationToRegular  (HTp token);

		int      getPairedReference           (int index, vector<string>& keys);
		void     storeModOriReferenceRecords  (HumdrumFile& infile);
		void     processExclusiveInterpretationLine(HumdrumFile& infile, int line);
		bool     processStaffCompanionSpines  (std::vector<HTp> tokens);
		bool     processStaffSpines           (vector<HTp>& tokens);
		void     updateLoMo                   (HumdrumFile& infile);
		void     processLoMo                  (HTp lomo);
		void     printModoriOutput            (HumdrumFile& infile);
		bool     swapMensurationStyle         (HTp one, HTp two);

	private:
		bool m_modernQ        = false; // -m option: show modern key/clef/time signatures
		bool m_originalQ      = false; // -o option: show original key/clef/mensuration
		bool m_infoQ          = false; // show key/clef/mensuration tokens in data

		bool m_nokeyQ         = false; // -K option: don't change key signatures
		bool m_noclefQ        = false; // -C option: don't change clefs
		bool m_nomensurationQ = false; // -M option: don't change mensurations
		bool m_nolyricsQ      = false; // -L option: don't change **text
		bool m_nolotextQ      = false; // -T option: don't change !LO:TX
		bool m_norefsQ        = false; // -R option: don't change !LO:TX
		bool m_nolabelsQ      = false; // -L option: don't change *I"
		bool m_nolabelAbbrsQ  = false; // -A option: don't change *I"

		std::vector<std::map<HumNum, std::vector<HTp>>> m_keys;
		std::vector<std::map<HumNum, std::vector<HTp>>> m_clefs;
		std::vector<std::map<HumNum, std::vector<HTp>>> m_mensurations;
		std::vector<std::map<HumNum, std::vector<HTp>>> m_labels;
		std::vector<std::map<HumNum, std::vector<HTp>>> m_labelAbbrs;
		std::vector<std::pair<HTp, HTp>> m_references;
		std::vector<HTp> m_lyrics;
		std::vector<HTp> m_lotext;
		std::vector<HTp> m_lomo;

};



class SonorityNoteData {
	public:

		SonorityNoteData(void) {
			clear();
		}

		void clear(void) {
			m_token = NULL;
			m_tok.clear();
			m_accidentalQ = false;
			m_upperQ = false;
			m_attackQ = false;
			m_index = 0;
			m_base7 = -1;
			m_base12 = -1;
			m_base40 = -1;
		}

		ostream& print(ostream& out) {
			out << "NOTE:\t"   << m_token   << endl;
			out << "\tINDEX:\t"  << m_index   << endl;
			out << "\tSTRING:\t" << m_tok     << endl;
			out << "\tATTACK:\t" << m_attackQ << endl;
			out << "\tBASE7:\t"  << m_base7   << endl;
			out << "\tBASE40:\t" << m_base40  << endl;
			return out;
		}

		void setToken(HTp token, bool nullQ, int index) {
			m_attackQ = true;
			if (nullQ) {
				m_attackQ = false;
			}
			m_token = token;
			m_index = index;
			if (token->isChord()) {
				m_tok = token->getSubtoken(index);
			} else {
				m_tok = *token;
				m_index = 0;
			}
			if (m_tok.find('_') != std::string::npos) {
				m_attackQ = false;
			}
			if (m_tok.find(']') != std::string::npos) {
				m_attackQ = false;
			}
			m_base7 = Convert::kernToBase7(m_tok);
			m_base12 = Convert::kernToBase12(m_tok);
			m_base40 = Convert::kernToBase40(m_tok);
		}

		void setString(std::string tok) {
			// tok cannot be a chord or a null token
			// This version is for vertical queries not for searching data.
			m_attackQ = true;
			m_token = NULL;
			m_index = 0;
			m_tok = tok;
			if (m_tok.find('_') != std::string::npos) {
				m_attackQ = false;
			}
			if (m_tok.find(']') != std::string::npos) {
				m_attackQ = false;
			}
			m_base7 = Convert::kernToBase7(m_tok);
			m_base12 = Convert::kernToBase12(m_tok);
			m_base40 = Convert::kernToBase40(m_tok);

			if (m_tok.find('n') != std::string::npos) {
				m_accidentalQ = true;
			} if (m_tok.find('-') != std::string::npos) {
				m_accidentalQ = true;
			} if (m_tok.find('#') != std::string::npos) {
				m_accidentalQ = true;
			}
			for (int i=0; i<(int)m_tok.size(); i++) {
				if (isupper(m_tok[i])) {
					m_upperQ = true;
				}
				break;
			}
		}
	
		bool hasAccidental(void) {
			// Set only with setText() input.
			return m_accidentalQ;
		}

		bool hasUpperCase(void) {
			// Set only with setText() input.
			return m_upperQ;
		}

		bool isValid(void)     { return m_token != NULL;    }
		HTp  getToken(void)    { return m_token;            }
		std::string getText(void) { return m_tok;           }
		int  getIndex(void)    { return m_index;            }
		bool isAttack(void)    { return m_attackQ;          }
		bool isSustain(void)   { return !m_attackQ;         }
		int  getBase12(void)   { return (int)m_base12;      }
		int  getBase12Pc(void) { return (int)m_base12 % 7;  }
		int  getBase7(void)    { return (int)m_base7;       }
		int  getBase7Pc(void)  { return (int)m_base7 % 7;   }
		int  getBase40(void)   { return (int)m_base40;      }
		int  getBase40Pc(void) { return (int)m_base40 % 40; }

	private:
		HTp m_token;
		std::string m_tok;  // note string from token
		bool m_accidentalQ; // note contains an accidental
		bool m_upperQ;      // Diatonic note name contains an upper case letter
		bool m_attackQ;     // true if note is an attack
		char m_index;       // chord index of note (zero offset)
		char m_base7;       // pitch in base-7 representation
		char m_base12;      // pitch in base-12 representation
		short int m_base40; // pitch in base-40 representation
};



class SonorityDatabase {
	public:
		SonorityDatabase(void) { clear(); }
		void clear(void)       { m_notes.clear(); m_line = NULL; }
		int getCount(void)     { return (int)m_notes.size(); }
		int getNoteCount(void) { return (int)m_notes.size(); }
		int getSize(void)      { return (int)m_notes.size(); }
		bool isEmpty(void)     { return m_notes.empty(); }
		HLp getLine(void)      { return m_line; }
		SonorityNoteData& getLowest(void) { return m_lowest; };
		void addNote          (const std::string& text);
		void buildDatabase     (HLp line);
		SonorityNoteData& operator[](int index) {
			return m_notes.at(index);
		}
	protected:
		void expandList(void) {
			m_notes.resize(m_notes.size() + 1);
		}

	private:
		SonorityNoteData m_lowest;
		std::vector<SonorityNoteData> m_notes;
		HLp m_line = NULL;
};


//////////////////////////////
//
// MSearchQueryToken -- one element of the music search.  This is a combined
//    search of pitch, interval, rhythm and harmony.
//

class MSearchQueryToken {
	public:
		MSearchQueryToken(void) {
			clear();
		}
		MSearchQueryToken(const MSearchQueryToken& token) {
			anything    = token.anything;
			anypitch    = token.anypitch;
			anyinterval = token.anyinterval;
			anyrhythm   = token.anyrhythm;
			pc          = token.pc;
			base        = token.base;
			direction   = token.direction;
			dinterval   = token.dinterval;
			cinterval   = token.cinterval;
			duration    = token.duration;
			rhythm      = token.rhythm;
			harmonic    = token.harmonic;
			hpieces     = token.hpieces;
			hquery      = token.hquery;
		}
		MSearchQueryToken& operator=(const MSearchQueryToken& token) {
			if (this == &token) {
				return *this;
			}
			anything    = token.anything;
			anypitch    = token.anypitch;
			anyinterval = token.anyinterval;
			anyrhythm   = token.anyrhythm;
			pc          = token.pc;
			base        = token.base;
			direction   = token.direction;
			dinterval   = token.dinterval;
			harmonic    = token.harmonic;
			hpieces     = token.hpieces;
			hquery      = token.hquery;
			cinterval   = token.cinterval;
			duration    = token.duration;
			rhythm      = token.rhythm;
			return *this;
		}
		void clear(void) {
			anything     = true;
			anypitch     = true;
			anyrhythm    = true;
			anyinterval  = true;
			pc           = NAN;
			base         = 0;
			direction    = -123456789; // interval direction
			dinterval    = -123456789; // diatonic interval
			cinterval    = -123456789; // chromatic interval
			duration     = -1;
			harmonic     = "";
			hpieces.clear();
			hquery.clear();
			rhythm       = "";
		}
		void parseHarmonicQuery(void);

		bool   anything    = true;  // element can match any note/rest
		bool   anypitch    = true;  // element can match any pitch class
		bool   anyrhythm   = true;  // element can match any rhythm
		bool   anyinterval = true;  // element can match any interval

		// pitch features
		double pc;           // NAN = rest
		int    base;

		// interval features:
		int    direction;   // which melodic direction for interval?
		int    dinterval;   // diatonic interval
		int    cinterval;   // chromatic interval (base-40; up to 2 sharps/flats)
		std::string harmonic; // harmonic query
		std::vector<std::string> hpieces;
		std::vector<SonorityNoteData> hquery;

		// rhythm features:
		HumNum duration;
		std::string rhythm;
};


ostream& operator<<(ostream& out, MSearchQueryToken& item);

class MSearchTextQuery {
	public:
		MSearchTextQuery(void) {
			clear();
		}
		MSearchTextQuery(const MSearchTextQuery& token) {
			word = token.word;
			link = token.link;
		}
		MSearchTextQuery& operator=(const MSearchTextQuery& token) {
			if (this == &token) {
				return *this;
			}
			word = token.word;
			link = token.link;
			return *this;
		}
		void clear(void) {
			word.clear();
			link = false;
		}
		std::string word;
		bool link = false;
};


class TextInfo {
	public:
		TextInfo(void) {
			clear();
		}
		TextInfo(const TextInfo& info) {
			fullword = info.fullword;
			starttoken = info.starttoken;
			nexttoken = info.nexttoken;
		}
		TextInfo& operator=(const TextInfo& info) {
			if (this == &info) {
				return *this;
			}
			fullword = info.fullword;
			starttoken = info.starttoken;
			nexttoken = info.nexttoken;
			return *this;
		}
		void clear(void) {
			fullword.clear();
			starttoken = NULL;
			nexttoken = NULL;
		}
		std::string fullword;
		HTp starttoken;
		HTp nexttoken;
};


class Tool_msearch : public HumTool {
	public:
		         Tool_msearch      (void);
		        ~Tool_msearch      () {};

		bool     run               (HumdrumFileSet& infiles);
		bool     run               (HumdrumFile& infile);
		bool     run               (const std::string& indata, ostream& out);
		bool     run               (HumdrumFile& infile, ostream& out);

	protected:
		void    initialize         (void);
		void    doMusicSearch      (HumdrumFile& infile, NoteGrid& grid,
		                            vector<MSearchQueryToken>& query);
		bool    doHarmonicPitchSearch(MSearchQueryToken& query, HTp token);
		void    doTextSearch       (HumdrumFile& infile, NoteGrid& grid,
		                            vector<MSearchTextQuery>& query);
		void    fillMusicQuery     (vector<MSearchQueryToken>& query);
		void    fillMusicQueryInterleaved(vector<MSearchQueryToken>& query,
		                            const std::string& input, bool rhythmQ = false);
		void    fillMusicQueryPitch(vector<MSearchQueryToken>& query,
		                            const std::string& input);
		void    fillMusicQueryInterval(vector<MSearchQueryToken>& query,
		                            const std::string& input);
		void    fillMusicQueryRhythm(vector<MSearchQueryToken>& query,
		                            const std::string& input);
		void    fillTextQuery      (vector<MSearchTextQuery>& query,
		                            const std::string& input);
		bool    checkForMusicMatch(vector<NoteCell*>& notes, int index,
		                            vector<MSearchQueryToken>& dpcQuery,
		                            vector<NoteCell*>& match);
		void    markMatch          (HumdrumFile& infile,
		                            vector<NoteCell*>& match);
		void    storeMatch         (vector<NoteCell*>& match);
		void    markTextMatch      (HumdrumFile& infile, TextInfo& word);
		void    fillWords          (HumdrumFile& infile,
		                            vector<TextInfo*>& words);
		void    fillWordsForTrack  (vector<TextInfo*>& words,
		                            HTp starttoken);
		void    printQuery         (vector<MSearchQueryToken>& query);
		void    addMusicSearchSummary(HumdrumFile& infile, int mcount, const std::string& marker);
		void    addTextSearchSummary(HumdrumFile& infile, int mcount, const std::string& marker);
		void    addMatch           (HumdrumFile& infile, vector<NoteCell*>& match);
		int     makeBase40Interval (int diatonic, const std::string& alteration);
		std::string convertPitchesToIntervals(const std::string& input);
		void    markNote           (HTp token, int index);
		int     checkHarmonicPitchMatch (SonorityNoteData& query,
		                           SonorityDatabase& sonorities, bool suppressQ);
		bool    checkVerticalOnly  (const std::string& input);
		void    makeLowerCase      (std::string& inout);

	private:
	 	vector<HTp> m_kernspines;
		std::string m_text;
		std::string m_marker;
		bool        m_verticalOnlyQ = false;
		bool        m_markQ      = false;
		bool        m_quietQ     = false;
		bool        m_debugQ     = false;
		bool        m_nooverlapQ = false;
		std::vector<int> m_barnums;
		std::vector<std::vector<NoteCell*>> m_matches;
		std::vector<SonorityDatabase> m_sonorities;
		std::vector<bool> m_sonoritiesChecked;
		std::vector<pair<HTp, int>> m_tomark;
};


class Tool_musedata2hum : public HumTool {
	public:
		        Tool_musedata2hum    (void);
		       ~Tool_musedata2hum    () {}

		bool    convertFile          (ostream& out, const string& filename);
		bool    convertString        (ostream& out, const string& input);
		bool    convert              (ostream& out, MuseDataSet& mds);
		bool    convert              (ostream& out, istream& input);

		void    setOptions           (int argc, char** argv);
		void    setOptions           (const std::vector<std::string>& argvlist);
		Options getOptionDefinitions (void);
		void    setInitialOmd        (const string& omd);

	protected:
		void    initialize           (void);
		void    convertLine          (GridMeasure* gm, MuseRecord& mr);
		bool    convertPart          (HumGrid& outdata, MuseDataSet& mds, int index, int partindex, int partcount);
		int     convertMeasure       (HumGrid& outdata, MuseData& part, int partindex, int startindex);
		GridMeasure* getMeasure      (HumGrid& outdata, HumNum starttime);
		void    setTimeSigDurInfo    (const std::string& mtimesig);
		void    setMeasureStyle      (GridMeasure* gm, MuseRecord& mr);
		void    setMeasureNumber     (GridMeasure* gm, MuseRecord& mr);
		void    storePartName        (HumGrid& outdata, MuseData& part, int index);
		void    addNoteDynamics      (GridSlice* slice, int part,
		                              MuseRecord& mr);
		void    addLyrics            (GridSlice* slice, int part, int staff, MuseRecord& mr);
		void    addFiguredHarmony    (MuseRecord& mr, GridMeasure* gm,
		                              HumNum timestamp, int part, int maxstaff);
		std::string cleanString      (const std::string& input);
		void    addTextDirection     (GridMeasure* gm, int part, int staff,
		                              MuseRecord& mr, HumNum timestamp);

	private:
		// options:
		Options m_options;
		bool m_stemsQ = false;         // used with -s option
		bool m_recipQ = false;         // used with -r option
      std::string m_group = "score"; // used with -g option
		std::string m_omd = "";        // initial tempo designation (store for later output)

		// state variables:
		int m_part     = 0;            // staff index currently being processed
		int m_maxstaff = 0;            // total number of staves (parts)
		HumNum m_timesigdur = 4;       // duration of current time signature in quarter notes
		HTp m_lastfigure = NULL;       // last figured bass token
		int m_lastbarnum = -1;         // barnumber carried over from previous bar
		HTp m_lastnote = NULL;         // for dealing with chords.
		double m_tempo = 0.0;          // for initial tempo from MIDI settings

		std::map<std::string, bool> m_usedReferences;
		std::vector<std::string> m_postReferences;

};



class MusicXmlHarmonyInfo {
	public:
		HTp    token;
		HumNum timestamp;
		int    partindex;
};

class MusicXmlFiguredBassInfo {
	public:
		HTp    token;
		HumNum timestamp;
		int    partindex;
};


class Tool_musicxml2hum : public HumTool {
	public:
		        Tool_musicxml2hum    (void);
		       ~Tool_musicxml2hum    () {}

		bool    convertFile          (ostream& out, const char* filename);
		bool    convert              (ostream& out, pugi::xml_document& infile);
		bool    convert              (ostream& out, const char* input);
		bool    convert              (ostream& out, istream& input);

		void    setOptions           (int argc, char** argv);
		void    setOptions           (const std::vector<std::string>& argvlist);
		Options getOptionDefinitions (void);

	protected:
		void   initialize           (void);
		std::string getChildElementText  (pugi::xml_node root, const char* xpath);
		std::string getChildElementText  (pugi::xpath_node root, const char* xpath);
		std::string getAttributeValue    (pugi::xml_node xnode, const std::string& target);
		std::string getAttributeValue    (xpath_node xnode, const std::string& target);
		void   printAttributes      (pugi::xml_node node);
		bool   getPartInfo          (map<std::string, pugi::xml_node>& partinfo,
		                             std::vector<std::string>& partids, pugi::xml_document& doc);
		bool   stitchParts          (HumGrid& outdata,
		                             std::vector<std::string>& partids,
		                             map<std::string, pugi::xml_node>& partinfo,
		                             map<std::string, pugi::xml_node>& partcontent,
		                             std::vector<MxmlPart>& partdata);
		bool   getPartContent       (map<std::string, pugi::xml_node>& partcontent,
		                             std::vector<std::string>& partids, pugi::xml_document& doc);
		void   printPartInfo        (std::vector<std::string>& partids,
		                             map<std::string, pugi::xml_node>& partinfo,
		                             map<std::string, pugi::xml_node>& partcontent,
		                             std::vector<MxmlPart>& partdata);
		bool   fillPartData         (std::vector<MxmlPart>& partdata,
		                             const std::vector<std::string>& partids,
		                             map<std::string, pugi::xml_node>& partinfo,
		                             map<std::string, pugi::xml_node>& partcontent);
		bool   fillPartData         (MxmlPart& partdata, const std::string& id,
		                             pugi::xml_node partdeclaration,
		                             pugi::xml_node partcontent);
		void   appendZeroEvents     (GridMeasure* outfile,
		                             std::vector<SimultaneousEvents*>& nowevents,
		                             HumNum nowtime,
		                             std::vector<MxmlPart>& partdata);
		void   appendNonZeroEvents   (GridMeasure* outdata,
		                              std::vector<SimultaneousEvents*>& nowevents,
		                              HumNum nowtime,
		                              std::vector<MxmlPart>& partdata);
		void   addGraceLines         (GridMeasure* outdata,
		                              std::vector<std::vector<std::vector<std::vector<MxmlEvent*>>>>& notes,
		                              std::vector<MxmlPart>& partdata, HumNum nowtime);
		void   addEventToList        (std::vector<std::vector<std::vector<std::vector<MxmlEvent*>>>>& list,
		                              MxmlEvent* event);
		void   addHeaderRecords      (HumdrumFile& outfile, pugi::xml_document& doc);
		void   addFooterRecords      (HumdrumFile& outfile, pugi::xml_document& doc);
		std::string& cleanSpaces     (std::string& input);
		std::string cleanSpacesAndColons(const std::string& input);
		void setEditorialAccidental  (int accidental, GridSlice* slice,
		                              int partindex, int staffindex, int voiceindex);
		void moveBreaksToEndOfPreviousMeasure(HumGrid& outdata);

		bool convert          (ostream& out);
		bool convertPart      (ostream& out, const std::string& partname,
		                       int partindex);
		bool insertMeasure    (HumGrid& outdata, int mnum,
		                       std::vector<MxmlPart>& partdata,
		                       std::vector<int> partstaves);
		bool convertNowEvents (GridMeasure* outdata,
		                       std::vector<SimultaneousEvents*>& nowevents,
		                       std::vector<int>& nowparts,
		                       HumNum nowtime,
		                       std::vector<MxmlPart>& partdata,
		                       std::vector<int>& partstaves);
		void appendNullTokens (HLp line, MxmlPart& part);
		void appendEvent      (HLp line, MxmlEvent* event);
		void insertExclusiveInterpretationLine(HumdrumFile& outfile,
		                       std::vector<MxmlPart>& partdata);
		void insertAllToken   (HumdrumFile& outfile, std::vector<MxmlPart>& partdata,
		                       const std::string& common);
		void insertSingleMeasure(HumdrumFile& outfile);
		void cleanupMeasures   (HumdrumFile& outfile,
		                        std::vector<HLp> measures);
		void processPrintElement(GridMeasure* outdata, pugi::xml_node element, HumNum timestamp);
		void insertOffsetHarmonyIntoMeasure(GridMeasure* gm);
		void insertOffsetFiguredBassIntoMeasure(GridMeasure* gm);

		void addStriaLine      (GridMeasure* outdata,
		                        std::vector<std::vector<xml_node> >& stafflines,
		                        std::vector<MxmlPart>& partdata,
                              HumNum nowtime);
		void addClefLine       (GridMeasure* outdata, std::vector<std::vector<pugi::xml_node>>& clefs,
		                        std::vector<MxmlPart>& partdata, HumNum nowtime);
		void addOttavaLine     (GridMeasure* outdata, std::vector<std::vector<std::vector<pugi::xml_node>>>& ottavas,
		                        std::vector<MxmlPart>& partdata, HumNum nowtime);
		void storeOttava       (int pindex, xml_node octaveShift, xml_node direction,
		                        std::vector<std::vector<std::vector<xml_node>>>& ottavas);
		void insertPartClefs   (pugi::xml_node clef, GridPart& part);
		void insertPartStria   (int lines, GridPart& part);
		void insertPartOttavas (pugi::xml_node ottava, GridPart& part, int partindex, int partstaffindex, int staffcount);
		pugi::xml_node convertClefToHumdrum(pugi::xml_node clef, HTp& token, int& staffindex);
		pugi::xml_node convertOttavaToHumdrum(pugi::xml_node ottava, HTp& token, int& staffindex,
		                        int partindex, int partstaffindex, int staffcount);

		void addTranspositionLine(GridMeasure* outdata, std::vector<std::vector<pugi::xml_node>>& transpositions,
		                       std::vector<MxmlPart>& partdata, HumNum nowtime);
		void addKeySigLine    (GridMeasure* outdata, std::vector<std::vector<pugi::xml_node>>& keysigs,
		                        std::vector<MxmlPart>& partdata, HumNum nowtime);
		void addKeyDesignationLine(GridMeasure* outdata, vector<vector<xml_node>>& keydesigs,
		                        vector<MxmlPart>& partdata, HumNum nowtime);
		void insertPartKeySigs (pugi::xml_node keysig, GridPart& part);
		void insertPartKeyDesignations(xml_node keydeg, GridPart& part);
		pugi::xml_node convertKeySigToHumdrum(pugi::xml_node keysig,
		                        HTp& token, int& staffindex);
		pugi::xml_node convertKeySigToHumdrumKeyDesignation(xml_node keysig,
		                        HTp& token, int& staffindex);

		void addTimeSigLine    (GridMeasure* outdata, std::vector<std::vector<pugi::xml_node>>& timesigs,
		                        std::vector<MxmlPart>& partdata, HumNum nowtime);
		bool insertPartTimeSigs (pugi::xml_node timesig, GridPart& part);
		void insertPartMensurations(pugi::xml_node timesig, GridPart& part);
		void insertPartNames    (HumGrid& outdata, std::vector<MxmlPart>& partdata);
		bool checkForMensuration(pugi::xml_node timesig);
		pugi::xml_node convertTimeSigToHumdrum(pugi::xml_node timesig,
		                        HTp& token, int& staffindex);
		pugi::xml_node convertMensurationToHumdrum(pugi::xml_node timesig,
		                        HTp& token, int& staffindex);

		void addEvent          (GridSlice* slice, GridMeasure* outdata, MxmlEvent* event, HumNum nowtime);
		void fillEmpties       (GridPart* part, const char* string);
		void addSecondaryChordNotes (ostream& output, MxmlEvent* head, const std::string& recip);
		bool isInvisible       (MxmlEvent* event);
		int  addLyrics         (GridStaff* staff, MxmlEvent* event);
		int  addHarmony        (GridPart* oart, MxmlEvent* event, HumNum nowtime, int partindex);
		void addDynamic        (GridPart* part, MxmlEvent* event, int partindex);
		void addHairpinEnding  (GridPart* part, MxmlEvent* event, int partindex);
		int  addFiguredBass    (GridPart* part, MxmlEvent* event, HumNum nowtime, int partindex);
		void addTexts          (GridSlice* slice, GridMeasure* measure, int partindex,
		                        int staffindex, int voiceindex, MxmlEvent* event);
		void addText           (GridSlice* slice, GridMeasure* measure, int partindex,
		                        int staffindex, int voiceindex, pugi::xml_node node, bool force = false);
		void addTempos         (GridSlice* slice, GridMeasure* measure, int partindex,
		                        int staffindex, int voiceindex, MxmlEvent* event);
		void addTempo          (GridSlice* slice, GridMeasure* measure, int partindex,
		                        int staffindex, int voiceindex, pugi::xml_node node);
		void addBrackets       (GridSlice* slice, GridMeasure* measure, MxmlEvent* event, HumNum nowtime,
		                        int partindex);
		int         getHarmonyOffset(pugi::xml_node hnode);
		std::string getHarmonyString(pugi::xml_node hnode);
		std::string getDynamicString(pugi::xml_node element);
		std::string getDynamicsParameters(pugi::xml_node element);
		std::string getFiguredBassString(pugi::xml_node element);
		std::string getFiguredBassParameters(pugi::xml_node element);
		std::string convertFiguredBassNumber(const xml_node& figure);
		int         getFiguredBassDuration(xml_node fnode);
		std::string getHairpinString(pugi::xml_node element, int partindex);
		std::string cleanSpaces     (const std::string& input);
		void checkForDummyRests(MxmlMeasure* measure);
		void reindexVoices     (std::vector<MxmlPart>& partdata);
		void reindexMeasure    (MxmlMeasure* measure);
		void setSoftwareInfo   (pugi::xml_document& doc);
		std::string getSystemDecoration(pugi::xml_document& doc, HumGrid& grid, std::vector<std::string>& partids);
		void getChildrenVector (std::vector<pugi::xml_node>& children, pugi::xml_node parent);
		void insertPartTranspositions(pugi::xml_node transposition, GridPart& part);
		pugi::xml_node convertTranspositionToHumdrum(pugi::xml_node transpose, HTp& token, int& staffindex);
		void prepareRdfs       (std::vector<MxmlPart>& partdata);
		void printRdfs         (ostream& out);
		void printResult       (ostream& out, HumdrumFile& outfile);
		void addMeasureOneNumber(HumdrumFile& infile);
		bool isUsedHairpin     (pugi::xml_node hairpin, int partindex);

	public:

	static bool nodeType      (pugi::xml_node node, const char* testname);

	private:
		Options m_options;
		bool DebugQ;
		bool VoiceDebugQ;
		bool m_recipQ        = false;
		bool m_stemsQ        = false;
		int  m_slurabove     = 0;
		int  m_slurbelow     = 0;
		char m_hasEditorial  = '\0';
		bool m_hasOrnamentsQ = false;
		int  m_maxstaff      = 0;
		std::vector<std::vector<std::string>> m_last_ottava_direction;
		std::vector<MusicXmlHarmonyInfo> offsetHarmony;
		std::vector<MusicXmlFiguredBassInfo> offsetFiguredBass;
		std::vector<string> m_stop_char;

		// RDF indications in **kern data:
		std::string  m_caesura_rdf;

		std::string m_software;
		std::string m_systemDecoration;

		std::vector<std::vector<pugi::xml_node>> m_current_dynamic;
		std::vector<std::vector<pugi::xml_node>> m_current_brackets;
		std::map<int, string> m_bracket_type_buffer;
		std::vector<std::vector<pugi::xml_node>> m_used_hairpins;
		std::vector<pugi::xml_node> m_current_figured_bass;
		std::vector<std::pair<int, pugi::xml_node>> m_current_text;
		std::vector<std::pair<int, pugi::xml_node>> m_current_tempo;

		bool m_hasTransposition = false;

		// m_forceRecipQ is used to force the display of the **recip spint
		// when a data line contains no notes or rests.  This is used for
		// harmony/dynamics side spines.
		bool m_forceRecipQ = false;

		// m_hasTremoloQ is used to run the tremolo tool.
		bool m_hasTremoloQ = false;

		// m_post_note_text is used to store interpretations that occur
		// before notes in the MusicXML data, but need to be moved after
		// the note in the Humdrum data.  The text will be stored and then
		// when note is processed, any text in this storage will be processed
		// index is a string: "part staff voice" with a vector list of strings
		// to process.
		std::map<std::string, vector<pugi::xml_node>> m_post_note_text;

};



class MyCoord {
	public:
		     MyCoord   (void) { clear(); }
		void clear   (void) { x = -1; y = -1; }
		bool isValid (void) { return ((x < 0) || (y < 0)) ? false : true; }
		int  x;
		int  y;
};

class MeasureInfo {
	public:
		MeasureInfo(void) { clear(); }
		void clear(void)  { num = seg = start = stop = -1;
			sclef.resize(0); skeysig.resize(0); skey.resize(0);
			stimesig.resize(0); smet.resize(0); stempo.resize(0);
			eclef.resize(0); ekeysig.resize(0); ekey.resize(0);
			etimesig.resize(0); emet.resize(0); etempo.resize(0);
			file = NULL;
		}
		void setTrackCount(int tcount) {
			sclef.resize(tcount+1);
			skeysig.resize(tcount+1);
			skey.resize(tcount+1);
			stimesig.resize(tcount+1);
			smet.resize(tcount+1);
			stempo.resize(tcount+1);
			eclef.resize(tcount+1);
			ekeysig.resize(tcount+1);
			ekey.resize(tcount+1);
			etimesig.resize(tcount+1);
			emet.resize(tcount+1);
			etempo.resize(tcount+1);
			int i;
			for (i=0; i<tcount+1; i++) {
				sclef[i].clear();
				skeysig[i].clear();
				skey[i].clear();
				stimesig[i].clear();
				smet[i].clear();
				stempo[i].clear();
				eclef[i].clear();
				ekeysig[i].clear();
				ekey[i].clear();
				etimesig[i].clear();
				emet[i].clear();
				etempo[i].clear();
			}
			tracks = tcount;
		}
		int num;          // measure number
		string stopStyle;  // styling for end of last measure
		string startStyle; // styling for start of first measure
		int seg;          // measure segment
		int start;        // starting line of segment
		int stop;         // ending line of segment
		int tracks;       // number of primary tracks in file.
		HumdrumFile* file;

		// musical settings at start of measure
		vector<MyCoord> sclef;     // starting clef of segment
		vector<MyCoord> skeysig;   // starting keysig of segment
		vector<MyCoord> skey;      // starting key of segment
		vector<MyCoord> stimesig;  // starting timesig of segment
		vector<MyCoord> smet;      // starting met of segment
		vector<MyCoord> stempo;    // starting tempo of segment

		// musical settings at start of measure
		vector<MyCoord> eclef;     // ending clef    of segment
		vector<MyCoord> ekeysig;   // ending keysig  of segment
		vector<MyCoord> ekey;      // ending key     of segment
		vector<MyCoord> etimesig;  // ending timesig of segment
		vector<MyCoord> emet;      // ending met     of segment
		vector<MyCoord> etempo;    // ending tempo   of segment
};



class Tool_myank : public HumTool {
	public:
		         Tool_myank            (void);
		        ~Tool_myank            () {};

		bool     run                   (HumdrumFileSet& infiles);
		bool     run                   (HumdrumFile& infile);
		bool     run                   (const string& indata, ostream& out);
		bool     run                   (HumdrumFile& infile, ostream& out);

	protected:
		void      initialize            (HumdrumFile& infile);
		void      example              (void);
		void      usage                (const string& command);
		void      myank                (HumdrumFile& infile,
		                                vector<MeasureInfo>& outmeasure);
		void      removeDollarsFromString(string& buffer, int maxx);
		void      processFieldEntry    (vector<MeasureInfo>& field,
		                                const string& str,
		                                HumdrumFile& infile, int maxmeasure,
		                                vector<MeasureInfo>& inmeasures,
		                                vector<int>& inmap);
		void      expandMeasureOutList (vector<MeasureInfo>& measureout,
		                                vector<MeasureInfo>& measurein,
		                                HumdrumFile& infile, const string& optionstring);
		void      getMeasureStartStop  (vector<MeasureInfo>& measurelist,
		                                HumdrumFile& infile);
		void      printEnding          (HumdrumFile& infile, int lastline, int adjlin);
		void      printStarting        (HumdrumFile& infile);
		void      reconcileSpineBoundary(HumdrumFile& infile, int index1, int index2);
		void      reconcileStartingPosition(HumdrumFile& infile, int index2);
		void      printJoinLine        (vector<int>& splits, int index, int count);
		void      printInvisibleMeasure(HumdrumFile& infile, int line);
		void      fillGlobalDefaults   (HumdrumFile& infile,
		                                vector<MeasureInfo>& measurein,
		                                vector<int>& inmap);
		void      adjustGlobalInterpretations(HumdrumFile& infile, int ii,
		                                vector<MeasureInfo>& outmeasures,
		                                int index);
		void      adjustGlobalInterpretationsStart(HumdrumFile& infile, int ii,
		                                vector<MeasureInfo>& outmeasures,
		                                int index);
		void      getMarkString        (ostream& out, HumdrumFile& infile);
		void      printDoubleBarline   (HumdrumFile& infile, int line);
		void      insertZerothMeasure  (vector<MeasureInfo>& measurelist,
		                                HumdrumFile& infile);
		void      getMetStates         (vector<vector<MyCoord> >& metstates,
		                                HumdrumFile& infile);
		MyCoord   getLocalMetInfo      (HumdrumFile& infile, int row, int track);
		int       atEndOfFile          (HumdrumFile& infile, int line);
		void      processFile          (HumdrumFile& infile);
		int       getSectionCount      (HumdrumFile& infile);
		void      getSectionString     (string& sstring, HumdrumFile& infile,
		                                int sec);
		void      collapseSpines       (HumdrumFile& infile, int line);
		void      printMeasureStart    (HumdrumFile& infile, int line, const string& style);
		std::string expandMultipliers  (const string& inputstring);

	private:
		int    debugQ      = 0;             // used with --debug option
		// int    inputlist   = 0;             // used with --inlist option
		int    inlistQ     = 0;             // used with --inlist option
		int    outlistQ    = 0;             // used with --outlist option
		int    verboseQ    = 0;             // used with -v option
		int    invisibleQ  = 1;             // used with --visible option
		int    maxQ        = 0;             // used with --max option
		int    minQ        = 0;             // used with --min option
		int    instrumentQ = 0;             // used with -I option
		int    nolastbarQ  = 0;             // used with -B option
		int    markQ       = 0;             // used with --mark option
		int    doubleQ     = 0;             // used with --mdsep option
		int    barnumtextQ = 0;             // used with -T option
		int    Section     = 0;             // used with --section option
		int    sectionCountQ = 0;           // used with --section-count option
		vector<MeasureInfo> MeasureOutList; // used with -m option
		vector<MeasureInfo> MeasureInList;  // used with -m option
		vector<vector<MyCoord> > metstates;

};



class Tool_pccount : public HumTool {
	public:
		      Tool_pccount              (void);
		     ~Tool_pccount              () {};

		bool  run                       (HumdrumFileSet& infiles);
		bool  run                       (HumdrumFile& infile);
		bool  run                       (const string& indata, ostream& out);
		bool  run                       (HumdrumFile& infile, ostream& out);

	protected:
		void   initialize               (HumdrumFile& infile);
		void   processFile              (HumdrumFile& infile);
		void   initializePartInfo       (HumdrumFile& infile);
		void   addCounts                (HTp sstart, HTp send);
		void   countPitches             (HumdrumFile& infile);
		void   printHumdrumTable        (void);
		void   printPitchClassList      (void);
		void   printVegaLiteJsonTemplate(const std::string& datavariable, HumdrumFile& infile);
		void   printVegaLiteJsonData    (void);
		void   printVoiceList           (void);
		void   printReverseVoiceList    (void);
		void   printColorList           (void);
		std::string getPitchClassString (int b40);
		void   printVegaLiteScript      (const string& jsonvar,
		                                 const string& target,
		                                 const string& datavar,
		                                 HumdrumFile& infile);
		void   printVegaLiteHtml        (const string& jsonvar,
		                                 const string& target,
		                                 const string& datavar,
		                                 HumdrumFile& infile);
		void   printVegaLitePage        (const string& jsonvar,
		                                 const string& target,
		                                 const string& datavar,
		                                 HumdrumFile& infile);
		std::string getFinal            (HumdrumFile& infile);
		double  getPercent              (const string& pitchclass);
		int     getCount                (const string& pitchclass);
		void    setFactorMaximum        (void);
		void    setFactorNormalize      (void);

	private:
		std::vector<int>               m_rkern;
		std::vector<int>               m_parttracks;
		std::vector<std::string>       m_names;
		std::vector<std::string>       m_abbreviations;
		std::vector<std::vector<double>> m_counts;
		bool m_attack       = false;
		bool m_full         = false;
		bool m_doublefull   = false;
		bool m_normalize    = false;
		bool m_maximum      = false;
		bool m_template     = false;
		bool m_data         = false;
		bool m_script       = false;
		bool m_html         = false;
		bool m_page         = false;
		int  m_width        = 500;
		double m_ratio      = 0.67;
		bool m_key          = true;
		double m_factor     = 1.0;
		int m_maxpc         = 0;
		std::string m_title = "";
		std::string m_id    = "id";
		std::map<std::string, std::string> m_vcolor;

};





class Tool_periodicity : public HumTool {
	public:
		         Tool_periodicity   (void);
		        ~Tool_periodicity   () {};

		bool     run                (HumdrumFileSet& infiles);
		bool     run                (HumdrumFile& infile);
		bool     run                (const string& indata, ostream& out);
		bool     run                (HumdrumFile& infile, ostream& out);

	protected:
		void     initialize         (HumdrumFile& infile);
		void     processFile        (HumdrumFile& infile);
		void     fillAttackGrids    (HumdrumFile& infile, vector<vector<double>>& grids, HumNum minrhy);
		void     printAttackGrid    (ostream& out, HumdrumFile& infile, vector<vector<double>>& grids, HumNum minrhy);
		void     doAnalysis         (vector<vector<double>>& analysis, int level, vector<double>& grid);
		void     doPeriodicityAnalysis(vector<vector<double>> & analysis, vector<double>& grid, HumNum minrhy);
		void     printPeriodicityAnalysis(ostream& out, vector<vector<double>>& analysis);
		void     printSvgAnalysis(ostream& out, vector<vector<double>>& analysis, HumNum minrhy);
		void     getColorMapping(double input, double& hue, double& saturation, double& lightness);

	private:

};


class Tool_phrase : public HumTool {
	public:
		     Tool_phrase          (void);
		    ~Tool_phrase          () {};

		bool  run                 (HumdrumFileSet& infiles);
		bool  run                 (HumdrumFile& infile);
		bool  run                 (const string& indata, ostream& out);
		bool  run                 (HumdrumFile& infile, ostream& out);

	protected:
		void  analyzeSpineByRests (int index);
		void  analyzeSpineByPhrase(int index);
		void  initialize          (HumdrumFile& infile);
		void  prepareAnalysis     (HumdrumFile& infile);
		void  addAverageLines     (HumdrumFile& infile);
		bool  hasPhraseMarks      (HTp start);
		void  removePhraseMarks   (HTp start);

	private:
		vector<vector<string>>    m_results;
		vector<HTp>               m_starts;
		HumdrumFile               m_infile;
		vector<int>               m_pcount;
		vector<HumNum>            m_psum;
		bool                      m_markQ;
		bool                      m_removeQ;
		bool                      m_remove2Q;
		bool                      m_averageQ;
		string                    m_color;

};



class Tool_pnum : public HumTool {
	public:
		      Tool_pnum               (void);
		     ~Tool_pnum               () {};

		bool  run                     (HumdrumFileSet& infiles);
		bool  run                     (HumdrumFile& infile);
		bool  run                     (const string& indata, ostream& out);
		bool  run                     (HumdrumFile& infile, ostream& out);

	protected:
		void  initialize              (HumdrumFile& infile);
		void  processFile             (HumdrumFile& infile);
		std::string convertSubtokenToBase(const std::string& text);
		void  convertTokenToBase      (HTp token);

	private:
		int  m_base = 12;
		int  m_midiQ;
		bool m_durationQ;
		bool m_classQ;
		bool m_octaveQ;
		bool m_attacksQ;
		std::string m_rest;
		bool m_restQ;

};



class Tool_recip : public HumTool {
	public:
		      Tool_recip               (void);
		     ~Tool_recip               () {};

		bool  run                      (HumdrumFileSet& infiles);
		bool  run                      (HumdrumFile& infile);
		bool  run                      (const string& indata, ostream& out);
		bool  run                      (HumdrumFile& infile, ostream& out);

	protected:
		void  initialize               (HumdrumFile& infile);
		void  replaceKernWithRecip     (HumdrumFile& infile);
		void  doCompositeAnalysis      (HumdrumFile& infile);
		void  insertAnalysisSpines     (HumdrumFile& infile, HumdrumFile& cfile);

	private:
		vector<HTp> m_kernspines;
		bool        m_graceQ = true;
		string      m_exinterp = "**recip";
		string      m_kernpitch = "e";

};



class Tool_restfill : public HumTool {
	public:
		         Tool_restfill         (void);
		        ~Tool_restfill         () {};

		bool        run                (HumdrumFileSet& infiles);
		bool        run                (HumdrumFile& infile);
		bool        run                (const string& indata, ostream& out);
		bool        run                (HumdrumFile& infile, ostream& out);

	protected:
		void        processFile        (HumdrumFile& infile);
		void        initialize         (void);
		bool        hasBlankMeasure    (HTp start);
		void        fillInRests        (HTp start);
		void        addRest            (HTp cell, HumNum duration);
		HumNum      getNextTime        (HTp token);

	private:
		bool        m_hiddenQ  = false;
		std::string m_exinterp = "**kern";

};


class Tool_rid : public HumTool {
	public:
		         Tool_rid          (void);
		        ~Tool_rid          () {};

		bool     run               (HumdrumFileSet& infiles);
		bool     run               (HumdrumFile& infile);
		bool     run               (const string& indata, ostream& out);
		bool     run               (HumdrumFile& infile, ostream& out);

	protected:
		void     processFile       (HumdrumFile& infile);
		void     initialize        (void);

	private:

		// User interface variables:
		int      option_D = 0;   // used with -D option
		int      option_d = 0;   // used with -d option
		int      option_G = 0;   // used with -G option
		int      option_g = 0;   // used with -g option
		int      option_I = 0;   // used with -I option
		int      option_i = 0;   // used with -i option
		int      option_L = 0;   // used with -L option
		int      option_l = 0;   // used with -l option
		int      option_T = 0;   // used with -T option
		int      option_U = 0;   // used with -U and -u option

		int      option_M = 0;   // used with -M option
		int      option_C = 0;   // used with -C option
		int      option_c = 0;   // used with -c option
		int      option_k = 0;   // used with -k option
		int      option_V = 0;   // used with -V option

};


class Tool_ruthfix : public HumTool {
	public:
		         Tool_ruthfix      (void);
		        ~Tool_ruthfix      () {};

		bool     run               (HumdrumFileSet& infiles);
		bool     run               (HumdrumFile& infile);
		bool     run               (const string& indata, ostream& out);
		bool     run               (HumdrumFile& infile, ostream& out);

	protected:
		void    insertCrossBarTies (HumdrumFile& infile);
		void    insertCrossBarTies (HumdrumFile& infile, int strand);
		void    createTiedNote     (HTp left, HTp right);

};


class Tool_satb2gs : public HumTool {
	public:
		         Tool_satb2gs      (void);
		        ~Tool_satb2gs      () {};

		bool     run               (HumdrumFileSet& infiles);
		bool     run               (HumdrumFile& infile);
		bool     run               (const string& indata, ostream& out);
		bool     run               (HumdrumFile& infile, ostream& out);

	protected:
		void    processFile        (HumdrumFile& infile);
		void    initialize         (void);
		void    getTrackInfo       (std::vector<std::vector<int>>& tracks,
		                            HumdrumFile& infile);

		void    printTerminatorLine(std::vector<std::vector<int>>& tracks);
		int     getNewTrackCount   (std::vector<std::vector<int>>& tracks);
		void    printRegularLine   (HumdrumFile& infile, int line,
		                            std::vector<std::vector<int>>& tracks);
		void    printSpineMergeLine(std::vector<std::vector<int>>& tracks);
		void    printSpineSplitLine(std::vector<std::vector<int>>& tracks);
		void    printHeaderLine    (HumdrumFile& infile, int line,
		                            std::vector<std::vector<int>>& tracks);
		bool    validateHeader     (HumdrumFile& infile);
		vector<HTp> getClefs       (HumdrumFile& infile, int line);

};


class Tool_scordatura : public HumTool {
	public:
		         Tool_scordatura   (void);
		        ~Tool_scordatura   () {};

		bool     run               (HumdrumFileSet& infiles);
		bool     run               (HumdrumFile& infile);
		bool     run               (const string& indata, ostream& out);
		bool     run               (HumdrumFile& infile, ostream& out);

	protected:
		void     processFile       (HumdrumFile& infile);
		void     initialize        (void);
		void     getScordaturaRdfs (vector<HTp>& rdfs, HumdrumFile& infile);
		void     processScordatura (HumdrumFile& infile, HTp reference);
		void     processScordaturas(HumdrumFile& infile, vector<HTp>& rdfs);
		void     flipScordaturaInfo(HTp reference, int diatonic, int chromatic);
		void     transposeStrand   (HTp sstart, HTp sstop, const string& marker);
		void     transposeChord    (HTp token, const string& marker);
		std::string transposeNote     (const string& note);
		void     transposeMarker   (HumdrumFile& infile, const string& marker, int diatonic, int chromatic);
		std::set<int> parsePitches(const string& input);
		void     markPitches       (HumdrumFile& infile);
		void     markPitches       (HTp sstart, HTp sstop);
		void     markPitches       (HTp token);
		void     addMarkerRdf      (HumdrumFile& infile);
		void     prepareTranspositionInterval(void);

	private:
		bool           m_writtenQ    = false;
		bool           m_soundingQ   = false;
		bool           m_modifiedQ   = false;
		bool           m_IQ          = false;  // true: enbed marker in sounding score
		std::string    m_transposition;
		std::string    m_color;
		std::string    m_marker;
		std::set<int>  m_pitches;
		HumTransposer  m_transposer;
		int            m_diatonic;
		int            m_chromatic;
		std::string    m_interval;
		bool           m_cd;
		std::string    m_string;

};


class Tool_semitones : public HumTool {
	public:
		      Tool_semitones   (void);
		     ~Tool_semitones   () {};

		bool  run              (HumdrumFileSet& infiles);
		bool  run              (HumdrumFile& infile);
		bool  run              (const std::string& indata, std::ostream& out);
		bool  run              (HumdrumFile& infile, std::ostream& out);

	protected:
		void        processFile(HumdrumFile& infile);
		void        initialize(void);
		void        analyzeLine(HumdrumFile& infile, int line);
		int         processKernSpines(HumdrumFile& infile, int line, int start, int kspine);
		void        printTokens(const std::string& value, int count);
		std::string getTwelveToneIntervalString(HTp token);
		std::string getNextNoteAttack(HTp token);
		void        markInterval(HTp token);
		HTp         markNote(HTp token, bool markQ);
		void        addMarker(HTp token);
		void        showCount(void);
		int         filterData(HTp token);
		std::vector<HTp> getTieGroup(HTp token);
		HTp         getNextNote(HTp token);
		bool        hasTieContinue(const string& value);

	private:

		bool        m_cdataQ      = false; // used **cdata (to display in VHV notation)
		bool        m_downQ       = false; // mark/count notes in downward interval
		bool        m_firstQ      = false; // mark only first note in interval
		bool        m_leapQ       = false; // mark/count notes in leap motion
		bool        m_midiQ       = false; // give the MIDI note number rather than inteval.
		bool        m_noanalysisQ = false; // do not print analysis spines
		bool        m_noinputQ    = false; // do not print input data
		bool        m_nomarkQ     = false; // do not mark notes (just count intervals)
		bool        m_norestsQ    = false; // ignore rests
		bool        m_notiesQ     = false; // do not mark secondary tied notes
		bool        m_pcQ         = false; // give pitch class rather than MIDI note num.
		bool        m_repeatQ     = false; // make/count notes that repeat
		bool        m_secondQ     = false; // mark only second note in interval
		bool        m_stepQ       = false; // mark/count notes in stepwise motion
		bool        m_upQ         = false; // mark/count notes in upward interval
      bool        m_count       = false; // count the number of intervals being marked

		int         m_markCount = 0;
		int         m_leap      = 3;

      std::string m_marker  = "@";
		std::string m_color   = "red";
		std::string m_include;
		std::string m_exclude;

};



class Tool_shed : public HumTool {
	public:
		         Tool_shed       (void);
		        ~Tool_shed       () {};

		bool     run               (HumdrumFileSet& infiles);
		bool     run               (HumdrumFile& infile);
		bool     run               (const string& indata, ostream& out);
		bool     run               (HumdrumFile& infile, ostream& out);

	protected:
		void    processFile                      (HumdrumFile& infile);
		void    searchAndReplaceInterpretation   (HumdrumFile& infile);
		void    searchAndReplaceExinterp         (HumdrumFile& infile);
		void    searchAndReplaceData             (HumdrumFile& infile);
		void    searchAndReplaceBarline          (HumdrumFile& infile);
		void    searchAndReplaceLocalComment     (HumdrumFile& infile);
		void    searchAndReplaceGlobalComment    (HumdrumFile& infile);
		void    searchAndReplaceReferenceRecords (HumdrumFile& infile);
		void    searchAndReplaceReferenceKeys    (HumdrumFile& infile);
		void    searchAndReplaceReferenceValues  (HumdrumFile& infile);

		void    initialize         (void);
		void    initializeSegment  (HumdrumFile& infile);
		bool    isValid            (HTp token);
		bool    isValidDataType    (HTp token);
		bool    isValidSpine       (HTp token);
		std::vector<std::string> addToExInterpList(void);
		void    parseExpression    (const string& value);
		void    prepareSearch      (int index);
		std::string getExInterp    (const string& value);

	private:
		std::vector<std::string> m_searches;  // search strings
		std::vector<std::string> m_replaces;  // replace strings
		std::vector<std::string> m_options;   // search options

		std::string m_search;
		std::string m_replace;
		std::string m_option;

		bool m_data           = true;  // process data
		bool m_barline        = false; // process barlines
		bool m_exinterp       = false; // process exclusive interpretations
		bool m_interpretation = false; // process interpretations
		bool m_localcomment   = false; // process local comments
		bool m_globalcomment  = false; // process global comments
		bool m_reference      = false; // process reference records
		bool m_referencekey   = false; // process reference records keys
		bool m_referencevalue = false; // process reference records values
		std::string m_xInterp; // used with -x option
		std::string m_yInterp; // used with -y option
		std::string m_zInterp; // used with -z option

		bool m_modified       = false;

		// list of exclusive interpretations to process
		std::vector<std::string> m_exinterps;
		std::string m_exclusion;

		std::vector<bool> m_spines; // usar with -s option
		std::string m_grepoptions;

};


class Tool_sic : public HumTool {
	public:
		         Tool_sic       (void);
		        ~Tool_sic       () {};

		bool     run               (HumdrumFileSet& infiles);
		bool     run               (HumdrumFile& infile);
		bool     run               (const string& indata, ostream& out);
		bool     run               (HumdrumFile& infile, ostream& out);

	protected:
		void     processFile       (HumdrumFile& infile);
		void     initialize        (void);
		void     insertOriginalToken(HTp sictok);
		void     insertSubstitutionToken(HTp sictok);
		HTp      getTargetToken     (HTp stok);
		void     addVerboseParameter(HTp token);
		void     removeVerboseParameter(HTp token);

	private:
		bool     m_substituteQ = false;
		bool     m_originalQ   = false;
		bool     m_removeQ     = false;
		bool     m_verboseQ    = false;
		bool     m_quietQ      = false;
		bool     m_modifiedQ   = false;

};


class MeasureData {
	public:
		            MeasureData               (void);
		            MeasureData               (HumdrumFile& infile,
		                                       int startline,int stopline);
		            MeasureData               (HumdrumFile* infile,
		                                      int startline,int stopline);
		           ~MeasureData               ();
		void        setOwner                  (HumdrumFile* infile);
		void        setOwner                  (HumdrumFile& infile);
		void        setStartLine              (int startline);
		void        setStopLine               (int stopline);
		int         getStartLine              (void);
		int         getStopLine               (void);
		void        clear                     (void);
		std::vector<double>& getHistogram7pc (void);
		void        generateNoteHistogram     (void);
		double      getSum7pc                 (void);
		double      getStartTime              (void);
		double      getStopTime               (void);
		double      getDuration               (void);
		int         getMeasure                (void);
		std::string getQoff                   (void);
		std::string getQon                    (void);
		double      getScoreDuration          (void);

	private:
		HumdrumFile*        m_owner       = NULL;
		int                 m_startline   = -1;
		int                 m_stopline    = -1;
		std::vector<double> m_hist7pc;
		double              m_sum7pc      = 0.0;
};



class MeasureDataSet {
	public:
		             MeasureDataSet   (void);
		             MeasureDataSet   (HumdrumFile& infile);
		            ~MeasureDataSet   ();

		void         clear            (void);
		int          parse            (HumdrumFile& infile);
		MeasureData& operator[]       (int index);
		int          size             (void) { return (int)m_data.size(); }
		double       getScoreDuration (void);

	private:
		std::vector<MeasureData*> m_data;
};



class MeasureComparison {
	public:
		MeasureComparison();
		MeasureComparison(MeasureData& data1, MeasureData& data2);
		MeasureComparison(MeasureData* data1, MeasureData* data2);
		~MeasureComparison();

		void clear(void);
		void compare(MeasureData& data1, MeasureData& data2);
		void compare(MeasureData* data1, MeasureData* data2);

		double getCorrelation7pc(void);

	protected:
		double correlation7pc = 0.0;
};



class MeasureComparisonGrid {
	public:
		             MeasureComparisonGrid     (void);
		             MeasureComparisonGrid     (MeasureDataSet& set1, MeasureDataSet& set2);
		             MeasureComparisonGrid     (MeasureDataSet* set1, MeasureDataSet* set2);
		            ~MeasureComparisonGrid     ();

		void         clear                     (void);
		void         analyze                   (MeasureDataSet& set1, MeasureDataSet& set2);
		void         analyze                   (MeasureDataSet* set1, MeasureDataSet* set2);

		double       getStartTime1             (int index);
		double       getStopTime1              (int index);
		double       getDuration1              (int index);
		int          getMeasure1               (int index);
		std::string  getQon1                   (int index);
		std::string  getQoff1                  (int index);
		double       getScoreDuration1         (void);
		double       getStartTime2             (int index);
		double       getStopTime2              (int index);
		double       getDuration2              (int index);
		int          getMeasure2               (int index);
		std::string  getQon2                   (int index);
		std::string  getQoff2                  (int index);
		double       getScoreDuration2         (void);

		ostream&     printCorrelationGrid      (ostream& out = std::cout);
		ostream&     printCorrelationDiagonal  (ostream& out = std::cout);
		ostream&     printSvgGrid              (ostream& out = std::cout);
		void         getColorMapping           (double input, double& hue, double& saturation,
				 double& lightness);

	private:
		std::vector<std::vector<MeasureComparison>> m_grid;
		MeasureDataSet* m_set1 = NULL;
		MeasureDataSet* m_set2 = NULL;
};



class Tool_simat : public HumTool {
	public:
		         Tool_simat         (void);
		        ~Tool_simat         () {};

		bool     run                (HumdrumFileSet& infiles);
		bool     run                (HumdrumFile& infile1, HumdrumFile& infile2);
		bool     run                (const string& indata1, const string& indata2, ostream& out);
		bool     run                (HumdrumFile& infile1, HumdrumFile& infile2, ostream& out);

	protected:
		void     initialize         (HumdrumFile& infile1, HumdrumFile& infile2);
		void     processFile        (HumdrumFile& infile1, HumdrumFile& infile2);

	private:
		MeasureDataSet        m_data1;
		MeasureDataSet        m_data2;
		MeasureComparisonGrid m_grid;

};


class Tool_slurcheck : public HumTool {
	public:
		         Tool_slurcheck    (void);
		        ~Tool_slurcheck    () {};

		bool     run               (HumdrumFileSet& infiles);
		bool     run               (HumdrumFile& infile);
		bool     run               (const string& indata, ostream& out);
		bool     run               (HumdrumFile& infile, ostream& out);

	protected:
		void     processFile       (HumdrumFile& infile);
		void     initialize        (void);

	private:

};


class Tool_spinetrace : public HumTool {
	public:
		      Tool_spinetrace          (void);
		     ~Tool_spinetrace          () {};

		bool  run                      (HumdrumFileSet& infiles);
		bool  run                      (HumdrumFile& infile);
		bool  run                      (const string& indata, ostream& out);
		bool  run                      (HumdrumFile& infile, ostream& out);

	protected:
		void  initialize               (HumdrumFile& infile);
		void  processFile              (HumdrumFile& infile);

	private:

};



class Tool_strophe : public HumTool {
	public:
		         Tool_strophe       (void);
		        ~Tool_strophe       () {};

		bool     run               (HumdrumFileSet& infiles);
		bool     run               (HumdrumFile& infile);
		bool     run               (const string& indata, ostream& out);
		bool     run               (HumdrumFile& infile, ostream& out);

	protected:
		void     processFile       (HumdrumFile& infile);
		void     initialize        (void);
		void     displayStropheVariants(HumdrumFile& infile);
		void     markWithColor     (HumdrumFile& infile);
		int      markStrophe       (HTp strophestart, HTp stropheend);

	private:
		bool         m_listQ;      // boolean for showing a list of variants
		bool         m_markQ;      // boolean for marking strophes
		std::string  m_marker;     // character for marking strophes
		std::string  m_color;      // color for strphe notes/rests
      std::set<std::string> m_variants;  // used for --list option

};


class Tool_synco : public HumTool {
	public:
		         Tool_synco        (void);
		        ~Tool_synco        () {};

		bool     run               (HumdrumFileSet& infiles);
		bool     run               (HumdrumFile& infile);
		bool     run               (const string& indata, ostream& out);
		bool     run               (HumdrumFile& infile, ostream& out);

	protected:
		void      processFile      (HumdrumFile& infile);
		void      initialize       (void);

		void      processStrand    (HTp stok, HTp etok);
		bool      isSyncopated     (HTp token);
		double    getMetricLevel   (HTp token);
		void      markNote         (HTp token);

	private:
		bool        m_hasSyncoQ = false;
		bool        m_infoQ     = false;
		bool        m_fileQ     = false;
		bool        m_allQ      = false;
		int         m_scount    = 0;
		std::string m_color     = "skyblue";

		// for -a option
		int         m_scountTotal    = 0;
		int         m_notecountTotal = 0;
		int         m_fileCount      = 0;

};


class Tool_tabber : public HumTool {
	public:
		      Tool_tabber              (void);
		     ~Tool_tabber              () {};

		bool  run                      (HumdrumFileSet& infiles);
		bool  run                      (HumdrumFile& infile);
		bool  run                      (const string& indata, ostream& out);
		bool  run                      (HumdrumFile& infile, ostream& out);

	protected:
		void  initialize               (HumdrumFile& infile);
		void  processFile              (HumdrumFile& infile);

	private:

};



class Tool_tassoize : public HumTool {
	public:
		         Tool_tassoize   (void);
		        ~Tool_tassoize   () {};

		bool     run                (HumdrumFileSet& infiles);
		bool     run                (HumdrumFile& infile);
		bool     run                (const string& indata, ostream& out);
		bool     run                (HumdrumFile& infile, ostream& out);

	protected:
		void     initialize         (HumdrumFile& infile);
		void     processFile        (HumdrumFile& infile);
		void     updateKeySignatures(HumdrumFile& infile, int lineindex);
		void     checkDataLine      (HumdrumFile& infile, int lineindex);
		void     clearStates        (void);
		void     addBibliographicRecords(HumdrumFile& infile);
		void     deleteBreaks       (HumdrumFile& infile);
		void     fixEditorialAccidentals(HumdrumFile& infile);
		void     fixInstrumentAbbreviations(HumdrumFile& infile);
		void     addTerminalLongs   (HumdrumFile& infile);
		void     deleteDummyTranspositions(HumdrumFile& infile);
		string   getDate            (void);
		void     adjustSystemDecoration(HumdrumFile& infile);

	private:
		vector<vector<int>> m_pstates;
		vector<vector<int>> m_kstates;
		vector<vector<bool>> m_estates;

};


class Tool_thru : public HumTool {
	public:
		         Tool_thru         (void);
		        ~Tool_thru         () {};

		bool     run               (HumdrumFileSet& infiles);
		bool     run               (HumdrumFile& infile);
		bool     run               (const string& indata, ostream& out);
		bool     run               (HumdrumFile& infile, ostream& out);

	protected:
		void      processFile         (HumdrumFile& infile);
		void      initialize          (void);

		void      checkOptions        (Options& opts, int argc, char* argv[]);
		void      example             (void);
		void      processData         (HumdrumFile& infile);
		void      usage               (const char* command);
		void      getLabelSequence    (vector<string>& labelsequence,
		                               const string& astring);
		int       getLabelIndex       (vector<string>& labels, string& key);
		void      printLabelList      (HumdrumFile& infile);
		void      printLabelInfo      (HumdrumFile& infile);
		int       getBarline          (HumdrumFile& infile, int line);
		int       adjustFirstBarline  (HumdrumFile& infile);

	private:
		bool      m_listQ = false;    // used with -l option
		bool      m_infoQ = false;    // used with -i option
		bool      m_keepQ = false;    // used with -k option
		bool      m_quietQ = false;   // used with -q option
		string    m_variation = "";   // used with -v option
		string    m_realization = ""; // used with -r option

};


class Tool_tie : public HumTool {
	public:
		         Tool_tie                (void);
		        ~Tool_tie                () {};

		bool     run                     (HumdrumFileSet& infiles);
		bool     run                     (HumdrumFile& infile);
		bool     run                     (const string& indata, std::ostream& out);
		bool     run                     (HumdrumFile& infile, std::ostream& out);

	protected:
		void     processFile             (HumdrumFile& infile);
		void     initialize              (void);
		void     mergeTies               (HumdrumFile& infile);
		void     mergeTie                (HTp token);
		int      markOverfills           (HumdrumFile& infile);
		bool     checkForOverfill        (HTp tok);
		bool     checkForInvisible       (HTp tok);
		void     markNextBarlineInvisible(HTp tok);
		void     splitOverfills          (HumdrumFile& infile);
		void     splitToken              (HTp tok);
		void     carryForwardLeftoverDuration(HumNum duration, HTp tok);
		HumNum   getDurationToNextVisibleBarline(HTp tok);
		HumNum   getDurationToNextBarline(HTp tok);

	private:
		bool          m_printQ         = false;
		bool          m_mergeQ         = false;
		bool          m_splitQ         = false;
		bool          m_markQ          = false;
		bool          m_invisibleQ     = false;
		bool          m_skipInvisibleQ = false;
		std::string   m_mark           = "@";

};


class Tool_timebase : public HumTool {
	public:
		      Tool_timebase       (void);
		     ~Tool_timebase       () {};

		bool  run                 (HumdrumFileSet& infiles);
		bool  run                 (HumdrumFile& infile);
		bool  run                 (const string& indata, ostream& out);
		bool  run                 (HumdrumFile& infile, ostream& out);

	protected:
		void   processFile         (HumdrumFile& infile);
		HumNum getMinimumTime      (HumdrumFile& infile);
		void   expandScore         (HumdrumFile& infile, HumNum mindur);

	private:
		bool   m_grace   = false;
		bool   m_quiet   = false;
		HumNum m_basedur = false;

};



class Tool_transpose : public HumTool {
	public:
		         Tool_transpose  (void);
		        ~Tool_transpose  () {};

		bool     run             (HumdrumFileSet& infiles);
		bool     run             (HumdrumFile& infile);
		bool     run             (const std::string& indata, ostream& out);
		bool     run             (HumdrumFile& infile, ostream& out);

	protected:

		// auto transpose functions:
		void     initialize             (HumdrumFile& infile);
		void     convertScore           (HumdrumFile& infile, int style);
		void     processFile            (HumdrumFile& infile,
		                                 vector<bool>& spineprocess);
		void     convertToConcertPitches(HumdrumFile& infile, int line,
		                                 vector<int>& tvals);
		void     convertToWrittenPitches(HumdrumFile& infile, int line,
		                                 vector<int>& tvals);
		void     printNewKeySignature   (const std::string& keysig, int trans);
		void     processInterpretationLine(HumdrumFile& infile, int line,
		                                 vector<int>& tvals, int style);
		int      isKeyMarker            (const std::string& str);
		void     printNewKeyInterpretation(HumdrumLine& aRecord,
		                                 int index, int transval);
		int      hasTrMarkers           (HumdrumFile& infile, int line);
		void     printHumdrumKernToken  (HumdrumLine& record, int index,
		                                 int transval);
		void     printHumdrumMxhmToken(HumdrumLine& record, int index,
		                                 int transval);
		int      checkForDeletedLine    (HumdrumFile& infile, int line);
		int      getBase40ValueFromInterval(const std::string& string);
		void     example                (void);
		void     usage                  (const std::string& command);
		void     printHumdrumDataRecord (HumdrumLine& record,
		                                 vector<bool>& spineprocess);

		double   pearsonCorrelation     (int size, double* x, double* y);
		void     doAutoTransposeAnalysis(HumdrumFile& infile);
		void     addToHistogramDouble   (vector<vector<double> >& histogram,
		                                 int pc, double start, double dur,
		                                 double tdur, int segments);
		double   storeHistogramForTrack (vector<vector<double> >& histogram,
		                                 HumdrumFile& infile, int track,
		                                 int segments);
		void     printHistograms        (int segments, vector<int> ktracks,
		                                vector<vector<vector<double> > >&
		                                 trackhist);
		void     doAutoKeyAnalysis      (vector<vector<vector<double> > >&
		                                 analysis, int level, int hop, int count,
		                                 int segments, vector<int>& ktracks,
		                                 vector<vector<vector<double> > >&
		                                 trackhist);
		void     doTrackKeyAnalysis     (vector<vector<double> >& analysis,
		                                 int level, int hop, int count,
		                                 vector<vector<double> >& trackhist,
		                                 vector<double>& majorweights,
		                                 vector<double>& minorweights);
		void     identifyKeyDouble      (vector<double>& correls,
		                                 vector<double>& histogram,
		                                 vector<double>& majorweights,
		                                 vector<double>& minorweights);
		void     fillWeightsWithKostkaPayne(vector<double>& maj,
		                                 vector<double>& min);
		void     printRawTrackAnalysis  (vector<vector<vector<double> > >&
		                                 analysis, vector<int>& ktracks);
		void     doSingleAnalysis       (vector<double>& analysis,
		                                 int startindex, int length,
		                                 vector<vector<double> >& trackhist,
		                                 vector<double>& majorweights,
		                                 vector<double>& minorweights);
		void     identifyKey            (vector<double>& correls,
		                                 vector<double>& histogram,
		                                 vector<double>& majorweights,
		                                 vector<double>& minorweights);
		void     doTranspositionAnalysis(vector<vector<vector<double> > >&
		                                 analysis);
		int      calculateTranspositionFromKey(int targetkey,
		                                 HumdrumFile& infile);
		void     printTransposedToken   (HumdrumFile& infile, int row, int col,
		                                 int transval);
		void     printTransposeInformation(HumdrumFile& infile,
		                                 vector<bool>& spineprocess,
		                                 int line, int transval);
		int      getTransposeInfo       (HumdrumFile& infile, int row, int col);
		void     printNewKernString     (const std::string& string, int transval);

	private:
		int      transval     = 0;   // used with -b option
		int      ssettonicQ   = 0;   // used with -k option
		int      ssettonic    = 0;   // used with -k option
		int      currentkey   = 0;
		int      autoQ        = 0;   // used with --auto option
		int      debugQ       = 0;   // used with --debug option
		string   spinestring  = "";  // used with -s option
		int      octave       = 0;   // used with -o option
		int      concertQ     = 0;   // used with -C option
		int      writtenQ     = 0;   // used with -W option
		int      quietQ       = 0;   // used with -q option
		int      instrumentQ  = 0;   // used with -I option
};



class Tool_tremolo : public HumTool {
	public:
		         Tool_tremolo       (void);
		        ~Tool_tremolo       () {};

		bool     run               (HumdrumFileSet& infiles);
		bool     run               (HumdrumFile& infile);
		bool     run               (const string& indata, ostream& out);
		bool     run               (HumdrumFile& infile, ostream& out);

	protected:
		void    processFile        (HumdrumFile& infile);
		void    removeMarkup       (void);
		void    expandTremolos     (void);
		void    expandFingerTremolo(HTp token);
		void    expandTremolo      (HTp token);
		void    addTremoloInterpretations(HumdrumFile& infile);
		void    storeFirstTremoloNoteInfo(HTp token);
		void    storeLastTremoloNoteInfo(HTp token);
		HTp     getNextNote        (HTp token);

	private:
		bool    m_keepQ      = false;
		bool    m_modifiedQ  = false;
		std::vector<HTp> m_markup_tokens;
		std::vector<HumNum> m_first_tremolo_time;
		std::vector<HumNum> m_last_tremolo_time;

};


class Tool_trillspell : public HumTool {
	public:
		      Tool_trillspell     (void);
		     ~Tool_trillspell     () {};

		bool  run                 (HumdrumFileSet& infiles);
		bool  run                 (HumdrumFile& infile);
		bool  run                 (const string& indata, ostream& out);
		bool  run                 (HumdrumFile& infile, ostream& out);

	protected:
		void  processFile         (HumdrumFile& infile);
		bool  analyzeOrnamentAccidentals(HumdrumFile& infile);
		void  resetDiatonicStatesWithKeySignature(vector<int>& states,
		                                          vector<int>& signature);
		void  fillKeySignature    (vector<int>& states, const string& keysig);
		int   getBase40           (int diatonic, int accidental);

	private:
		bool m_xmark = false;

};



} // end of namespace hum


#endif /* _HUMLIB_H_INCLUDED */


<|MERGE_RESOLUTION|>--- conflicted
+++ resolved
@@ -1,11 +1,7 @@
 //
 // Programmer:    Craig Stuart Sapp <craig@ccrma.stanford.edu>
 // Creation Date: Sat Aug  8 12:24:49 PDT 2015
-<<<<<<< HEAD
-// Last Modified: Wed Jul  6 11:04:13 PDT 2022
-=======
-// Last Modified: Mon Jul  4 12:42:16 PDT 2022
->>>>>>> 4be084a8
+// Last Modified: Fri Jul  8 09:40:30 PDT 2022
 // Filename:      humlib.h
 // URL:           https://github.com/craigsapp/humlib/blob/master/include/humlib.h
 // Syntax:        C++11
@@ -4076,8 +4072,11 @@
 		static bool    isPowerOfTwo         (int value);
 		static double  pearsonCorrelation   (const std::vector<double> &x, const std::vector<double> &y);
 		static double  standardDeviation    (const std::vector<double>& x);
+		static double  standardDeviation    (const std::vector<int>& x);
 		static double  standardDeviationSample(const std::vector<double>& x);
+		static double  standardDeviationSample(const std::vector<int>& x);
 		static double  mean                 (const std::vector<double>& x);
+		static double  mean                 (const std::vector<int>& x);
 		static int     romanNumeralToInteger(const std::string& roman);
 		static double  coefficientOfVariationSample(const std::vector<double>& x);
 		static double  coefficientOfVariationPopulation(const std::vector<double>& x);
@@ -5174,7 +5173,7 @@
 class HumTool : public Options {
 	public:
 		              HumTool         (void);
-		             ~HumTool         ();
+		virtual      ~HumTool         ();
 
 		void          clearOutput     (void);
 
@@ -5204,7 +5203,7 @@
 		ostream&      getError        (ostream& out);
 		void          setError        (const string& message);
 
-		void          finally         (void) { };
+		virtual void  finally         (void) { };
 
 	protected:
 		std::stringstream m_humdrum_text;  // output text in Humdrum syntax.
@@ -5258,6 +5257,7 @@
 		interface.getError(cerr);                        \
 		return -1;                                       \
 	}                                                   \
+	interface.finally();                                \
 	return !status;                                     \
 }
 
@@ -5300,6 +5300,7 @@
 		}                                                          \
 		interface.clearOutput();                                   \
 	}                                                             \
+	interface.finally();                                          \
 	return !status;                                               \
 }
 
@@ -5333,6 +5334,7 @@
 		interface.getError(cerr);                                  \
         return -1;                                               \
 	}                                                             \
+	interface.finally();                                          \
 	interface.clearOutput();                                      \
 	return !status;                                               \
 }
@@ -5373,6 +5375,7 @@
 			cout << infiles[i];                                     \
 		}                                                          \
 	}                                                             \
+	interface.finally();                                          \
 	interface.clearOutput();                                      \
 	return !status;                                               \
 }
@@ -6020,6 +6023,7 @@
 		bool             run                     (HumdrumFile& infile);
 		bool             run                     (const std::string& indata, std::ostream& out);
 		bool             run                     (HumdrumFile& infile, std::ostream& out);
+		void             finally                 (void);
 
 	protected:
 		void             processFile             (HumdrumFile& infile);
@@ -6063,6 +6067,7 @@
 		int              getGroupCount           (void);
 		int              getGroupNoteCount       (void);
 		void             printStatistics         (HumdrumFile& infile);
+		void             printSummaryStatistics  (HumdrumFile& infile);
 		void             printGroupStatistics    (HumdrumFile& infile);
 		void             getPartNames            (std::vector<std::string>& partNames, HumdrumFile& infile);
 		void             checkForCmr             (int index);
@@ -6076,7 +6081,9 @@
 		bool        m_infoQ       = false;       // used with -i option: display info only
 		bool        m_localQ      = false;       // used with -l option: mark all local peaks
 		bool        m_localOnlyQ  = false;       // used with -L option: only mark local peaks, then exit before CMR analysis.
-		bool        m_notelistQ   = false;       // uwsed with --notelist option
+		bool        m_summaryQ    = false;       // used with -S option: summary statistics of multiple files
+		bool        m_notelistQ   = false;       // ussed with --notelist option
+		bool        m_debugQ      = false;       // ussed with --debug option
 		double      m_smallRest   = 4.0;         // Ignore rests that are 1 whole note or less
 		double      m_cmrDur      = 24.0;        // 6 whole notes maximum between m_cmrNum local maximums
 		double      m_cmrNum      = 3;           // number of local maximums in a row needed to mark in score
@@ -6118,6 +6125,11 @@
 		std::vector<double>      m_metlevs;       // True if higher (or lower for negative search) than adjacent notes.
 		std::vector<bool>        m_syncopation;   // True if note is syncopated.
 		std::vector<bool>        m_leapbefore;    // True if note has a leap before it.
+
+		// Summary statistics variables:
+		std::vector<int>         m_cmrCount;       // number of CMRs in each input file
+		std::vector<int>         m_cmrNoteCount;   // number of CMR notes in each input file
+		std::vector<int>         m_scoreNoteCount; // number of note in each input file
 
 };
 
