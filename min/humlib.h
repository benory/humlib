--- conflicted
+++ resolved
@@ -1,11 +1,7 @@
 //
 // Programmer:    Craig Stuart Sapp <craig@ccrma.stanford.edu>
 // Creation Date: Sat Aug  8 12:24:49 PDT 2015
-<<<<<<< HEAD
-// Last Modified: Mo 13 Nov 2023 10:31:21 CET
-=======
-// Last Modified: Mon Nov 13 08:17:24 JST 2023
->>>>>>> 0801219c
+// Last Modified: Mo 13 Nov 2023 10:34:44 CET
 // Filename:      min/humlib.h
 // URL:           https://github.com/craigsapp/humlib/blob/master/min/humlib.h
 // Syntax:        C++11
