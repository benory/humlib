--- conflicted
+++ resolved
@@ -1,11 +1,7 @@
 //
 // Programmer:    Craig Stuart Sapp <craig@ccrma.stanford.edu>
 // Creation Date: Sat Aug  8 12:24:49 PDT 2015
-<<<<<<< HEAD
-// Last Modified: Mo 13 Nov 2023 10:34:44 CET
-=======
-// Last Modified: Di 28 Nov 2023 10:52:29 CET
->>>>>>> 706808c3
+// Last Modified: Do 30 Nov 2023 08:29:32 CET
 // Filename:      min/humlib.h
 // URL:           https://github.com/craigsapp/humlib/blob/master/min/humlib.h
 // Syntax:        C++11
